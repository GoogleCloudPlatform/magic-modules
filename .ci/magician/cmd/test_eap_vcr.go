package cmd

import (
	_ "embed"
	"encoding/json"
	"fmt"
	"magician/exec"
	"magician/provider"
	"magician/vcr"
	"os"
	"path/filepath"
	"sort"
	"strings"

	"github.com/spf13/cobra"
)

var tevRequiredEnvironmentVariables = [...]string{
	"GEN_PATH",
	"GOCACHE",
	"GOPATH",
	"GOOGLE_REGION",
	"GOOGLE_ZONE",
	"ORG_ID",
	"GOOGLE_PROJECT",
	"GOOGLE_BILLING_ACCOUNT",
	"GOOGLE_ORG",
	"GOOGLE_ORG_DOMAIN",
	"GOOGLE_PROJECT_NUMBER",
	"GOOGLE_USE_DEFAULT_CREDENTIALS",
	"GOOGLE_IMPERSONATE_SERVICE_ACCOUNT",
	"KOKORO_ARTIFACTS_DIR",
	"HOME",
	"MODIFIED_FILE_PATH",
	"PATH",
	"USER",
}

var tevOptionalEnvironmentVariables = [...]string{
	"GOOGLE_CHRONICLE_INSTANCE_ID",
	"GOOGLE_CUST_ID",
	"GOOGLE_IDENTITY_USER",
	"GOOGLE_MASTER_BILLING_ACCOUNT",
	"GOOGLE_ORG_2",
	"GOOGLE_PUBLIC_AVERTISED_PREFIX_DESCRIPTION",
	"GOOGLE_SERVICE_ACCOUNT",
	"GOOGLE_VMWAREENGINE_PROJECT",
}

// GerritComment is a single inline comment for a Gerrit CL.
// See go/kokoro-gob-scm#gerrit-inline-comments.
type GerritComment struct {
	Path    string `json:"path"`
	Message string `json:"message"`
}

// GerritCommenter is used to add comments to a Gerrit CL.
type GerritCommenter struct {
	gerritCommentsFilename string
	rnr                    ExecRunner
	comments               []GerritComment
}

func NewGerritCommenter(gerritCommentsFilename string, rnr ExecRunner) *GerritCommenter {
	return &GerritCommenter{
		gerritCommentsFilename: gerritCommentsFilename,
		rnr:                    rnr,
	}
}

// Add adds a comment to the gerrit_comments_file json file. If a path is not
// specified, the comment is added at the patchset level, just like other
// kokoro messages.
func (g *GerritCommenter) Add(c GerritComment) error {
	if c.Path == "" {
		c.Path = "/PATCHSET_LEVEL"
	}
	g.comments = append(g.comments, c)
	b, err := json.Marshal(g.comments)
	if err != nil {
		return err
	}
	return g.rnr.WriteFile(g.gerritCommentsFilename, string(b))
}

var testEAPVCRCmd = &cobra.Command{
	Use:   "test-eap-vcr",
	Short: "Run vcr tests for affected packages in EAP",
	Long: `This command runs on new change lists to replay VCR cassettes and re-record failing cassettes.

It expects the following arguments:
	1. Change number


The following environment variables are required:
` + listTEVEnvironmentVariables(),
	RunE: func(cmd *cobra.Command, args []string) error {
		env := make(map[string]string, len(tevRequiredEnvironmentVariables))
		for _, ev := range tevRequiredEnvironmentVariables {
			val, ok := os.LookupEnv(ev)
			if !ok {
				return fmt.Errorf("did not provide %s environment variable", ev)
			}
			env[ev] = val
		}
		for _, ev := range tevOptionalEnvironmentVariables {
			val, ok := os.LookupEnv(ev)
			if ok {
				env[ev] = val
			} else {
				fmt.Printf("🟡 Did not provide %s environment variable\n", ev)
			}
		}

		rnr, err := exec.NewRunner()
		if err != nil {
			return err
		}
		vt, err := vcr.NewTester(env, "ci-vcr-cassettes", "ci-vcr-logs", rnr)
		if err != nil {
			return err
		}

		if len(args) != 1 {
			return fmt.Errorf("wrong number of arguments %d, expected 1", len(args))
		}

		return execTestEAPVCR(args[0], env["GEN_PATH"], env["KOKORO_ARTIFACTS_DIR"], env["MODIFIED_FILE_PATH"], rnr, vt)
	},
}

func listTEVEnvironmentVariables() string {
	var result string
	for i, ev := range tevRequiredEnvironmentVariables {
		result += fmt.Sprintf("\t%2d. %s\n", i+1, ev)
	}
	return result
}

func execTestEAPVCR(changeNumber, genPath, kokoroArtifactsDir, modifiedFilePath string, rnr ExecRunner, vt *vcr.Tester) error {
	vt.SetRepoPath(provider.Private, genPath)
	if err := rnr.PushDir(genPath); err != nil {
		return fmt.Errorf("error changing to gen path: %w", err)
	}

	changedFiles, err := rnr.ReadFile("diff.log")
	if err != nil {
		return fmt.Errorf("error reading diff log: %w", err)
	}

	services, runFullVCR := modifiedPackages(strings.Split(changedFiles, "\n"), provider.Private)
	if len(services) == 0 && !runFullVCR {
		fmt.Println("Skipping tests: No go files or test fixtures changed")
		return nil
	}
	fmt.Println("Running tests: Go files or test fixtures changed")

	head := "auto-cl-" + changeNumber
	if err := vt.FetchCassettes(provider.Private, "main", head); err != nil {
		return fmt.Errorf("error fetching cassettes: %w", err)
	}
	replayingResult, testDirs, replayingErr := runReplaying(runFullVCR, provider.Private, services, vt)
	if err := vt.UploadLogs(vcr.UploadLogsOptions{
		Head:    head,
		Mode:    vcr.Replaying,
		Version: provider.Private,
	}); err != nil {
		return fmt.Errorf("error uploading replaying logs: %w", err)
	}

	// Comments for VCR must go in the gerrit_comments_acctest.json json file.
	commenter := NewGerritCommenter(filepath.Join(kokoroArtifactsDir, "gerrit_comments_acctest.json"), rnr)

	if hasPanics, err := handleEAPVCRPanics(head, replayingResult, vcr.Replaying, commenter); err != nil {
		return fmt.Errorf("error handling panics: %w", err)
	} else if hasPanics {
		return nil
	}

	var servicesArr []string
	for s := range services {
		servicesArr = append(servicesArr, s)
	}
	postReplayData := postReplay{
		RunFullVCR:       runFullVCR,
		AffectedServices: sort.StringSlice(servicesArr),
		ReplayingResult:  replayingResult,
		ReplayingErr:     replayingErr,
		LogBucket:        "ci-vcr-logs",
		Version:          provider.Private.String(),
		Head:             head,
	}
	comment, err := formatPostReplay(postReplayData)
	if err != nil {
		return fmt.Errorf("error formatting post replay comment: %w", err)
	}
<<<<<<< HEAD
	if err := postGerritComment(kokoroArtifactsDir, modifiedFilePath, comment, rnr); err != nil {
		return fmt.Errorf("error posting comment: %w", err)
=======
	c := GerritComment{
		Message: comment,
	}
	if err := commenter.Add(c); err != nil {
		return fmt.Errorf("error adding comment: %w", err)
>>>>>>> 4dd5624b
	}
	if len(replayingResult.FailedTests) > 0 {
		recordingResult, recordingErr := vt.RunParallel(vcr.RunOptions{
			Mode:     vcr.Recording,
			Version:  provider.Private,
			TestDirs: testDirs,
			Tests:    replayingResult.FailedTests,
		})

		if recordingErr != nil {
			fmt.Println("error during recording:", recordingErr)
		}

		if err := vt.UploadCassettes(head, provider.Private); err != nil {
			return fmt.Errorf("error uploading cassettes: %w", err)
		}

		if err := vt.UploadLogs(vcr.UploadLogsOptions{
			Head:     head,
			Parallel: true,
			Mode:     vcr.Recording,
			Version:  provider.Private,
		}); err != nil {
			return fmt.Errorf("error uploading recording logs: %w", err)
		}

		if hasPanics, err := handleEAPVCRPanics(head, recordingResult, vcr.Recording, commenter); err != nil {
			return fmt.Errorf("error handling panics: %w", err)
		} else if hasPanics {
			return nil
		}

		replayingAfterRecordingResult := vcr.Result{}
		if len(recordingResult.PassedTests) > 0 {
			replayingAfterRecordingResult, _ = vt.RunParallel(vcr.RunOptions{
				Mode:     vcr.Replaying,
				Version:  provider.Private,
				TestDirs: testDirs,
				Tests:    recordingResult.PassedTests,
			})
			if err := vt.UploadLogs(vcr.UploadLogsOptions{
				Head:           head,
				Parallel:       true,
				AfterRecording: true,
				Mode:           vcr.Replaying,
				Version:        provider.Private,
			}); err != nil {
				return fmt.Errorf("error uploading replaying after recording logs: %w", err)
			}
		}
		hasTerminatedTests := (len(recordingResult.PassedTests) + len(recordingResult.FailedTests)) < len(replayingResult.FailedTests)
		allRecordingPassed := len(recordingResult.FailedTests) == 0 && !hasTerminatedTests && recordingErr == nil
		recordReplayData := recordReplay{
			RecordingResult:               recordingResult,
			ReplayingAfterRecordingResult: replayingAfterRecordingResult,
			RecordingErr:                  recordingErr,
			HasTerminatedTests:            hasTerminatedTests,
			AllRecordingPassed:            allRecordingPassed,
			LogBucket:                     "ci-vcr-logs",
			Version:                       provider.Private.String(),
			Head:                          head,
		}
		recordReplayComment, err := formatRecordReplay(recordReplayData)
		if err != nil {
			return fmt.Errorf("error formatting record replay comment: %w", err)
		}
<<<<<<< HEAD
		if err := postGerritComment(kokoroArtifactsDir, modifiedFilePath, recordReplayComment, rnr); err != nil {
			return fmt.Errorf("error posting comment: %w", err)
=======
		c = GerritComment{
			Message: recordReplayComment,
		}
		if err := commenter.Add(c); err != nil {
			return fmt.Errorf("error adding comment: %w", err)
>>>>>>> 4dd5624b
		}
	}
	return nil
}

func handleEAPVCRPanics(head string, result vcr.Result, mode vcr.Mode, commenter *GerritCommenter) (bool, error) {
	if len(result.Panics) > 0 {
		c := GerritComment{
			Message: fmt.Sprintf(`The provider crashed while running the VCR tests in %s mode.
Please fix it to complete your CL
View the [build log](https://storage.cloud.google.com/ci-vcr-logs/%s/refs/heads/%s/build-log/%s_test.log)`,
				provider.Private.String(), mode.Upper(), head, mode.Lower()),
		}
		return true, commenter.Add(c)
	}
	return false, nil
}

func init() {
	rootCmd.AddCommand(testEAPVCRCmd)
}<|MERGE_RESOLUTION|>--- conflicted
+++ resolved
@@ -194,16 +194,11 @@
 	if err != nil {
 		return fmt.Errorf("error formatting post replay comment: %w", err)
 	}
-<<<<<<< HEAD
-	if err := postGerritComment(kokoroArtifactsDir, modifiedFilePath, comment, rnr); err != nil {
-		return fmt.Errorf("error posting comment: %w", err)
-=======
 	c := GerritComment{
 		Message: comment,
 	}
 	if err := commenter.Add(c); err != nil {
 		return fmt.Errorf("error adding comment: %w", err)
->>>>>>> 4dd5624b
 	}
 	if len(replayingResult.FailedTests) > 0 {
 		recordingResult, recordingErr := vt.RunParallel(vcr.RunOptions{
@@ -270,16 +265,11 @@
 		if err != nil {
 			return fmt.Errorf("error formatting record replay comment: %w", err)
 		}
-<<<<<<< HEAD
-		if err := postGerritComment(kokoroArtifactsDir, modifiedFilePath, recordReplayComment, rnr); err != nil {
-			return fmt.Errorf("error posting comment: %w", err)
-=======
 		c = GerritComment{
 			Message: recordReplayComment,
 		}
 		if err := commenter.Add(c); err != nil {
 			return fmt.Errorf("error adding comment: %w", err)
->>>>>>> 4dd5624b
 		}
 	}
 	return nil
