package cmd

import (
	"fmt"
	"os"
	"path/filepath"
	"regexp"
	"sort"
	"strings"
	"text/template"

	"github.com/spf13/cobra"

	"magician/exec"
	"magician/github"
	"magician/provider"
	"magician/source"
	"magician/vcr"

	_ "embed"
)

var (
	//go:embed templates/vcr/post_replay.tmpl
	postReplayTmplText string
	//go:embed templates/vcr/record_replay.tmpl
	recordReplayTmplText string
)

var ttvRequiredEnvironmentVariables = [...]string{
	"GOCACHE",
	"GOPATH",
	"GOOGLE_BILLING_ACCOUNT",
	"GOOGLE_CUST_ID",
	"GOOGLE_IDENTITY_USER",
	"GOOGLE_MASTER_BILLING_ACCOUNT",
	"GOOGLE_ORG",
	"GOOGLE_ORG_2",
	"GOOGLE_ORG_DOMAIN",
	"GOOGLE_PROJECT",
	"GOOGLE_PROJECT_NUMBER",
	"GOOGLE_REGION",
	"GOOGLE_SERVICE_ACCOUNT",
	"GOOGLE_PUBLIC_AVERTISED_PREFIX_DESCRIPTION",
	"GOOGLE_ZONE",
	"HOME",
	"PATH",
	"SA_KEY",
	"USER",
}

var ttvOptionalEnvironmentVariables = [...]string{
	"GOOGLE_CHRONICLE_INSTANCE_ID",
	"GOOGLE_VMWAREENGINE_PROJECT",
}

type postReplay struct {
	RunFullVCR       bool
	AffectedServices []string
	NotRunBetaTests  []string
	NotRunGATests    []string
	ReplayingResult  vcr.Result
	ReplayingErr     error
	LogBucket        string
	Version          string
	Head             string
	BuildID          string
}

type recordReplay struct {
	RecordingResult               vcr.Result
	ReplayingAfterRecordingResult vcr.Result
	HasTerminatedTests            bool
	RecordingErr                  error
	AllRecordingPassed            bool
	LogBucket                     string
	Version                       string
	Head                          string
	BuildID                       string
	LogBaseUrl                    string
	BrowseLogBaseUrl              string
}

var testTerraformVCRCmd = &cobra.Command{
	Use:   "test-terraform-vcr",
	Short: "Run vcr tests for affected packages",
	Long: `This command runs on new pull requests to replay VCR cassettes and re-record failing cassettes.

It expects the following arguments:
	1. PR number
	2. SHA of the latest magic-modules commit
	3. Build ID
	4. Project ID where Cloud Builds are located
	5. Build step number
	
The following environment variables are required:
` + listTTVRequiredEnvironmentVariables(),
	RunE: func(cmd *cobra.Command, args []string) error {
		env := make(map[string]string)
		for _, ev := range ttvRequiredEnvironmentVariables {
			val, ok := os.LookupEnv(ev)
			if !ok {
				return fmt.Errorf("did not provide %s environment variable", ev)
			}
			env[ev] = val
		}
		for _, ev := range ttvOptionalEnvironmentVariables {
			val, ok := os.LookupEnv(ev)
			if ok {
				env[ev] = val
			} else {
				fmt.Printf("🟡 Did not provide %s environment variable\n", ev)
			}
		}

		for _, tokenName := range []string{"GITHUB_TOKEN_DOWNSTREAMS", "GITHUB_TOKEN_MAGIC_MODULES"} {
			val, ok := lookupGithubTokenOrFallback(tokenName)
			if !ok {
				return fmt.Errorf("did not provide %s or GITHUB_TOKEN environment variable", tokenName)
			}
			env[tokenName] = val
		}

		baseBranch := os.Getenv("BASE_BRANCH")
		if baseBranch == "" {
			baseBranch = "main"
		}

		gh := github.NewClient(env["GITHUB_TOKEN_MAGIC_MODULES"])
		rnr, err := exec.NewRunner()
		if err != nil {
			return fmt.Errorf("error creating a runner: %w", err)
		}
		ctlr := source.NewController(env["GOPATH"], "modular-magician", env["GITHUB_TOKEN_DOWNSTREAMS"], rnr)

		vt, err := vcr.NewTester(env, "ci-vcr-cassettes", "ci-vcr-logs", rnr)
		if err != nil {
			return fmt.Errorf("error creating VCR tester: %w", err)
		}

		if len(args) != 5 {
			return fmt.Errorf("wrong number of arguments %d, expected 5", len(args))
		}

		return execTestTerraformVCR(args[0], args[1], args[2], args[3], args[4], baseBranch, gh, rnr, ctlr, vt)
	},
}

func listTTVRequiredEnvironmentVariables() string {
	var result string
	for i, ev := range ttvRequiredEnvironmentVariables {
		result += fmt.Sprintf("\t%2d. %s\n", i+1, ev)
	}
	return result
}

func execTestTerraformVCR(prNumber, mmCommitSha, buildID, projectID, buildStep, baseBranch string, gh GithubClient, rnr ExecRunner, ctlr *source.Controller, vt *vcr.Tester) error {
	newBranch := "auto-pr-" + prNumber
	oldBranch := newBranch + "-old"

	tpgRepo := &source.Repo{
		Name:   "terraform-provider-google",
		Owner:  "modular-magician",
		Branch: newBranch,
	}
	tpgbRepo := &source.Repo{
		Name:   "terraform-provider-google-beta",
		Owner:  "modular-magician",
		Branch: newBranch,
	}
	// Initialize repos
	for _, repo := range []*source.Repo{tpgRepo, tpgbRepo} {
		ctlr.SetPath(repo)
		if err := ctlr.Clone(repo); err != nil {
			return fmt.Errorf("error cloning repo: %w", err)
		}
		if err := ctlr.Fetch(repo, oldBranch); err != nil {
			return fmt.Errorf("failed to fetch old branch: %w", err)
		}
		changedFiles, err := ctlr.DiffNameOnly(repo, oldBranch, newBranch)
		if err != nil {
			return fmt.Errorf("failed to compute name-only diff: %w", err)
		}
		repo.ChangedFiles = changedFiles
		repo.UnifiedZeroDiff, err = ctlr.DiffUnifiedZero(repo, oldBranch, newBranch)
		if err != nil {
			return fmt.Errorf("failed to compute unified=0 diff: %w", err)
		}
	}

	vt.SetRepoPath(provider.Beta, tpgbRepo.Path)

	if err := rnr.PushDir(tpgbRepo.Path); err != nil {
		return fmt.Errorf("error changing to tpgbRepo dir: %w", err)
	}

	services, runFullVCR := modifiedPackages(tpgbRepo.ChangedFiles, provider.Beta)
	if len(services) == 0 && !runFullVCR {
		fmt.Println("Skipping tests: No go files or test fixtures changed")
		return nil
	}
	fmt.Println("Running tests: Go files or test fixtures changed")

	if err := vt.FetchCassettes(provider.Beta, baseBranch, newBranch); err != nil {
		return fmt.Errorf("error fetching cassettes: %w", err)
	}

	buildStatusTargetURL := fmt.Sprintf("https://console.cloud.google.com/cloud-build/builds;region=global/%s;step=%s?project=%s", buildID, buildStep, projectID)
	if err := gh.PostBuildStatus(prNumber, "VCR-test", "pending", buildStatusTargetURL, mmCommitSha); err != nil {
		return fmt.Errorf("error posting pending status: %w", err)
	}

	replayingResult, testDirs, replayingErr := runReplaying(runFullVCR, provider.Beta, services, vt)
	testState := "success"
	if replayingErr != nil {
		testState = "failure"
	}

	if err := vt.UploadLogs(vcr.UploadLogsOptions{
		Head:    newBranch,
		BuildID: buildID,
		Mode:    vcr.Replaying,
		Version: provider.Beta,
	}); err != nil {
		return fmt.Errorf("error uploading replaying logs: %w", err)
	}

	if hasPanics, err := handlePanics(prNumber, buildID, buildStatusTargetURL, mmCommitSha, replayingResult, vcr.Replaying, gh); err != nil {
		return fmt.Errorf("error handling panics: %w", err)
	} else if hasPanics {
		return nil
	}

	var servicesArr []string
	for s := range services {
		servicesArr = append(servicesArr, s)
	}

	notRunBeta, notRunGa := notRunTests(tpgRepo.UnifiedZeroDiff, tpgbRepo.UnifiedZeroDiff, replayingResult)
<<<<<<< HEAD
	postReplayData := postReplay{
		RunFullVCR:       runFullVCR,
		AffectedServices: sort.StringSlice(servicesArr),
		NotRunBetaTests:  notRunBeta,
		NotRunGATests:    notRunGa,
		ReplayingResult:  replayingResult,
		ReplayingErr:     replayingErr,
		LogBucket:        "ci-vcr-logs",
		Version:          provider.Beta.String(),
		Head:             newBranch,
		BuildID:          buildID,
	}

=======

	postReplayData := postReplay{
		RunFullVCR:       runFullVCR,
		AffectedServices: sort.StringSlice(servicesArr),
		NotRunBetaTests:  notRunBeta,
		NotRunGATests:    notRunGa,
		ReplayingResult:  subtestResult(replayingResult),
		ReplayingErr:     replayingErr,
		LogBucket:        "ci-vcr-logs",
		Version:          provider.Beta.String(),
		Head:             newBranch,
		BuildID:          buildID,
	}

>>>>>>> 4dd5624b
	comment, err := formatPostReplay(postReplayData)
	if err != nil {
		return fmt.Errorf("error formatting post replay comment: %w", err)
	}
	if err := gh.PostComment(prNumber, comment); err != nil {
		return fmt.Errorf("error posting comment: %w", err)
	}
	if len(replayingResult.FailedTests) > 0 {
		recordingResult, recordingErr := vt.RunParallel(vcr.RunOptions{
			Mode:     vcr.Recording,
			Version:  provider.Beta,
			TestDirs: testDirs,
			Tests:    replayingResult.FailedTests,
		})
		if recordingErr != nil {
			testState = "failure"
		} else {
			testState = "success"
		}

		if err := vt.UploadCassettes(newBranch, provider.Beta); err != nil {
			return fmt.Errorf("error uploading cassettes: %w", err)
		}

		if err := vt.UploadLogs(vcr.UploadLogsOptions{
			Head:     newBranch,
			BuildID:  buildID,
			Parallel: true,
			Mode:     vcr.Recording,
			Version:  provider.Beta,
		}); err != nil {
			return fmt.Errorf("error uploading recording logs: %w", err)
		}

		if hasPanics, err := handlePanics(prNumber, buildID, buildStatusTargetURL, mmCommitSha, recordingResult, vcr.Recording, gh); err != nil {
			return fmt.Errorf("error handling panics: %w", err)
		} else if hasPanics {
			return nil
		}

		replayingAfterRecordingResult := vcr.Result{}
		var replayingAfterRecordingErr error
		if len(recordingResult.PassedTests) > 0 {
			replayingAfterRecordingResult, replayingAfterRecordingErr = vt.RunParallel(vcr.RunOptions{
				Mode:     vcr.Replaying,
				Version:  provider.Beta,
				TestDirs: testDirs,
				Tests:    recordingResult.PassedTests,
			})
			if replayingAfterRecordingErr != nil {
				testState = "failure"
			}

			if err := vt.UploadLogs(vcr.UploadLogsOptions{
				Head:           newBranch,
				BuildID:        buildID,
				AfterRecording: true,
				Parallel:       true,
				Mode:           vcr.Replaying,
				Version:        provider.Beta,
			}); err != nil {
				return fmt.Errorf("error uploading recording logs: %w", err)
			}

		}

		hasTerminatedTests := (len(recordingResult.PassedTests) + len(recordingResult.FailedTests)) < len(replayingResult.FailedTests)
		allRecordingPassed := len(recordingResult.FailedTests) == 0 && !hasTerminatedTests && recordingErr == nil

		recordReplayData := recordReplay{
			RecordingResult:               subtestResult(recordingResult),
			ReplayingAfterRecordingResult: subtestResult(replayingAfterRecordingResult),
			RecordingErr:                  recordingErr,
			HasTerminatedTests:            hasTerminatedTests,
			AllRecordingPassed:            allRecordingPassed,
			LogBucket:                     "ci-vcr-logs",
			Version:                       provider.Beta.String(),
			Head:                          newBranch,
			BuildID:                       buildID,
		}
		recordReplayComment, err := formatRecordReplay(recordReplayData)
		if err != nil {
			return fmt.Errorf("error formatting record replay comment: %w", err)
		}
		if err := gh.PostComment(prNumber, recordReplayComment); err != nil {
			return fmt.Errorf("error posting comment: %w", err)
		}
	}

	if err := gh.PostBuildStatus(prNumber, "VCR-test", testState, buildStatusTargetURL, mmCommitSha); err != nil {
		return fmt.Errorf("error posting build status: %w", err)
	}
	return nil
}

var addedTestsRegexp = regexp.MustCompile(`(?m)^\+func (TestAcc\w+)\(t \*testing.T\) {`)

func notRunTests(gaDiff, betaDiff string, result vcr.Result) ([]string, []string) {
	fmt.Println("Checking for new acceptance tests that were not run")
	addedGaTests := addedTestsRegexp.FindAllStringSubmatch(gaDiff, -1)
	addedBetaTests := addedTestsRegexp.FindAllStringSubmatch(betaDiff, -1)

	if len(addedGaTests) == 0 && len(addedBetaTests) == 0 {
		return []string{}, []string{}
	}

	// Consider tests "run" only if they passed or failed.
	runTests := map[string]struct{}{}
	for _, t := range result.PassedTests {
		runTests[t] = struct{}{}
	}
	for _, t := range result.FailedTests {
		runTests[t] = struct{}{}
	}

	notRunBeta := []string{}
	for _, t := range addedBetaTests {
		if _, ok := runTests[t[1]]; !ok {
			notRunBeta = append(notRunBeta, t[1])
		}
	}
	// Always count GA-only tests because we never run GA tests
	notRunGa := []string{}
	addedBetaTestsMap := map[string]struct{}{}
	for _, t := range addedBetaTests {
		addedBetaTestsMap[t[1]] = struct{}{}
	}
	for _, t := range addedGaTests {
		if _, ok := addedBetaTestsMap[t[1]]; !ok {
			notRunGa = append(notRunGa, t[1])
		}
	}

	sort.Strings(notRunBeta)
	sort.Strings(notRunGa)
	return notRunBeta, notRunGa
}

func subtestResult(original vcr.Result) vcr.Result {
	return vcr.Result{
		PassedTests:  excludeCompoundTests(original.PassedTests, original.PassedSubtests),
		FailedTests:  excludeCompoundTests(original.FailedTests, original.FailedSubtests),
		SkippedTests: excludeCompoundTests(original.SkippedTests, original.SkippedSubtests),
		Panics:       original.Panics,
	}
}

// Returns the name of the compound test that the given subtest belongs to.
func compoundTest(subtest string) string {
	parts := strings.Split(subtest, "__")
	if len(parts) != 2 {
		return subtest
	}
	return parts[0]
}

// Returns subtests and tests that are not compound tests.
func excludeCompoundTests(allTests, subtests []string) []string {
	res := make([]string, 0, len(allTests)+len(subtests))
	compoundTests := make(map[string]struct{}, len(subtests))
	for _, subtest := range subtests {
		if compound := compoundTest(subtest); compound != subtest {
			compoundTests[compound] = struct{}{}
			res = append(res, subtest)
		}
	}
	for _, test := range allTests {
		if _, ok := compoundTests[test]; !ok {
			res = append(res, test)
		}
	}
	sort.Strings(res)
	return res
}

func modifiedPackages(changedFiles []string, version provider.Version) (map[string]struct{}, bool) {
	var goFiles []string
	for _, line := range changedFiles {
		if strings.HasSuffix(line, ".go") || strings.Contains(line, "test-fixtures") || strings.HasSuffix(line, "go.mod") || strings.HasSuffix(line, "go.sum") {
			goFiles = append(goFiles, line)
		}
	}
	services := make(map[string]struct{})
	runFullVCR := false
	for _, file := range goFiles {
		if strings.HasPrefix(file, version.ProviderName()+"/services/") {
			fileParts := strings.Split(file, "/")
			services[fileParts[2]] = struct{}{}
		} else if file == version.ProviderName()+"/provider/provider_mmv1_resources.go" || file == version.ProviderName()+"/provider/provider_dcl_resources.go" {
			fmt.Println("ignore changes in ", file)
		} else {
			fmt.Println("run full tests ", file)
			runFullVCR = true
			break
		}
	}
	return services, runFullVCR
}

func runReplaying(runFullVCR bool, version provider.Version, services map[string]struct{}, vt *vcr.Tester) (vcr.Result, []string, error) {
	result := vcr.Result{}
	var testDirs []string
	var replayingErr error
	if runFullVCR {
		fmt.Println("runReplaying: full VCR tests")
		result, replayingErr = vt.Run(vcr.RunOptions{
			Mode:    vcr.Replaying,
			Version: version,
		})
	} else if len(services) > 0 {
		fmt.Printf("runReplaying: %d specific services: %v\n", len(services), services)
		for service := range services {
			servicePath := "./" + filepath.Join(version.ProviderName(), "services", service)
			testDirs = append(testDirs, servicePath)
			fmt.Println("run VCR tests in ", service)
			serviceResult, serviceReplayingErr := vt.Run(vcr.RunOptions{
				Mode:     vcr.Replaying,
				Version:  version,
				TestDirs: []string{servicePath},
			})
			if serviceReplayingErr != nil {
				replayingErr = serviceReplayingErr
			}
			result.PassedTests = append(result.PassedTests, serviceResult.PassedTests...)
			result.SkippedTests = append(result.SkippedTests, serviceResult.SkippedTests...)
			result.FailedTests = append(result.FailedTests, serviceResult.FailedTests...)
			result.Panics = append(result.Panics, serviceResult.Panics...)
		}
	} else {
		fmt.Println("runReplaying: no impacted services")
	}

	return result, testDirs, replayingErr
}

func handlePanics(prNumber, buildID, buildStatusTargetURL, mmCommitSha string, result vcr.Result, mode vcr.Mode, gh GithubClient) (bool, error) {
	if len(result.Panics) > 0 {
		comment := color("red", fmt.Sprintf("The provider crashed while running the VCR tests in %s mode\n", mode.Upper()))
		comment += fmt.Sprintf(`Please fix it to complete your PR.
View the [build log](https://storage.cloud.google.com/ci-vcr-logs/beta/refs/heads/auto-pr-%s/artifacts/%s/build-log/%s_test.log)`, prNumber, buildID, mode.Lower())
		if err := gh.PostComment(prNumber, comment); err != nil {
			return true, fmt.Errorf("error posting comment: %v", err)
		}
		if err := gh.PostBuildStatus(prNumber, "VCR-test", "failure", buildStatusTargetURL, mmCommitSha); err != nil {
			return true, fmt.Errorf("error posting failure status: %v", err)
		}
		return true, nil
	}
	return false, nil
}

func init() {
	rootCmd.AddCommand(testTerraformVCRCmd)
}

func formatComment(fileName string, tmplText string, data any) (string, error) {
	funcs := template.FuncMap{
		"join":         strings.Join,
		"add":          func(i, j int) int { return i + j },
		"color":        color,
		"compoundTest": compoundTest,
	}
	tmpl, err := template.New(fileName).Funcs(funcs).Parse(tmplText)
	if err != nil {
		panic(fmt.Sprintf("Unable to parse %s: %s", fileName, err))
	}
	sb := new(strings.Builder)
	err = tmpl.Execute(sb, data)
	if err != nil {
		return "", err
	}
	return strings.TrimSpace(sb.String()), nil
}

func formatPostReplay(data postReplay) (string, error) {
	return formatComment("post_replay.tmpl", postReplayTmplText, data)
}

func formatRecordReplay(data recordReplay) (string, error) {
	logBasePath := fmt.Sprintf("%s/%s/refs/heads/%s/artifacts/%s", data.LogBucket, data.Version, data.Head, data.BuildID)
	if data.BuildID == "" {
		logBasePath = fmt.Sprintf("%s/%s/refs/heads/%s", data.LogBucket, data.Version, data.Head)
	}
	data.LogBaseUrl = fmt.Sprintf("https://storage.cloud.google.com/%s", logBasePath)
	data.BrowseLogBaseUrl = fmt.Sprintf("https://console.cloud.google.com/storage/browser/%s", logBasePath)
	return formatComment("record_replay.tmpl", recordReplayTmplText, data)
}<|MERGE_RESOLUTION|>--- conflicted
+++ resolved
@@ -237,22 +237,6 @@
 	}
 
 	notRunBeta, notRunGa := notRunTests(tpgRepo.UnifiedZeroDiff, tpgbRepo.UnifiedZeroDiff, replayingResult)
-<<<<<<< HEAD
-	postReplayData := postReplay{
-		RunFullVCR:       runFullVCR,
-		AffectedServices: sort.StringSlice(servicesArr),
-		NotRunBetaTests:  notRunBeta,
-		NotRunGATests:    notRunGa,
-		ReplayingResult:  replayingResult,
-		ReplayingErr:     replayingErr,
-		LogBucket:        "ci-vcr-logs",
-		Version:          provider.Beta.String(),
-		Head:             newBranch,
-		BuildID:          buildID,
-	}
-
-=======
-
 	postReplayData := postReplay{
 		RunFullVCR:       runFullVCR,
 		AffectedServices: sort.StringSlice(servicesArr),
@@ -266,7 +250,6 @@
 		BuildID:          buildID,
 	}
 
->>>>>>> 4dd5624b
 	comment, err := formatPostReplay(postReplayData)
 	if err != nil {
 		return fmt.Errorf("error formatting post replay comment: %w", err)
