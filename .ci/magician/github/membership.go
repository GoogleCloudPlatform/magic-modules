/*
* Copyright 2023 Google LLC. All Rights Reserved.
*
* Licensed under the Apache License, Version 2.0 (the "License");
* you may not use this file except in compliance with the License.
* You may obtain a copy of the License at
*
*     http://www.apache.org/licenses/LICENSE-2.0
*
* Unless required by applicable law or agreed to in writing, software
* distributed under the License is distributed on an "AS IS" BASIS,
* WITHOUT WARRANTIES OR CONDITIONS OF ANY KIND, either express or implied.
* See the License for the specific language governing permissions and
* limitations under the License.
 */
package github

import (
	"fmt"
	utils "magician/utility"
	"math/rand"
	"time"

	"golang.org/x/exp/slices"
)

var (
	// This is for the random-assignee rotation.
	reviewerRotation = []string{
		"slevenick",
		"c2thorn",
		"rileykarson",
		"melinath",
		"ScottSuarez",
		"shuyama1",
		"SarahFrench",
		"roaks3",
		"zli82016",
		"trodge",
		"hao-nan-li",
		"NickElliot",
		"BBBmau",
	}

	// This is for new team members who are onboarding
	trustedContributors = []string{}

	// This is for reviewers who are "on vacation": will not receive new review assignments but will still receive re-requests for assigned PRs.
	// User can specify the time zone like this, and following the example below:
	pdtLoc, _           = time.LoadLocation("America/Los_Angeles")
	bstLoc, _           = time.LoadLocation("Europe/London")
	onVacationReviewers = []onVacationReviewer{
		// Example: taking vacation from 2024-03-28 to 2024-04-02 in pdt time zone.
		// both ends are inclusive:
		// {
		// 	id:        "xyz",
		// 	startDate: newDate(2024, 3, 28, pdtLoc),
		// 	endDate:   newDate(2024, 4, 2, pdtLoc),
		// },
		{
			id:        "hao-nan-li",
			startDate: newDate(2024, 4, 11, pdtLoc),
			endDate:   newDate(2024, 6, 14, pdtLoc),
		},
		{
<<<<<<< HEAD
			id:        "SarahFrench",
			startDate: newDate(2024, 4, 20, bstLoc),
			endDate:   newDate(2024, 4, 23, bstLoc),
=======
	  		id: "slevenick",
	 		startDate: newDate(2024, 4, 20, pdtLoc),
	  		endDate: newDate(2024, 4, 27, pdtLoc),
>>>>>>> fcde6185
		},
	}
)

type UserType int64

type date struct {
	year  int
	month int
	day   int
	loc   *time.Location
}

type onVacationReviewer struct {
	id        string
	startDate date
	endDate   date
}

func newDate(year, month, day int, loc *time.Location) date {
	return date{
		year:  year,
		month: month,
		day:   day,
		loc:   loc,
	}
}

const (
	CommunityUserType UserType = iota
	GooglerUserType
	CoreContributorUserType
)

func (ut UserType) String() string {
	switch ut {
	case GooglerUserType:
		return "Googler"
	case CoreContributorUserType:
		return "Core Contributor"
	default:
		return "Community Contributor"
	}
}

func (gh *Client) GetUserType(user string) UserType {
	if IsCoreContributor(user) {
		fmt.Println("User is a core contributor")
		return CoreContributorUserType
	}

	if isOrgMember(user, "GoogleCloudPlatform", gh.token) {
		fmt.Println("User is a GCP org member")
		return GooglerUserType
	}

	if isOrgMember(user, "googlers", gh.token) {
		fmt.Println("User is a googlers org member")
		return GooglerUserType
	}

	return CommunityUserType
}

// Check if a user is team member to not request a random reviewer
func IsCoreContributor(user string) bool {
	return slices.Contains(reviewerRotation, user) || slices.Contains(trustedContributors, user)
}

func IsCoreReviewer(reviewer string) bool {
	return slices.Contains(reviewerRotation, reviewer)
}

func isOrgMember(author, org, githubToken string) bool {
	url := fmt.Sprintf("https://api.github.com/orgs/%s/members/%s", org, author)
	err := utils.RequestCall(url, "GET", githubToken, nil, nil)

	return err == nil
}

func GetRandomReviewer() string {
	availableReviewers := AvailableReviewers()
	reviewer := availableReviewers[rand.Intn(len(availableReviewers))]
	return reviewer
}

func AvailableReviewers() []string {
	return available(time.Now(), reviewerRotation, onVacationReviewers)
}

func available(nowTime time.Time, allReviewers []string, vacationList []onVacationReviewer) []string {
	onVacationList := onVacation(nowTime, vacationList)
	return utils.Removes(allReviewers, onVacationList)
}

func onVacation(nowTime time.Time, vacationList []onVacationReviewer) []string {
	var onVacationList []string
	for _, reviewer := range vacationList {
		start := time.Date(reviewer.startDate.year, time.Month(reviewer.startDate.month), reviewer.startDate.day, 0, 0, 0, 0, reviewer.startDate.loc)
		end := time.Date(reviewer.endDate.year, time.Month(reviewer.endDate.month), reviewer.endDate.day, 0, 0, 0, 0, reviewer.endDate.loc).AddDate(0, 0, 1).Add(-1 * time.Millisecond)
		if nowTime.Before(start) || nowTime.After(end) {
			continue
		}
		onVacationList = append(onVacationList, reviewer.id)
	}
	return onVacationList
}<|MERGE_RESOLUTION|>--- conflicted
+++ resolved
@@ -63,15 +63,14 @@
 			endDate:   newDate(2024, 6, 14, pdtLoc),
 		},
 		{
-<<<<<<< HEAD
 			id:        "SarahFrench",
 			startDate: newDate(2024, 4, 20, bstLoc),
 			endDate:   newDate(2024, 4, 23, bstLoc),
-=======
+    },
+    {
 	  		id: "slevenick",
-	 		startDate: newDate(2024, 4, 20, pdtLoc),
+	 	  	startDate: newDate(2024, 4, 20, pdtLoc),
 	  		endDate: newDate(2024, 4, 27, pdtLoc),
->>>>>>> fcde6185
 		},
 	}
 )
