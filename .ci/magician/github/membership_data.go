--- conflicted
+++ resolved
@@ -64,13 +64,8 @@
 		"BBBmau": {
 			vacations: []Vacation{
 				{
-<<<<<<< HEAD
-					startDate: newDate(2025, 4, 7),
-					endDate:   newDate(2025, 4, 11),
-=======
 					startDate: newDate(2025, 7, 1),
 					endDate:   newDate(2025, 7, 17),
->>>>>>> 4dd5624b
 				},
 			},
 		},
