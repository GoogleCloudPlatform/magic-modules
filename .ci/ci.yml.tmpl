--- conflicted
+++ resolved
@@ -1,50 +1,4 @@
-<<<<<<< HEAD
-{% set chef_modules = ['_bundle', 'auth', 'compute', 'sql', 'storage', 'spanner', 'container', 'dns', 'iam'] %}
-{% set puppet_modules = ['_bundle', 'auth', 'bigquery', 'compute', 'sql', 'storage', 'spanner', 'container', 'dns', 'pubsub', 'resourcemanager'] %}
-{% set terraform_enabled = true %}
-{% set ansible_enabled = true %}
-{% macro names_as_list(repo, names) -%}
-{% for name in names %}
-build/{{repo}}/{{name}} 
-{%- endfor %}
-{% endmacro -%}
-{% set puppet_submodules = names_as_list('puppet', puppet_modules).split() %}
-{% set chef_submodules = names_as_list('chef', chef_modules).split() %}
-{%
-  set all_submodules = puppet_submodules + chef_submodules +
-     (['build/terraform', 'build/terraform-beta'] if terraform_enabled else []) +
-     (['build/ansible'] if ansible_enabled else [])
-%}
-{% set all_submodules_yaml_format = '[' + ','.join(all_submodules) + ']' %}
-{% set chef_test_excludes = {
-    'iam': [
-      'spec/service_account_key_spec.rb',
-      'spec/service_account_spec.rb'
-    ],
-    'compute': [
-      'spec/vpn_tunnel_spec.rb'
-    ]
-  }
-%}
-{% set puppet_test_excludes = {
-    'compute': [
-        'spec/gcompute_instance_group_manager_provider_spec.rb',
-        'spec/gcompute_instance_provider_spec.rb',
-        'spec/gcompute_instance_template_provider_spec.rb',
-        'spec/gcompute_target_https_proxy_provider_spec.rb',
-        'spec/gcompute_target_ssl_proxy_provider_spec.rb',
-        'spec/gcompute_vpn_tunnel_provider_spec.rb',
-        'spec/puppetlint_spec.rb'
-    ],
-    'bigquery': [
-      'spec/gbigquery_table_provider_spec.rb'
-    ]
-  }
-%}
-
-=======
 {% import "vars.tmpl" as vars %}
->>>>>>> 1f8b8606
 
 # These resource types are here until the PRs get merged in upstream.  :)
 resource_types:
@@ -95,15 +49,12 @@
       source:
           uri: git@github.com:((github-account.username))/terraform-provider-google.git
           private_key: ((repo-key.private_key))
-<<<<<<< HEAD
+
     - name: terraform-beta-intermediate
       type: git-branch
       source:
           uri: git@github.com:((github-account.username))/terraform-provider-google-beta.git
           private_key: ((repo-key.private_key))
-{% endif %}
-=======
->>>>>>> 1f8b8606
 
     - name: ansible-intermediate
       type: git-branch
@@ -197,7 +148,6 @@
                     branch_file: magic-modules-branched/branchname
                     only_if_diff: true
                     force: true
-<<<<<<< HEAD
             - do:
                 # consumes: magic-modules-branched
                 # produces: terraform-beta-generated
@@ -210,10 +160,6 @@
                     branch_file: magic-modules-branched/branchname
                     only_if_diff: true
                     force: true
-          {% endif %}
-          {% if ansible_enabled %}
-=======
->>>>>>> 1f8b8606
             - do:
                 # consumes: magic-modules-branched
                 # produces: ansible-generated
@@ -462,7 +408,6 @@
                 # not push the update even though the commit hashes are different.
                 only_if_diff: true
                 force: true
-<<<<<<< HEAD
             - put: terraform-beta-intermediate
               params:
                 repository: magic-modules-with-comment/build/terraform-beta
@@ -470,10 +415,6 @@
                 # See comment on terraform-intermediate
                 only_if_diff: true
                 force: true
-          {% endif %}
-          {% if ansible_enabled %}
-=======
->>>>>>> 1f8b8606
             - put: ansible-intermediate
               params:
                 repository: magic-modules-with-comment/build/ansible
