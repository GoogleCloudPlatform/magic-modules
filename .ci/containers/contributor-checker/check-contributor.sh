#!/bin/bash
if [[ -z "$GITHUB_TOKEN" ]]; then
    echo "Did not provide GITHUB_TOKEN environment variable."
    exit 1
fi
if [[ $# -lt 1 ]]; then
    echo "Usage: $0 pr-number"
    exit 1
fi
PR_NUMBER=$1

set -x

USER=$(curl -H "Authorization: token ${GITHUB_TOKEN}" \
  "https://api.github.com/repos/GoogleCloudPlatform/magic-modules/issues/${PR_NUMBER}" | jq .user.login)

# This is where you add users who do not need to have an assignee chosen for
# them.
if $(echo $USER | fgrep -wq -e megan07 -e slevenick -e c2thorn -e rileykarson -e melinath -e ScottSuarez -e shuyama1 -e SarahFrench -e roaks3); then
  echo "User is on the list, not assigning."
  exit 0
fi

ASSIGNEE=$(curl -H "Authorization: token ${GITHUB_TOKEN}" \
  "https://api.github.com/repos/GoogleCloudPlatform/magic-modules/pulls/${PR_NUMBER}/requested_reviewers" | jq .users[0].login)

if [[ "$ASSIGNEE" == "null" || -z "$ASSIGNEE" ]] ; then
  ASSIGNEE=$(curl -H "Authorization: token ${GITHUB_TOKEN}" \
    "https://api.github.com/repos/GoogleCloudPlatform/magic-modules/pulls/${PR_NUMBER}/reviews" | jq .[0].user.login)
fi

if [[ "$ASSIGNEE" == "null"  || -z "$ASSIGNEE" ]] ; then
  echo "Issue is not assigned."
else
  echo "Issue is assigned, retrieving previous reviewers to re-request reviews"
  REVIEWERS=$(curl -H "Authorization: token ${GITHUB_TOKEN}" \
    "https://api.github.com/repos/GoogleCloudPlatform/magic-modules/pulls/${PR_NUMBER}/reviews" | jq -r 'map(.user.login) | unique | .[]')
  for reviewer in $REVIEWERS
  do
    # re-request review list
    # only re-request reviews from previous reviewers who are on the random-assignee rotation.
    # If you add people to the random-assignee rotation list below, please also add them to this list
    if $(echo $reviewer | fgrep -wq -e rileykarson -e slevenick -e c2thorn -e melinath -e ScottSuarez -e shuyama1 -e megan07 -e roaks3 -e SarahFrench); then
      curl -H "Authorization: token ${GITHUB_TOKEN}" \
        -d "$(jq -r --arg assignee "$reviewer" -n "{reviewers: [\$assignee], team_reviewers: []}")" \
        "https://api.github.com/repos/GoogleCloudPlatform/magic-modules/pulls/${PR_NUMBER}/requested_reviewers"
    fi
  done
  exit 0
fi

# This is where you add people to the random-assignee rotation. This list
# might not equal the list of users who do not need to have an assigne.
# If you add people to this list, please also add them to the re-request review list above
<<<<<<< HEAD
ASSIGNEE=$(shuf -n 1 <(printf "rileykarson\nc2thorn\nslevenick\nscottsuarez\nshuyama1\nmelinath\nroaks3\SarahFrench"))
=======
ASSIGNEE=$(shuf -n 1 <(printf "rileykarson\nc2thorn\nslevenick\nscottsuarez\nshuyama1\nmegan07\nmelinath\nroaks3"))
>>>>>>> 92245e41
comment=$(cat << EOF
Hello!  I am a robot who works on Magic Modules PRs.

I've detected that you're a community contributor. @$ASSIGNEE, a repository maintainer, has been assigned to assist you and help review your changes. 

<details>
  <summary>:question: First time contributing? Click here for more details</summary>

---

Your assigned reviewer will help review your code by: 
* Ensuring it's backwards compatible, covers common error cases, etc.
* Summarizing the change into a user-facing changelog note.
* Passes tests, either our "VCR" suite, a set of presubmit tests, or with manual test runs.

You can help make sure that review is quick by running local tests and ensuring they're passing in between each push you make to your PR's branch. Also, try to leave a comment with each push you make, as pushes generally don't generate emails.

If your reviewer doesn't get back to you within a week after your most recent change, please feel free to leave a comment on the issue asking them to take a look! In the absence of a dedicated review dashboard most maintainers manage their pending reviews through email, and those will sometimes get lost in their inbox.

---

</details>

EOF
)

curl -H "Authorization: token ${GITHUB_TOKEN}" \
      -d "$(jq -r --arg comment "$comment" -n "{body: \$comment}")" \
      "https://api.github.com/repos/GoogleCloudPlatform/magic-modules/issues/${PR_NUMBER}/comments"
curl -H "Authorization: token ${GITHUB_TOKEN}" \
      -d "$(jq -r --arg assignee "$ASSIGNEE" -n "{reviewers: [\$assignee], team_reviewers: []}")" \
      "https://api.github.com/repos/GoogleCloudPlatform/magic-modules/pulls/${PR_NUMBER}/requested_reviewers"<|MERGE_RESOLUTION|>--- conflicted
+++ resolved
@@ -52,11 +52,7 @@
 # This is where you add people to the random-assignee rotation. This list
 # might not equal the list of users who do not need to have an assigne.
 # If you add people to this list, please also add them to the re-request review list above
-<<<<<<< HEAD
-ASSIGNEE=$(shuf -n 1 <(printf "rileykarson\nc2thorn\nslevenick\nscottsuarez\nshuyama1\nmelinath\nroaks3\SarahFrench"))
-=======
-ASSIGNEE=$(shuf -n 1 <(printf "rileykarson\nc2thorn\nslevenick\nscottsuarez\nshuyama1\nmegan07\nmelinath\nroaks3"))
->>>>>>> 92245e41
+ASSIGNEE=$(shuf -n 1 <(printf "rileykarson\nc2thorn\nslevenick\nscottsuarez\nshuyama1\nmegan07\nmelinath\nroaks3\SarahFrench"))
 comment=$(cat << EOF
 Hello!  I am a robot who works on Magic Modules PRs.
 
