---
steps:
    - name: 'gcr.io/graphite-docker-images/contributor-checker'
      secretEnv: ["GITHUB_TOKEN"]
      args:
          - $_PR_NUMBER

    # The GCB / GH integration doesn't satisfy our use case perfectly.
    # It doesn't check out the merge commit, and it doesn't check out the repo
    # itself - it only gives us the actual code, not the repo. So we need
    # to handle that access ourselves - which means deleting the code
    # and cloning the repo to the present directory.  We need to use
    # 'sh' to evaluate the '*' arguments, which otherwise would be
    # passed literally to 'rm'.
    - name: 'alpine'
      args:
          - sh
          - -c
          - rm -rf ./* ./.* || true
    - name: 'gcr.io/cloud-builders/git'
      args:
          - clone
          - https://github.com/GoogleCloudPlatform/magic-modules
          - .
    # We need to configure git since creating the merge commit is
    # technically a commit.
    - name: 'gcr.io/cloud-builders/git'
      args:
          - config
          - --global
          - user.email
          - magic-modules+differ@google.com
    - name: 'gcr.io/cloud-builders/git'
      args:
          - config
          - --global
          - user.name
          - "Modular Magician Diff Process"
    # Then we check out the branch provided, and merge it into
    # the base branch provided.  This matches the behavior
    # we're used to from Concourse.
    - name: 'gcr.io/cloud-builders/git'
      args:
          - remote
          - add
          - head
          - $_HEAD_REPO_URL

    - name: 'gcr.io/cloud-builders/git'
      args:
          - fetch
          - head
          - $_HEAD_BRANCH

    - name: 'gcr.io/cloud-builders/git'
      args:
          - checkout
          - origin/$_BASE_BRANCH
    - name: 'gcr.io/cloud-builders/git'
      id: merged
      args:
          - merge
          - --no-ff
          - head/$_HEAD_BRANCH

    - name: 'gcr.io/graphite-docker-images/downstream-builder'
      secretEnv: ["GITHUB_TOKEN"]
      id: tpg-head
      waitFor: ["merged"]
      args:
          - 'head'
          - 'terraform'
          - 'ga'
          - $_PR_NUMBER

    - name: 'gcr.io/graphite-docker-images/downstream-builder'
      secretEnv: ["GITHUB_TOKEN"]
      waitFor: ["merged"]
      args:
          - 'base'
          - 'terraform'
          - 'ga'
          - $_PR_NUMBER

    - name: 'gcr.io/graphite-docker-images/downstream-builder'
      secretEnv: ["GITHUB_TOKEN"]
      id: tpgb-head
      waitFor: ["merged"]
      args:
          - 'head'
          - 'terraform'
          - 'beta'
          - $_PR_NUMBER

    - name: 'gcr.io/graphite-docker-images/downstream-builder'
      secretEnv: ["GITHUB_TOKEN"]
      waitFor: ["merged"]
      args:
          - 'base'
          - 'terraform'
          - 'beta'
          - $_PR_NUMBER

    - name: 'gcr.io/graphite-docker-images/downstream-builder'
      secretEnv: ["GITHUB_TOKEN"]
      waitFor: ["merged"]
      args:
          - 'head'
          - 'ansible'
          - 'ga'
          - $_PR_NUMBER

    - name: 'gcr.io/graphite-docker-images/downstream-builder'
      secretEnv: ["GITHUB_TOKEN"]
      waitFor: ["merged"]
      args:
          - 'base'
          - 'ansible'
          - 'ga'
          - $_PR_NUMBER

    - name: 'gcr.io/graphite-docker-images/downstream-builder'
      secretEnv: ["GITHUB_TOKEN"]
      waitFor: ["merged"]
      args:
          - 'head'
          - 'inspec'
          - 'beta'
          - $_PR_NUMBER

    - name: 'gcr.io/graphite-docker-images/downstream-builder'
      secretEnv: ["GITHUB_TOKEN"]
      waitFor: ["merged"]
      args:
          - 'base'
          - 'inspec'
          - 'beta'
          - $_PR_NUMBER

    - name: 'gcr.io/graphite-docker-images/downstream-builder'
      secretEnv: ["GITHUB_TOKEN"]
      waitFor: ["merged"]
      args:
          - 'head'
          - 'tf-conversion'
          - 'ga'
          - $_PR_NUMBER

    - name: 'gcr.io/graphite-docker-images/downstream-builder'
      secretEnv: ["GITHUB_TOKEN"]
      waitFor: ["merged"]
      args:
          - 'base'
          - 'tf-conversion'
          - 'ga'
          - $_PR_NUMBER

    - name: 'gcr.io/graphite-docker-images/downstream-builder'
      secretEnv: ["GITHUB_TOKEN"]
      waitFor: ["merged"]
      args:
          - 'head'
          - 'tf-oics'
          - 'beta'
          - $_PR_NUMBER

    - name: 'gcr.io/graphite-docker-images/downstream-builder'
      secretEnv: ["GITHUB_TOKEN"]
      waitFor: ["merged"]
      args:
          - 'base'
          - 'tf-oics'
          - 'beta'
          - $_PR_NUMBER

    - name: 'gcr.io/graphite-docker-images/github-differ'
      id: diff
      secretEnv: ["GITHUB_TOKEN"]
      args:
          - $_PR_NUMBER

    - name: 'gcr.io/graphite-docker-images/terraform-tester'
      id: tpgb-test
      secretEnv: ["GITHUB_TOKEN"]
      waitFor: ["diff"]
      args:
          - 'beta'
          - $_PR_NUMBER

    - name: 'gcr.io/graphite-docker-images/terraform-tester'
      id: tpg-test
      secretEnv: ["GITHUB_TOKEN"]
      waitFor: ["diff"]
      args:
          - 'ga'
          - $_PR_NUMBER

    - name: 'gcr.io/graphite-docker-images/terraform-vcr-tester'
      id: tpg-vcr-test
      secretEnv: ["TEAMCITY_TOKEN", "GITHUB_TOKEN"]
      waitFor: ["diff"]
<<<<<<< HEAD
      timeout: 2400s
=======
      timeout: 1800s
>>>>>>> 51eaff67
      args:
          - $_PR_NUMBER

    - name: 'gcr.io/graphite-docker-images/changelog-checker'
      secretEnv: ["GITHUB_TOKEN"]
      waitFor: ["tpg-test", "tpgb-test"]
      args:
          - $_PR_NUMBER

# Long timeout to enable waiting on VCR test
<<<<<<< HEAD
timeout: 4000s
=======
timeout: 2400s
>>>>>>> 51eaff67
options:
    machineType: 'N1_HIGHCPU_32'

secrets:
    - kmsKeyName: projects/graphite-docker-images/locations/global/keyRings/token-keyring/cryptoKeys/github-token
      secretEnv:
          GITHUB_TOKEN: CiQADkR4Nt6nHLI52Kc1W55OwpLdc4vjBfVR0SGQNzm6VSVj9lUSUQBfF82vVhn43A1jNYOv8ScoWgrZONwNrUabHfGjkvl+IZxcii0JlOVUawbscs4OJga0eitNNlagAOruLs6C926X20ZZPqWtH97ui6CKNvxgkQ==
    - kmsKeyName: projects/graphite-docker-images/locations/global/keyRings/token-keyring/cryptoKeys/teamcity-token
      secretEnv:
          TEAMCITY_TOKEN: CiQAth83aSgKrb5ASI5XwE+yv62KbNtNG+O9gKXJzoflm65H7fESkwEASc1NF0oM3pHb5cUBAHcXZqFjEJrF4eGowPycUpKDmEncuQQSkm8v+dswSNXTXnX2C/reLpw9uGTw7G+K1kqA0sVrzYG3sTdDf/IcS//uloAerUff2wVIlV5rxV357PMkBl5dGyybnKMybgrXGl+CcW9PDLAwqfELWrr5zTSHy799dAhJZi1Wb5KbImmvvU5Z46g=<|MERGE_RESOLUTION|>--- conflicted
+++ resolved
@@ -199,11 +199,7 @@
       id: tpg-vcr-test
       secretEnv: ["TEAMCITY_TOKEN", "GITHUB_TOKEN"]
       waitFor: ["diff"]
-<<<<<<< HEAD
-      timeout: 2400s
-=======
       timeout: 1800s
->>>>>>> 51eaff67
       args:
           - $_PR_NUMBER
 
@@ -214,11 +210,7 @@
           - $_PR_NUMBER
 
 # Long timeout to enable waiting on VCR test
-<<<<<<< HEAD
-timeout: 4000s
-=======
 timeout: 2400s
->>>>>>> 51eaff67
 options:
     machineType: 'N1_HIGHCPU_32'
 
