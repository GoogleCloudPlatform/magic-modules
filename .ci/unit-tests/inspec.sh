--- conflicted
+++ resolved
@@ -3,16 +3,9 @@
 set -e
 set -x
 
-<<<<<<< HEAD
-pushd "magic-modules/build/inspec/libraries"
-
-bundle install
-rspec -I . ../test/unit/*
-=======
 pushd "magic-modules/build/inspec/test/unit"
 
 bundle install
 rspec -I ../../libraries *
->>>>>>> 56e44e13
 
 popd