---
steps:
    - name: 'gcr.io/cloud-builders/gcloud'
      id: "Stop Other Ongoing Build"
      entrypoint: 'bash'
      args:
      - -c
      - |
        on_going_build=($(gcloud builds list --ongoing --format='value[separator=","](id,substitutions.REVISION_ID)' --filter="substitutions.TRIGGER_NAME:$TRIGGER_NAME substitutions._PR_NUMBER:$_PR_NUMBER" | xargs))
        for (( i=0; i<${#on_going_build[@]}; i++ )); do
          IFS="," read -r -a fields <<< "${on_going_build[i]}"
          if [ "$i" -gt "0" ] && [ "${fields[1]}" != $COMMIT_SHA ]; then # skip current
            echo "Cancelling build ${fields[0]}"

            gcloud builds cancel ${fields[0]}
          fi
        done

    # The GCB / GH integration uses a shallow clone of the repo. We need to convert
    # that to a full clone in order to work with it properly.
    # https://cloud.google.com/source-repositories/docs/integrating-with-cloud-build#unshallowing_clones
    - name: 'gcr.io/cloud-builders/git'
      args:
          - fetch
          - --unshallow
    # We need to configure git since creating the merge commit is
    # technically a commit.
    - name: 'gcr.io/cloud-builders/git'
      args:
          - config
          - --global
          - user.email
          - magic-modules+differ@google.com
    - name: 'gcr.io/cloud-builders/git'
      args:
          - config
          - --global
          - user.name
          - "Modular Magician Diff Process"
    # Then we check out the branch provided, and merge it into
    # the base branch provided.  This matches the behavior
    # we're used to from Concourse.
    - name: 'gcr.io/cloud-builders/git'
      args:
          - remote
          - add
          - head
          - $_HEAD_REPO_URL

    - name: 'gcr.io/cloud-builders/git'
      args:
          - fetch
          - head
          - $_HEAD_BRANCH

    - name: 'gcr.io/cloud-builders/git'
      args:
          - checkout
          - origin/$_BASE_BRANCH
    - name: 'gcr.io/cloud-builders/git'
      id: merged
      args:
          - merge
          - --no-ff
          - head/$_HEAD_BRANCH

    - name: 'gcr.io/graphite-docker-images/build-environment'
      entrypoint: '/workspace/.ci/scripts/build-environment/downstream-builder/generate_downstream.sh'
      id: tpg-head
      secretEnv: ["GITHUB_TOKEN"]
      waitFor: ["merged"]
      env:
        - BASE_BRANCH=$_BASE_BRANCH
      args:
          - 'head'
          - 'terraform'
          - 'ga'
          - $_PR_NUMBER

    - name: 'gcr.io/graphite-docker-images/build-environment'
      entrypoint: '/workspace/.ci/scripts/build-environment/downstream-builder/generate_downstream.sh'
      id: tpg-base
      secretEnv: ["GITHUB_TOKEN"]
      waitFor: ["merged"]
      env:
        - BASE_BRANCH=$_BASE_BRANCH
      args:
          - 'base'
          - 'terraform'
          - 'ga'
          - $_PR_NUMBER

    - name: 'gcr.io/graphite-docker-images/build-environment'
      entrypoint: '/workspace/.ci/scripts/build-environment/downstream-builder/generate_downstream.sh'
      secretEnv: ["GITHUB_TOKEN"]
      id: tpgb-head
      waitFor: ["merged"]
      env:
        - BASE_BRANCH=$_BASE_BRANCH
      args:
          - 'head'
          - 'terraform'
          - 'beta'
          - $_PR_NUMBER

    - name: 'gcr.io/graphite-docker-images/build-environment'
      entrypoint: '/workspace/.ci/scripts/build-environment/downstream-builder/generate_downstream.sh'
      id: tpgb-base
      secretEnv: ["GITHUB_TOKEN"]
      waitFor: ["merged"]
      env:
        - BASE_BRANCH=$_BASE_BRANCH
      args:
          - 'base'
          - 'terraform'
          - 'beta'
          - $_PR_NUMBER

    - name: 'gcr.io/graphite-docker-images/build-environment'
      entrypoint: '/workspace/.ci/scripts/build-environment/downstream-builder/generate_downstream.sh'
      id: tgc-head
      secretEnv: ["GITHUB_TOKEN"]
      waitFor: ["merged"]
      env:
        - BASE_BRANCH=$_BASE_BRANCH
      args:
          - 'head'
          - 'terraform-google-conversion'
          - 'beta'
          - $_PR_NUMBER

    - name: 'gcr.io/graphite-docker-images/build-environment'
      entrypoint: '/workspace/.ci/scripts/build-environment/downstream-builder/generate_downstream.sh'
      id: tgc-base
      secretEnv: ["GITHUB_TOKEN"]
      waitFor: ["merged"]
      env:
        - BASE_BRANCH=$_BASE_BRANCH
      args:
          - 'base'
          - 'terraform-google-conversion'
          - 'beta'
          - $_PR_NUMBER

    - name: 'gcr.io/graphite-docker-images/build-environment'
      entrypoint: '/workspace/.ci/scripts/build-environment/downstream-builder/generate_downstream.sh'
      id: tf-oics-head
      secretEnv: ["GITHUB_TOKEN"]
      waitFor: ["merged"]
      env:
        - BASE_BRANCH=$_BASE_BRANCH
      args:
          - 'head'
          - 'tf-oics'
          - 'beta'
          - $_PR_NUMBER

    - name: 'gcr.io/graphite-docker-images/build-environment'
      entrypoint: '/workspace/.ci/scripts/build-environment/downstream-builder/generate_downstream.sh'
      id: tf-oics-base
      secretEnv: ["GITHUB_TOKEN"]
      waitFor: ["merged"]
      env:
        - BASE_BRANCH=$_BASE_BRANCH
      args:
          - 'base'
          - 'tf-oics'
          - 'beta'
          - $_PR_NUMBER

    - name: 'gcr.io/graphite-docker-images/go-plus'
      entrypoint: '/workspace/.ci/scripts/go-plus/github-differ/generate_comment.sh'
      id: diff
      secretEnv: ["GITHUB_TOKEN"]
      env:
        - BUILD_ID=$BUILD_ID
        - PROJECT_ID=$PROJECT_ID
        - BUILD_STEP=17
        - COMMIT_SHA=$COMMIT_SHA
        - PR_NUMBER=$_PR_NUMBER
      args:
          - $_PR_NUMBER

    - name: 'gcr.io/graphite-docker-images/go-plus'
      entrypoint: '/workspace/.ci/scripts/go-plus/tgc-tester/test_tgc.sh'
      id: tgc-test
      allowFailure: true
      secretEnv: ["GITHUB_TOKEN"]
      waitFor: ["tpgb-head", "tpgb-base", "tgc-head", "tgc-base"]
      env:
        - TEST_PROJECT=$_VALIDATOR_TEST_PROJECT
        - TEST_FOLDER_ID=$_VALIDATOR_TEST_FOLDER
        - TEST_ANCESTRY=$_VALIDATOR_TEST_ANCESTRY
        - TEST_ORG_ID=$_VALIDATOR_TEST_ORG
      args:
          - $_PR_NUMBER
          - $COMMIT_SHA
          - $BUILD_ID
          - $PROJECT_ID
          - "17"  # Build step
          - terraform-google-conversion

<<<<<<< HEAD
    - name: 'gcr.io/graphite-docker-images/go-plus'
      id: tgc-test-integration-0.12.31
      entrypoint: '/workspace/.ci/scripts/go-plus/tgc-tester-integration/test_tgc_integration.sh'
      allowFailure: true
      secretEnv: ["GITHUB_TOKEN"]
      waitFor: ["tpgb-head", "tpgb-base", "tgc-head", "tgc-base"]
      env:
        - TERRAFORM_VERSION=0.12.31
        - TEST_PROJECT=$_VALIDATOR_TEST_PROJECT
        - TEST_FOLDER_ID=$_VALIDATOR_TEST_FOLDER
        - TEST_ANCESTRY=$_VALIDATOR_TEST_ANCESTRY
        - TEST_ORG_ID=$_VALIDATOR_TEST_ORG
      args:
          - $_PR_NUMBER
          - $COMMIT_SHA
          - $BUILD_ID
          - $PROJECT_ID
          - "18"  # Build step
          - terraform-google-conversion

    - name: 'gcr.io/graphite-docker-images/go-plus'
      id: tgc-test-integration-0.13.7
      entrypoint: '/workspace/.ci/scripts/go-plus/tgc-tester-integration/test_tgc_integration.sh'
      allowFailure: true
      secretEnv: ["GITHUB_TOKEN"]
      waitFor: ["tpgb-head", "tpgb-base", "tgc-head", "tgc-base"]
      env:
        - TERRAFORM_VERSION=0.13.7
        - TEST_PROJECT=$_VALIDATOR_TEST_PROJECT
        - TEST_FOLDER_ID=$_VALIDATOR_TEST_FOLDER
        - TEST_ANCESTRY=$_VALIDATOR_TEST_ANCESTRY
        - TEST_ORG_ID=$_VALIDATOR_TEST_ORG
      args:
          - $_PR_NUMBER
          - $COMMIT_SHA
          - $BUILD_ID
          - $PROJECT_ID
          - "19"  # Build step
          - terraform-google-conversion
=======
    # - name: 'gcr.io/graphite-docker-images/go-plus'
    #   id: tgc-test-integration-0.12.31
    #   entrypoint: '/workspace/.ci/scripts/go-plus/terraform-validator-tester-integration/test_terraform_validator_integration.sh'
    #   allowFailure: true
    #   secretEnv: ["GITHUB_TOKEN"]
    #   waitFor: ["tpgb-head", "tpgb-base", "tgc-head", "tgc-base"]
    #   env:
    #     - TERRAFORM_VERSION=0.12.31
    #     - TEST_PROJECT=$_VALIDATOR_TEST_PROJECT
    #     - TEST_FOLDER_ID=$_VALIDATOR_TEST_FOLDER
    #     - TEST_ANCESTRY=$_VALIDATOR_TEST_ANCESTRY
    #     - TEST_ORG_ID=$_VALIDATOR_TEST_ORG
    #   args:
    #       - $_PR_NUMBER
    #       - $COMMIT_SHA
    #       - $BUILD_ID
    #       - $PROJECT_ID
    #       - "18"  # Build step
    #       - terraform-google-conversion

    # - name: 'gcr.io/graphite-docker-images/go-plus'
    #   id: tgc-test-integration-0.13.7
    #   entrypoint: '/workspace/.ci/scripts/go-plus/terraform-validator-tester-integration/test_terraform_validator_integration.sh'
    #   allowFailure: true
    #   secretEnv: ["GITHUB_TOKEN"]
    #   waitFor: ["tpgb-head", "tpgb-base", "tgc-head", "tgc-base"]
    #   env:
    #     - TERRAFORM_VERSION=0.13.7
    #     - TEST_PROJECT=$_VALIDATOR_TEST_PROJECT
    #     - TEST_FOLDER_ID=$_VALIDATOR_TEST_FOLDER
    #     - TEST_ANCESTRY=$_VALIDATOR_TEST_ANCESTRY
    #     - TEST_ORG_ID=$_VALIDATOR_TEST_ORG
    #   args:
    #       - $_PR_NUMBER
    #       - $COMMIT_SHA
    #       - $BUILD_ID
    #       - $PROJECT_ID
    #       - "19"  # Build step
    #       - terraform-google-conversion
>>>>>>> 59f5ea11

    - name: 'gcr.io/graphite-docker-images/bash-plus'
      id: tpgb-test
      entrypoint: '/workspace/.ci/scripts/bash-plus/terraform-tester/test_terraform.sh'
      secretEnv: ["GITHUB_TOKEN"]
      waitFor: ["tpgb-head", "tpgb-base"]
      env:
        - VERSION=beta
        - COMMIT_SHA=$COMMIT_SHA
        - PR_NUMBER=$_PR_NUMBER

    - name: 'gcr.io/graphite-docker-images/bash-plus'
      id: tpg-test
      entrypoint: '/workspace/.ci/scripts/bash-plus/terraform-tester/test_terraform.sh'
      secretEnv: ["GITHUB_TOKEN"]
      waitFor: ["tpg-head", "tpg-base"]
      args:
          - 'ga'                               # remove after 07/2023
          - $_PR_NUMBER                        # remove after 07/2023
          - $COMMIT_SHA                        # remove after 07/2023
          - $BUILD_ID                          # remove after 07/2023
          - $PROJECT_ID                        # remove after 07/2023
          - GoogleCloudPlatform/magic-modules  # remove after 07/2023
          - "21"                               # remove after 07/2023
      env:
        - VERSION=ga
        - COMMIT_SHA=$COMMIT_SHA
        - PR_NUMBER=$_PR_NUMBER

    - name: 'gcr.io/graphite-docker-images/go-plus'
      id: gcb-tpg-vcr-test
      entrypoint: '/workspace/.ci/scripts/go-plus/gcb-terraform-vcr-tester/test_terraform_vcr.sh'
      secretEnv: ["GITHUB_TOKEN", "GOOGLE_BILLING_ACCOUNT", "GOOGLE_CUST_ID", "GOOGLE_FIRESTORE_PROJECT", "GOOGLE_IDENTITY_USER", "GOOGLE_MASTER_BILLING_ACCOUNT", "GOOGLE_ORG", "GOOGLE_ORG_2", "GOOGLE_ORG_DOMAIN", "GOOGLE_PROJECT", "GOOGLE_PROJECT_NUMBER", "GOOGLE_SERVICE_ACCOUNT", "SA_KEY", "GOOGLE_PUBLIC_AVERTISED_PREFIX_DESCRIPTION"]
      waitFor: ["diff"]
      env:
        - BASE_BRANCH=$_BASE_BRANCH
      args:
          - $_PR_NUMBER
          - $COMMIT_SHA
          - $BUILD_ID
          - $PROJECT_ID
          - "22"  # Build step

# Long timeout to enable waiting on VCR test
timeout: 20000s
options:
    machineType: 'N1_HIGHCPU_32'

availableSecrets:
  secretManager:
    - versionName: projects/673497134629/secrets/github-magician-token/versions/latest
      env: GITHUB_TOKEN
    - versionName: projects/673497134629/secrets/ci-test-billing-account/versions/latest
      env: GOOGLE_BILLING_ACCOUNT
    - versionName: projects/673497134629/secrets/ci-test-cust-id/versions/latest
      env: GOOGLE_CUST_ID
    - versionName: projects/673497134629/secrets/ci-test-firestore-project/versions/latest
      env: GOOGLE_FIRESTORE_PROJECT
    - versionName: projects/673497134629/secrets/ci-test-identity-user/versions/latest
      env: GOOGLE_IDENTITY_USER
    - versionName: projects/673497134629/secrets/ci-test-master-billing-account/versions/latest
      env: GOOGLE_MASTER_BILLING_ACCOUNT
    - versionName: projects/673497134629/secrets/ci-test-org/versions/latest
      env: GOOGLE_ORG
    - versionName: projects/673497134629/secrets/ci-test-org-2/versions/latest
      env: GOOGLE_ORG_2
    - versionName: projects/673497134629/secrets/ci-test-org-domain/versions/latest
      env: GOOGLE_ORG_DOMAIN
    - versionName: projects/673497134629/secrets/ci-test-project/versions/latest
      env: GOOGLE_PROJECT
    - versionName: projects/673497134629/secrets/ci-test-project-number/versions/latest
      env: GOOGLE_PROJECT_NUMBER
    - versionName: projects/673497134629/secrets/ci-test-service-account/versions/latest
      env: GOOGLE_SERVICE_ACCOUNT
    - versionName: projects/673497134629/secrets/ci-test-service-account-key/versions/latest
      env: SA_KEY
    - versionName: projects/673497134629/secrets/ci-test-public-advertised-prefix-description/versions/latest
      env: GOOGLE_PUBLIC_AVERTISED_PREFIX_DESCRIPTION<|MERGE_RESOLUTION|>--- conflicted
+++ resolved
@@ -200,47 +200,6 @@
           - "17"  # Build step
           - terraform-google-conversion
 
-<<<<<<< HEAD
-    - name: 'gcr.io/graphite-docker-images/go-plus'
-      id: tgc-test-integration-0.12.31
-      entrypoint: '/workspace/.ci/scripts/go-plus/tgc-tester-integration/test_tgc_integration.sh'
-      allowFailure: true
-      secretEnv: ["GITHUB_TOKEN"]
-      waitFor: ["tpgb-head", "tpgb-base", "tgc-head", "tgc-base"]
-      env:
-        - TERRAFORM_VERSION=0.12.31
-        - TEST_PROJECT=$_VALIDATOR_TEST_PROJECT
-        - TEST_FOLDER_ID=$_VALIDATOR_TEST_FOLDER
-        - TEST_ANCESTRY=$_VALIDATOR_TEST_ANCESTRY
-        - TEST_ORG_ID=$_VALIDATOR_TEST_ORG
-      args:
-          - $_PR_NUMBER
-          - $COMMIT_SHA
-          - $BUILD_ID
-          - $PROJECT_ID
-          - "18"  # Build step
-          - terraform-google-conversion
-
-    - name: 'gcr.io/graphite-docker-images/go-plus'
-      id: tgc-test-integration-0.13.7
-      entrypoint: '/workspace/.ci/scripts/go-plus/tgc-tester-integration/test_tgc_integration.sh'
-      allowFailure: true
-      secretEnv: ["GITHUB_TOKEN"]
-      waitFor: ["tpgb-head", "tpgb-base", "tgc-head", "tgc-base"]
-      env:
-        - TERRAFORM_VERSION=0.13.7
-        - TEST_PROJECT=$_VALIDATOR_TEST_PROJECT
-        - TEST_FOLDER_ID=$_VALIDATOR_TEST_FOLDER
-        - TEST_ANCESTRY=$_VALIDATOR_TEST_ANCESTRY
-        - TEST_ORG_ID=$_VALIDATOR_TEST_ORG
-      args:
-          - $_PR_NUMBER
-          - $COMMIT_SHA
-          - $BUILD_ID
-          - $PROJECT_ID
-          - "19"  # Build step
-          - terraform-google-conversion
-=======
     # - name: 'gcr.io/graphite-docker-images/go-plus'
     #   id: tgc-test-integration-0.12.31
     #   entrypoint: '/workspace/.ci/scripts/go-plus/terraform-validator-tester-integration/test_terraform_validator_integration.sh'
@@ -280,7 +239,6 @@
     #       - $PROJECT_ID
     #       - "19"  # Build step
     #       - terraform-google-conversion
->>>>>>> 59f5ea11
 
     - name: 'gcr.io/graphite-docker-images/bash-plus'
       id: tpgb-test
