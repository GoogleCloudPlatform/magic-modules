<<<<<<< HEAD
# GKE MultiCloud uses a different set of locations than GCE, and our default
# sweeper logic assumes that resources are in us-central1.
- type: NO_SWEEPER
=======
- type: CUSTOMIZE_DIFF
  details:
    functions: 
    - tpgresource.DefaultProviderProject
>>>>>>> ae21b64e
<|MERGE_RESOLUTION|>--- conflicted
+++ resolved
@@ -1,10 +1,7 @@
-<<<<<<< HEAD
 # GKE MultiCloud uses a different set of locations than GCE, and our default
 # sweeper logic assumes that resources are in us-central1.
 - type: NO_SWEEPER
-=======
 - type: CUSTOMIZE_DIFF
   details:
     functions: 
-    - tpgresource.DefaultProviderProject
->>>>>>> ae21b64e
+    - tpgresource.DefaultProviderProject