--- conflicted
+++ resolved
@@ -1,7 +1,3 @@
 - type: CUSTOM_RESOURCE_NAME
   details:
-<<<<<<< HEAD
-    title: firewall_policy_rule
-=======
-    diffsuppressfunc: tpgresource.CompareSelfLinkOrResourceName
->>>>>>> 0817f7ec
+    diffsuppressfunc: tpgresource.CompareSelfLinkOrResourceName