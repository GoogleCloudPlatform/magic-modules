--- conflicted
+++ resolved
@@ -1,9 +1,7 @@
-<<<<<<< HEAD
 - type: CUSTOMIZE_DIFF
   details:
     functions: 
     - tpgresource.DefaultProviderProject
-=======
 - type: DIFF_SUPPRESS_FUNC
   field: control_plane.root_volume.volume_type
   details:
@@ -11,5 +9,4 @@
 - type: DIFF_SUPPRESS_FUNC
   field: control_plane.main_volume.volume_type
   details:
-    diffsuppressfunc: tpgresource.CompareCaseInsensitive
->>>>>>> 85f270df
+    diffsuppressfunc: tpgresource.CompareCaseInsensitive