- type: EXCLUDE
  field: monitoring_config
<<<<<<< HEAD
- type: CUSTOMIZE_DIFF
  details:
    functions: 
    - tpgresource.DefaultProviderProject
=======
- type: DIFF_SUPPRESS_FUNC
  field: control_plane.root_volume.volume_type
  details:
    diffsuppressfunc: tpgresource.CompareCaseInsensitive
- type: DIFF_SUPPRESS_FUNC
  field: control_plane.main_volume.volume_type
  details:
    diffsuppressfunc: tpgresource.CompareCaseInsensitive
- type: DIFF_SUPPRESS_FUNC
  field: logging_config.component_config.enable_components
  details:
    diffsuppressfunc: tpgresource.CompareCaseInsensitive
- type: DIFF_SUPPRESS_FUNC
  field: control_plane.instance_placement.tenancy
  details:
    diffsuppressfunc: tpgresource.CompareCaseInsensitive
>>>>>>> 85f270df
<|MERGE_RESOLUTION|>--- conflicted
+++ resolved
@@ -1,11 +1,9 @@
 - type: EXCLUDE
   field: monitoring_config
-<<<<<<< HEAD
 - type: CUSTOMIZE_DIFF
   details:
     functions: 
     - tpgresource.DefaultProviderProject
-=======
 - type: DIFF_SUPPRESS_FUNC
   field: control_plane.root_volume.volume_type
   details:
@@ -21,5 +19,4 @@
 - type: DIFF_SUPPRESS_FUNC
   field: control_plane.instance_placement.tenancy
   details:
-    diffsuppressfunc: tpgresource.CompareCaseInsensitive
->>>>>>> 85f270df
+    diffsuppressfunc: tpgresource.CompareCaseInsensitive