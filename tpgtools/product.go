--- conflicted
+++ resolved
@@ -90,29 +90,16 @@
 	return &bp
 }
 
-<<<<<<< HEAD
-=======
 // getProductTitle is used internally to get the product title
 // or case sensitve product name from the product definition
 // we will also check if there is an override for the product title
 // and utilize that if avalible and set.
->>>>>>> 7a01f4ec
 func getProductTitle(documentTitle, packagePath string) string {
 	overrides, ok := productOverrides[packagePath]
 	if !ok {
 		glog.Fatalf("product overrides should be loaded already for packagePath %s", packagePath)
 	}
 
-<<<<<<< HEAD
-	bt := ProductTitleDetails{}
-	btOk, err := overrides.ProductOverrideWithDetails(ProductTitle, &bt)
-	if err != nil {
-		log.Fatalln("error - failed to decode base path details")
-	}
-
-	if btOk && bt.Title != "" {
-		title := bt.Title
-=======
 	pt := ProductTitleDetails{}
 	ptOk, err := overrides.ProductOverrideWithDetails(ProductTitle, &pt)
 	if err != nil {
@@ -124,7 +111,6 @@
 			glog.Fatalf("error - product title override defined but got empty value for %", packagePath)
 		}
 		title := pt.Title
->>>>>>> 7a01f4ec
 		return title
 	}
 
