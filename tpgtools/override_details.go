--- conflicted
+++ resolved
@@ -162,11 +162,11 @@
 	Function string
 }
 
-<<<<<<< HEAD
 type TerraformProductNameDetails struct {
 	// The name of the product in terraform.
 	Product string
-=======
+}
+
 type ProductBasePathDetails struct {
 	// If set to true, generating the product base path should be skipped
 	// This is the case when mmv1 already generates base path support
@@ -174,5 +174,4 @@
 	// Alternative product base path name to allow for DCL-based resources to use
 	// different default base paths than mmv1 generated resources
 	BasePathIdentifier string
->>>>>>> 8e7cd4ff
 }