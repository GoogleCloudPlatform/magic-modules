--- conflicted
+++ resolved
@@ -169,18 +169,10 @@
 
 #### Making changes to handwritten files
 
-<<<<<<< HEAD
-In Windows, run
-
-    bundle exec ruby ./compiler.rb -p products/azresourcegroup -e terraform -o build/azterraform
-
-### Compiling all modules
-=======
 The Google providers for Terraform have a large number of handwritten files,
 written before Magic Modules was used with them. While conversion is ongoing,
 many resources are still managed by hand. You can modify handwritten files
 under the `third_party/terraform` directory.
->>>>>>> 7ba4c605
 
 Features that are only present in certain versions need to be "guarded" by
 wrapping those lines of code in version guards;
