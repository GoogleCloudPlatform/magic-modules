# Copyright 2019 Google Inc.
# Licensed under the Apache License, Version 2.0 (the "License");
# you may not use this file except in compliance with the License.
# You may obtain a copy of the License at
#
#     http://www.apache.org/licenses/LICENSE-2.0
#
# Unless required by applicable law or agreed to in writing, software
# distributed under the License is distributed on an "AS IS" BASIS,
# WITHOUT WARRANTIES OR CONDITIONS OF ANY KIND, either express or implied.
# See the License for the specific language governing permissions and
# limitations under the License.

--- !ruby/object:Api::Product
name: Iap
display_name: Identity-Aware Proxy
versions:
  - !ruby/object:Api::Product::Version
    name: ga
    base_url: https://iap.googleapis.com/v1/
scopes:
  - https://www.googleapis.com/auth/cloud-platform
apis_required:
  - !ruby/object:Api::Product::ApiReference
    name: Cloud Identity-Aware Proxy
    url: https://console.cloud.google.com/apis/library/iap.googleapis.com/
objects:
  # This resource is only used to generate IAM resources. They do not correspond to real
  # GCP resources, and should not be used to generate anything other than IAM suppport.
  - !ruby/object:Api::Resource
    name: 'Web'
    base_url: 'projects/{{project}}/iap_web'
    self_link: 'projects/{{project}}/iap_web'
    exclude_resource: true
    description: |
      Only used to generate IAM resources
    properties:
      - !ruby/object:Api::Type::String
        name: 'name'
        description: Dummy property.
        required: true
  # This resource is only used to generate IAM resources. They do not correspond to real
  # GCP resources, and should not be used to generate anything other than IAM suppport.
  - !ruby/object:Api::Resource
    name: 'WebTypeCompute'
    base_url: 'projects/{{project}}/iap_web/compute'
    self_link: 'projects/{{project}}/iap_web/compute'
    exclude_resource: true
    description: |
      Only used to generate IAM resources
    properties:
      - !ruby/object:Api::Type::String
        name: 'name'
        description: Dummy property.
        required: true
  # This resource is only used to generate IAM resources. They do not correspond to real
  # GCP resources, and should not be used to generate anything other than IAM suppport.
  - !ruby/object:Api::Resource
    name: 'WebTypeAppEngine'
    base_url: 'projects/{{project}}/iap_web/appengine-{{appId}}'
    self_link: 'projects/{{project}}/iap_web/appengine-{{appId}}'
    exclude_resource: true
    description: |
      Only used to generate IAM resources
    properties:
      - !ruby/object:Api::Type::String
        name: 'appId'
        description: Id of the App Engine application.
        required: true
  # This resource is only used to generate IAM resources. They do not correspond to real
  # GCP resources, and should not be used to generate anything other than IAM suppport.
  - !ruby/object:Api::Resource
    name: 'AppEngineVersion'
    base_url: 'projects/{{project}}/iap_web/appengine-{{appId}}/services/{{service}}/versions/{{versionId}}'
    self_link: 'projects/{{project}}/iap_web/appengine-{{appId}}/services/{{service}}/versions/{{versionId}}'
    exclude_resource: true
    description: |
      Only used to generate IAM resources
    properties:
      - !ruby/object:Api::Type::String
        name: 'appId'
        description: Id of the App Engine application.
        required: true
      - !ruby/object:Api::Type::String
        name: 'service'
        description: Service id of the App Engine application
        required: true
      - !ruby/object:Api::Type::String
        name: 'versionId'
        description: Version id of the App Engine application
        required: true
  # This resource is only used to generate IAM resources. They do not correspond to real
  # GCP resources, and should not be used to generate anything other than IAM suppport.
  - !ruby/object:Api::Resource
    name: 'AppEngineService'
    base_url: 'projects/{{project}}/iap_web/appengine-{{appId}}/services/{{service}}'
    self_link: 'projects/{{project}}/iap_web/appengine-{{appId}}/services/{{service}}'
    exclude_resource: true
    description: |
      Only used to generate IAM resources
    properties:
      - !ruby/object:Api::Type::String
        name: 'appId'
        description: Id of the App Engine application.
        required: true
      - !ruby/object:Api::Type::String
        name: 'service'
        description: Service id of the App Engine application
        required: true
  # This resource is only used to generate IAM resources. They do not correspond to real
  # GCP resources, and should not be used to generate anything other than IAM suppport.
  - !ruby/object:Api::Resource
    name: 'WebBackendService'
    base_url: 'projects/{{project}}/iap_web/compute/services/{{name}}'
    self_link: 'projects/{{project}}/iap_web/compute/services/{{name}}'
    exclude_resource: true
    description: |
      Only used to generate IAM resources
    properties:
      - !ruby/object:Api::Type::String
        name: 'name'
        description: Name or self link of a backend service.
        required: true
  # This resource is only used to generate IAM resources. They do not correspond to real
  # GCP resources, and should not be used to generate anything other than IAM suppport.
  - !ruby/object:Api::Resource
    name: 'TunnelInstance'
    base_url: 'projects/{{project}}/iap_tunnel/zones/{{zone}}/instances/{{name}}'
    self_link: 'projects/{{project}}/iap_tunnel/zones/{{zone}}/instances/{{name}}'
    exclude_resource: true
    description: |
      Only used to generate IAM resources
    properties:
      - !ruby/object:Api::Type::String
        name: 'name'
        description: Name of the instance.
        required: true
  - !ruby/object:Api::Resource
    name: 'Brand'
    base_url: 'projects/{{project}}/brands'
    self_link: '{{name}}'
    input: true
    identity:
      - name
    description: |
      OAuth brand data. Only "Organization Internal" brands can be created
      programatically via API. To convert it into an external brands
      please use the GCP Console.
    references: !ruby/object:Api::Resource::ReferenceLinks
      guides:
        'Setting up IAP Brand':
          'https://cloud.google.com/iap/docs/tutorial-gce#set_up_iap'
      api: 'https://cloud.google.com/iap/docs/reference/rest/v1/projects.brands'
    parameters:
      - !ruby/object:Api::Type::String
        name: 'name'
        description: |
          Output only. Identifier of the brand, in the format
          `projects/{project_number}/brands/{brand_id}`. NOTE: The brand
          identification corresponds to the project number as only one
          brand per project can be created.
        output: true
    properties:
      - !ruby/object:Api::Type::String
        name: 'supportEmail'
        description: |
          Support email displayed on the OAuth consent screen. Can be either a
          user or group email. When a user email is specified, the caller must
          be the user with the associated email address. When a group email is
          specified, the caller can be either a user or a service account which
          is an owner of the specified group in Cloud Identity.
        required: true
      - !ruby/object:Api::Type::String
        name: 'applicationTitle'
        description: |
          Application name displayed on OAuth consent screen.
        required: true
      - !ruby/object:Api::Type::Boolean
        name: 'orgInternalOnly'
        description: |
          Whether the brand is only intended for usage inside the GSuite organization only.
        output: true
  - !ruby/object:Api::Resource
    name: 'Client'
    base_url: '{{brand}}/identityAwareProxyClients'
    self_link: '{{client_id}}'
    input: true
    description: |
      Contains the data that describes an Identity Aware Proxy owned client.

      ~> **Note:** Only internal org clients can be created via declarative tools. Other types of clients must be
      manually created via the GCP console. This restriction is due to the existing APIs and not lack of support
      in this tool.
<<<<<<< HEAD
    references: !ruby/object:Api::Resource::ReferenceLinks
      guides:
        'Setting up IAP Client':
          'https://cloud.google.com/iap/docs/authentication-howto'
      api: 'https://cloud.google.com/iap/docs/reference/rest/v1/projects.brands.identityAwareProxyClients'
=======
>>>>>>> 51eaff67
    parameters:
      - !ruby/object:Api::Type::String
        name: 'clientId'
        api_name: name
        description: |
          Output only. Unique identifier of the OAuth client.
        output: true
      - !ruby/object:Api::Type::String
        name: 'brand'
        description: |
          Identifier of the brand to which this client
          is attached to. The format is
          `projects/{project_number}/brands/{brand_id}/identityAwareProxyClients/{client_id}`.
        input: true
        required: true
        url_param_only: true
    properties:
      - !ruby/object:Api::Type::String
        name: 'secret'
        description: |
          Output only. Client secret of the OAuth client.
        output: true
      - !ruby/object:Api::Type::String
        name: 'displayName'
        description: |
          Human-friendly name given to the OAuth client.
        required: true<|MERGE_RESOLUTION|>--- conflicted
+++ resolved
@@ -191,14 +191,6 @@
       ~> **Note:** Only internal org clients can be created via declarative tools. Other types of clients must be
       manually created via the GCP console. This restriction is due to the existing APIs and not lack of support
       in this tool.
-<<<<<<< HEAD
-    references: !ruby/object:Api::Resource::ReferenceLinks
-      guides:
-        'Setting up IAP Client':
-          'https://cloud.google.com/iap/docs/authentication-howto'
-      api: 'https://cloud.google.com/iap/docs/reference/rest/v1/projects.brands.identityAwareProxyClients'
-=======
->>>>>>> 51eaff67
     parameters:
       - !ruby/object:Api::Type::String
         name: 'clientId'
