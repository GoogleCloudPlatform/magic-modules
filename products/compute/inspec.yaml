# Copyright 2017 Google Inc.
# Licensed under the Apache License, Version 2.0 (the "License");
# you may not use this file except in compliance with the License.
# You may obtain a copy of the License at
#
#     http://www.apache.org/licenses/LICENSE-2.0
#
# Unless required by applicable law or agreed to in writing, software
# distributed under the License is distributed on an "AS IS" BASIS,
# WITHOUT WARRANTIES OR CONDITIONS OF ANY KIND, either express or implied.
# See the License for the specific language governing permissions and
# limitations under the License.

--- !ruby/object:Provider::Inspec::Config
overrides: !ruby/object:Overrides::ResourceOverrides
  Address: !ruby/object:Overrides::Inspec::ResourceOverride
    exclude: true
  BackendBucketSignedUrlKey: !ruby/object:Overrides::Inspec::ResourceOverride
    exclude: true
  BackendServiceSignedUrlKey: !ruby/object:Overrides::Inspec::ResourceOverride
    exclude: true
  DiskResourcePolicyAttachment: !ruby/object:Overrides::Inspec::ResourceOverride
    exclude: true
  DiskType: !ruby/object:Overrides::Inspec::ResourceOverride
    exclude: true
  ExternalVpnGateway: !ruby/object:Overrides::Inspec::ResourceOverride
    exclude: true
  Firewall: !ruby/object:Overrides::Inspec::ResourceOverride
    exclude: true
  ForwardingRule: !ruby/object:Overrides::Inspec::ResourceOverride
    exclude: true
  GlobalAddress: !ruby/object:Overrides::Inspec::ResourceOverride
    properties:
      address:  !ruby/object:Overrides::Inspec::PropertyOverride
        description: |
          The static external IP address represented by this resource.
  Image: !ruby/object:Overrides::Inspec::ResourceOverride
    exclude: true
  Instance: !ruby/object:Overrides::Inspec::ResourceOverride
    exclude: true
  InstanceGroup: !ruby/object:Overrides::Inspec::ResourceOverride
    exclude: true
  InterconnectAttachment: !ruby/object:Overrides::Inspec::ResourceOverride
    exclude: true
  License: !ruby/object:Overrides::Inspec::ResourceOverride
    exclude: true
  MachineType: !ruby/object:Overrides::Inspec::ResourceOverride
    exclude: true
  Network: !ruby/object:Overrides::Inspec::ResourceOverride
    exclude: true
  NetworkEndpoint: !ruby/object:Overrides::Inspec::ResourceOverride
    exclude: true
  NetworkEndpointGroup: !ruby/object:Overrides::Inspec::ResourceOverride
    exclude: true
  NodeGroup: !ruby/object:Overrides::Inspec::ResourceOverride
    exclude: true
  NodeTemplate: !ruby/object:Overrides::Inspec::ResourceOverride
    exclude: true
  Region: !ruby/object:Overrides::Inspec::ResourceOverride
    additional_functions: |
<%= lines(indent(compile('templates/inspec/custom_functions/google_compute_region.rb'), 6)) -%>
    properties:
      id: !ruby/object:Overrides::Inspec::PropertyOverride
        override_name: "region_id"
      name: !ruby/object:Overrides::Inspec::PropertyOverride
        override_name: "region_name"
      status: !ruby/object:Overrides::Inspec::PropertyOverride
        override_name: "region_status"
  RegionAutoscaler: !ruby/object:Overrides::Inspec::ResourceOverride
    exclude: true
  RegionDisk: !ruby/object:Overrides::Inspec::ResourceOverride
    exclude: true
  RegionDiskType: !ruby/object:Overrides::Inspec::ResourceOverride
    exclude: true
<<<<<<< HEAD
  ResourcePolicy: !ruby/object:Overrides::Inspec::ResourceOverride
=======
  Reservation: !ruby/object:Overrides::Inspec::ResourceOverride
>>>>>>> 15e22ca4
    exclude: true
  RouterNat: !ruby/object:Overrides::Inspec::ResourceOverride
    exclude: true
  Subnetwork: !ruby/object:Overrides::Inspec::ResourceOverride
    exclude_resource: true
    iam_policy: !ruby/object:Api::Resource::IamPolicy
      exclude: false
  TargetInstance:  !ruby/object:Overrides::Inspec::ResourceOverride
    exclude: true
  TargetPool: !ruby/object:Overrides::Inspec::ResourceOverride
    additional_functions: |
<%= lines(indent(compile('templates/inspec/custom_functions/google_compute_target_pool.rb'), 6)) -%>
  TargetVpnGateway: !ruby/object:Overrides::Inspec::ResourceOverride
    exclude: true
  TargetSslProxy: !ruby/object:Overrides::Inspec::ResourceOverride
    exclude: true
  VpnTunnel: !ruby/object:Overrides::Inspec::ResourceOverride
    exclude: true
  Zone: !ruby/object:Overrides::Inspec::ResourceOverride
    exclude: true<|MERGE_RESOLUTION|>--- conflicted
+++ resolved
@@ -72,11 +72,9 @@
     exclude: true
   RegionDiskType: !ruby/object:Overrides::Inspec::ResourceOverride
     exclude: true
-<<<<<<< HEAD
+  Reservation: !ruby/object:Overrides::Inspec::ResourceOverride
+    exclude: true
   ResourcePolicy: !ruby/object:Overrides::Inspec::ResourceOverride
-=======
-  Reservation: !ruby/object:Overrides::Inspec::ResourceOverride
->>>>>>> 15e22ca4
     exclude: true
   RouterNat: !ruby/object:Overrides::Inspec::ResourceOverride
     exclude: true
