--- conflicted
+++ resolved
@@ -31,13 +31,7 @@
     name: 'Address'
     kind: 'compute#address'
     base_url: projects/{{project}}/regions/{{region}}/addresses
-<<<<<<< HEAD
-    list_url: |
-      projects/{{project}}/regions/{{region}}/addresses
-    list_url_response: !ruby/object:Api::Resource::ResponseList
-=======
     collection_url_response: !ruby/object:Api::Resource::ResponseList
->>>>>>> fe8675fb
       kind: 'compute#addressList'
       items: 'items'
     exports:
@@ -160,13 +154,7 @@
     kind: 'compute#autoscaler'
     base_url: projects/{{project}}/zones/{{zone}}/autoscalers
     update_url: projects/{{project}}/zones/{{zone}}/autoscalers?autoscaler={{name}}
-<<<<<<< HEAD
-    list_url: |
-      projects/{{project}}/zone/{{zone}}/autoscalers
-    list_url_response: !ruby/object:Api::Resource::ResponseList
-=======
     collection_url_response: !ruby/object:Api::Resource::ResponseList
->>>>>>> fe8675fb
       kind: 'compute#autoscalerList'
       items: 'items'
     exports:
@@ -205,13 +193,7 @@
     name: 'BackendBucket'
     kind: 'compute#backendBucket'
     base_url: projects/{{project}}/global/backendBuckets
-<<<<<<< HEAD
-    list_url: |
-      projects/{{project}}/global/backendBuckets
-    list_url_response: !ruby/object:Api::Resource::ResponseList
-=======
     collection_url_response: !ruby/object:Api::Resource::ResponseList
->>>>>>> fe8675fb
       kind: 'compute#backendBucketLists'
       items: 'items'
     exports:
@@ -267,13 +249,7 @@
     name: 'BackendService'
     kind: 'compute#backendService'
     base_url: projects/{{project}}/global/backendServices
-<<<<<<< HEAD
-    list_url: |
-      projects/{{project}}/global/backendServices
-    list_url_response: !ruby/object:Api::Resource::ResponseList
-=======
     collection_url_response: !ruby/object:Api::Resource::ResponseList
->>>>>>> fe8675fb
       kind: 'compute#backendServicesList'
       items: 'items'
     exports:
@@ -575,13 +551,7 @@
     name: 'DiskType'
     kind: 'compute#diskType'
     base_url: projects/{{project}}/zones/{{zone}}/diskTypes
-<<<<<<< HEAD
-    list_url: |
-      projects/{{project}}/zones/{{zone}}/diskTypes
-    list_url_response: !ruby/object:Api::Resource::ResponseList
-=======
     collection_url_response: !ruby/object:Api::Resource::ResponseList
->>>>>>> fe8675fb
       kind: 'compute#diskTypeList'
       items: 'items'
     # TODO(nelsonjr): Search all documentation for references of using URL (like
@@ -617,13 +587,7 @@
     kind: 'compute#disk'
     input: true
     base_url: projects/{{project}}/zones/{{zone}}/disks
-<<<<<<< HEAD
-    list_url: |
-      projects/{{project}}/zones/{{zone}}/disks
-    list_url_response: !ruby/object:Api::Resource::ResponseList
-=======
     collection_url_response: !ruby/object:Api::Resource::ResponseList
->>>>>>> fe8675fb
       kind: 'compute#diskList'
       items: 'items'
     exports:
@@ -741,13 +705,7 @@
     name: 'Firewall'
     kind: 'compute#firewall'
     base_url: projects/{{project}}/global/firewalls
-<<<<<<< HEAD
-    list_url: |
-      projects/{{project}}/global/firewalls
-    list_url_response: !ruby/object:Api::Resource::ResponseList
-=======
     collection_url_response: !ruby/object:Api::Resource::ResponseList
->>>>>>> fe8675fb
       kind: 'compute#firewallList'
       items: 'items'
     update_verb: :PATCH
@@ -986,13 +944,7 @@
     name: 'ForwardingRule'
     kind: 'compute#forwardingRule'
     base_url: projects/{{project}}/regions/{{region}}/forwardingRules
-<<<<<<< HEAD
-    list_url: |
-      projects/{{project}}/regions/{{region}}/forwardingRules
-    list_url_response: !ruby/object:Api::Resource::ResponseList
-=======
     collection_url_response: !ruby/object:Api::Resource::ResponseList
->>>>>>> fe8675fb
       kind: 'compute#forwardingRuleList'
       items: 'items'
     exports:
@@ -1088,13 +1040,7 @@
     name: 'GlobalAddress'
     kind: 'compute#address'
     base_url: projects/{{project}}/global/addresses
-<<<<<<< HEAD
-    list_url: |
-      projects/{{project}}/global/addresses
-    list_url_response: !ruby/object:Api::Resource::ResponseList
-=======
     collection_url_response: !ruby/object:Api::Resource::ResponseList
->>>>>>> fe8675fb
       kind: 'compute#addressList'
       items: 'items'
     exports:
@@ -1221,13 +1167,7 @@
     name: 'GlobalForwardingRule'
     kind: 'compute#forwardingRule'
     base_url: projects/{{project}}/global/forwardingRules
-<<<<<<< HEAD
-    list_url: |
-      projects/{{project}}/global/forwardingRules
-    list_url_response: !ruby/object:Api::Resource::ResponseList
-=======
     collection_url_response: !ruby/object:Api::Resource::ResponseList
->>>>>>> fe8675fb
       kind: 'compute#forwardingRulesList'
       items: 'items'
     description: |
@@ -1264,13 +1204,7 @@
     name: 'HttpHealthCheck'
     kind: 'compute#httpHealthCheck'
     base_url: projects/{{project}}/global/httpHealthChecks
-<<<<<<< HEAD
-    list_url: |
-      projects/{{project}}/global/httpHealthChecks
-    list_url_response: !ruby/object:Api::Resource::ResponseList
-=======
     collection_url_response: !ruby/object:Api::Resource::ResponseList
->>>>>>> fe8675fb
       kind: 'compute#httpHealthCheckList'
       items: 'items'
     exports:
@@ -1354,13 +1288,7 @@
     name: 'HttpsHealthCheck'
     kind: 'compute#httpsHealthCheck'
     base_url: projects/{{project}}/global/httpsHealthChecks
-<<<<<<< HEAD
-    list_url: |
-      projects/{{project}}/global/httpsHealthChecks
-    list_url_response: !ruby/object:Api::Resource::ResponseList
-=======
     collection_url_response: !ruby/object:Api::Resource::ResponseList
->>>>>>> fe8675fb
       kind: 'compute#httpsHealthCheckList'
       items: 'items'
     exports:
@@ -1443,13 +1371,7 @@
     name: 'HealthCheck'
     kind: 'compute#healthCheck'
     base_url: projects/{{project}}/global/healthChecks
-<<<<<<< HEAD
-    list_url: |
-      projects/{{project}}/global/healthChecks
-    list_url_response: !ruby/object:Api::Resource::ResponseList
-=======
     collection_url_response: !ruby/object:Api::Resource::ResponseList
->>>>>>> fe8675fb
       kind: 'compute#healthCheckList'
       items: 'items'
     exports:
@@ -1572,13 +1494,7 @@
     kind: 'compute#instanceTemplate'
     input: true
     base_url: projects/{{project}}/global/instanceTemplates
-<<<<<<< HEAD
-    list_url: |
-      projects/{{project}}/global/instanceTemplates
-    list_url_response: !ruby/object:Api::Resource::ResponseList
-=======
     collection_url_response: !ruby/object:Api::Resource::ResponseList
->>>>>>> fe8675fb
       kind: 'compute#instanceTemplatesListResponse'
       items: 'items'
     exports:
@@ -1662,13 +1578,7 @@
     name: 'License'
     kind: 'compute#license'
     base_url: /projects/{{project}}/global/licenses
-<<<<<<< HEAD
-    list_url: |
-      /projects/{{project}}/global/licenses
-    list_url_response: !ruby/object:Api::Resource::ResponseList
-=======
     collection_url_response: !ruby/object:Api::Resource::ResponseList
->>>>>>> fe8675fb
       kind: 'compute#TODO???'
       items: 'items'
     readonly: true
@@ -1696,13 +1606,7 @@
     name: 'Image'
     kind: 'compute#image'
     base_url: projects/{{project}}/global/images
-<<<<<<< HEAD
-    list_url: |
-      projects/{{project}}/global/images
-    list_url_response: !ruby/object:Api::Resource::ResponseList
-=======
     collection_url_response: !ruby/object:Api::Resource::ResponseList
->>>>>>> fe8675fb
       kind: 'compute#imageList'
       items: 'items'
     description: |
@@ -1948,13 +1852,7 @@
     name: 'Instance'
     kind: 'compute#instance'
     base_url: projects/{{project}}/zones/{{zone}}/instances
-<<<<<<< HEAD
-    list_url: |
-      projects/{{project}}/zones/{{zone}}/instances
-    list_url_response: !ruby/object:Api::Resource::ResponseList
-=======
     collection_url_response: !ruby/object:Api::Resource::ResponseList
->>>>>>> fe8675fb
       kind: 'compute#instanceList'
       items: 'items'
     input: true
@@ -2063,13 +1961,7 @@
     name: 'InstanceGroup'
     kind: 'compute#instanceGroup'
     base_url: projects/{{project}}/zones/{{zone}}/instanceGroups
-<<<<<<< HEAD
-    list_url: |
-      projects/{{project}}/zones/{{zone}}/instanceGroups
-    list_url_response: !ruby/object:Api::Resource::ResponseList
-=======
     collection_url_response: !ruby/object:Api::Resource::ResponseList
->>>>>>> fe8675fb
       kind: 'compute#instanceGroupList'
       items: 'items'
     exports:
@@ -2170,13 +2062,7 @@
     name: 'InstanceGroupManager'
     kind: 'compute#instanceGroupManager'
     base_url: projects/{{project}}/zones/{{zone}}/instanceGroupManagers
-<<<<<<< HEAD
-    list_url: |
-      projects/{{project}}/zones/{{zone}}/instanceGroupManagers
-    list_url_response: !ruby/object:Api::Resource::ResponseList
-=======
     collection_url_response: !ruby/object:Api::Resource::ResponseList
->>>>>>> fe8675fb
       kind: 'compute#instanceGroupManagerList'
       items: 'items'
     exports:
@@ -2362,13 +2248,7 @@
     name: 'InterconnectAttachment'
     kind: 'compute#interconnectAttachment'
     base_url: 'projects/{{project}}/regions/{{region}}/interconnectAttachments'
-<<<<<<< HEAD
-    list_url: |
-      projects/{{project}}/regions/{{region}}/interconnectAttachments
-    list_url_response: !ruby/object:Api::Resource::ResponseList
-=======
     collection_url_response: !ruby/object:Api::Resource::ResponseList
->>>>>>> fe8675fb
       kind: 'compute#interconnectAttachementList'
       items: 'items'
     exports:
@@ -2471,13 +2351,7 @@
     name: 'MachineType'
     kind: 'compute#machineType'
     base_url: projects/{{project}}/zones/{{zone}}/machineTypes
-<<<<<<< HEAD
-    list_url: |
-      projects/{{project}}/zones/{{zone}}/machineTypes
-    list_url_response: !ruby/object:Api::Resource::ResponseList
-=======
     collection_url_response: !ruby/object:Api::Resource::ResponseList
->>>>>>> fe8675fb
       kind: 'compute#machineTypeList'
       items: 'items'
     exports:
@@ -2590,13 +2464,7 @@
     name: 'Network'
     kind: 'compute#network'
     base_url: projects/{{project}}/global/networks
-<<<<<<< HEAD
-    list_url: |
-      projects/{{project}}/global/networks
-    list_url_response: !ruby/object:Api::Resource::ResponseList
-=======
     collection_url_response: !ruby/object:Api::Resource::ResponseList
->>>>>>> fe8675fb
       kind: 'compute#networkList'
       items: 'items'
     update_verb: :PATCH
@@ -2711,13 +2579,7 @@
     name: 'Region'
     kind: 'compute#region'
     base_url: projects/{{project}}/regions
-<<<<<<< HEAD
-    list_url: |
-      projects/{{project}}/regions
-    list_url_response: !ruby/object:Api::Resource::ResponseList
-=======
     collection_url_response: !ruby/object:Api::Resource::ResponseList
->>>>>>> fe8675fb
       kind: 'compute#regionList'
       items: 'items'
     exports:
@@ -2798,13 +2660,7 @@
     kind: 'compute#autoscaler'
     base_url: projects/{{project}}/regions/{{region}}/autoscalers
     update_url: projects/{{project}}/regions/{{region}}/autoscalers?autoscaler={{name}}
-<<<<<<< HEAD
-    list_url: |
-      projects/{{project}}/regions/{{region}}/autoscalers
-    list_url_response: !ruby/object:Api::Resource::ResponseList
-=======
     collection_url_response: !ruby/object:Api::Resource::ResponseList
->>>>>>> fe8675fb
       kind: 'compute#autoscalerList'
       items: 'items'
     exports:
@@ -2844,13 +2700,7 @@
     name: 'RegionDiskType'
     kind: 'compute#diskType'
     base_url: projects/{{project}}/regions/{{region}}/diskTypes
-<<<<<<< HEAD
-    list_url: |
-      projects/{{project}}/regions/{{region}}/diskTypes
-    list_url_response: !ruby/object:Api::Resource::ResponseList
-=======
     collection_url_response: !ruby/object:Api::Resource::ResponseList
->>>>>>> fe8675fb
       kind: 'compute#diskTypeList'
       items: 'items'
     description: |
@@ -2875,13 +2725,7 @@
     kind: 'compute#disk'
     input: true
     base_url: projects/{{project}}/regions/{{region}}/disks
-<<<<<<< HEAD
-    list_url: |
-      projects/{{project}}/regions/{{region}}/disks
-    list_url_response: !ruby/object:Api::Resource::ResponseList
-=======
     collection_url_response: !ruby/object:Api::Resource::ResponseList
->>>>>>> fe8675fb
       kind: 'compute#diskList'
       items: 'items'
     exports:
@@ -2950,13 +2794,7 @@
     name: 'Route'
     kind: 'compute#route'
     base_url: projects/{{project}}/global/routes
-<<<<<<< HEAD
-    list_url: |
-      projects/{{project}}/global/routes
-    list_url_response: !ruby/object:Api::Resource::ResponseList
-=======
     collection_url_response: !ruby/object:Api::Resource::ResponseList
->>>>>>> fe8675fb
       kind: 'compute#routeList'
       items: 'items'
     input: true
@@ -3083,13 +2921,7 @@
     name: 'Router'
     kind: 'compute#router'
     base_url: projects/{{project}}/regions/{{region}}/routers
-<<<<<<< HEAD
-    list_url: |
-      projects/{{project}}/regions/{{region}}/routers
-    list_url_response: !ruby/object:Api::Resource::ResponseList
-=======
     collection_url_response: !ruby/object:Api::Resource::ResponseList
->>>>>>> fe8675fb
       kind: 'compute#routerList'
       items: 'items'
     # Since Terraform has separate resources for router, router interface, and
@@ -3215,13 +3047,7 @@
     name: 'Snapshot'
     kind: 'compute#snapshot'
     base_url: projects/{{project}}/global/snapshots
-<<<<<<< HEAD
-    list_url: |
-      projects/{{project}}/global/snapshots
-    list_url_response: !ruby/object:Api::Resource::ResponseList
-=======
     collection_url_response: !ruby/object:Api::Resource::ResponseList
->>>>>>> fe8675fb
       kind: 'compute#snapshotList'
       items: 'items'
     exports:
@@ -3364,13 +3190,7 @@
     name: 'SslCertificate'
     kind: 'compute#sslCertificate'
     base_url: projects/{{project}}/global/sslCertificates
-<<<<<<< HEAD
-    list_url: |
-      projects/{{project}}/global/sslCertificates
-    list_url_response: !ruby/object:Api::Resource::ResponseList
-=======
     collection_url_response: !ruby/object:Api::Resource::ResponseList
->>>>>>> fe8675fb
       kind: 'compute#sslCertificateList'
       items: 'items'
     references: !ruby/object:Api::Resource::ReferenceLinks
@@ -3425,13 +3245,7 @@
     # TODO(https://github.com/GoogleCloudPlatform/magic-modules/issues/173): Enable
     kind: 'compute#sslPolicy'
     base_url: projects/{{project}}/global/sslPolicies
-<<<<<<< HEAD
-    list_url: |
-      projects/{{project}}/global/sslPolicies
-    list_url_response: !ruby/object:Api::Resource::ResponseList
-=======
     collection_url_response: !ruby/object:Api::Resource::ResponseList
->>>>>>> fe8675fb
       kind: 'compute#sslPoliciesList'
       items: 'items'
     update_verb: :PATCH
@@ -3533,13 +3347,7 @@
     name: 'Subnetwork'
     kind: 'compute#subnetwork'
     base_url: projects/{{project}}/regions/{{region}}/subnetworks
-<<<<<<< HEAD
-    list_url: |
-      projects/{{project}}/regions/{{region}}/subnetworks
-    list_url_response: !ruby/object:Api::Resource::ResponseList
-=======
     collection_url_response: !ruby/object:Api::Resource::ResponseList
->>>>>>> fe8675fb
       kind: 'compute#subnetworkList'
       items: 'items'
     input: true
@@ -3697,13 +3505,7 @@
     name: 'TargetHttpProxy'
     kind: 'compute#targetHttpProxy'
     base_url: projects/{{project}}/global/targetHttpProxies
-<<<<<<< HEAD
-    list_url: |
-      projects/{{project}}/global/targetHttpProxies
-    list_url_response: !ruby/object:Api::Resource::ResponseList
-=======
     collection_url_response: !ruby/object:Api::Resource::ResponseList
->>>>>>> fe8675fb
       kind: 'compute#targetHttpProxyList'
       items: 'items'
     exports:
@@ -3756,13 +3558,7 @@
     name: 'TargetHttpsProxy'
     kind: 'compute#targetHttpsProxy'
     base_url: projects/{{project}}/global/targetHttpsProxies
-<<<<<<< HEAD
-    list_url: |
-      projects/{{project}}/global/targetHttpsProxies
-    list_url_response: !ruby/object:Api::Resource::ResponseList
-=======
     collection_url_response: !ruby/object:Api::Resource::ResponseList
->>>>>>> fe8675fb
       kind: 'compute#targetHttpProxyList'
       items: 'items'
     exports:
@@ -3860,13 +3656,7 @@
     name: 'TargetPool'
     kind: 'compute#targetPool'
     base_url: projects/{{project}}/regions/{{region}}/targetPools
-<<<<<<< HEAD
-    list_url: |
-      projects/{{project}}/regions/{{region}}/targetPools
-    list_url_response: !ruby/object:Api::Resource::ResponseList
-=======
     collection_url_response: !ruby/object:Api::Resource::ResponseList
->>>>>>> fe8675fb
       kind: 'compute#targetPoolList'
       items: 'items'
     description: 'Represents a TargetPool resource, used for Load Balancing.'
@@ -3993,13 +3783,7 @@
     name: 'TargetSslProxy'
     kind: 'compute#targetSslProxy'
     base_url: projects/{{project}}/global/targetSslProxies
-<<<<<<< HEAD
-    list_url: |
-      projects/{{project}}/global/targetSslProxies
-    list_url_response: !ruby/object:Api::Resource::ResponseList
-=======
     collection_url_response: !ruby/object:Api::Resource::ResponseList
->>>>>>> fe8675fb
       kind: 'compute#targetSslProxyList'
       items: 'items'
     input: true
@@ -4091,13 +3875,7 @@
     name: 'TargetTcpProxy'
     kind: 'compute#targetTcpProxy'
     base_url: projects/{{project}}/global/targetTcpProxies
-<<<<<<< HEAD
-    list_url: |
-      projects/{{project}}/global/targetTcpProxies
-    list_url_response: !ruby/object:Api::Resource::ResponseList
-=======
     collection_url_response: !ruby/object:Api::Resource::ResponseList
->>>>>>> fe8675fb
       kind: 'compute#targetTcpProxyList'
       items: 'items'
     input: true
@@ -4162,13 +3940,7 @@
     name: 'TargetVpnGateway'
     kind: 'compute#targetVpnGateway'
     base_url: projects/{{project}}/regions/{{region}}/targetVpnGateways
-<<<<<<< HEAD
-    list_url: |
-      projects/{{project}}/regions/{{region}}/targetVpnGateways
-    list_url_response: !ruby/object:Api::Resource::ResponseList
-=======
     collection_url_response: !ruby/object:Api::Resource::ResponseList
->>>>>>> fe8675fb
       kind: 'compute#targetVpnGatewayList'
       items: 'items'
     input: true
@@ -4246,13 +4018,7 @@
     name: 'UrlMap'
     kind: 'compute#urlMap'
     base_url: projects/{{project}}/global/urlMaps
-<<<<<<< HEAD
-    list_url: |
-      projects/{{project}}/global/urlMaps
-    list_url_response: !ruby/object:Api::Resource::ResponseList
-=======
     collection_url_response: !ruby/object:Api::Resource::ResponseList
->>>>>>> fe8675fb
       kind: 'compute#urlMapList'
       items: 'items'
     exports:
@@ -4403,13 +4169,7 @@
     description: 'VPN tunnel resource.'
     input: true
     base_url: projects/{{project}}/regions/{{region}}/vpnTunnels
-<<<<<<< HEAD
-    list_url: |
-      projects/{{project}}/regions/{{region}}/vpnTunnels
-    list_url_response: !ruby/object:Api::Resource::ResponseList
-=======
     collection_url_response: !ruby/object:Api::Resource::ResponseList
->>>>>>> fe8675fb
       kind: 'compute#vpnTunnelList'
       items: 'items'
     exports:
@@ -4527,13 +4287,7 @@
     name: 'Zone'
     kind: 'compute#zone'
     base_url: projects/{{project}}/zones
-<<<<<<< HEAD
-    list_url: |
-      projects/{{project}}/zones
-    list_url_response: !ruby/object:Api::Resource::ResponseList
-=======
     collection_url_response: !ruby/object:Api::Resource::ResponseList
->>>>>>> fe8675fb
       kind: 'compute#zoneList'
       items: 'items'
     exports:
