# Copyright 2017 Google Inc.
# Licensed under the Apache License, Version 2.0 (the "License");
# you may not use this file except in compliance with the License.
# You may obtain a copy of the License at
#
#     http://www.apache.org/licenses/LICENSE-2.0
#
# Unless required by applicable law or agreed to in writing, software
# distributed under the License is distributed on an "AS IS" BASIS,
# WITHOUT WARRANTIES OR CONDITIONS OF ANY KIND, either express or implied.
# See the License for the specific language governing permissions and
# limitations under the License.

--- !ruby/object:Provider::Ansible::Config
# This is where custom code would be defined eventually.
datasources: !ruby/object:Overrides::ResourceOverrides
  BackendBucketSignedUrlKey: !ruby/object:Overrides::Ansible::ResourceOverride
    exclude: true
  BackendServiceSignedUrlKey: !ruby/object:Overrides::Ansible::ResourceOverride
    exclude: true
  ManagedSslCertificate: !ruby/object:Overrides::Ansible::ResourceOverride
    exclude: true
  RegionAutoscaler: !ruby/object:Overrides::Ansible::ResourceOverride
    exclude: true
  DiskResourcePolicyAttachment: !ruby/object:Overrides::Ansible::ResourceOverride
    exclude: true
  # Readonly resources.
  DiskType: !ruby/object:Overrides::Ansible::ResourceOverride
    exclude: true
  License: !ruby/object:Overrides::Ansible::ResourceOverride
    exclude: true
  MachineType: !ruby/object:Overrides::Ansible::ResourceOverride
    exclude: true
  NetworkEndpoint: !ruby/object:Overrides::Ansible::ResourceOverride
    exclude: true
  NetworkEndpointGroup: !ruby/object:Overrides::Ansible::ResourceOverride
    exclude: true
  NodeGroup: !ruby/object:Overrides::Ansible::ResourceOverride
    exclude: true
  NodeTemplate: !ruby/object:Overrides::Ansible::ResourceOverride
    exclude: true
  RegionBackendService: !ruby/object:Overrides::Ansible::ResourceOverride
    exclude: true
  Region: !ruby/object:Overrides::Ansible::ResourceOverride
    exclude: true
  RegionDiskType: !ruby/object:Overrides::Ansible::ResourceOverride
    exclude: true
<<<<<<< HEAD
  ResourcePolicy: !ruby/object:Overrides::Ansible::ResourceOverride
=======
  RouterNat: !ruby/object:Overrides::Ansible::ResourceOverride
>>>>>>> 24815437
    exclude: true
  TargetInstance:  !ruby/object:Overrides::Ansible::ResourceOverride
    exclude: true
  ExternalVpnGateway: !ruby/object:Overrides::Ansible::ResourceOverride
    exclude: true
  Zone: !ruby/object:Overrides::Ansible::ResourceOverride
    exclude: true
overrides: !ruby/object:Overrides::ResourceOverrides
  Autoscaler: !ruby/object:Overrides::Ansible::ResourceOverride
    properties:
      autoscalingPolicy.minNumReplicas: !ruby/object:Overrides::Ansible::PropertyOverride
        aliases: ['minReplicas']
      autoscalingPolicy.maxNumReplicas: !ruby/object:Overrides::Ansible::PropertyOverride
        aliases: ['maxReplicas']
      autoscalingPolicy.coolDownPeriodSec: !ruby/object:Overrides::Ansible::PropertyOverride
        aliases: ['cooldownPeriod']
      autoscalingPolicy.cpuUtilization.utilizationTarget: !ruby/object:Overrides::Ansible::PropertyOverride
        aliases: ['target']
      autoscalingPolicy.customMetricUtilizations: !ruby/object:Overrides::Ansible::PropertyOverride
        aliases: ['metric']
      autoscalingPolicy.customMetricUtilizations.metric: !ruby/object:Overrides::Ansible::PropertyOverride
        aliases: ['name']
      autoscalingPolicy.customMetricUtilizations.utilizationTarget: !ruby/object:Overrides::Ansible::PropertyOverride
        aliases: ['target']
      autoscalingPolicy.customMetricUtilizations.utilizationTargetType: !ruby/object:Overrides::Ansible::PropertyOverride
        aliases: ['type']
      autoscalingPolicy.loadBalancingUtilization.utilizationTarget: !ruby/object:Overrides::Ansible::PropertyOverride
        aliases: ['target']
  BackendService: !ruby/object:Overrides::Ansible::ResourceOverride
    properties:
      timeoutSec: !ruby/object:Overrides::Ansible::PropertyOverride
        aliases:
          - timeout_seconds
  RegionBackendService: !ruby/object:Overrides::Ansible::ResourceOverride
    exclude: true
  DiskResourcePolicyAttachment: !ruby/object:Overrides::Ansible::ResourceOverride
    exclude: true
  Disk: !ruby/object:Overrides::Ansible::ResourceOverride
    properties:
      sourceSnapshot: !ruby/object:Overrides::Ansible::PropertyOverride
        description: |
          The source snapshot used to create this disk. You can provide this as
          a partial or full URL to the resource.
  Firewall: !ruby/object:Overrides::Ansible::ResourceOverride
    imports:
      - re
    provider_helpers:
      - 'products/compute/helpers/python/provider_firewall.py'
    transport: !ruby/object:Overrides::Ansible::Transport
      encoder: encode_request
    properties:
      network: !ruby/object:Overrides::Ansible::PropertyOverride
        default_value:
          selfLink: global/networks/default
  ForwardingRule: !ruby/object:Overrides::Ansible::ResourceOverride
    properties:
      IPAddress:  !ruby/object:Overrides::Ansible::PropertyOverride
        description: |
          The IP address that this forwarding rule is serving on behalf of.

          Addresses are restricted based on the forwarding rule's load balancing
          scheme (EXTERNAL or INTERNAL) and scope (global or regional).

          When the load balancing scheme is EXTERNAL, for global forwarding
          rules, the address must be a global IP, and for regional forwarding
          rules, the address must live in the same region as the forwarding
          rule. If this field is empty, an ephemeral IPv4 address from the same
          scope (global or regional) will be assigned. A regional forwarding
          rule supports IPv4 only. A global forwarding rule supports either IPv4
          or IPv6.

          When the load balancing scheme is INTERNAL, this can only be an RFC
          1918 IP address belonging to the network/subnet configured for the
          forwarding rule. By default, if this field is empty, an ephemeral
          internal IP address will be automatically allocated from the IP range
          of the subnet or network configured for this forwarding rule.

          An address can be specified either by a literal IP address or a URL
          reference to an existing Address resource. The following examples are
          all valid:

          * 100.1.2.3
          * https://www.googleapis.com/compute/v1/projects/project/regions/region/addresses/address
          * projects/project/regions/region/addresses/address
          * regions/region/addresses/address
          * global/addresses/address
          * address
  GlobalAddress: !ruby/object:Overrides::Ansible::ResourceOverride
    properties:
      address:  !ruby/object:Overrides::Ansible::PropertyOverride
        description: |
          The static external IP address represented by this resource.
  GlobalForwardingRule: !ruby/object:Overrides::Ansible::ResourceOverride
    properties:
      IPAddress:  !ruby/object:Overrides::Ansible::PropertyOverride
        description: |
          The IP address that this forwarding rule is serving on behalf of.

          Addresses are restricted based on the forwarding rule's load balancing
          scheme (EXTERNAL or INTERNAL) and scope (global or regional).

          When the load balancing scheme is EXTERNAL, for global forwarding
          rules, the address must be a global IP, and for regional forwarding
          rules, the address must live in the same region as the forwarding
          rule. If this field is empty, an ephemeral IPv4 address from the same
          scope (global or regional) will be assigned. A regional forwarding
          rule supports IPv4 only. A global forwarding rule supports either IPv4
          or IPv6.

          When the load balancing scheme is INTERNAL, this can only be an RFC
          1918 IP address belonging to the network/subnet configured for the
          forwarding rule. By default, if this field is empty, an ephemeral
          internal IP address will be automatically allocated from the IP range
          of the subnet or network configured for this forwarding rule.

          An address can be specified either by a literal IP address or a URL
          reference to an existing Address resource. The following examples are
          all valid:

          * 100.1.2.3
          * https://www.googleapis.com/compute/v1/projects/project/regions/region/addresses/address
          * projects/project/regions/region/addresses/address
          * regions/region/addresses/address
          * global/addresses/address
          * address
  HealthCheck: !ruby/object:Overrides::Ansible::ResourceOverride
    properties:
      timeoutSec: !ruby/object:Overrides::Ansible::PropertyOverride
        aliases:
          - timeout_seconds
  HttpHealthCheck: !ruby/object:Overrides::Ansible::ResourceOverride
    properties:
      timeoutSec: !ruby/object:Overrides::Ansible::PropertyOverride
        aliases:
          - timeout_seconds
      checkIntervalSec: !ruby/object:Overrides::Ansible::PropertyOverride
        aliases:
          - check_interval_seconds
  HttpsHealthCheck: !ruby/object:Overrides::Ansible::ResourceOverride
    properties:
      timeoutSec: !ruby/object:Overrides::Ansible::PropertyOverride
        aliases:
          - timeout_seconds
  InstanceGroup: !ruby/object:Overrides::Ansible::ResourceOverride
    properties:
      instances: !ruby/object:Overrides::Ansible::PropertyOverride
        exclude: false
    custom_code: !ruby/object:Provider::Ansible::CustomCode
      update: |
        instance = InstanceLogic(module)
        instance.run()
      post_action: |
        if fetch:
            instance = InstanceLogic(module)
            instance.run()
            fetch.update({'instances': instance.list_instances()})
    provider_helpers:
      - 'products/compute/helpers/python/instancegroup_instances.py'
  Instance: !ruby/object:Overrides::Ansible::ResourceOverride
    transport: !ruby/object:Overrides::Ansible::Transport
      encoder: encode_request
      decoder: decode_response
    hidden:
      - deletion_protection_update
      - shielded_instance_config_update
    custom_code: !ruby/object:Provider::Ansible::CustomCode
      post_action: |
        if fetch:
            instance = InstancePower(module, fetch.get('status'))
            instance.run()
            if module.params.get('status'):
                fetch.update({'status': module.params['status']})
    provider_helpers:
      - 'products/compute/helpers/python/provider_instance.py'
      - 'products/compute/helpers/python/instance_metadata.py'
      - 'products/compute/helpers/python/instance_start.py'
      - 'products/compute/helpers/python/instance_update_methods.py'
    properties:
      canIpForward: !ruby/object:Overrides::Ansible::PropertyOverride
        aliases: ["ip_forward"]
      disks.initializeParams.sourceImage: !ruby/object:Overrides::Ansible::PropertyOverride
        aliases: ["image", "image_family"]
      networkInterfaces.network: !ruby/object:Overrides::Ansible::PropertyOverride
        description: |
          Specifies the title of an existing network. Not setting the network
          title will select the default network interface, which could have
          SSH already configured
  InstanceTemplate: !ruby/object:Overrides::Ansible::ResourceOverride
    transport: !ruby/object:Overrides::Ansible::Transport
      encoder: encode_request
      decoder: decode_response
    provider_helpers:
      - 'products/compute/helpers/python/provider_instance_template.py'
      - 'products/compute/helpers/python/instance_metadata.py'
  InterconnectAttachment: !ruby/object:Overrides::Ansible::ResourceOverride
    has_tests: false
  RegionDisk: !ruby/object:Overrides::Ansible::ResourceOverride
    properties:
      sourceSnapshot: !ruby/object:Overrides::Ansible::PropertyOverride
        description: |
          The source snapshot used to create this disk. You can provide this as
          a partial or full URL to the resource.
  ResourcePolicy: !ruby/object:Overrides::Ansible::ResourceOverride
    exclude: true
  Route: !ruby/object:Overrides::Ansible::ResourceOverride
    properties:
      nextHopGateway: !ruby/object:Overrides::Ansible::PropertyOverride
        description: |
          URL to a gateway that should handle matching packets.

          Currently, you can only specify the internet gateway, using a full or
          partial valid URL:

          * https://www.googleapis.com/compute/v1/projects/project/global/gateways/default-internet-gateway
          * projects/project/global/gateways/default-internet-gateway
          * global/gateways/default-internet-gateway
  TargetPool: !ruby/object:Overrides::Ansible::ResourceOverride
    transport: !ruby/object:Overrides::Ansible::Transport
      encoder: encode_request
      decoder: decode_response
    provider_helpers:
      - 'products/compute/helpers/python/provider_target_pool.py'
  TargetVpnGateway: !ruby/object:Overrides::Ansible::ResourceOverride
    exclude: false
  # Not yet implemented.
  RegionAutoscaler: !ruby/object:Overrides::Ansible::ResourceOverride
    exclude: true
  # Ansible tasks must alter infrastructure.
  # This means that virtual objects are a poor fit.
  BackendBucketSignedUrlKey: !ruby/object:Overrides::Ansible::ResourceOverride
    exclude: true
  BackendServiceSignedUrlKey: !ruby/object:Overrides::Ansible::ResourceOverride
    exclude: true
  DiskType: !ruby/object:Overrides::Ansible::ResourceOverride
    exclude: true
  ExternalVpnGateway: !ruby/object:Overrides::Ansible::ResourceOverride
    exclude: true
  License: !ruby/object:Overrides::Ansible::ResourceOverride
    exclude: true
  MachineType: !ruby/object:Overrides::Ansible::ResourceOverride
    exclude: true
  NetworkEndpoint: !ruby/object:Overrides::Ansible::ResourceOverride
    exclude: true
  NetworkEndpointGroup: !ruby/object:Overrides::Ansible::ResourceOverride
    exclude: true
  NodeGroup: !ruby/object:Overrides::Ansible::ResourceOverride
    exclude: true
  NodeTemplate: !ruby/object:Overrides::Ansible::ResourceOverride
    exclude: true
  Region: !ruby/object:Overrides::Ansible::ResourceOverride
    exclude: true
  RegionDiskType: !ruby/object:Overrides::Ansible::ResourceOverride
    exclude: true
  RouterNat: !ruby/object:Overrides::Ansible::ResourceOverride
    exclude: true
  TargetInstance:  !ruby/object:Overrides::Ansible::ResourceOverride
    exclude: true
  Zone: !ruby/object:Overrides::Ansible::ResourceOverride
    exclude: true
files: !ruby/object:Provider::Config::Files
  resource:
<%= lines(indent(compile('provider/ansible/resource~compile.yaml'), 4)) -%><|MERGE_RESOLUTION|>--- conflicted
+++ resolved
@@ -45,11 +45,9 @@
     exclude: true
   RegionDiskType: !ruby/object:Overrides::Ansible::ResourceOverride
     exclude: true
-<<<<<<< HEAD
   ResourcePolicy: !ruby/object:Overrides::Ansible::ResourceOverride
-=======
+    exclude: true
   RouterNat: !ruby/object:Overrides::Ansible::ResourceOverride
->>>>>>> 24815437
     exclude: true
   TargetInstance:  !ruby/object:Overrides::Ansible::ResourceOverride
     exclude: true
