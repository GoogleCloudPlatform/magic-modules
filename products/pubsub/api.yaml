# Copyright 2017 Google Inc.
# Licensed under the Apache License, Version 2.0 (the "License");
# you may not use this file except in compliance with the License.
# You may obtain a copy of the License at
#
#     http://www.apache.org/licenses/LICENSE-2.0
#
# Unless required by applicable law or agreed to in writing, software
# distributed under the License is distributed on an "AS IS" BASIS,
# WITHOUT WARRANTIES OR CONDITIONS OF ANY KIND, either express or implied.
# See the License for the specific language governing permissions and
# limitations under the License.

--- !ruby/object:Api::Product
name: Pubsub
display_name: Cloud Pub/Sub
versions:
  - !ruby/object:Api::Product::Version
    name: ga
    base_url: https://pubsub.googleapis.com/v1/
scopes:
  - https://www.googleapis.com/auth/pubsub
apis_required:
  - !ruby/object:Api::Product::ApiReference
    name: Cloud Pub/Sub API
    url: https://console.cloud.google.com/apis/library/pubsub.googleapis.com/
objects:
  - !ruby/object:Api::Resource
    name: 'Topic'
    description: |
      A named resource to which messages are sent by publishers.
    references: !ruby/object:Api::Resource::ReferenceLinks
      guides:
        'Managing Topics':
          'https://cloud.google.com/pubsub/docs/admin#managing_topics'
      api: 'https://cloud.google.com/pubsub/docs/reference/rest/v1/projects.topics'
    base_url: projects/{{project}}/topics
    create_verb: :PUT
    update_verb: :PATCH
    update_mask: true
    update_url: projects/{{project}}/topics/{{name}}
    iam_policy: !ruby/object:Api::Resource::IamPolicy
      exclude: false
      method_name_separator: ':'
    properties:
      - !ruby/object:Api::Type::String
        name: 'name'
        required: true
        description: 'Name of the topic.'
        input: true
        pattern: 'projects/{{project}}/topics/{{name}}'
      - !ruby/object:Api::Type::String
        name: 'kmsKeyName'
        description: |
          The resource name of the Cloud KMS CryptoKey to be used to protect access
          to messages published on this topic. Your project's PubSub service account
          (`service-{{PROJECT_NUMBER}}@gcp-sa-pubsub.iam.gserviceaccount.com`) must have
          `roles/cloudkms.cryptoKeyEncrypterDecrypter` to use this feature.
          The expected format is `projects/*/locations/*/keyRings/*/cryptoKeys/*`
        input: true
      - !ruby/object:Api::Type::KeyValuePairs
        name: 'labels'
        description: |
          A set of key/value label pairs to assign to this Topic.
      - !ruby/object:Api::Type::NestedObject
        name: 'messageStoragePolicy'
        description: |
          Policy constraining the set of Google Cloud Platform regions where
          messages published to the topic may be stored. If not present, then no
          constraints are in effect.
        properties:
          - !ruby/object:Api::Type::Array
            name: 'allowedPersistenceRegions'
            description: |
              A list of IDs of GCP regions where messages that are published to
              the topic may be persisted in storage. Messages published by
              publishers running in non-allowed GCP regions (or running outside
              of GCP altogether) will be routed for storage in one of the
              allowed regions. An empty list means that no regions are allowed,
              and is not a valid configuration.
            item_type: Api::Type::String
            required: true
  - !ruby/object:Api::Resource
    name: 'Subscription'
    description: |
      A named resource representing the stream of messages from a single,
      specific topic, to be delivered to the subscribing application.
    references: !ruby/object:Api::Resource::ReferenceLinks
      guides:
        'Managing Subscriptions':
          'https://cloud.google.com/pubsub/docs/admin#managing_subscriptions'
      api: 'https://cloud.google.com/pubsub/docs/reference/rest/v1/projects.subscriptions'
    base_url: projects/{{project}}/subscriptions
    create_verb: :PUT
    update_verb: :PATCH
    update_mask: true
    update_url: projects/{{project}}/subscriptions/{{name}}
    iam_policy: !ruby/object:Api::Resource::IamPolicy
      exclude: true
      method_name_separator: ':'
    properties:
      - !ruby/object:Api::Type::String
        name: 'name'
        description: 'Name of the subscription.'
        required: true
        input: true
        pattern: 'projects/{{project}}/subscriptions/{{name}}'
      - !ruby/object:Api::Type::ResourceRef
        name: 'topic'
        resource: 'Topic'
        imports: 'name'
        description: |
          A reference to a Topic resource.
        required: true
        input: true
        pattern: 'projects/{{project}}/topics/{{topic}}'
      - !ruby/object:Api::Type::KeyValuePairs
        name: 'labels'
        description: |
          A set of key/value label pairs to assign to this Subscription.
      - !ruby/object:Api::Type::NestedObject
        name: 'pushConfig'
        description: |
          If push delivery is used with this subscription, this field is used to
          configure it. An empty pushConfig signifies that the subscriber will
          pull and ack messages using API methods.
        properties:
          - !ruby/object:Api::Type::NestedObject
            name: 'oidcToken'
            description: |
              If specified, Pub/Sub will generate and attach an OIDC JWT token as
              an Authorization header in the HTTP request for every pushed message.
            properties:
              - !ruby/object:Api::Type::String
                name: 'serviceAccountEmail'
                required: true
                description: |
                  Service account email to be used for generating the OIDC token.
                  The caller (for subscriptions.create, subscriptions.patch, and
                  subscriptions.modifyPushConfig RPCs) must have the
                  iam.serviceAccounts.actAs permission for the service account.
              - !ruby/object:Api::Type::String
                name: 'audience'
                description: |
                  Audience to be used when generating OIDC token. The audience claim
                  identifies the recipients that the JWT is intended for. The audience
                  value is a single case-sensitive string. Having multiple values (array)
                  for the audience field is not supported. More info about the OIDC JWT
                  token audience here: https://tools.ietf.org/html/rfc7519#section-4.1.3
                  Note: if not specified, the Push endpoint URL will be used.
          - !ruby/object:Api::Type::String
            name: 'pushEndpoint'
            description: |
              A URL locating the endpoint to which messages should be pushed.
              For example, a Webhook endpoint might use
              "https://example.com/push".
            required: true
          - !ruby/object:Api::Type::KeyValuePairs
            name: 'attributes'
            description: |
              Endpoint configuration attributes.

              Every endpoint has a set of API supported attributes that can
              be used to control different aspects of the message delivery.

              The currently supported attribute is x-goog-version, which you
              can use to change the format of the pushed message. This
              attribute indicates the version of the data expected by
              the endpoint. This controls the shape of the pushed message
              (i.e., its fields and metadata). The endpoint version is
              based on the version of the Pub/Sub API.

              If not present during the subscriptions.create call,
              it will default to the version of the API used to make
              such call. If not present during a subscriptions.modifyPushConfig
              call, its value will not be changed. subscriptions.get
              calls will always return a valid version, even if the
              subscription was created without this attribute.

              The possible values for this attribute are:

              - v1beta1: uses the push format defined in the v1beta1 Pub/Sub API.
              - v1 or v1beta2: uses the push format defined in the v1 Pub/Sub API.
      - !ruby/object:Api::Type::Integer
        name: 'ackDeadlineSeconds'
        description: |
          This value is the maximum time after a subscriber receives a message
          before the subscriber should acknowledge the message. After message
          delivery but before the ack deadline expires and before the message is
          acknowledged, it is an outstanding message and will not be delivered
          again during that time (on a best-effort basis).

          For pull subscriptions, this value is used as the initial value for
          the ack deadline. To override this value for a given message, call
          subscriptions.modifyAckDeadline with the corresponding ackId if using
          pull. The minimum custom deadline you can specify is 10 seconds. The
          maximum custom deadline you can specify is 600 seconds (10 minutes).
          If this parameter is 0, a default value of 10 seconds is used.

          For push delivery, this value is also used to set the request timeout
          for the call to the push endpoint.

          If the subscriber never acknowledges the message, the Pub/Sub system
          will eventually redeliver the message.
      - !ruby/object:Api::Type::String
        name: 'messageRetentionDuration'
        default_value: '604800s'
        description: |
          How long to retain unacknowledged messages in the subscription's
          backlog, from the moment a message is published. If
          retainAckedMessages is true, then this also configures the retention
          of acknowledged messages, and thus configures how far back in time a
          subscriptions.seek can be done. Defaults to 7 days. Cannot be more
          than 7 days (`"604800s"`) or less than 10 minutes (`"600s"`).

          A duration in seconds with up to nine fractional digits, terminated
          by 's'. Example: `"600.5s"`.
      - !ruby/object:Api::Type::Boolean
        name: 'retainAckedMessages'
        description: |
          Indicates whether to retain acknowledged messages. If `true`, then
          messages are not expunged from the subscription's backlog, even if
          they are acknowledged, until they fall out of the
          messageRetentionDuration window.
      - !ruby/object:Api::Type::NestedObject
        name: 'expirationPolicy'
        allow_empty_object: true
        send_empty_value: true
        description: |
          A policy that specifies the conditions for this subscription's expiration.
          A subscription is considered active as long as any connected subscriber
          is successfully consuming messages from the subscription or is issuing
          operations on the subscription. If expirationPolicy is not set, a default
          policy with ttl of 31 days will be used.  If it is set but ttl is "", the
          resource never expires.  The minimum allowed value for expirationPolicy.ttl
          is 1 day.
        properties:
          - !ruby/object:Api::Type::String
            name: 'ttl'
            required: true
            description: |
              Specifies the "time-to-live" duration for an associated resource. The
              resource expires if it is not active for a period of ttl.
              If ttl is not set, the associated resource never expires.
              A duration in seconds with up to nine fractional digits, terminated by 's'.
              Example - "3.5s".
      - !ruby/object:Api::Type::String
        name: 'filter'
        required: false
        description: |
          The subscription only delivers the messages that match the filter. 
          Pub/Sub automatically acknowledges the messages that don't match the filter. You can filter messages
          by their attributes. The maximum length of a filter is 256 bytes. After creating the subscription, 
          you can't modify the filter.
        input: true
      - !ruby/object:Api::Type::NestedObject
        name: 'deadLetterPolicy'
        send_empty_value: true
        description: |
          A policy that specifies the conditions for dead lettering messages in
          this subscription. If dead_letter_policy is not set, dead lettering
          is disabled.
          
          The Cloud Pub/Sub service account associated with this subscriptions's
          parent project (i.e.,
          service-{project_number}@gcp-sa-pubsub.iam.gserviceaccount.com) must have
          permission to Acknowledge() messages on this subscription.
        properties:
          - !ruby/object:Api::Type::String
            name: 'deadLetterTopic'
            description: |
              The name of the topic to which dead letter messages should be published.
              Format is `projects/{project}/topics/{topic}`.

              The Cloud Pub/Sub service account associated with the enclosing subscription's
              parent project (i.e., 
              service-{project_number}@gcp-sa-pubsub.iam.gserviceaccount.com) must have
              permission to Publish() to this topic.
              
              The operation will fail if the topic does not exist.
              Users should ensure that there is a subscription attached to this topic
              since messages published to a topic with no subscriptions are lost.
          - !ruby/object:Api::Type::Integer
            name: 'maxDeliveryAttempts'
            description: |
              The maximum number of delivery attempts for any message. The value must be
              between 5 and 100.
              
              The number of delivery attempts is defined as 1 + (the sum of number of 
              NACKs and number of times the acknowledgement deadline has been exceeded for the message).
              
              A NACK is any call to ModifyAckDeadline with a 0 deadline. Note that
              client libraries may automatically extend ack_deadlines.
              
              This field will be honored on a best effort basis.
            
              If this parameter is 0, a default value of 5 is used.
<<<<<<< HEAD
      - !ruby/object:Api::Type::NestedObject
        name: 'retryPolicy'
        description: |
          A policy that specifies how Pub/Sub retries message delivery for this subscription.

          If not set, the default retry policy is applied. This generally implies that messages will be retried as soon as possible for healthy subscribers. 
          RetryPolicy will be triggered on NACKs or acknowledgement deadline exceeded events for a given message
        properties:
          - !ruby/object:Api::Type::String
            name: 'minimumBackoff'
            description: |
              The minimum delay between consecutive deliveries of a given message. Value should be between 0 and 600 seconds. Defaults to 10 seconds.
              A duration in seconds with up to nine fractional digits, terminated by 's'. Example: "3.5s".
          - !ruby/object:Api::Type::String
            name: 'maximumBackoff'
            description: |
              The maximum delay between consecutive deliveries of a given message. Value should be between 0 and 600 seconds. Defaults to 600 seconds. 
              A duration in seconds with up to nine fractional digits, terminated by 's'. Example: "3.5s".
=======
      - !ruby/object:Api::Type::Boolean
        name: 'enableMessageOrdering'
        description: |
          If `true`, messages published with the same orderingKey in PubsubMessage will be delivered to
          the subscribers in the order in which they are received by the Pub/Sub system. Otherwise, they
          may be delivered in any order.
>>>>>>> b7acb812
<|MERGE_RESOLUTION|>--- conflicted
+++ resolved
@@ -295,7 +295,6 @@
               This field will be honored on a best effort basis.
             
               If this parameter is 0, a default value of 5 is used.
-<<<<<<< HEAD
       - !ruby/object:Api::Type::NestedObject
         name: 'retryPolicy'
         description: |
@@ -314,11 +313,9 @@
             description: |
               The maximum delay between consecutive deliveries of a given message. Value should be between 0 and 600 seconds. Defaults to 600 seconds. 
               A duration in seconds with up to nine fractional digits, terminated by 's'. Example: "3.5s".
-=======
       - !ruby/object:Api::Type::Boolean
         name: 'enableMessageOrdering'
         description: |
           If `true`, messages published with the same orderingKey in PubsubMessage will be delivered to
           the subscribers in the order in which they are received by the Pub/Sub system. Otherwise, they
-          may be delivered in any order.
->>>>>>> b7acb812
+          may be delivered in any order.