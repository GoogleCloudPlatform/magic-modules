--- conflicted
+++ resolved
@@ -14,6 +14,7 @@
 require 'compile/core'
 require 'provider/config'
 require 'provider/core'
+require 'provider/azure/ansible/documentation'
 
 # Rubocop doesn't like this file because the hashes are complicated.
 # Humans like this file because the hashes are explicit and easy to read.
@@ -21,44 +22,15 @@
   module Ansible
     # Responsible for building out YAML documentation blocks.
     module Documentation
-<<<<<<< HEAD
-      def to_yaml(obj)
-        if obj.is_a?(::Hash)
-          obj.reject { |_, v| v.nil? }.to_yaml(:indentation => 4, :line_width => -1).sub("---\n", '')
-        else
-          obj.to_yaml(:indentation => 4, :line_width => -1).sub("---\n", '')
-        end
-      end
-
-=======
->>>>>>> 7ba4c605
+      include Provider::Azure::Ansible::Documentation
       # Builds out the DOCUMENTATION for a property.
       # This will eventually be converted to YAML
-      def documentation_for_property(prop, object)
+      def documentation_for_property(prop)
         required = prop.required && !prop.default_value ? true : false
-        {
-          python_variable_name(prop, object.azure_sdk_definition.create) => {
+        azure_documentation_for_property {
+          prop.name.underscore => {
             'description' => [
               format_description(prop.description),
-<<<<<<< HEAD
-              (resourceref_description(prop) if prop.is_a?(Api::Azure::Type::ResourceReference))
-            ].flatten.compact,
-            'required' => (true if required && !is_location?(prop)),
-            'default' => (prop.default_value.to_s.underscore if prop.default_value),
-            'type' => python_type(prop),
-            'aliases' => (prop.aliases if prop.aliases),
-            'version_added' => (prop.version_added.to_f if prop.version_added),
-            'choices' => (prop.values.map{|v| v.to_s.underscore} if prop.is_a? Api::Type::Enum),
-            'suboptions' => (
-              if prop.is_a?(Api::Type::NestedObject)
-                prop.properties.map { |p| documentation_for_property(p, object) }.reduce({}, :merge)
-              elsif prop.is_a?(Api::Type::Array) && prop.item_type.is_a?(Api::Type::NestedObject)
-                prop.item_type.properties
-                              .map { |p| documentation_for_property(p, object) }
-                              .reduce({}, :merge)
-              end
-            )
-=======
               (resourceref_description(prop) \
                if prop.is_a?(Api::Type::ResourceRef) && !prop.resource_ref.readonly),
               (choices_description(prop) \
@@ -80,47 +52,31 @@
                                         .reduce({}, :merge)
                 end
               )
->>>>>>> 7ba4c605
           }.reject { |_, v| v.nil? }
         }
       end
 
       # Builds out the RETURNS for a property.
       # This will eventually be converted to YAML
-<<<<<<< HEAD
-      def returns_for_property(prop, object)
-        type = python_type(prop)
-        type = 'str' if prop.is_a? Api::Azure::Type::ResourceReference
-=======
       def returns_for_property(prop)
         type = python_type(prop) || 'str'
         # Type is a valid AnsibleModule type, but not a valid return type
         type = 'str' if type == 'path'
->>>>>>> 7ba4c605
         # Complex types only mentioned in reference to RETURNS YAML block
         # Complex types are nested objects traditionally, but arrays of nested
         # objects will be included to avoid linting errors.
         type = 'complex' if prop.is_a?(Api::Type::NestedObject) \
                             || (prop.is_a?(Api::Type::Array) \
                             && prop.item_type.is_a?(Api::Type::NestedObject))
-        sample = prop.document_sample_value || prop.sample_value
-        {
-          python_variable_name(prop, object.azure_sdk_definition.read) => {
+        azure_returns_for_property {
+          prop.name => {
             'description' => format_description(prop.description),
-            'returned' => 'always',
+            'returned' => 'success',
             'type' => type,
-            'sample' => (sample unless sample.nil?),
             'contains' => (
-<<<<<<< HEAD
-              if prop.is_a?(Api::Type::NestedObject)
-                prop.properties.map { |p| returns_for_property(p, object) }.reduce({}, :merge)
-              elsif prop.is_a?(Api::Type::Array) && prop.item_type.is_a?(Api::Type::NestedObject)
-                prop.item_type.properties.map { |p| returns_for_property(p, object) }.reduce({}, :merge)
-=======
               if prop.nested_properties?
                 prop.nested_properties.map { |p| returns_for_property(p) }
                                       .reduce({}, :merge)
->>>>>>> 7ba4c605
               end
             )
           }.reject { |_, v| v.nil? }
@@ -128,18 +84,12 @@
       end
 
       def autogen_notice_contrib
-        ['Please read more about how to change this file at',
-         'https://github.com/Azure/magic-module-specs']
+        azure_autogen_notic_contrib ['Please read more about how to change this file at',
+         'https://www.github.com/GoogleCloudPlatform/magic-modules']
       end
 
       def resourceref_description(prop)
         [
-<<<<<<< HEAD
-          "It can be the #{prop.resource_type_name} name which is in the same resource group.",
-          "It can be the #{prop.resource_type_name} ID. e.g., #{prop.document_sample_value || prop.sample_value}.",
-          "It can be a dict which contains C(name) and C(resource_group) of the #{prop.resource_type_name}."
-        ]
-=======
           "This field represents a link to a #{prop.resource_ref.name} resource in GCP.",
           'It can be specified in two ways.',
           "First, you can place a dictionary with key '#{prop.imports}'",
@@ -148,7 +98,6 @@
           "#{module_name(prop.resource_ref)} task",
           "and then set this #{prop.name.underscore} field to \"{{ name-of-resource }}\""
         ].join(' ')
->>>>>>> 7ba4c605
       end
 
       def choices_description(prop)
