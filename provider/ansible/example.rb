--- conflicted
+++ resolved
@@ -85,23 +85,15 @@
     class Task < Api::Object
       include Compile::Core
       attr_reader :name
-      attr_reader :description
       attr_reader :code
       attr_reader :scopes
       attr_reader :register
 
       def validate
         super
-<<<<<<< HEAD
-        check_property :name, String
-        check_property :code, Hash
-        check_optional_property :description, String
-        check_optional_property_list :scopes, ::String
-=======
         check :name, type: String, required: true
         check :code, type: Hash, required: true
         check :scopes, type: Array, item_type: ::String
->>>>>>> 7ba4c605
       end
 
       def build_test(state, object, noop = false)
@@ -150,7 +142,7 @@
       end
 
       def object_name_from_module_name(mod_name)
-        product_name = mod_name
+        product_name = mod_name.match(/gcp_[a-z]*_(.*)/).captures.first
         product_name.tr('_', ' ')
       end
 
