--- conflicted
+++ resolved
@@ -12,6 +12,7 @@
 # limitations under the License.
 
 require 'google/python_utils'
+require 'provider/azure/ansible/module'
 
 module Provider
   module Ansible
@@ -19,78 +20,7 @@
     # AnsibleModule is responsible for input validation.
     module Module
       include Google::PythonUtils
-<<<<<<< HEAD
-      # Returns the Python dictionary representing a simple property for
-      # validation.
-      def python_dict_for_property(prop, object, spaces = 0)
-        if prop.is_a?(Api::Type::Array) && \
-           prop.item_type.is_a?(Api::Type::NestedObject)
-          nested_obj_dict(prop, object, prop.item_type.properties, spaces)
-        elsif prop.is_a? Api::Type::NestedObject
-          nested_obj_dict(prop, object, prop.properties, spaces)
-        else
-          name = python_variable_name(prop, object.azure_sdk_definition.create)
-          options = prop_options(prop, object, spaces).join("\n")
-          "#{name}=dict(\n#{indent_list(options, 4)}\n)"
-        end
-      end
-
-      private
-
-      # Creates a Python dictionary representing a nested object property
-      # for validation.
-      def nested_obj_dict(prop, object, properties, spaces)
-        name = python_variable_name(prop, object.azure_sdk_definition.create)
-        options = prop_options(prop, object, spaces).join("\n")
-        [
-          "#{name}=dict(\n#{indent_list(options, 4, true)}\n    options=dict(",
-          indent_list(properties.map do |p|
-            python_dict_for_property(p, object, spaces + 4)
-          end, 8),
-          "    )\n)"
-        ]
-      end
-
-      # Returns an array of all base options for a given property.
-      def prop_options(prop, _object, spaces)
-        [
-          ('required=True' if prop.required && !prop.default_value && !is_location?(prop)),
-          ("default=#{python_literal(prop.default_value)}" \
-           if prop.default_value),
-          "type=#{quote_string(python_type(prop))}",
-          (choices_enum(prop, spaces) if prop.is_a? Api::Type::Enum),
-          ("elements=#{quote_string(python_type(prop.item_type))}" \
-            if prop.is_a? Api::Type::Array),
-          ("aliases=[#{prop.aliases.map { |x| quote_string(x) }.join(', ')}]" \
-            if prop.aliases),
-          ('updatable=False' if prop.input && !is_resource_group?(prop) && !is_resource_name?(prop)),
-          ("disposition='/'" if prop.input && !is_resource_group?(prop) && !is_resource_name?(prop))
-        ].compact
-      end
-
-      # Returns a formatted string represented the choices of an enum
-      def choices_enum(prop, spaces)
-        name = prop.out_name.underscore
-        type = "type=#{quote_string(python_type(prop))}"
-        # + 6 for =dict(
-        choices_indent = spaces + name.length + type.length + 6
-        format([
-                 [
-                   "choices=[#{prop.values.map do |x|
-                                 quote_string(x.to_s.underscore)
-                               end.join(', ')}]"
-                 ],
-                 [
-                   "choices=['#{prop.values[0]}',",
-                   prop.values[1..-2].map do |x|
-                     "#{indent(quote_string(x.to_s), choices_indent + 11)},"
-                   end,
-                   # + 11 for ' choices='
-                   indent("#{quote_string(prop.values[-1].to_s)}]",
-                          choices_indent + 11)
-                 ]
-               ], 0, choices_indent)
-=======
+      include Provider::Azure::Ansible::Module
       # Returns an array of all base options for a given property.
       def ansible_module(properties)
         properties.reject(&:output)
@@ -99,7 +29,7 @@
       end
 
       def python_dict_for_property(prop)
-        {
+        azure_python_dict_for_property {
           prop.name.underscore => {
             'required' => (true if prop.required && !prop.default_value),
             'default' => prop.default_value,
@@ -121,7 +51,6 @@
       # the first level.
       def remove_outside_dict(contents)
         contents.sub('dict(', '').chomp(')')
->>>>>>> 7ba4c605
       end
     end
   end
