# Copyright 2017 Google Inc.
# Licensed under the Apache License, Version 2.0 (the "License");
# you may not use this file except in compliance with the License.
# You may obtain a copy of the License at
#
#     http://www.apache.org/licenses/LICENSE-2.0
#
# Unless required by applicable law or agreed to in writing, software
# distributed under the License is distributed on an "AS IS" BASIS,
# WITHOUT WARRANTIES OR CONDITIONS OF ANY KIND, either express or implied.
# See the License for the specific language governing permissions and
# limitations under the License.

require 'api/object'
require 'compile/core'
require 'overrides/runner'

module Provider
  # Settings for the provider
  class Config < Api::Object
    include Compile::Core
    extend Compile::Core

    # Overrides for datasources
    attr_reader :datasources
    attr_reader :files

    # Some tool-specific names may be in use, and they won't all match;
    # For Terraform, some products use the API client name w/o spaces and
    # others use spaces. Eg: "app_engine" vs "appengine".
    attr_reader :legacy_name

    # Some product names do not match their [golang] client name
    attr_reader :client_name

    attr_reader :overrides

    # List of files to copy or compile into target module
    class Files < Api::Object
      attr_reader :compile
      attr_reader :copy

      def validate
        super
        check :compile, type: Hash
        check :copy, type: Hash
      end
    end

    def self.parse(cfg_file, api = nil, version_name = 'ga')
      raise 'Version passed to the compiler cannot be nil' if version_name.nil?

      # Compile step #1: compile with generic class to instantiate target class
      source = compile(cfg_file)
      config = Google::YamlValidator.parse(source)
      # Compile step 2: compile with target class (this is in case the config
      # requires info from the config to compile)
      source = config.compile(cfg_file)
      config = Google::YamlValidator.parse(source)
      raise "Config #{cfg_file}(#{config.class}) is not a Provider::Config" \
        unless config.class <= Provider::Config

      config.validate
      api = Overrides::Runner.build(api, config.overrides,
                                    config.resource_override,
                                    config.property_override)
      config.spread_api config, api, [], '' unless api.nil?
      config.validate
<<<<<<< HEAD
      config.cfg_file = cfg_file
      config
=======
      api.validate
      [api, config]
>>>>>>> 7ba4c605
    end

    def provider
      raise "#{self.class}#provider not implemented"
    end

    def self.next_version(version)
      [Gem::Version.new(version).bump, 0].join('.')
    end

    def validate
      super

<<<<<<< HEAD
      default_overrides

      check_optional_property :files, Provider::Config::Files
      check_property :overrides, Provider::ResourceOverrides
      check_property_list :changelog, Provider::Config::Changelog \
        unless @changelog.nil?

      @datasources.__is_data_source = true unless @datasources.nil?
=======
      check :files, type: Provider::Config::Files
      check :overrides, type: Overrides::ResourceOverrides,
                        default: Overrides::ResourceOverrides.new
>>>>>>> 7ba4c605
    end

    # Provides the API object to any type that requires, e.g. for validation
    # purposes, such as Api::Resource::HashArray which enforces that the keys
    # are necessarily objects defined in the API.
    def spread_api(object, api, visited, indent)
      object.instance_variables.each do |var|
        var_value = object.instance_variable_get(var)
        next if visited.include?(var_value)

        visited << var_value
        var_value.consume_api api if var_value.respond_to?(:consume_api)
        var_value.consume_config api, self \
          if var_value.respond_to?(:consume_config)
        spread_api(var_value, api, visited, indent)
      end
    end

    def resource_override
      Overrides::ResourceOverride
    end

    def property_override
      Overrides::PropertyOverride
    end
  end
end<|MERGE_RESOLUTION|>--- conflicted
+++ resolved
@@ -14,12 +14,14 @@
 require 'api/object'
 require 'compile/core'
 require 'overrides/runner'
+require 'provider/azure/config'
 
 module Provider
   # Settings for the provider
   class Config < Api::Object
     include Compile::Core
     extend Compile::Core
+    include Provider::Azure::Config
 
     # Overrides for datasources
     attr_reader :datasources
@@ -65,14 +67,10 @@
                                     config.resource_override,
                                     config.property_override)
       config.spread_api config, api, [], '' unless api.nil?
+      azure_parse cfg_file
       config.validate
-<<<<<<< HEAD
-      config.cfg_file = cfg_file
-      config
-=======
       api.validate
       [api, config]
->>>>>>> 7ba4c605
     end
 
     def provider
@@ -86,20 +84,11 @@
     def validate
       super
 
-<<<<<<< HEAD
-      default_overrides
-
-      check_optional_property :files, Provider::Config::Files
-      check_property :overrides, Provider::ResourceOverrides
-      check_property_list :changelog, Provider::Config::Changelog \
-        unless @changelog.nil?
-
-      @datasources.__is_data_source = true unless @datasources.nil?
-=======
       check :files, type: Provider::Config::Files
       check :overrides, type: Overrides::ResourceOverrides,
                         default: Overrides::ResourceOverrides.new
->>>>>>> 7ba4c605
+
+      azure_validate
     end
 
     # Provides the API object to any type that requires, e.g. for validation
