# Copyright 2017 Google Inc.
# Licensed under the Apache License, Version 2.0 (the "License");
# you may not use this file except in compliance with the License.
# You may obtain a copy of the License at
#
#     http://www.apache.org/licenses/LICENSE-2.0
#
# Unless required by applicable law or agreed to in writing, software
# distributed under the License is distributed on an "AS IS" BASIS,
# WITHOUT WARRANTIES OR CONDITIONS OF ANY KIND, either express or implied.
# See the License for the specific language governing permissions and
# limitations under the License.

require 'provider/config'
require 'provider/core'
require 'provider/inspec/manifest'
require 'provider/inspec/resource_override'
require 'provider/inspec/property_override'

module Provider
  # Code generator for Example Cookbooks that manage Google Cloud Platform
  # resources.
  class Inspec < Provider::Core
    include Google::RubyUtils
    # Settings for the provider
    class Config < Provider::Config
      attr_reader :manifest
      def provider
        Provider::Inspec
      end

      def resource_override
        Provider::Inspec::ResourceOverride
      end

      def property_override
        Provider::Inspec::PropertyOverride
      end
    end

    # This function uses the resource templates to create singular and plural
    # resources that can be used by InSpec
    def generate_resource(data)
      target_folder = File.join(data[:output_folder], 'inspec')
      FileUtils.mkpath target_folder
      name = data[:object].name.underscore
      generate_resource_file data.clone.merge(
        default_template: 'templates/inspec/singular_resource.erb',
        out_file: File.join(target_folder, "google_#{data[:product_name]}_#{name}.rb")
      )
      generate_resource_file data.clone.merge(
        default_template: 'templates/inspec/plural_resource.erb',
        out_file: File.join(target_folder, plural("google_#{data[:product_name]}_#{name}") + ".rb")
      )
    end

    # Returns the url that this object can be retrieved from
    # based off of the self link
    def url(object)
      url = object.self_link_url[1]
      return url.join('') if url.is_a?(Array)
      url.split("\n").join('')
    end

    # TODO?
    def generate_resource_tests(data) end

    def generate_base_property(data) end

    def generate_simple_property(type, data) end

    def generate_typed_array(data, prop) end

    def emit_resourceref_object(data) end

    def generate_network_datas(data, object) end

    def emit_nested_object(data)
      target = if data[:emit_array]
                 data[:property].item_type.property_file
               else
                 data[:property].property_file
               end
      {
        source: File.join('templates', 'inspec', 'nested_object.erb'),
        target: "libraries/#{target}.rb",
        overrides: emit_nested_object_overrides(data)
      }
    end

    def emit_nested_object_overrides(data)
      data.clone.merge(
        api_name: data[:api_name].camelize(:upper),
        object_type: data[:obj_name].camelize(:upper),
        product_ns: data[:product_name].camelize(:upper),
        class_name: if data[:emit_array]
                      data[:property].item_type.property_class.last
                    else
                      data[:property].property_class.last
                    end
      )
    end

<<<<<<< HEAD
    def primitive? (property) 
      array_nested = (property.is_a?(Api::Type::Array) && !property.item_type.is_a?(::Api::Type::NestedObject))
      map = property.is_a?(::Api::Type::NameValues)
      return property.is_a?(::Api::Type::Primitive) || array_nested || map || property.is_a?(::Api::Type::Fingerprint)
    end

    def time?(property)
      property.is_a?(::Api::Type::Time)
=======
    # Figuring out if a property is a primitive ruby type is a hassle. But it is important
    # Fingerprints are strings, NameValues are hashes, and arrays of primitives are arrays
    # Arrays of NestedObjects need to have their contents parsed and returned in an array
    # ResourceRefs are strings
    def primitive?(property)
      array_primitive = (property.is_a?(Api::Type::Array)\
        && !property.item_type.is_a?(::Api::Type::NestedObject))
      property.is_a?(::Api::Type::Primitive)\
        || array_primitive\
        || property.is_a?(::Api::Type::NameValues)\
        || property.is_a?(::Api::Type::Fingerprint)\
        || property.is_a?(::Api::Type::ResourceRef)
>>>>>>> 4461550c
    end

    # Arrays of nested objects need special requires statements
    def typed_array?(property)
      property.is_a?(::Api::Type::Array) && nested_object?(property.item_type)
    end

    def nested_object?(property)
      property.is_a?(::Api::Type::NestedObject)
    end

    # Only arrays of nested objects and nested object properties need require statements
    # for InSpec. Primitives are all handled natively
    def generate_requires(properties)
      nested_props = properties.select { |type| nested_object?(type) }
      nested_object_arrays = properties.select\
        { |type| typed_array?(type) && nested_object?(type.item_type) }
      nested_array_requires = nested_object_arrays.collect { |type| array_requires(type) }
      # Need to include requires statements for the requirements of a nested object
      # TODO is this needed? Not sure how ruby works so well
      nested_prop_requires = nested_props.map\
        { |nested_prop| generate_requires(nested_prop.properties) }
      nested_object_requires = nested_props.map\
        { |nested_object| nested_object_requires(nested_object) }
      nested_object_requires + nested_prop_requires + nested_array_requires
    end

<<<<<<< HEAD
    def generate_requires(properties, requires = [])
      nested_props = properties.select{ |type| nested_object?(type) }
      requires.concat(properties.reject{ |type| primitive?(type) || resource_ref?(type) || nested_object?(type) }.collect{|type| easy_requires(type)})
      requires.concat(nested_props.map{|nested_prop| generate_requires(nested_prop.properties) } )
      requires.concat(nested_props.map{|nested_prop| nested_prop.property_file })
      requires
=======
    def array_requires(type)
      File.join(
        'google',
        type.__resource.__product.prefix[1..-1],
        'property',
        [type.__resource.name.downcase, type.item_type.name.underscore].join('_')
      )
    end

    def nested_object_requires(nested_object_type)
      File.join(
        'google',
        nested_object_type.__resource.__product.prefix[1..-1],
        'property',
        [nested_object_type.__resource.name, nested_object_type.name.underscore].join('_')
      ).downcase
>>>>>>> 4461550c
    end

    def easy_requires(type)
      if typed_array?(type)
        return File.join('google','compute', 'property', [type.__resource.name.downcase, type.item_type.name.underscore].join('_'))
      end
      File.join(
        'google',
        'compute',
        'property',
        type.property_file
      ).downcase
    end

    # InSpec doesn't need wrappers for primitives, so exclude them
    def emit_requires(requires)
      primitives = ['boolean', 'enum', 'string', 'time', 'integer', 'array', 'string_array', 'double']
      requires.flatten.sort.uniq.reject{|r| primitives.include?(r.split('/').last)}.map { |r| "require '#{r}'" }.join("\n")
    end

    def plural(word)
      # TODO use a real ruby gem for this? Pluralization is hard
      if word[-1] == 's'
        return word + 'es'
      end
      if word[-1] == 'y'
        return word[0...-1] + 'ies'
      end
      return word + 's'
    end
  end
end<|MERGE_RESOLUTION|>--- conflicted
+++ resolved
@@ -101,16 +101,10 @@
       )
     end
 
-<<<<<<< HEAD
-    def primitive? (property) 
-      array_nested = (property.is_a?(Api::Type::Array) && !property.item_type.is_a?(::Api::Type::NestedObject))
-      map = property.is_a?(::Api::Type::NameValues)
-      return property.is_a?(::Api::Type::Primitive) || array_nested || map || property.is_a?(::Api::Type::Fingerprint)
+    def time?(property)
+      property.is_a?(::Api::Type::Time)
     end
 
-    def time?(property)
-      property.is_a?(::Api::Type::Time)
-=======
     # Figuring out if a property is a primitive ruby type is a hassle. But it is important
     # Fingerprints are strings, NameValues are hashes, and arrays of primitives are arrays
     # Arrays of NestedObjects need to have their contents parsed and returned in an array
@@ -123,7 +117,6 @@
         || property.is_a?(::Api::Type::NameValues)\
         || property.is_a?(::Api::Type::Fingerprint)\
         || property.is_a?(::Api::Type::ResourceRef)
->>>>>>> 4461550c
     end
 
     # Arrays of nested objects need special requires statements
@@ -151,14 +144,6 @@
       nested_object_requires + nested_prop_requires + nested_array_requires
     end
 
-<<<<<<< HEAD
-    def generate_requires(properties, requires = [])
-      nested_props = properties.select{ |type| nested_object?(type) }
-      requires.concat(properties.reject{ |type| primitive?(type) || resource_ref?(type) || nested_object?(type) }.collect{|type| easy_requires(type)})
-      requires.concat(nested_props.map{|nested_prop| generate_requires(nested_prop.properties) } )
-      requires.concat(nested_props.map{|nested_prop| nested_prop.property_file })
-      requires
-=======
     def array_requires(type)
       File.join(
         'google',
@@ -174,19 +159,6 @@
         nested_object_type.__resource.__product.prefix[1..-1],
         'property',
         [nested_object_type.__resource.name, nested_object_type.name.underscore].join('_')
-      ).downcase
->>>>>>> 4461550c
-    end
-
-    def easy_requires(type)
-      if typed_array?(type)
-        return File.join('google','compute', 'property', [type.__resource.name.downcase, type.item_type.name.underscore].join('_'))
-      end
-      File.join(
-        'google',
-        'compute',
-        'property',
-        type.property_file
       ).downcase
     end
 
