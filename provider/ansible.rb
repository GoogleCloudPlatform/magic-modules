# Copyright 2017 Google Inc.
# Licensed under the Apache License, Version 2.0 (the "License");
# you may not use this file except in compliance with the License.
# You may obtain a copy of the License at
#
#     http://www.apache.org/licenses/LICENSE-2.0
#
# Unless required by applicable law or agreed to in writing, software
# distributed under the License is distributed on an "AS IS" BASIS,
# WITHOUT WARRANTIES OR CONDITIONS OF ANY KIND, either express or implied.
# See the License for the specific language governing permissions and
# limitations under the License.

require 'provider/config'
require 'provider/core'
require 'provider/ansible/config'
require 'provider/ansible/documentation'
require 'provider/ansible/example'
require 'provider/ansible/module'
require 'provider/ansible/request'
require 'provider/ansible/resourceref'
require 'provider/ansible/version_added'
require 'provider/ansible/facts_override'
require 'overrides/ansible/resource_override'
require 'overrides/ansible/property_override'

require 'provider/azure/ansible'

module Provider
  # Ansible Provider module containing helper functions and the Ansible Provider
  # implementation "Core"
  module Ansible
    # Code generator for Ansible Cookbooks that manage Google Cloud Platform
    # resources.
    # TODO(alexstephen): Split up class into multiple modules.
    class Core < Provider::Core
      PYTHON_TYPE_FROM_MM_TYPE = {
        'Api::Type::NestedObject' => 'dict',
        'Api::Type::Array' => 'list',
        'Api::Type::Boolean' => 'bool',
        'Api::Type::Integer' => 'int',
        'Api::Type::KeyValuePairs' => 'dict',
        'Provider::Ansible::FilterProp' => 'list',
        'Api::Type::Path' => 'path'
      }.freeze

      include Provider::Ansible
      include Provider::Ansible::Documentation
      include Provider::Ansible::Module
      include Provider::Ansible::Request
      include Provider::Ansible::VersionAdded

<<<<<<< HEAD
      include Provider::Azure::Ansible

      def initialize(config, api)
        super(config, api)
        @max_columns = 160
        @provider = 'ansible'
=======
      # FileTemplate with Ansible specific fields
      class AnsibleFileTemplate < Provider::FileTemplate
        # The Ansible example object.
        attr_accessor :example
      end

      def api_version_setup(version_name)
        version = @api.version_obj_or_default(version_name)
        @api.set_properties_based_on_version(version)

        # Generate version_added_file
        @version_added = build_version_added
        version
>>>>>>> 7ba4c605
      end

      # Returns a string representation of the corresponding Python type
      # for a MM type.
      def python_type(prop)
        prop = Module.const_get(prop).new('') unless prop.is_a?(Api::Type)
        # All ResourceRefs are dicts with properties.
        if prop.is_a? Api::Type::ResourceRef
          return 'str' if prop.resource_ref.readonly

          return 'dict'
        end
        return 'raw' if prop.is_a? Api::Azure::Type::ResourceReference
        return 'list' if prop.is_a? Api::Azure::Type::Tags
        PYTHON_TYPE_FROM_MM_TYPE.fetch(prop.class.to_s, 'str')
      end

      # Returns a unicode formatted, quoted string.
      def unicode_string(string)
        return 'Invalid value' if string.nil?
        return "u#{quote_string(string)}" unless string.include? 'u\''
      end

      def build_url(url)
        "\"#{url.gsub('{{', '{').gsub('}}', '}')}\""
      end

      # Returns the name of the module according to Ansible naming standards.
      # Example: gcp_dns_managed_zone
      def module_name(object)
<<<<<<< HEAD
        "azure_rm_#{object.name.downcase}"
=======
        ["gcp_#{object.__product.api_name}",
         object.name.underscore].join('_')
>>>>>>> 7ba4c605
      end

      def build_object_data(object, output_folder, version)
        # Method is overriden to add Ansible example objects to the data object.
        data = AnsibleFileTemplate.file_for_resource(
          output_folder,
          object,
          version,
          @config,
          build_env
        )

        prod_name = data.object.name.underscore
        path = ["products/#{data.product.api_name}",
                "examples/ansible/#{prod_name}.yaml"].join('/')

<<<<<<< HEAD
        data
        # data.merge(example: (get_example(path) if File.file?(path)))
=======
        data.example = get_example(path) if File.file?(path)
        data
>>>>>>> 7ba4c605
      end

      # Given a URL and function name, emit a URL.
      # URL functions will have 1-3 parameters.
      # * module will always be included.
      # * extra_data is a dict of extra information.
      # * extra_url will have a URL chunk to be appended after the URL.
      def emit_link(name, url, object, has_extra_data = false)
        params = emit_link_var_args(url, has_extra_data)
        if rrefs_in_link(url, object)
          url_code = "#{url}.format(**res)"
          [
            "def #{name}(#{params.join(', ')}):",
            indent("res = #{resourceref_hash_for_links(url, object)}", 4),
            indent("return #{url_code}", 4)
          ].join("\n")
        elsif has_extra_data
          [
            "def #{name}(#{params.join(', ')}):",
            indent([
                     'if extra_data is None:',
                     indent('extra_data = {}', 4)
                   ], 4),
            indent("url = #{url}", 4),
            indent([
                     'combined = extra_data.copy()',
                     'combined.update(module.params)',
                     'return url.format(**combined)'
                   ], 4)
          ].compact.join("\n")
        else
          url_code = "#{url}.format(**module.params)"
          [
            "def #{name}(#{params.join(', ')}):",
            indent("return #{url_code}", 4)
          ].join("\n")
        end
      end

      def emit_method(name, args, code, _file_name, _opts = {})
        [
          method_decl(name, args),
          indent(code, 4)
        ].compact.join("\n")
      end

      def rrefs_in_link(link, object)
        props_in_link = link.scan(/{([a-z_]*)}/).flatten
        (object.parameters || []).select do |p|
          props_in_link.include?(p.name.underscore) && \
            p.is_a?(Api::Type::ResourceRef) && !p.resource_ref.readonly
        end.any?
      end

      def resourceref_hash_for_links(link, object)
        props_in_link = link.scan(/{([a-z_]*)}/).flatten
        props = props_in_link.map do |p|
          # Select a resourceref if it exists.
          rref = (object.parameters || []).select do |prop|
            prop.name.underscore == p && \
              prop.is_a?(Api::Type::ResourceRef) && !prop.resource_ref.readonly
          end
          if rref.any?
            [
              "#{quote_string(p)}:",
              "replace_resource_dict(module.params[#{quote_string(p)}],",
              "#{quote_string(rref[0].imports)})"
            ].join(' ')
          else
            "#{quote_string(p)}: module.params[#{quote_string(p)}]"
          end
        end
        ['{', indent_list(props, 4), '}'].join("\n")
      end

      def emit_link_var_args(url, extra_data)
        extra_url = url.include?('<|extra|>')
        [
          'module', ("extra_url=''" if extra_url),
          ('extra_data=None' if extra_data)
        ].compact
      end

      # Returns a list of all first-level ResourceRefs that are not readonly
      def nonreadonly_rrefs(object)
        object.all_resourcerefs
              .reject { |prop| prop.resource_ref.readonly }
      end

      def list_kind(object)
        "#{object.kind}List"
      end

      # Grabs all conflicting properties and returns an array of arrays without
      # any duplicates.
      # This does not create an optimal list, but it does create a valid list.
      def conflicting_property_batches(object)
        sets = object.all_user_properties.map do |p|
          if !p.conflicting.empty?
            p.conflicting.map(&:name).map(&:underscore) + [p.name.underscore]
          else
            []
          end
        end
        sets.map(&:sort)
            .uniq
            .reject(&:empty?)
      end

      private

      def get_example(cfg_file)
        # These examples will have embedded ERB that will be compiled at a later
        # stage.
        ex = Google::YamlValidator.parse(File.read(cfg_file))
        raise "#{cfg_file}(#{ex.class}) is not a Provider::Ansible::Example" \
          unless ex.is_a?(Provider::Ansible::Example)

        ex.validate
        ex
      end

      def generate_resource(data)
<<<<<<< HEAD
        add_datasource_info_to_data(data)
        target_folder = data[:output_folder]
        FileUtils.mkpath target_folder
        name = module_name(data[:object])
        generate_resource_file data.clone.merge(
          default_template: 'templates/ansible/resource.erb',
          out_file: File.join(target_folder,
                              "lib/ansible/modules/cloud/azure/#{name}.py")
=======
        target_folder = data.output_folder
        name = module_name(data.object)
        path = File.join(target_folder,
                         "lib/ansible/modules/cloud/google/#{name}.py")
        data.generate(
          data.object.template || 'templates/ansible/resource.erb',
          path,
          self
>>>>>>> 7ba4c605
        )
      end

      def generate_resource_tests(data)
        prod_name = data.object.name.underscore
        path = ["products/#{data.product.api_name}",
                "examples/ansible/#{prod_name}.yaml"].join('/')

<<<<<<< HEAD
        return unless data[:object].has_tests
        return if data[:object].inttests.empty?
=======
        return unless data.object.has_tests
        # Unlike other providers, all resources will not be built at once or
        # in close timing to each other (due to external PRs).
        # This means that examples might not be built out for every resource
        # in a GCP product.
        return unless File.file?(path)
>>>>>>> 7ba4c605

        target_folder = data.output_folder

<<<<<<< HEAD
        name = module_name(data[:object])
        target_folder = File.join(target_folder, "test/integration/targets/#{name}")

        generate_resource_file data.clone.merge(
          default_template: 'templates/ansible/integration_test.erb',
          out_file: File.join(target_folder, 'tasks/main.yml')
        )
        generate_resource_file data.clone.merge(
          default_template: 'templates/azure/ansible/test/meta.erb',
          out_file: File.join(target_folder, 'meta/main.yml')
        )
        generate_resource_file data.clone.merge(
          default_template: 'templates/azure/ansible/test/aliases.erb',
          out_file: File.join(target_folder, 'aliases')
=======
        name = module_name(data.object)
        path = File.join(target_folder,
                         "test/integration/targets/#{name}/tasks/main.yml")
        data.generate(
          'templates/ansible/integration_test.erb',
          path,
          self
        )

        # Generate 'defaults' file that contains variables.
        path = File.join(target_folder,
                         "test/integration/targets/#{name}/defaults/main.yml")
        data.generate(
          'templates/ansible/integration_test_variables.erb',
          path,
          self
>>>>>>> 7ba4c605
        )
      end

      def compile_datasource(data)
<<<<<<< HEAD
        target_folder = data[:output_folder]
        FileUtils.mkpath target_folder
        name = "#{module_name(data[:object])}_info"
        generate_resource_file data.clone.merge(
          default_template: 'templates/ansible/facts.erb',
          out_file: File.join(target_folder,
                              "lib/ansible/modules/cloud/azure/#{name}.py")
        )
=======
        target_folder = data.output_folder
        name = "#{module_name(data.object)}_facts"
        data.generate('templates/ansible/facts.erb',
                      File.join(target_folder,
                                "lib/ansible/modules/cloud/google/#{name}.py"),
                      self)
>>>>>>> 7ba4c605
      end

      def generate_objects(output_folder, types, version_name)
        # We have two sets of overrides - one for regular modules, one for
        # datasources.
        # When building regular modules, we will potentially need some
        # information from the datasource overrides.
        # This method will give the regular module data access to the
        # datasource module overrides.
        @api.objects.each do |o|
          facts_info = @config&.datasources&.instance_variable_get("@#{o.name}".to_sym)&.facts
          facts_info ||= Provider::Ansible::FactsOverride.new
          facts_info.validate
          o.instance_variable_set(:@facts, facts_info)
        end
        super
      end
    end

    # Returns all URI properties minus those ignored.
    def uri_properties(object, ignored_props = [])
      uri_properties_raw(object)
        .compact
        .map(&:name)
        .reject { |x| ignored_props.include? x }
    end

    # TODO(alexstephen): Update test_constants to use this function.
    # Returns all of the properties that are a part of the self_link or
    # collection URLs
    def uri_properties_raw(object)
      [object.base_url, object.__product.base_url].map do |url|
        parts = url.scan(/\{\{(.*?)\}\}/).flatten
        parts << 'name'
        parts.delete('project')
        parts.map { |pt| object.all_user_properties.select { |p| p.name == pt }[0] }
      end.flatten
    end

    # Convert a URL to a regex.
    def regex_url(url)
      url.gsub(/{{[a-z]*}}/, '.*')
    end
  end
end<|MERGE_RESOLUTION|>--- conflicted
+++ resolved
@@ -23,13 +23,13 @@
 require 'provider/ansible/facts_override'
 require 'overrides/ansible/resource_override'
 require 'overrides/ansible/property_override'
-
 require 'provider/azure/ansible'
 
 module Provider
   # Ansible Provider module containing helper functions and the Ansible Provider
   # implementation "Core"
   module Ansible
+    include Provider::Azure::Ansible
     # Code generator for Ansible Cookbooks that manage Google Cloud Platform
     # resources.
     # TODO(alexstephen): Split up class into multiple modules.
@@ -50,14 +50,6 @@
       include Provider::Ansible::Request
       include Provider::Ansible::VersionAdded
 
-<<<<<<< HEAD
-      include Provider::Azure::Ansible
-
-      def initialize(config, api)
-        super(config, api)
-        @max_columns = 160
-        @provider = 'ansible'
-=======
       # FileTemplate with Ansible specific fields
       class AnsibleFileTemplate < Provider::FileTemplate
         # The Ansible example object.
@@ -71,7 +63,6 @@
         # Generate version_added_file
         @version_added = build_version_added
         version
->>>>>>> 7ba4c605
       end
 
       # Returns a string representation of the corresponding Python type
@@ -84,8 +75,6 @@
 
           return 'dict'
         end
-        return 'raw' if prop.is_a? Api::Azure::Type::ResourceReference
-        return 'list' if prop.is_a? Api::Azure::Type::Tags
         PYTHON_TYPE_FROM_MM_TYPE.fetch(prop.class.to_s, 'str')
       end
 
@@ -102,12 +91,8 @@
       # Returns the name of the module according to Ansible naming standards.
       # Example: gcp_dns_managed_zone
       def module_name(object)
-<<<<<<< HEAD
-        "azure_rm_#{object.name.downcase}"
-=======
         ["gcp_#{object.__product.api_name}",
          object.name.underscore].join('_')
->>>>>>> 7ba4c605
       end
 
       def build_object_data(object, output_folder, version)
@@ -124,13 +109,8 @@
         path = ["products/#{data.product.api_name}",
                 "examples/ansible/#{prod_name}.yaml"].join('/')
 
-<<<<<<< HEAD
-        data
-        # data.merge(example: (get_example(path) if File.file?(path)))
-=======
         data.example = get_example(path) if File.file?(path)
         data
->>>>>>> 7ba4c605
       end
 
       # Given a URL and function name, emit a URL.
@@ -254,16 +234,6 @@
       end
 
       def generate_resource(data)
-<<<<<<< HEAD
-        add_datasource_info_to_data(data)
-        target_folder = data[:output_folder]
-        FileUtils.mkpath target_folder
-        name = module_name(data[:object])
-        generate_resource_file data.clone.merge(
-          default_template: 'templates/ansible/resource.erb',
-          out_file: File.join(target_folder,
-                              "lib/ansible/modules/cloud/azure/#{name}.py")
-=======
         target_folder = data.output_folder
         name = module_name(data.object)
         path = File.join(target_folder,
@@ -272,7 +242,6 @@
           data.object.template || 'templates/ansible/resource.erb',
           path,
           self
->>>>>>> 7ba4c605
         )
       end
 
@@ -281,36 +250,15 @@
         path = ["products/#{data.product.api_name}",
                 "examples/ansible/#{prod_name}.yaml"].join('/')
 
-<<<<<<< HEAD
-        return unless data[:object].has_tests
-        return if data[:object].inttests.empty?
-=======
         return unless data.object.has_tests
         # Unlike other providers, all resources will not be built at once or
         # in close timing to each other (due to external PRs).
         # This means that examples might not be built out for every resource
         # in a GCP product.
         return unless File.file?(path)
->>>>>>> 7ba4c605
 
         target_folder = data.output_folder
 
-<<<<<<< HEAD
-        name = module_name(data[:object])
-        target_folder = File.join(target_folder, "test/integration/targets/#{name}")
-
-        generate_resource_file data.clone.merge(
-          default_template: 'templates/ansible/integration_test.erb',
-          out_file: File.join(target_folder, 'tasks/main.yml')
-        )
-        generate_resource_file data.clone.merge(
-          default_template: 'templates/azure/ansible/test/meta.erb',
-          out_file: File.join(target_folder, 'meta/main.yml')
-        )
-        generate_resource_file data.clone.merge(
-          default_template: 'templates/azure/ansible/test/aliases.erb',
-          out_file: File.join(target_folder, 'aliases')
-=======
         name = module_name(data.object)
         path = File.join(target_folder,
                          "test/integration/targets/#{name}/tasks/main.yml")
@@ -327,28 +275,16 @@
           'templates/ansible/integration_test_variables.erb',
           path,
           self
->>>>>>> 7ba4c605
         )
       end
 
       def compile_datasource(data)
-<<<<<<< HEAD
-        target_folder = data[:output_folder]
-        FileUtils.mkpath target_folder
-        name = "#{module_name(data[:object])}_info"
-        generate_resource_file data.clone.merge(
-          default_template: 'templates/ansible/facts.erb',
-          out_file: File.join(target_folder,
-                              "lib/ansible/modules/cloud/azure/#{name}.py")
-        )
-=======
         target_folder = data.output_folder
         name = "#{module_name(data.object)}_facts"
         data.generate('templates/ansible/facts.erb',
                       File.join(target_folder,
                                 "lib/ansible/modules/cloud/google/#{name}.py"),
                       self)
->>>>>>> 7ba4c605
       end
 
       def generate_objects(output_folder, types, version_name)
