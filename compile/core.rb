--- conflicted
+++ resolved
@@ -144,11 +144,7 @@
       content = ctx.local_variable_get(:_erbout) if has_erbout # save code
       ctx.local_variable_set(:compiler, compiler)
       Google::LOGGER.debug "Compiling #{file}"
-<<<<<<< HEAD
-      input = ERB.new get_helper_file(file), nil, '->'
-=======
       input = ERB.new get_helper_file(file), trim_mode: '->'
->>>>>>> 7ba4c605
       compiled = input.result(ctx)
       ctx.local_variable_set(:_erbout, content) if has_erbout # restore code
       compiled
@@ -238,15 +234,9 @@
     # The key-value pair may be a Hash or a Binding
     def compile_string(ctx, source)
       if ctx.is_a? Binding
-<<<<<<< HEAD
-        ERB.new(source, nil, '->').result(ctx).split("\n")
-      elsif ctx.is_a? Hash
-        ERB.new(source, nil, '->').result(
-=======
         ERB.new(source, trim_mode: '->').result(ctx).split("\n")
       elsif ctx.is_a? Hash
         ERB.new(source, trim_mode: '->').result(
->>>>>>> 7ba4c605
           OpenStruct.new(ctx).instance_eval { binding.of_caller(1) }
         ).split("\n")
       else
