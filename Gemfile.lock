--- conflicted
+++ resolved
@@ -118,8 +118,4 @@
   rubocop (~> 0.63.1)
 
 BUNDLED WITH
-<<<<<<< HEAD
-   2.0.1
-=======
-   1.17.2
->>>>>>> 7ba4c605
+   2.0.1