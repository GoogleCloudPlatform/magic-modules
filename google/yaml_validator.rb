# Copyright 2017 Google Inc.
# Licensed under the Apache License, Version 2.0 (the "License");
# you may not use this file except in compliance with the License.
# You may obtain a copy of the License at
#
#     http://www.apache.org/licenses/LICENSE-2.0
#
# Unless required by applicable law or agreed to in writing, software
# distributed under the License is distributed on an "AS IS" BASIS,
# WITHOUT WARRANTIES OR CONDITIONS OF ANY KIND, either express or implied.
# See the License for the specific language governing permissions and
# limitations under the License.

require 'google/logger'
require 'yaml'

module Google
  # A helper class to validate contents coming from YAML files.
  class YamlValidator
    class << self
      def parse(content)
        # TODO(nelsonjr): Allow specifying which symbols to restrict it further.
        # But it requires inspecting all configuration files for symbol sources,
        # such as Enum values. Leaving it as a nice-to-have for the future.
        YAML.safe_load(content, allowed_classes)
      end

      def allowed_classes
        ObjectSpace.each_object(Class).select do |klass|
          klass < Google::YamlValidator
        end.concat([Time, Symbol])
      end
    end

    def validate
      Google::LOGGER.debug "Validating #{self.class} '#{@name}'"
      check_extraneous_properties
    end

    def set_variable(value, property)
      Google::LOGGER.debug "Setting variable of #{value} to #{self}"
      instance_variable_set("@#{property}", value)
    end

    # Does all validation checking for a particular variable.
    # options:
    # :default   - the default value for this variable if its nil
    # :type      - the allowed types (single or array) that this value can be
    # :item_type - the allowed types that all values in this array should be
    #              (impllied that type == array)
    # :allowed   - the allowed values that this non-array variable should be.
    # :required  - is the variable required? (defaults: false)
    def check(variable, **opts)
      value = instance_variable_get("@#{variable}")

      # Set default value.
      if !opts[:default].nil? && value.nil?
        instance_variable_set("@#{variable}", opts[:default])
        value = instance_variable_get("@#{variable}")
      end

      # Check if value is required. Print nested path if available.
      lineage_path = respond_to?('lineage') ? lineage : ''
      raise "#{lineage_path} > Missing '#{variable}'" if value.nil? && opts[:required]
      return if value.nil?

      # Check type
      check_property_value(variable, value, opts[:type]) if opts[:type]

      # Check item_type
      if value.is_a?(Array)
        raise "#{lineage_path} > #{variable} must have item_type on arrays" unless opts[:item_type]

        value.each_with_index do |o, index|
          check_property_value("#{variable}[#{index}]", o, opts[:item_type])
        end
      end

      # Check if value is allowed
      return unless opts[:allowed]
      raise "#{value} on #{variable} should be one of #{opts[:allowed]}" \
        unless opts[:allowed].include?(value)
    end

    private

    def check_type(name, object, type)
      if type == :boolean
        return unless [TrueClass, FalseClass].find_index(object.class).nil?
      elsif type.is_a? ::Array
        return if type.find_index(:boolean) && [TrueClass, FalseClass].find_index(object.class)
        return unless type.find_index(object.class).nil?
      elsif object.is_a?(type)
        return
      end
      raise "Property '#{name}' is '#{object.class}' instead of '#{type}'"
    end

    def log_check_type(object)
      if object.respond_to?(:name)
        Google::LOGGER.debug "Checking object #{object.name}"
      else
        Google::LOGGER.debug "Checking object #{object}"
      end
    end

    def check_property_value(property, prop_value, type)
      Google::LOGGER.debug "Checking '#{property}' on #{object_display_name}"
      check_type property, prop_value, type unless type.nil?
      prop_value.validate if prop_value.is_a?(Api::Object)
    end

<<<<<<< HEAD
    def default_value_property(property, def_value)
      value = instance_variable_get("@#{property}")
      instance_variable_set("@#{property}", def_value) if value.nil?
    end

    def check_property_value_oneof(property, prop_value, valid_values, type)
      check_property_value property, prop_value, type
      raise "Invalid #{property} #{prop_value}" \
        unless valid_values.include?(prop_value)
    end

=======
>>>>>>> 7ba4c605
    def check_extraneous_properties
      instance_variables.each do |variable|
        var_name = variable.id2name[1..-1]
        next if var_name.start_with?('__')

        Google::LOGGER.debug "Validating '#{var_name}' on #{object_display_name}"
        raise "Extraneous variable '#{var_name}' in #{object_display_name}" \
          unless methods.include?(var_name.intern)
      end
    end

<<<<<<< HEAD
    def check_property_list(name, type = nil)
      obj_list = instance_variable_get("@#{name}")
      if obj_list.nil?
        Google::LOGGER.debug "No next level @ #{object_display_name}: #{name}"
      else
        Google::LOGGER.debug \
          "Checking next level for #{object_display_name}: #{name}"
        obj_list.each { |o| check_property_value "#{name}:item", o, type }
      end
    end

    def check_property_non_empty_list(name, type = nil)
      check_property_list(name, type)
      obj_list = instance_variable_get("@#{name}")
      raise "Property #{name} is empty" if obj_list.empty?
    end

    def check_optional_property_list(name, type = nil)
      obj_list = instance_variable_get("@#{name}")
      return if obj_list.nil?
      check_property_list(name, type)
    end

    def check_optional_property_list_oneof(name, valid_values, type = nil)
      obj_list = instance_variable_get("@#{name}")
      return if obj_list.nil?
      obj_list.each { |o| check_property_value_oneof "#{name}:item", o, valid_values, type }
    end

    def check_property_hash(name, keyType = nil, valType = nil)
      obj_hash = instance_variable_get("@#{name}")
      if obj_hash.nil?
        Google::LOGGER.debug "No next level @ #{object_display_name}: #{name}"
      else
        Google::LOGGER.debug \
          "Checking next level for #{object_display_name}: #{name}"
          obj_hash.each do |k, v|
            check_property_value "#{name}:key", k, keyType
            check_property_value "#{name}:value", v, valType
          end
      end
    end

    def check_optional_property_hash(name, keyType = nil, valType = nil)
      obj_hash = instance_variable_get("@#{name}")
      return if obj_hash.nil?
      check_property_hash(name, keyType, valType)
    end

    # Verifies if a property is of a given type and its value are one of the
    # valid possibilities.
    def check_property_oneof(property, valid_values, type = nil)
      check_property_value_oneof property, instance_variable_get("@#{property}"), valid_values, type
    end

    # Similar to 'check_property_oneof' but assigns a default value if missing.
    def check_property_oneof_default(prop, valid_values, default, type = nil)
      prop_value = instance_variable_get("@#{prop}")
      instance_variable_set("@#{prop}", if prop_value.nil?
                                          default
                                        else
                                          prop_value
                                        end)
      check_property_oneof prop, valid_values, type
    end

    # Similar to 'check_property_oneof_default' but allows the default value to
    # also be nil with the property being effectively optional.
    def check_optional_property_oneof_default(prop, valid_values, default,
                                              type = nil)
      prop_value = instance_variable_get("@#{prop}")
      return if prop_value.nil? && default.nil?
      check_property_oneof_default(prop, valid_values, default, type)
    end

=======
>>>>>>> 7ba4c605
    def set_variables(objects, property)
      return if objects.nil?

      objects.each do |object|
        object.set_variable(self, property) if object.respond_to?(:set_variable)
      end
    end

    def ensure_property_does_not_exist(property)
      raise "Conflict of property '#{property}' for object '#{self}'" \
        unless instance_variable_get("@#{property}").nil?
    end

    def object_display_name
      "#{@name}<#{self.class.name}>"
    end
  end
end<|MERGE_RESOLUTION|>--- conflicted
+++ resolved
@@ -110,20 +110,6 @@
       prop_value.validate if prop_value.is_a?(Api::Object)
     end
 
-<<<<<<< HEAD
-    def default_value_property(property, def_value)
-      value = instance_variable_get("@#{property}")
-      instance_variable_set("@#{property}", def_value) if value.nil?
-    end
-
-    def check_property_value_oneof(property, prop_value, valid_values, type)
-      check_property_value property, prop_value, type
-      raise "Invalid #{property} #{prop_value}" \
-        unless valid_values.include?(prop_value)
-    end
-
-=======
->>>>>>> 7ba4c605
     def check_extraneous_properties
       instance_variables.each do |variable|
         var_name = variable.id2name[1..-1]
@@ -135,84 +121,6 @@
       end
     end
 
-<<<<<<< HEAD
-    def check_property_list(name, type = nil)
-      obj_list = instance_variable_get("@#{name}")
-      if obj_list.nil?
-        Google::LOGGER.debug "No next level @ #{object_display_name}: #{name}"
-      else
-        Google::LOGGER.debug \
-          "Checking next level for #{object_display_name}: #{name}"
-        obj_list.each { |o| check_property_value "#{name}:item", o, type }
-      end
-    end
-
-    def check_property_non_empty_list(name, type = nil)
-      check_property_list(name, type)
-      obj_list = instance_variable_get("@#{name}")
-      raise "Property #{name} is empty" if obj_list.empty?
-    end
-
-    def check_optional_property_list(name, type = nil)
-      obj_list = instance_variable_get("@#{name}")
-      return if obj_list.nil?
-      check_property_list(name, type)
-    end
-
-    def check_optional_property_list_oneof(name, valid_values, type = nil)
-      obj_list = instance_variable_get("@#{name}")
-      return if obj_list.nil?
-      obj_list.each { |o| check_property_value_oneof "#{name}:item", o, valid_values, type }
-    end
-
-    def check_property_hash(name, keyType = nil, valType = nil)
-      obj_hash = instance_variable_get("@#{name}")
-      if obj_hash.nil?
-        Google::LOGGER.debug "No next level @ #{object_display_name}: #{name}"
-      else
-        Google::LOGGER.debug \
-          "Checking next level for #{object_display_name}: #{name}"
-          obj_hash.each do |k, v|
-            check_property_value "#{name}:key", k, keyType
-            check_property_value "#{name}:value", v, valType
-          end
-      end
-    end
-
-    def check_optional_property_hash(name, keyType = nil, valType = nil)
-      obj_hash = instance_variable_get("@#{name}")
-      return if obj_hash.nil?
-      check_property_hash(name, keyType, valType)
-    end
-
-    # Verifies if a property is of a given type and its value are one of the
-    # valid possibilities.
-    def check_property_oneof(property, valid_values, type = nil)
-      check_property_value_oneof property, instance_variable_get("@#{property}"), valid_values, type
-    end
-
-    # Similar to 'check_property_oneof' but assigns a default value if missing.
-    def check_property_oneof_default(prop, valid_values, default, type = nil)
-      prop_value = instance_variable_get("@#{prop}")
-      instance_variable_set("@#{prop}", if prop_value.nil?
-                                          default
-                                        else
-                                          prop_value
-                                        end)
-      check_property_oneof prop, valid_values, type
-    end
-
-    # Similar to 'check_property_oneof_default' but allows the default value to
-    # also be nil with the property being effectively optional.
-    def check_optional_property_oneof_default(prop, valid_values, default,
-                                              type = nil)
-      prop_value = instance_variable_get("@#{prop}")
-      return if prop_value.nil? && default.nil?
-      check_property_oneof_default(prop, valid_values, default, type)
-    end
-
-=======
->>>>>>> 7ba4c605
     def set_variables(objects, property)
       return if objects.nil?
 
