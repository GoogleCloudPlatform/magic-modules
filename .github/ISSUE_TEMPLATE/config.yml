--- conflicted
+++ resolved
@@ -1,10 +1,6 @@
 blank_issues_enabled: false
 contact_links:
-<<<<<<< HEAD
-  - name: Terraform Issue
-=======
   - name: Terraform-Specific Issue Tracking
->>>>>>> 51eaff67
     url: https://github.com/hashicorp/terraform-provider-google/issues/new/choose
     about: |
       Terraform-specific issues or FRs
