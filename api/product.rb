# Copyright 2017 Google Inc.
# Licensed under the Apache License, Version 2.0 (the "License");
# you may not use this file except in compliance with the License.
# You may obtain a copy of the License at
#
#     http://www.apache.org/licenses/LICENSE-2.0
#
# Unless required by applicable law or agreed to in writing, software
# distributed under the License is distributed on an "AS IS" BASIS,
# WITHOUT WARRANTIES OR CONDITIONS OF ANY KIND, either express or implied.
# See the License for the specific language governing permissions and
# limitations under the License.

require 'api/object'
require 'google/logger'
require 'compile/core'

module Api
  # Repesents a product to be managed
  class Product < Api::Object::Named
    attr_reader :objects
    attr_reader :prefix
    attr_reader :scopes
    attr_reader :versions
    attr_reader :base_url

    include Compile::Core

    def validate
      super
      set_variables @objects, :__product
      check_property :objects, Array
      check_property_list :objects, Api::Resource
      check_property :prefix, String
      check_property :scopes, ::Array
      check_property_list :scopes, String

      check_versions
    end

    # Represents a version of the API for this product
    class Version < Api::Object
      include Comparable
      attr_reader :base_url
      attr_reader :default
      attr_reader :name

      ORDER = %w[ga beta alpha].freeze

      def validate
        super
        @default ||= false

        check_property :base_url, String
        check_property :name, String
        check_property :default, :boolean

        raise "API Version must be one of #{ORDER}" \
          unless ORDER.include?(@name)
      end

      def <=>(other)
        ORDER.index(name) <=> ORDER.index(other.name) if other.is_a?(Version)
      end
    end

    def default_version
      @versions.each do |v|
        return v if v.default
      end

      return @versions.last if @versions.length == 1
    end

    def version_obj(name)
      @versions.each do |v|
        return v if v.name == name
      end

      raise "API version '#{name}' does not exist for product '#{@name}'"
    end

    def version_obj_or_default(name)
      exists_at_version(name) ? version_obj(name) : default_version
    end

    # Not a conventional setter, so ignore rubocop's warning
    # rubocop:disable Naming/AccessorMethodName
    def set_properties_based_on_version(version)
      @base_url = version.base_url
    end
    # rubocop:enable Naming/AccessorMethodName

    def exists_at_version_or_lower(name)
<<<<<<< HEAD
      return true if @versions.nil?
      name ||= 'ga'
=======
      # Versions aren't normally going to be empty since products need a
      # base_url. This nil check exists for atypical products, like _bundle.
      return true if @versions.nil?
      name ||= Version::ORDER[0]
>>>>>>> ba49edc2
      return false unless Version::ORDER.include?(name)
      (0..Version::ORDER.index(name)).each do |i|
        return true if exists_at_version(Version::ORDER[i])
      end
      false
    end

    def exists_at_version(name)
<<<<<<< HEAD
      return true if @versions.nil?
      @versions.each do |v|
        return true if v.name == name
      end

      false
=======
      # Versions aren't normally going to be empty since products need a
      # base_url. This nil check exists for atypical products, like _bundle.
      return true if @versions.nil?
      @versions.any? { |v| v.name == name }
>>>>>>> ba49edc2
    end

    private

    def check_versions
      check_property :versions, Array
      check_property_list :versions, Api::Product::Version

      # Confirm that at most one version is the default
      defaults = 0
      @versions.each do |v|
        defaults += 1 if v.default
      end

      raise "Product '#{@name}' must specify at most one default API version" \
        if defaults > 1

      raise "Product '#{@name}' must specify a default API version" \
        if defaults.zero? && @versions.length > 1
    end
  end
end<|MERGE_RESOLUTION|>--- conflicted
+++ resolved
@@ -92,15 +92,10 @@
     # rubocop:enable Naming/AccessorMethodName
 
     def exists_at_version_or_lower(name)
-<<<<<<< HEAD
-      return true if @versions.nil?
-      name ||= 'ga'
-=======
       # Versions aren't normally going to be empty since products need a
       # base_url. This nil check exists for atypical products, like _bundle.
       return true if @versions.nil?
       name ||= Version::ORDER[0]
->>>>>>> ba49edc2
       return false unless Version::ORDER.include?(name)
       (0..Version::ORDER.index(name)).each do |i|
         return true if exists_at_version(Version::ORDER[i])
@@ -109,19 +104,10 @@
     end
 
     def exists_at_version(name)
-<<<<<<< HEAD
-      return true if @versions.nil?
-      @versions.each do |v|
-        return true if v.name == name
-      end
-
-      false
-=======
       # Versions aren't normally going to be empty since products need a
       # base_url. This nil check exists for atypical products, like _bundle.
       return true if @versions.nil?
       @versions.any? { |v| v.name == name }
->>>>>>> ba49edc2
     end
 
     private
