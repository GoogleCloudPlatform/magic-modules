<%# The license inside this block applies to this file.
  # Copyright 2017 Google Inc.
  # Licensed under the Apache License, Version 2.0 (the "License");
  # you may not use this file except in compliance with the License.
  # You may obtain a copy of the License at
  #
  #     http://www.apache.org/licenses/LICENSE-2.0
  #
  # Unless required by applicable law or agreed to in writing, software
  # distributed under the License is distributed on an "AS IS" BASIS,
  # WITHOUT WARRANTIES OR CONDITIONS OF ANY KIND, either express or implied.
  # See the License for the specific language governing permissions and
  # limitations under the License.
-%>
<%
    property = descriptor.property
    sdk_marshal = descriptor.sdkmarshal
-%>
<% if property.custom_flatten -%>
<%= lines(compile_template(property.custom_flatten,
                           prefix: sdk_marshal.resource,
                           property: property)) -%>
<% else -%>
<% if tf_types.include?(property.class) -%>
<<<<<<< HEAD
func flatten<%= sdk_marshal.resource -%><%= descriptor.func_name -%>(input *<%= '[]' if property.is_a?(Api::Type::Array) -%><%= sdk_marshal.package -%>.<%= sdk_marshal.sdktype.go_type_name -%>) []interface{} {
<% if property.is_a?(Api::Type::NestedObject) -%>
    if input == nil {
        return make([]interface{}, 0)
    }

    result := make(map[string]interface{})

<%= lines(build_sdk_object_to_property('input', 'result', sdk_marshal.clone(nil, nested_properties(property)))) -%>

    return []interface{}{result}
<% elsif property.is_a?(Api::Type::Array) && property.item_type.is_a?(Api::Type::NestedObject) -%>
    results := make([]interface{}, 0)
    if input == nil {
        return results
    }

    for _, item := range input {
        v := make(map[string]interface{})

<%= lines(build_sdk_object_to_property('item', 'v', sdk_marshal.clone(nil, nested_properties(property)), 8)) -%>

        results = append(results, v)
    }

    return results
=======
func flatten<%= prefix -%><%= titlelize_property(property) -%>(v interface{}, d *schema.ResourceData) interface{} {
<% if property.is_a?(Api::Type::NestedObject) -%>
  if v == nil {
    return nil
  }
  original := v.(map[string]interface{})
  <% unless property.allow_empty_object -%>
  if len(original) == 0 {
    return nil
  }
  <% end -%>
  transformed := make(map[string]interface{})
  <% property.properties.each do |prop| -%>
    <% if prop.flatten_object -%>
    if <%= prop.api_name -%> := flatten<%= prefix -%><%= titlelize_property(property) -%><%= titlelize_property(prop) -%>(original["<%= prop.api_name -%>"], d); <%= prop.api_name -%> != nil {
      obj := <%= prop.api_name -%>.([]interface{})[0]
      for k, v := range obj.(map[string]interface{}) {
        transformed[k] = v
      }
    }
    <% else -%>
    transformed["<%= prop.name.underscore -%>"] =
    flatten<%= prefix -%><%= titlelize_property(property) -%><%= titlelize_property(prop) -%>(original["<%= prop.api_name -%>"], d)
    <% end -%>
  <% end -%>
  return []interface{}{transformed}
<% elsif property.is_a?(Api::Type::Array) && property.item_type.is_a?(Api::Type::NestedObject) -%>
  if v == nil {
    return v
  }
  l := v.([]interface{})
<%   if property.is_set -%>
<%     if property.set_hash_func.nil? -%>
  transformed := schema.NewSet(schema.HashResource(<%= prefix.camelize(:lower) -%><%= property.name.camelize -%>Schema()), []interface{}{})
<%     else -%>
  transformed := schema.NewSet(<%= property.set_hash_func -%>, []interface{}{})
<%     end -%>
<%   else -%>
  transformed := make([]interface{}, 0, len(l))
<%   end -%>
  for _, raw := range l {
    original := raw.(map[string]interface{})
    if len(original) < 1 {
      // Do not include empty json objects coming back from the api
      continue
    }
<%   if property.is_set -%>
    transformed.Add(map[string]interface{}{
<%   else -%>
    transformed = append(transformed, map[string]interface{}{
<%   end -%>
    <% property.item_type.properties.reject(&:ignore_read).each do |prop| -%>
      "<%= prop.name.underscore -%>": flatten<%= prefix -%><%= titlelize_property(property) -%><%= titlelize_property(prop) -%>(original["<%= prop.api_name -%>"], d),
    <% end -%>
    })
  }
  return transformed
>>>>>>> 7ba4c605
<% elsif property.is_a?(Api::Type::Map) -%>
    if v == nil {
      return v
    }
  l := v.(map[string]interface{})
  transformed := make([]interface{}, 0, len(l))
  for k, raw := range l {
    original := raw.(map[string]interface{})
    transformed = append(transformed, map[string]interface{}{
      "<%= property.key_name -%>": k,
    <% property.value_type.properties.each do |prop| -%>
<<<<<<< HEAD
      "<%= Google::StringUtils.underscore(prop.name) -%>": flatten<%= sdk_marshal.resource -%><%= titlelize_property(property) -%><%= titlelize_property(prop) -%>(original["<%= prop.api_name -%>"]),
=======
      "<%= Google::StringUtils.underscore(prop.name) -%>": flatten<%= prefix -%><%= titlelize_property(property) -%><%= titlelize_property(prop) -%>(original["<%= prop.api_name -%>"], d),
>>>>>>> 7ba4c605
    <% end -%>
    })
  }
  return transformed
<% elsif property.is_a?(Api::Type::Integer) -%>
	// Handles the string fixed64 format
	if strVal, ok := v.(string); ok {
		if intVal, err := strconv.ParseInt(strVal, 10, 64); err == nil {
			return intVal
		} // let terraform core handle it if we can't convert the string to an int.
	}
	return v
<% elsif property.is_a?(Api::Type::Array) && property.item_type.is_a?(Api::Type::ResourceRef) -%>
  if v == nil {
    return v
  }
  return convertAndMapStringArr(v.([]interface{}), ConvertSelfLinkToV1)
<% elsif property.is_a?(Api::Type::ResourceRef) -%>
  if v == nil {
    return v
  }
  return ConvertSelfLinkToV1(v.(string))
<% elsif property.is_set # item_type won't be NestedObject -%>
  if v == nil {
    return v
  }
  <% if !property.set_hash_func.nil? -%>
  return schema.NewSet(<%= property.set_hash_func -%>, v.([]interface{}))
  <% elsif property.item_type.is_a?(String) -%>
  return schema.NewSet(schema.HashString, v.([]interface{}))
  <% else raise 'Unknown hash function for property #{property.name}' -%>
  <% end -%>
<% else -%>
  return v
<% end # property.is_a?(Api::Type::NestedObject) -%>
}
<<<<<<< HEAD
<% if !nested_properties(property).empty? -%>
  <% nested_properties(property).each do |prop| -%>
    <%# lines(build_flatten_method(sdk_marshal.resource + titlelize_property(property), prop), 1) -%>
=======
<% if property.nested_properties? -%>
  <% property.nested_properties.each do |prop| -%>
    <%= lines(build_flatten_method(prefix + titlelize_property(property), prop), 1) -%>
>>>>>>> 7ba4c605
  <% end -%>
<% end -%>
<% else -%>
  // TODO: Flatten Property '<%= property.name -%>' of type <%= property.class -%> is not supported
<% end # tf_types.include?(property.class) -%>
<% end # custom code check -%><|MERGE_RESOLUTION|>--- conflicted
+++ resolved
@@ -12,44 +12,12 @@
   # See the License for the specific language governing permissions and
   # limitations under the License.
 -%>
-<%
-    property = descriptor.property
-    sdk_marshal = descriptor.sdkmarshal
--%>
 <% if property.custom_flatten -%>
 <%= lines(compile_template(property.custom_flatten,
-                           prefix: sdk_marshal.resource,
+                           prefix: prefix,
                            property: property)) -%>
 <% else -%>
 <% if tf_types.include?(property.class) -%>
-<<<<<<< HEAD
-func flatten<%= sdk_marshal.resource -%><%= descriptor.func_name -%>(input *<%= '[]' if property.is_a?(Api::Type::Array) -%><%= sdk_marshal.package -%>.<%= sdk_marshal.sdktype.go_type_name -%>) []interface{} {
-<% if property.is_a?(Api::Type::NestedObject) -%>
-    if input == nil {
-        return make([]interface{}, 0)
-    }
-
-    result := make(map[string]interface{})
-
-<%= lines(build_sdk_object_to_property('input', 'result', sdk_marshal.clone(nil, nested_properties(property)))) -%>
-
-    return []interface{}{result}
-<% elsif property.is_a?(Api::Type::Array) && property.item_type.is_a?(Api::Type::NestedObject) -%>
-    results := make([]interface{}, 0)
-    if input == nil {
-        return results
-    }
-
-    for _, item := range input {
-        v := make(map[string]interface{})
-
-<%= lines(build_sdk_object_to_property('item', 'v', sdk_marshal.clone(nil, nested_properties(property)), 8)) -%>
-
-        results = append(results, v)
-    }
-
-    return results
-=======
 func flatten<%= prefix -%><%= titlelize_property(property) -%>(v interface{}, d *schema.ResourceData) interface{} {
 <% if property.is_a?(Api::Type::NestedObject) -%>
   if v == nil {
@@ -107,11 +75,10 @@
     })
   }
   return transformed
->>>>>>> 7ba4c605
 <% elsif property.is_a?(Api::Type::Map) -%>
-    if v == nil {
-      return v
-    }
+  if v == nil {
+    return v
+  }
   l := v.(map[string]interface{})
   transformed := make([]interface{}, 0, len(l))
   for k, raw := range l {
@@ -119,11 +86,7 @@
     transformed = append(transformed, map[string]interface{}{
       "<%= property.key_name -%>": k,
     <% property.value_type.properties.each do |prop| -%>
-<<<<<<< HEAD
-      "<%= Google::StringUtils.underscore(prop.name) -%>": flatten<%= sdk_marshal.resource -%><%= titlelize_property(property) -%><%= titlelize_property(prop) -%>(original["<%= prop.api_name -%>"]),
-=======
       "<%= Google::StringUtils.underscore(prop.name) -%>": flatten<%= prefix -%><%= titlelize_property(property) -%><%= titlelize_property(prop) -%>(original["<%= prop.api_name -%>"], d),
->>>>>>> 7ba4c605
     <% end -%>
     })
   }
@@ -160,18 +123,12 @@
   return v
 <% end # property.is_a?(Api::Type::NestedObject) -%>
 }
-<<<<<<< HEAD
-<% if !nested_properties(property).empty? -%>
-  <% nested_properties(property).each do |prop| -%>
-    <%# lines(build_flatten_method(sdk_marshal.resource + titlelize_property(property), prop), 1) -%>
-=======
 <% if property.nested_properties? -%>
   <% property.nested_properties.each do |prop| -%>
     <%= lines(build_flatten_method(prefix + titlelize_property(property), prop), 1) -%>
->>>>>>> 7ba4c605
   <% end -%>
 <% end -%>
 <% else -%>
-  // TODO: Flatten Property '<%= property.name -%>' of type <%= property.class -%> is not supported
+  // TODO: Property '<%= property.name -%>' of type <%= property.class -%> is not supported
 <% end # tf_types.include?(property.class) -%>
 <% end # custom code check -%>