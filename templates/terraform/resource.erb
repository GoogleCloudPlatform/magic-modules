<% if false # the license inside this if block pertains to this file -%>
# Copyright 2017 Google Inc.
# Licensed under the Apache License, Version 2.0 (the "License");
# you may not use this file except in compliance with the License.
# You may obtain a copy of the License at
#
#     http://www.apache.org/licenses/LICENSE-2.0
#
# Unless required by applicable law or agreed to in writing, software
# distributed under the License is distributed on an "AS IS" BASIS,
# WITHOUT WARRANTIES OR CONDITIONS OF ANY KIND, either express or implied.
# See the License for the specific language governing permissions and
# limitations under the License.
<% end -%>
<%= lines(autogen_notice :go) -%>

package google

<%= lines(compile(object.custom_code.constants)) if object.custom_code.constants %>

<%
<<<<<<< HEAD
	resource_name = product_ns + object.name
	properties = effective_properties(object.all_user_properties)
	settable_properties = properties.reject(&:output)
	api_name_lower = String.new(product_ns)
	api_name_lower[0] = api_name_lower[0].downcase
=======
  resource_name = product_ns + object.name
  properties = object.all_user_properties
  settable_properties = properties.reject(&:output)
  api_name_lower = String.new(product_ns)
  api_name_lower[0] = api_name_lower[0].downcase
>>>>>>> 0578e035
-%>

func resource<%= resource_name -%>() *schema.Resource {
	return &schema.Resource{
		Create: resource<%= resource_name -%>Create,
		Read: resource<%= resource_name -%>Read,
		<% if updatable?(object, properties) -%>
		Update: resource<%= resource_name -%>Update,
		<% end -%>
		Delete: resource<%= resource_name -%>Delete,

		Importer: &schema.ResourceImporter{
			State: resource<%= resource_name -%>Import,
		},

		Timeouts: &schema.ResourceTimeout {
			Create: schema.DefaultTimeout(<%= object.async.operation.timeouts.insert_sec -%> * time.Second),
			<% if updatable?(object, properties) -%>
			Update: schema.DefaultTimeout(<%= object.async.operation.timeouts.update_sec -%> * time.Second),
			<% end -%>
			Delete: schema.DefaultTimeout(<%= object.async.operation.timeouts.delete_sec -%> * time.Second),
		},
<%= lines(compile(object.custom_code.resource_definition)) if object.custom_code.resource_definition -%>

		Schema: map[string]*schema.Schema{
<% order_properties(properties).each do |prop| -%>
	<%= lines(build_schema_property(prop, object)) -%>
<% end -%>
<%= lines(compile(object.custom_code.extra_schema_entry)) if object.custom_code.extra_schema_entry -%>
<% if object.base_url.include?("{{project}}") -%>
			"project": {
				Type:     schema.TypeString,
				Optional: true,
				Computed: true,
				ForceNew: true,
			},
<% end -%>
<% if (object.exports || []).any? { |e| e.is_a?(Api::Type::SelfLink)} -%>
			"self_link": {
				Type:     schema.TypeString,
				Computed: true,
			},
<% end -%>
		},
	}
}

func resource<%= resource_name -%>Create(d *schema.ResourceData, meta interface{}) error {
	config := meta.(*Config)

	project, err := getProject(d, config)
	if err != nil {
		return err
	}

<% settable_properties.each do |prop| -%>
	<%= prop.api_name -%>Prop, err := expand<%= resource_name -%><%= titlelize_property(prop) -%>(d.Get("<%= Google::StringUtils.underscore(prop.name) -%>"), d, config)
	if err != nil {
		return err
	}
<% end -%>

	obj := map[string]interface{}{
<% settable_properties.each do |prop| -%>
	"<%= prop.api_name -%>": <%= prop.api_name -%>Prop,
<% end -%>
	}
  <% if object.custom_code.encoder -%>
  obj, err = resource<%= resource_name -%>Encoder(d, meta, obj)
  if err != nil {
    return err
  }
  <% end -%>

	url, err := replaceVars(d, config, "<%= collection_url(object) -%>")
	if err != nil {
		return err
	}

	log.Printf("[DEBUG] Creating new <%= object.name -%>: %#v", obj)
	res, err := Post(config, url, obj)
	if err != nil {
		return fmt.Errorf("Error creating <%= object.name -%>: %s", err)
	}

	// Store the ID now
	id, err := replaceVars(d, config, "<%= object.id_format -%>")
	if err != nil {
		return fmt.Errorf("Error constructing id: %s", err)
	}
	d.SetId(id)

	op := &<%= api_name_lower -%>.Operation{}
	err = Convert(res, op)
	if err != nil {
		return err
	}

	waitErr := <%= api_name_lower -%>OperationWaitTime(
		config.client<%= product_ns -%>, op, project, "Creating <%= object.name -%>",
		int(d.Timeout(schema.TimeoutCreate).Minutes()))

	if waitErr != nil {
		// The resource didn't actually create
		d.SetId("")
		return fmt.Errorf("Error waiting to create <%= object.name -%>: %s", waitErr)
	}

<%= lines(compile(object.custom_code.post_create)) if object.custom_code.post_create -%>

	return resource<%= resource_name -%>Read(d, meta)
}

func resource<%= resource_name -%>Read(d *schema.ResourceData, meta interface{}) error {
	config := meta.(*Config)

	project, err := getProject(d, config)
	if err != nil {
		return err
	}

	url, err := replaceVars(d, config, "<%= self_link_url(object) -%>")
	if err != nil {
		return err
	}

	res, err := Get(config, url)
	if err != nil {
		return handleNotFoundError(err, d, fmt.Sprintf("<%= resource_name -%> %q", d.Id()))
	}
<% if object.custom_code.decoder -%>
  res, err = <%= resource_name -%>Decoder(d, meta, res)
  if err != nil {
    return err
  }
<% end -%>
<% properties.each do |prop| -%>
  if err := d.Set("<%= Google::StringUtils.underscore(prop.name) -%>", flatten<%= resource_name -%><%= titlelize_property(prop) -%>(res["<%= prop.api_name -%>"])); err != nil {
		return fmt.Errorf("Error reading <%= object.name -%>: %s", err)
	}
<% end -%>
	if err := d.Set("self_link", res["selfLink"]); err != nil {
		return fmt.Errorf("Error reading <%= object.name -%>: %s", err)
	}
<% if object.base_url.include?("{{project}}") -%>
	if err := d.Set("project", project); err != nil {
		return fmt.Errorf("Error reading <%= object.name -%>: %s", err)
	}
<% end -%>

	return nil
}

<% if updatable?(object, properties) -%>
func resource<%= resource_name -%>Update(d *schema.ResourceData, meta interface{}) error {
	config := meta.(*Config)

	project, err := getProject(d, config)
	if err != nil {
		return err
	}

	<% if object.input -%>
	var obj map[string]interface{}
	var url string
	var res map[string]interface{}
	op := &<%= api_name_lower -%>.Operation{}

	d.Partial(true)

	<% properties_by_custom_update(properties).each do |key, props| -%>
	if <%= props.map { |prop| "d.HasChange(\"#{Google::StringUtils.underscore(prop.name)}\")" }.join ' || ' -%> {
		<% props.each do |prop| -%>
			<% if settable_properties.include? prop -%>
				<%= prop.api_name -%>Prop, err := expand<%= resource_name -%><%= titlelize_property(prop) -%>(d.Get("<%= Google::StringUtils.underscore(prop.name) -%>"), d, config)
			if err != nil {
				return err
			}
			<% else -%>
			<%= prop.api_name -%>Prop := d.Get("<%= Google::StringUtils.underscore(prop.name) -%>")
			<% end -%>
		<% end -%>

		obj = map[string]interface{}{
		<% props.each do |prop| -%>
      <% if prop.update_statement -%>
        <%= prop.api_name -%>": <%= compile_template(prop.update_statement,
                                                     prefix: resource_name,
                                                     property: prop) -%>
      <% else -%>
			"<%= prop.api_name -%>": <%= prop.api_name -%>Prop,
      <% end -%>
		<% end -%>
		}
		url, err = replaceVars(d, config, "<%= update_url(object, key[:update_url]) -%>")
		if err != nil {
			return err
		}
		res, err = sendRequest(config, "<%= key[:update_verb] -%>", url, obj)
		if err != nil {
			return fmt.Errorf("Error updating <%= object.name -%> %q: %s", d.Id(), err)
		}

		err = Convert(res, op)
		if err != nil {
			return err
		}

		err = <%= api_name_lower -%>OperationWaitTime(
			config.client<%= product_ns -%>, op, project, "Updating <%= object.name -%>",
			int(d.Timeout(schema.TimeoutUpdate).Minutes()))

		if err != nil {
			return err
		}

		<% props.each do |prop|	-%>
		d.SetPartial("<%= Google::StringUtils.underscore(prop.name) -%>")
		<% end -%>
	}
	<% end -%>

	d.Partial(false)
	<% else # if object.input -%>
	<% settable_properties.each do |prop| -%>
		<%= prop.api_name -%>Prop, err := expand<%= resource_name -%><%= titlelize_property(prop) -%>(d.Get("<%= Google::StringUtils.underscore(prop.name) -%>"), d, config)
		if err != nil {
		return err
		}
	<% end -%>

	obj := map[string]interface{}{
	<% settable_properties.each do |prop| -%>
		"<%= prop.api_name -%>": <%= prop.api_name -%>Prop,
	<% end -%>
	}

	<%# We need to decide what encoder to use here - if there's an update encoder, use that! -%>
	<% if object.custom_code.update_encoder -%>
	obj, err = resource<%= resource_name -%>UpdateEncoder(d, meta, obj)
	<% elsif object.custom_code.encoder -%>
	obj, err = resource<%= resource_name -%>Encoder(d, meta, obj)
	<% end -%>
	url, err := replaceVars(d, config, "<%= self_link_url(object) -%>")
	if err != nil {
	return err
	}

	log.Printf("[DEBUG] Updating <%= object.name -%> %q: %#v", d.Id(), obj)
<%= lines(compile(object.custom_code.pre_update)) if object.custom_code.pre_update -%>
	res, err := sendRequest(config, "<%= object.update_verb -%>", url, obj)

	if err != nil {
	return fmt.Errorf("Error updating <%= object.name -%> %q: %s", d.Id(), err)
	}

	op := &<%= api_name_lower -%>.Operation{}
	err = Convert(res, op)
	if err != nil {
	return err
	}

	err = <%= api_name_lower -%>OperationWaitTime(
	config.client<%= product_ns -%>, op, project, "Updating <%= object.name -%>",
	int(d.Timeout(schema.TimeoutUpdate).Minutes()))

	if err != nil {
	return err
	}
	<% end -%>

<%= lines(compile(object.custom_code.post_update)) if object.custom_code.post_update -%>
	return resource<%= resource_name -%>Read(d, meta)
}
<% end -%>

func resource<%= resource_name -%>Delete(d *schema.ResourceData, meta interface{}) error {
	config := meta.(*Config)

	project, err := getProject(d, config)
	if err != nil {
		return err
	}

	url, err := replaceVars(d, config, "<%= self_link_url(object) -%>")
	if err != nil {
		return err
	}

<%= lines(compile(object.custom_code.pre_delete)) if object.custom_code.pre_delete -%>
	log.Printf("[DEBUG] Deleting <%= object.name -%> %q", d.Id())
	res, err := Delete(config, url)
	if err != nil {
		return fmt.Errorf("Error deleting <%= object.name -%> %q: %s", d.Id(), err)
	}

	op := &<%= api_name_lower -%>.Operation{}
	err = Convert(res, op)
	if err != nil {
		return err
	}

	err = <%= api_name_lower -%>OperationWaitTime(
		config.client<%= product_ns -%>, op, project, "Deleting <%= object.name -%>",
		int(d.Timeout(schema.TimeoutDelete).Minutes()))

	if err != nil {
		return err
	}

	return nil
}

func resource<%= resource_name -%>Import(d *schema.ResourceData, meta interface{}) ([]*schema.ResourceData, error) {
<% if object.custom_code.custom_import -%>
  <%= lines(compile(object.custom_code.custom_import)) -%>
<% else -%>
	config := meta.(*Config)
	parseImportId([]string{"<%= import_id_formats(object).map{|s| format2regex s}.join('","') -%>"}, d, config)

	// Replace import id for the resource id
	id, err := replaceVars(d, config, "<%= object.id_format -%>")
	if err != nil {
		return nil, fmt.Errorf("Error constructing id: %s", err)
	}
	d.SetId(id)
  <%= lines(compile(object.custom_code.post_import)) if object.custom_code.post_import -%>

	return []*schema.ResourceData{d}, nil
<% end -%>
}

<% properties.each do |prop| -%>
<%= lines(build_flatten_method(resource_name, prop), 1) -%>
<% end -%>

<% settable_properties.each do |prop| -%>
<%= lines(build_expand_method(resource_name, prop), 1) -%>
<% end -%>

<% if object.custom_code.encoder -%>
func resource<%= resource_name -%>Encoder(d *schema.ResourceData, meta interface{}, obj map[string]interface{}) (map[string]interface{}, error) {
  <%= lines(compile(object.custom_code.encoder)) -%>
}
<% end -%>

<% if object.custom_code.update_encoder-%>
func resource<%= resource_name -%>UpdateEncoder(d *schema.ResourceData, meta interface{}, obj map[string]interface{}) (map[string]interface{}, error) {
  <%= lines(compile(object.custom_code.update_encoder)) -%>
}
<% end -%>

<% if object.custom_code.decoder -%>
func resource<%= resource_name -%>Decoder(d *schema.ResourceData, meta interface{}, res map[string]interface{}) (map[string]interface{}, error) {
  <%= lines(compile(object.custom_code.decoder)) -%>
}
<% end -%><|MERGE_RESOLUTION|>--- conflicted
+++ resolved
@@ -19,19 +19,11 @@
 <%= lines(compile(object.custom_code.constants)) if object.custom_code.constants %>
 
 <%
-<<<<<<< HEAD
-	resource_name = product_ns + object.name
-	properties = effective_properties(object.all_user_properties)
-	settable_properties = properties.reject(&:output)
-	api_name_lower = String.new(product_ns)
-	api_name_lower[0] = api_name_lower[0].downcase
-=======
   resource_name = product_ns + object.name
   properties = object.all_user_properties
   settable_properties = properties.reject(&:output)
   api_name_lower = String.new(product_ns)
   api_name_lower[0] = api_name_lower[0].downcase
->>>>>>> 0578e035
 -%>
 
 func resource<%= resource_name -%>() *schema.Resource {
