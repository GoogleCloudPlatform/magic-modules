<%- # the license inside this block applies to this file
# Copyright 2017 Google Inc.
# Licensed under the Apache License, Version 2.0 (the "License");
# you may not use this file except in compliance with the License.
# You may obtain a copy of the License at
#
#     http://www.apache.org/licenses/LICENSE-2.0
#
# Unless required by applicable law or agreed to in writing, software
# distributed under the License is distributed on an "AS IS" BASIS,
# WITHOUT WARRANTIES OR CONDITIONS OF ANY KIND, either express or implied.
# See the License for the specific language governing permissions and
# limitations under the License.
-%>
<%= lines(autogen_notice(:go, pwd)) -%>

package google

<%= lines(compile(pwd + '/' + object.custom_code.constants)) if object.custom_code.constants -%>

<%
    resource_name = product_ns + object.name
    properties = object.all_user_properties
    update_body_properties = object.settable_properties
    update_body_properties = object.settable_properties.reject(&:input) if object.update_verb == :PATCH
    # Handwritten TF Operation objects will be shaped like accessContextManager while the Google Go Client will have a name like accesscontextmanager
    client_name = @config.client_name || product_ns
    client_name_camel = client_name.camelize(:lower)
    client_name_pascal = client_name.camelize(:upper)
    client_name_lower = client_name.downcase
    has_project = object.base_url.include?('{{project}}') || (object.create_url && object.create_url.include?('{{project}}'))
    has_region = object.base_url.include?('{{region}}') && object.parameters.any?{ |p| p.name == 'region' && p.ignore_read }
    # In order of preference, use TF override,
    # general defined timeouts, or default Timeouts
    timeouts = object.timeouts
    timeouts ||= object&.async&.operation&.timeouts
    timeouts ||= Api::Timeouts.new
-%>

func resource<%= resource_name -%>() *schema.Resource {
    return &schema.Resource{
        Create: resource<%= resource_name -%>Create,
        Read: resource<%= resource_name -%>Read,
<%      if updatable?(object, properties) -%>
        Update: resource<%= resource_name -%>Update,
<%      end -%>
        Delete: resource<%= resource_name -%>Delete,
<%      if object.settable_properties.any? {|p| p.unordered_list} && !object.custom_code.resource_definition -%>
        CustomizeDiff: customdiff.All(
<%=
            object.settable_properties.select { |p| p.unordered_list }
                               .map { |p| "resource#{resource_name}#{p.name.camelize(:upper)}SetStyleDiff"}
                               .join(",\n")
-%>
        ),
<%      end -%>

<%      unless object.exclude_import -%>
        Importer: &schema.ResourceImporter{
            State: resource<%= resource_name -%>Import,
        },
<%      end -%>

        Timeouts: &schema.ResourceTimeout {
            Create: schema.DefaultTimeout(<%= timeouts.insert_minutes -%> * time.Minute),
<%      if updatable?(object, properties) -%>
            Update: schema.DefaultTimeout(<%= timeouts.update_minutes -%> * time.Minute),
<%      end -%>
            Delete: schema.DefaultTimeout(<%= timeouts.delete_minutes -%> * time.Minute),
        },

<%      if object.schema_version -%>
        SchemaVersion: <%= object.schema_version -%>,
        StateUpgraders: []schema.StateUpgrader{
<%        for v in 0..object.schema_version-1 -%>
            {
                Type: resource<%= "#{resource_name}ResourceV#{v}" -%>().CoreConfigSchema().ImpliedType(),
                Upgrade: resource<%= "#{resource_name}UpgradeV#{v}" -%>,
                Version: <%= v -%>,
            },
        },
<%        end -%>
<%      end -%>

<%=     lines(compile(pwd + '/' + object.custom_code.resource_definition)) if object.custom_code.resource_definition -%>

        Schema: map[string]*schema.Schema{
<%      order_properties(properties).each do |prop| -%>
<%=       lines(build_schema_property(prop, object, pwd)) -%>
<%      end -%>
<%-     unless object.virtual_fields.empty? -%>
<%-       object.virtual_fields.each do |field| -%>
            "<%= field.name -%>": {
              Type: <%= tf_type(field) -%>,
              Optional: true,
              Default:  <%= go_literal(field.default_value) -%>,
<<<<<<< HEAD
              Description: <%= go_literal(field.description) -%>,
=======
>>>>>>> 51eaff67
            },
<%        end -%>
<%      end -%>
<%=     lines(compile(pwd + '/' + object.custom_code.extra_schema_entry)) if object.custom_code.extra_schema_entry -%>
<%      if has_project -%>
            "project": {
                Type:     schema.TypeString,
                Optional: true,
                Computed: true,
                ForceNew: true,
            },
<%      end -%>
<%      if object.has_self_link -%>
            "self_link": {
                Type:     schema.TypeString,
                Computed: true,
            },
<%      end -%>
        },
    }
}

<% properties.each do |prop| -%>
<%= lines(build_subresource_schema(prop, object, pwd), 1) -%>
<% end -%>

<% object.settable_properties.select {|p| p.unordered_list}.each do |prop| -%>
func resource<%= resource_name -%><%= prop.name.camelize(:upper) -%>SetStyleDiff(diff *schema.ResourceDiff, meta interface{}) error {
<%=
    compile_template(pwd + '/templates/terraform/unordered_list_customize_diff.erb',
                     prop: prop,
                     resource_name: resource_name)
-%>
}
<% end -%>

func resource<%= resource_name -%>Create(d *schema.ResourceData, meta interface{}) error {
<%  if object.custom_code.custom_create -%>
    <%= lines(compile(pwd + '/' + object.custom_code.custom_create))  -%>
<%  else  -%>
    config := meta.(*Config)

    obj := make(map[string]interface{})
<%  object.settable_properties.each do |prop| -%>
    <% schemaPrefix = prop.flatten_object ? "nil" : "d.Get( \"#{prop.name.underscore}\" )" -%>
    <%= prop.api_name -%>Prop, err := expand<%= "Nested" if object.nested_query -%><%= resource_name -%><%= titlelize_property(prop) -%>(<%= schemaPrefix -%>, d, config)
    if err != nil {
        return err
<%    if prop.send_empty_value -%>
    } else if v, ok := d.GetOkExists("<%= prop.name.underscore -%>"); ok || !reflect.DeepEqual(v, <%= prop.api_name -%>Prop) {
<%    elsif prop.flatten_object -%>
    } else if !isEmptyValue(reflect.ValueOf(<%= prop.api_name -%>Prop)) {
<%    else -%>
    } else if v, ok := d.GetOkExists("<%= prop.name.underscore -%>"); !isEmptyValue(reflect.ValueOf(<%= prop.api_name -%>Prop)) && (ok || !reflect.DeepEqual(v, <%= prop.api_name -%>Prop)) {
<%    end -%>
        obj["<%= prop.api_name -%>"] = <%= prop.api_name -%>Prop
    }
<%  end -%>

<%  if object.custom_code.encoder -%>
    <%= "var err error"  if object.settable_properties.size == 0 %>
    obj, err = resource<%= resource_name -%>Encoder(d, meta, obj)
    if err != nil {
        return err
    }
<%  end -%>

<%  if object.mutex -%>
    lockName, err := replaceVars(d, config, "<%= object.mutex -%>")
    if err != nil {
        return err
    }
    mutexKV.Lock(lockName)
    defer mutexKV.Unlock(lockName)
<%  end -%>

    url, err := replaceVars(d, config, "<%= "{{#{object.__product.name}BasePath}}#{object.create_uri}" -%>")
    if err != nil {
        return err
    }

    log.Printf("[DEBUG] Creating new <%= object.name -%>: %#v", obj)
<%  if object.nested_query&.modify_by_patch -%>
<%# Keep this after mutex - patch request data relies on current resource state %>
    obj, err = resource<%= resource_name -%>PatchCreateEncoder(d, meta, obj)
    if err != nil {
        return err
    }
<%    if object.update_mask -%>
    url, err = addQueryParams(url, map[string]string{"updateMask": "<%= object.nested_query.keys.join('.') -%>"})
    if err != nil {
        return err
    }
<%    end -%>
<%  end -%>
    billingProject := ""

<%  if has_project -%>
    project, err := getProject(d, config)
    if err != nil {
        return err
    }
    billingProject = project
<%  end -%>

<%  if object.supports_indirect_user_project_override -%>
    if parts := regexp.MustCompile(`projects\/([^\/]+)\/`).FindStringSubmatch(url); parts != nil {
        billingProject = parts[1]
    }
<%  end -%>
<<<<<<< HEAD

    // err == nil indicates that the billing_project value was found
    if bp, err := getBillingProject(d, config); err == nil {
      billingProject = bp
    }

<%= lines(compile(pwd + '/' + object.custom_code.pre_create)) if object.custom_code.pre_create -%>
    res, err := sendRequestWithTimeout(config, "<%= object.create_verb.to_s.upcase -%>", billingProject, url, obj, d.Timeout(schema.TimeoutCreate)<%= object.error_retry_predicates ? ", " + object.error_retry_predicates.join(',') : "" -%>)
=======
<%= lines(compile(pwd + '/' + object.custom_code.pre_create)) if object.custom_code.pre_create -%>
    res, err := sendRequestWithTimeout(config, "<%= object.create_verb.to_s.upcase -%>", <% if has_project || object.supports_indirect_user_project_override %>project<% else %>""<% end %>, url, obj, d.Timeout(schema.TimeoutCreate)<%= object.error_retry_predicates ? ", " + object.error_retry_predicates.join(',') : "" -%>)
>>>>>>> 51eaff67
    if err != nil {
<%  if object.custom_code.post_create_failure && object.async.nil? # Only add if not handled by async error handling -%>
        resource<%= resource_name -%>PostCreateFailure(d, meta)
<%  end -%>
        return fmt.Errorf("Error creating <%= object.name -%>: %s", err)
    }
<% # Set resource properties from create API response (unless it returns an Operation) -%>
<%  unless object.async&.is_a? Api::OpAsync -%>
    <% object.gettable_properties.each do |prop| -%>
        <% if object.identity.include?(prop) && prop.output -%>
    if err := d.Set("<%= prop.name.underscore -%>", flatten<%= "Nested" if object.nested_query -%><%= resource_name -%><%= titlelize_property(prop) -%>(res["<%= prop.api_name -%>"], d, config)); err != nil {
        return fmt.Errorf(`Error setting computed identity field "<%=prop.name.underscore%>": %s`, err)
    }
        <% end -%>
    <% end -%>
<% end -%>

    // Store the ID now
    id, err := replaceVars(d, config, "<%= id_format(object) -%>")
    if err != nil {
        return fmt.Errorf("Error constructing id: %s", err)
    }
    d.SetId(id)

<%  if object.async&.allow?('create') -%>
<%    if object.async.is_a? Provider::Terraform::PollAsync -%>
    err = PollingWaitTime(resource<%= resource_name -%>PollRead(d, meta), <%= object.async.check_response_func_existence -%>, "Creating <%= object.name -%>", d.Timeout(schema.TimeoutCreate), <%= object.async.target_occurrences -%>)
    if err != nil {
<%      if object.async.suppress_error -%>
        log.Printf("[ERROR] Unable to confirm eventually consistent <%= object.name -%> %q finished updating: %q", d.Id(), err)
<%      else -%>
<%        if object.custom_code.post_create_failure -%>
        resource<%= resource_name -%>PostCreateFailure(d, meta)
<%        end -%>
        return fmt.Errorf("Error waiting to create <%= object.name -%>: %s", err)
<%      end -%>
    }

<%    end -%>
<%    if object.async.is_a? Api::OpAsync -%>
<%      if object.async.result.resource_inside_response and not object.identity.empty? -%>
    // Use the resource in the operation response to populate
    // identity fields and d.Id() before read
    var opRes map[string]interface{}
    err = <%= client_name_camel -%>OperationWaitTimeWithResponse(
    config, res, &opRes, <% if has_project -%> project, <% end -%> "Creating <%= object.name -%>",
        d.Timeout(schema.TimeoutCreate))
    if err != nil {
<%        if object.custom_code.post_create_failure -%>
        resource<%= resource_name -%>PostCreateFailure(d, meta)
<%        end -%>
        // The resource didn't actually create
        d.SetId("")
        return fmt.Errorf("Error waiting to create <%= object.name -%>: %s", err)
    }

<%      if object.custom_code.decoder -%>
    opRes, err = resource<%= resource_name -%>Decoder(d, meta, opRes)
    if err != nil {
        return fmt.Errorf("Error decoding response from operation: %s", err)
    }
    if opRes == nil {
        return fmt.Errorf("Error decoding response from operation, could not find object")
    }
<%      end -%>

<%      if object.nested_query -%>
    if _, ok := opRes["<%=object.nested_query.keys[0]-%>"]; ok {
        opRes, err = flattenNested<%= resource_name -%>(d, meta, opRes)
        if err != nil {
            return fmt.Errorf("Error getting nested object from operation response: %s", err)
        }
        if opRes == nil {
            // Object isn't there any more - remove it from the state.
            return fmt.Errorf("Error decoding response from operation, could not find nested object")
        }
    }
<%      end -%>
    <% object.gettable_properties.each do |prop| -%>
    <% if object.identity.include?(prop) -%>
    if err := d.Set("<%= prop.name.underscore -%>", flatten<%= "Nested" if object.nested_query -%><%= resource_name -%><%= titlelize_property(prop) -%>(opRes["<%= prop.api_name -%>"], d, config)); err != nil {
        return err
    }
    <% end -%>
    <% end -%>

    // This may have caused the ID to update - update it if so.
    id, err = replaceVars(d, config, "<%= id_format(object) -%>")
    if err != nil {
        return fmt.Errorf("Error constructing id: %s", err)
    }
    d.SetId(id)

    <% else -%>
    err = <%= client_name_camel -%>OperationWaitTime(
    config, res, <% if has_project -%> project, <% end -%> "Creating <%= object.name -%>",
        d.Timeout(schema.TimeoutCreate))

    if err != nil {
<%      if object.custom_code.post_create_failure -%>
        resource<%= resource_name -%>PostCreateFailure(d, meta)
<%      end -%>
        // The resource didn't actually create
        d.SetId("")
        return fmt.Errorf("Error waiting to create <%= object.name -%>: %s", err)
    }

<%    end -%>
<%  end -%>
<%  end -%>

    log.Printf("[DEBUG] Finished creating <%= object.name -%> %q: %#v", d.Id(), res)

<%= lines(compile(pwd + '/' + object.custom_code.post_create)) if object.custom_code.post_create -%>

    return resource<%= resource_name -%>Read(d, meta)
<%  end # if custom_create  -%>
}

<%  if object.async&.is_a? Provider::Terraform::PollAsync -%>
func resource<%= resource_name -%>PollRead(d *schema.ResourceData, meta interface{}) PollReadFunc {
    return func() (map[string]interface{}, error) {
<%    if object.async.custom_poll_read -%>
<%= lines(compile(pwd + '/' + object.async.custom_poll_read)) -%>
<%    else -%>
        config := meta.(*Config)

        url, err := replaceVars(d, config, "<%= "{{#{object.__product.name}BasePath}}#{object.self_link_uri}" -%>")
        if err != nil {
            return nil, err
        }

        billingProject := ""

<%  if has_project -%>
        project, err := getProject(d, config)
        if err != nil {
            return nil, err
        }
        billingProject = project
<%  end -%>

<%  if object.supports_indirect_user_project_override -%>
        if parts := regexp.MustCompile(`projects\/([^\/]+)\/`).FindStringSubmatch(url); parts != nil {
            billingProject = parts[1]
        }
<%  end -%>

        // err == nil indicates that the billing_project value was found
        if bp, err := getBillingProject(d, config); err == nil {
        billingProject = bp
        }

        res, err := sendRequest(config, "<%= object.read_verb.to_s.upcase -%>", billingProject, url, nil<%= object.error_retry_predicates ? ", " + object.error_retry_predicates.join(',') : "" -%>)
        if err != nil {
            return res, err
        }
    <%  if object.nested_query -%>
        res, err = flattenNested<%= resource_name -%>(d, meta, res)
        if err != nil {
            return nil, err
        }

        if res == nil {
            // Nested object not found, spoof a 404 error for poll
            return nil, &googleapi.Error{
                Code: 404,
                Message: "nested object <%= resource_name%> not found",
            }
        }

    <%  end -%>
    <%  if object.custom_code.decoder -%>
        res, err = resource<%= resource_name -%>Decoder(d, meta, res)
        if err != nil {
            return nil, err
        }
        if res == nil {
            // Decoded object not found, spoof a 404 error for poll
            return nil, &googleapi.Error{
                Code: 404,
                Message: "could not find object <%= resource_name%>",
            }
        }

    <%  end -%>
        return res, nil
<%    end # ifelse object.async.custom_poll_read -%>
    }
}
<%  end -%>

func resource<%= resource_name -%>Read(d *schema.ResourceData, meta interface{}) error {
    config := meta.(*Config)

    url, err := replaceVars(d, config, "<%= "{{#{object.__product.name}BasePath}}#{object.self_link_uri}" -%>")
    if err != nil {
        return err
    }

    billingProject := ""

<%  if has_project -%>
    project, err := getProject(d, config)
    if err != nil {
        return err
    }
    billingProject = project
<%  end -%>

<%  if object.supports_indirect_user_project_override -%>
    if parts := regexp.MustCompile(`projects\/([^\/]+)\/`).FindStringSubmatch(url); parts != nil {
        billingProject = parts[1]
    }
<%  end -%>

    // err == nil indicates that the billing_project value was found
    if bp, err := getBillingProject(d, config); err == nil {
      billingProject = bp
    }

    res, err := sendRequest(config, "<%= object.read_verb.to_s.upcase -%>", billingProject, url, nil<%= object.error_retry_predicates ? ", " + object.error_retry_predicates.join(',') : "" -%>)
    if err != nil {
<%  if object.read_error_transform -%>
        return handleNotFoundError(<%= object.read_error_transform %>(err), d, fmt.Sprintf("<%= resource_name -%> %q", d.Id()))
<%  else -%>
        return handleNotFoundError(err, d, fmt.Sprintf("<%= resource_name -%> %q", d.Id()))
<%  end -%>
    }

<%  if object.nested_query -%>
    res, err = flattenNested<%= resource_name -%>(d, meta, res)
    if err != nil {
        return err
    }

    if res == nil {
        // Object isn't there any more - remove it from the state.
        log.Printf("[DEBUG] Removing <%= resource_name -%> because it couldn't be matched.")
        d.SetId("")
        return nil
    }

<%  end -%>

<%  if object.custom_code.decoder -%>
    res, err = resource<%= resource_name -%>Decoder(d, meta, res)
    if err != nil {
        return err
    }

    if res == nil {
        // Decoding the object has resulted in it being gone. It may be marked deleted
        log.Printf("[DEBUG] Removing <%= resource_name -%> because it no longer exists.")
        d.SetId("")
        return nil
    }

<%  end -%>
<%- unless object.virtual_fields.empty? -%>
  // Explicitly set virtual fields to default values if unset
<%-   object.virtual_fields.each do |field| -%>
    if _, ok := d.GetOk("<%= field.name -%>"); !ok {
      d.Set("<%= field.name -%>", <%= go_literal(field.default_value) -%>)
    }
<%    end -%>
<%  end -%>
<%  if has_project -%>
    if err := d.Set("project", project); err != nil {
        return fmt.Errorf("Error reading <%= object.name -%>: %s", err)
    }
<%  end -%>

<%  if has_region -%>
    region, err := getRegion(d, config)
    if err != nil {
        return err
    }
    if err := d.Set("region", region); err != nil {
        return fmt.Errorf("Error reading <%= object.name -%>: %s", err)
    }
<%  end -%>

<%  object.gettable_properties.reject{|p| p.ignore_read }.each do |prop| -%>
<%    if prop.flatten_object -%>
// Terraform must set the top level schema field, but since this object contains collapsed properties
// it's difficult to know what the top level should be. Instead we just loop over the map returned from flatten.
    if flattenedProp := flatten<%= "Nested" if object.nested_query -%><%= resource_name -%><%= titlelize_property(prop) -%>(res["<%= prop.api_name -%>"], d, config); flattenedProp != nil {
        if gerr, ok := flattenedProp.(*googleapi.Error); ok {
			return fmt.Errorf("Error reading <%= object.name -%>: %s", gerr)
		}
        casted := flattenedProp.([]interface{})[0]
        if casted != nil {
            for k, v := range casted.(map[string]interface{}) {
                d.Set(k, v)
            }
        }
    }
<%    else -%>
    if err := d.Set("<%= prop.name.underscore -%>", flatten<%= "Nested" if object.nested_query -%><%= resource_name -%><%= titlelize_property(prop) -%>(res["<%= prop.api_name -%>"], d, config)); err != nil {
        return fmt.Errorf("Error reading <%= object.name -%>: %s", err)
    }
<%    end -%>
<%  end -%>
<%  if object.has_self_link -%>
    if err := d.Set("self_link", ConvertSelfLinkToV1(res["selfLink"].(string))); err != nil {
        return fmt.Errorf("Error reading <%= object.name -%>: %s", err)
    }
<%  end -%>

    return nil
}

<% if updatable?(object, object.root_properties) -%>
func resource<%= resource_name -%>Update(d *schema.ResourceData, meta interface{}) error {
    config := meta.(*Config)

    billingProject := ""

<%  if has_project -%>
    project, err := getProject(d, config)
    if err != nil {
        return err
    }
    billingProject = project
<%  end -%>

<%  if object.input -%>
    d.Partial(true)

<% properties_by_custom_update(object.root_properties)
    .sort_by {|k, _| k.nil? ? "" : k[:update_id].to_s}
    .each do |key, props|
-%>
if <%= props.map { |prop| "d.HasChange(\"#{prop.name.underscore}\")" }.join ' || ' -%> {
        obj := make(map[string]interface{})

<%-      unless key[:fingerprint_name] == nil -%>
        getUrl, err := replaceVars(d, config, "<%= "{{#{object.__product.name}BasePath}}#{object.self_link_uri}" -%>")
        if err != nil {
            return err
        }
<%         if object.supports_indirect_user_project_override -%>
        if parts := regexp.MustCompile(`projects\/([^\/]+)\/`).FindStringSubmatch(url); parts != nil {
            billingProject = parts[1]
        }
<%         end -%>

        // err == nil indicates that the billing_project value was found
        if bp, err := getBillingProject(d, config); err == nil {
        billingProject = bp
        }

        getRes, err := sendRequest(config, "<%= object.read_verb.to_s.upcase -%>", billingProject, getUrl, nil<%= object.error_retry_predicates ? ", " + object.error_retry_predicates.join(',') : "" -%>)
        if err != nil {
            return handleNotFoundError(err, d, fmt.Sprintf("<%= resource_name -%> %q", d.Id()))
        }

        obj["<%= key[:fingerprint_name] %>"] = getRes["<%= key[:fingerprint_name] %>"]

<%       end # unless key[:fingerprint_name] -%>
<%      custom_update_properties_by_key(properties, key)
          .reject(&:url_param_only)
          .each do |prop| -%>
        <% schemaPrefix = prop.flatten_object ? "nil" : "d.Get( \"#{prop.name.underscore}\" )" -%>
        <%= prop.api_name -%>Prop, err := expand<%= "Nested" if object.nested_query -%><%= resource_name -%><%= titlelize_property(prop) -%>(<%= schemaPrefix -%>, d, config)
        if err != nil {
            return err
<%#         There is some nuance in when we choose to send a value to an update function.
            This is unfortunate, but it's because of the way that GCP works, so there's
            no easy way out.  Some APIs require you to send `enable_foo: false`, while
            others will crash if you send `attribute: ''`.  We require this nuance to
            be annotated in api.yaml, since it is not discoverable automatically.

            The behavior here, which we believe to be correct, is to send a value if
            * It is non-empty OR
            * It is marked send_empty_value in api.yaml.
            AND
            * It has been set by the user OR
            * It has been modified by the expander in any way

            This subsumes both `ForceSendFields` and `NullFields` in the go API client -
            `NullFields` is a special case of `send_empty_value` where the empty value
            in question is go's literal nil.
-%>
<%          if prop.send_empty_value -%>
        } else if v, ok := d.GetOkExists("<%= prop.name.underscore -%>"); ok || !reflect.DeepEqual(v, <%= prop.api_name -%>Prop) {
<%          elsif prop.flatten_object -%>
        } else if !isEmptyValue(reflect.ValueOf(<%= prop.api_name -%>Prop)) {
<%          else -%>
        } else if v, ok := d.GetOkExists("<%= prop.name.underscore -%>"); !isEmptyValue(reflect.ValueOf(v)) && (ok || !reflect.DeepEqual(v, <%= prop.api_name -%>Prop)) {
<%          end -%>
            obj["<%= prop.api_name -%>"] = <%= prop.api_name -%>Prop
        }
<%    end # props.each -%>

<%# We need to decide what encoder to use here - if there's an update encoder, use that! -%>
<%  if object.custom_code.update_encoder -%>
    obj, err = resource<%= resource_name -%>UpdateEncoder(d, meta, obj)
    if err != nil {
        return err
    }
<%  end -%>

<%      if object.mutex -%>
        lockName, err := replaceVars(d, config, "<%= object.mutex -%>")
        if err != nil {
            return err
        }
        mutexKV.Lock(lockName)
        defer mutexKV.Unlock(lockName)
<%      end -%>

        url, err := replaceVars(d, config, "<%= "{{#{object.__product.name}BasePath}}#{update_uri(object, key[:update_url])}" -%>")
        if err != nil {
            return err
        }
<%      if object.supports_indirect_user_project_override -%>
        if parts := regexp.MustCompile(`projects\/([^\/]+)\/`).FindStringSubmatch(url); parts != nil {
            billingProject = parts[1]
        }
<%      end -%>
<<<<<<< HEAD

        // err == nil indicates that the billing_project value was found
        if bp, err := getBillingProject(d, config); err == nil {
        billingProject = bp
        }

        res, err := sendRequestWithTimeout(config, "<%= key[:update_verb] -%>", billingProject, url, obj, d.Timeout(schema.TimeoutUpdate)<%= object.error_retry_predicates ? ", " + object.error_retry_predicates.join(',') : "" -%>)
=======
        res, err := sendRequestWithTimeout(config, "<%= key[:update_verb] -%>", <% if has_project || object.supports_indirect_user_project_override %>project<% else %>""<% end %>, url, obj, d.Timeout(schema.TimeoutUpdate)<%= object.error_retry_predicates ? ", " + object.error_retry_predicates.join(',') : "" -%>)
>>>>>>> 51eaff67
        if err != nil {
            return fmt.Errorf("Error updating <%= object.name -%> %q: %s", d.Id(), err)
        } else {
	    log.Printf("[DEBUG] Finished updating <%= object.name -%> %q: %#v", d.Id(), res)
	}

<%      if object.async&.allow?('update') -%>
<%          if object.async.is_a? Api::OpAsync-%>
        err = <%= client_name_camel -%>OperationWaitTime(
            config, res, <% if has_project -%> project, <% end -%> "Updating <%= object.name -%>",
            d.Timeout(schema.TimeoutUpdate))
        if err != nil {
            return err
        }
<%          elsif object.async.is_a? Provider::Terraform::PollAsync -%>
        err = PollingWaitTime(resource<%= resource_name -%>PollRead(d, meta), <%= object.async.check_response_func_existence -%>, "Updating <%= object.name -%>", d.Timeout(schema.TimeoutUpdate), <%= object.async.target_occurrences -%>)
        if err != nil {
<%              if object.async.suppress_error-%>
        log.Printf("[ERROR] Unable to confirm eventually consistent <%= object.name -%> %q finished updating: %q", d.Id(), err)
<%              else -%>
        return err
<%              end -%>
        }
<%          end -%>
<%      end -%>

<%      props.each do |prop|    -%>
        d.SetPartial("<%= prop.name.underscore -%>")
<%      end -%>
    }
<%  end -%>

    d.Partial(false)
<%  else # if object.input -%>
    obj := make(map[string]interface{})
<%  update_body_properties.each do |prop| -%>
    <%# flattened objects won't have something stored in state so instead nil is passed to the next expander. -%>
    <% schemaPrefix = prop.flatten_object ? "nil" : "d.Get( \"#{prop.name.underscore}\" )" -%>
    <%= prop.api_name -%>Prop, err := expand<%= "Nested" if object.nested_query -%><%= resource_name -%><%= titlelize_property(prop) -%>(<%= schemaPrefix -%>, d, config)
    if err != nil {
        return err
<%      if prop.send_empty_value -%>
    } else if v, ok := d.GetOkExists("<%= prop.name.underscore -%>"); ok || !reflect.DeepEqual(v, <%= prop.api_name -%>Prop) {
<%      elsif prop.flatten_object -%>
    } else if !isEmptyValue(reflect.ValueOf(<%= prop.api_name -%>Prop)) {
<%      else -%>
    } else if v, ok := d.GetOkExists("<%= prop.name.underscore -%>"); !isEmptyValue(reflect.ValueOf(v)) && (ok || !reflect.DeepEqual(v, <%= prop.api_name -%>Prop)) {
<%      end -%>
        obj["<%= prop.api_name -%>"] = <%= prop.api_name -%>Prop
    }
<%  end -%>

<%# We need to decide what encoder to use here - if there's an update encoder, use that! -%>
<%  if object.custom_code.update_encoder -%>
    obj, err = resource<%= resource_name -%>UpdateEncoder(d, meta, obj)
    if err != nil {
        return err
    }
<%  elsif object.custom_code.encoder -%>
    obj, err = resource<%= resource_name -%>Encoder(d, meta, obj)
    if err != nil {
        return err
    }
<%  end -%>

<%  if object.mutex -%>
    lockName, err := replaceVars(d, config, "<%= object.mutex -%>")
    if err != nil {
        return err
    }
    mutexKV.Lock(lockName)
    defer mutexKV.Unlock(lockName)
<%  end -%>

    url, err := replaceVars(d, config, "<%= "{{#{object.__product.name}BasePath}}#{update_uri(object, object.update_url)}" -%>")
    if err != nil {
        return err
    }

    log.Printf("[DEBUG] Updating <%= object.name -%> %q: %#v", d.Id(), obj)
<%= lines(compile(pwd + '/templates/terraform/update_mask.erb')) if object.update_mask -%>
<%= lines(compile(pwd + '/' + object.custom_code.pre_update)) if object.custom_code.pre_update -%>
<%  if object.nested_query&.modify_by_patch -%>
<%# Keep this after mutex - patch request data relies on current resource state %>
    obj, err = resource<%= resource_name -%>PatchUpdateEncoder(d, meta, obj)
    if err != nil {
        return err
    }
<%  end -%>
<%  if object.supports_indirect_user_project_override -%>
     if parts := regexp.MustCompile(`projects\/([^\/]+)\/`).FindStringSubmatch(url); parts != nil {
        billingProject = parts[1]
    }
<%  end -%>
<<<<<<< HEAD

    // err == nil indicates that the billing_project value was found
    if bp, err := getBillingProject(d, config); err == nil {
      billingProject = bp
    }

    res, err := sendRequestWithTimeout(config, "<%= object.update_verb -%>", billingProject, url, obj, d.Timeout(schema.TimeoutUpdate)<%= object.error_retry_predicates ? ", " + object.error_retry_predicates.join(',') : "" -%>)
=======
    res, err := sendRequestWithTimeout(config, "<%= object.update_verb -%>", <% if has_project || object.supports_indirect_user_project_override %>project<% else %>""<% end %>, url, obj, d.Timeout(schema.TimeoutUpdate)<%= object.error_retry_predicates ? ", " + object.error_retry_predicates.join(',') : "" -%>)
>>>>>>> 51eaff67

    if err != nil {
        return fmt.Errorf("Error updating <%= object.name -%> %q: %s", d.Id(), err)
    } else {
	log.Printf("[DEBUG] Finished updating <%= object.name -%> %q: %#v", d.Id(), res)
    }

<%  if object.async&.allow?('update') -%>
<%    if object.async.is_a? Api::OpAsync -%>
    err = <%= client_name_camel -%>OperationWaitTime(
        config, res, <% if has_project -%> project, <% end -%> "Updating <%= object.name -%>",
        d.Timeout(schema.TimeoutUpdate))

    if err != nil {
        return err
    }
<%    elsif object.async.is_a? Provider::Terraform::PollAsync -%>
    err = PollingWaitTime(resource<%= resource_name -%>PollRead(d, meta), <%= object.async.check_response_func_existence -%>, "Updating <%= object.name -%>", d.Timeout(schema.TimeoutUpdate), <%= object.async.target_occurrences -%>)
    if err != nil {
<%      if object.async.suppress_error-%>
        log.Printf("[ERROR] Unable to confirm eventually consistent <%= object.name -%> %q finished updating: %q", d.Id(), err)
<%      else -%>
        return err
<%      end -%>
    }
<%    end -%>
<%  end -%>
<%  end # if object.input -%>

<%= lines(compile(pwd + '/' + object.custom_code.post_update)) if object.custom_code.post_update -%>
    return resource<%= resource_name -%>Read(d, meta)
}
<% end # if updatable? -%>

func resource<%= resource_name -%>Delete(d *schema.ResourceData, meta interface{}) error {
<% if object.skip_delete -%>
    log.Printf("[WARNING] <%= object.__product.name + " " + object.name %> resources" +
    " cannot be deleted from GCP. The resource %s will be removed from Terraform" +
    " state, but will still be present on the server.", d.Id())
    d.SetId("")

    return nil
<% elsif object.custom_code.custom_delete -%>
<%= lines(compile(pwd + '/' + object.custom_code.custom_delete)) -%>
<% else -%>
    config := meta.(*Config)

    billingProject := ""

<%  if has_project -%>
    project, err := getProject(d, config)
    if err != nil {
        return err
    }
    billingProject = project
<%  end -%>

<%  if object.mutex -%>
    lockName, err := replaceVars(d, config, "<%= object.mutex -%>")
    if err != nil {
        return err
    }
    mutexKV.Lock(lockName)
    defer mutexKV.Unlock(lockName)
<%  end -%>

    url, err := replaceVars(d, config, "<%= "{{#{object.__product.name}BasePath}}#{object.delete_uri}" -%>")
    if err != nil {
        return err
    }

<%# If the deletion of the object requires sending a request body, the custom code will set 'obj' -%>
    var obj map[string]interface{}
<%= lines(compile(pwd + '/' + object.custom_code.pre_delete)) if object.custom_code.pre_delete -%>
<%  if object.nested_query&.modify_by_patch -%>
<%# Keep this after mutex - patch request data relies on current resource state %>
    obj, err = resource<%= resource_name -%>PatchDeleteEncoder(d, meta, obj)
    if err != nil {
        return handleNotFoundError(err, d, "<%= object.name -%>")
    }
<%    if object.update_mask -%>
    url, err = addQueryParams(url, map[string]string{"updateMask": "<%= object.nested_query.keys.join('.') -%>"})
    if err != nil {
        return err
    }
<%    end -%>
<%  end -%>
<%  if object.supports_indirect_user_project_override -%>
    
    if parts := regexp.MustCompile(`projects\/([^\/]+)\/`).FindStringSubmatch(url); parts != nil {
        billingProject = parts[1]
    }

<%  end -%>
    log.Printf("[DEBUG] Deleting <%= object.name -%> %q", d.Id())

    // err == nil indicates that the billing_project value was found
    if bp, err := getBillingProject(d, config); err == nil {
      billingProject = bp
    }

    res, err := sendRequestWithTimeout(config, "<%= object.delete_verb.to_s.upcase -%>", billingProject, url, obj, d.Timeout(schema.TimeoutDelete)<%= object.error_retry_predicates ? ", " + object.error_retry_predicates.join(',') : "" -%>)
    if err != nil {
        return handleNotFoundError(err, d, "<%= object.name -%>")
    }

<%  if object.async&.allow?('delete') -%>
<%    if object.async.is_a? Provider::Terraform::PollAsync -%>
    err = PollingWaitTime(resource<%= resource_name -%>PollRead(d, meta), <%= object.async.check_response_func_absence -%>, "Deleting <%= object.name -%>", d.Timeout(schema.TimeoutCreate), <%= object.async.target_occurrences -%>)
    if err != nil {
<%      if object.async.suppress_error -%>
        log.Printf("[ERROR] Unable to confirm eventually consistent <%= object.name -%> %q finished updating: %q", d.Id(), err)
<%      else -%>
        return fmt.Errorf("Error waiting to delete <%= object.name -%>: %s", err)
<%      end -%>
    }
<%    else -%>
    err = <%= client_name_camel -%>OperationWaitTime(
        config, res, <% if has_project -%> project, <% end -%> "Deleting <%= object.name -%>",
        d.Timeout(schema.TimeoutDelete))

    if err != nil {
        return err
    }
<%    end -%>
<%  end -%>
<%= lines(compile(pwd + '/' + object.custom_code.post_delete)) if object.custom_code.post_delete -%>

    log.Printf("[DEBUG] Finished deleting <%= object.name -%> %q: %#v", d.Id(), res)
    return nil
<% end -%>
}

<% unless object.exclude_import -%>
func resource<%= resource_name -%>Import(d *schema.ResourceData, meta interface{}) ([]*schema.ResourceData, error) {
<% if object.custom_code.custom_import -%>
<%= lines(compile(pwd + '/' + object.custom_code.custom_import)) -%>
<% else -%>
    config := meta.(*Config)
    if err := parseImportId([]string{
<%   for import_id in import_id_formats_from_resource(object) -%>
        "<%= format2regex(import_id) %>",
<%   end -%>
    }, d, config); err != nil {
      return nil, err
    }

    // Replace import id for the resource id
    id, err := replaceVars(d, config, "<%= id_format(object) -%>")
    if err != nil {
        return nil, fmt.Errorf("Error constructing id: %s", err)
    }
    d.SetId(id)

<%-  unless object.virtual_fields.empty? -%>
    // Explicitly set virtual fields to default values on import
  <%-  object.virtual_fields.each do |field| -%>
    d.Set("<%= field.name %>", <%= go_literal(field.default_value) -%>)
  <%   end -%>
<%   end -%>
<%= lines(compile(pwd + '/' + object.custom_code.post_import)) if object.custom_code.post_import -%>

    return []*schema.ResourceData{d}, nil
<% end -%>
}
<% end -%>

<%- nested_prefix = object.nested_query ? "Nested" : "" -%>
<% object.gettable_properties.reject(&:ignore_read).each do |prop| -%>
<%= lines(build_flatten_method(nested_prefix+resource_name, prop, object, pwd), 1) -%>
<% end -%>

<% object.settable_properties.each do |prop| -%>
<%= lines(build_expand_method(nested_prefix+resource_name, prop, object, pwd), 1) -%>
<% end -%>

<% if object.custom_code.encoder -%>
func resource<%= resource_name -%>Encoder(d *schema.ResourceData, meta interface{}, obj map[string]interface{}) (map[string]interface{}, error) {
<%= lines(compile(pwd + '/' + object.custom_code.encoder)) -%>
}
<% end -%>

<% if object.custom_code.update_encoder-%>
func resource<%= resource_name -%>UpdateEncoder(d *schema.ResourceData, meta interface{}, obj map[string]interface{}) (map[string]interface{}, error) {
<%= lines(compile(pwd + '/' + object.custom_code.update_encoder)) -%>
}
<% end -%>

<%  if object.nested_query -%>
<%= compile_template(pwd + '/templates/terraform/nested_query.go.erb',
                 object: object,
                 settable_properties: object.settable_properties,
                 resource_name: resource_name) -%>
<% end -%>

<% if object.custom_code.decoder -%>
func resource<%= resource_name -%>Decoder(d *schema.ResourceData, meta interface{}, res map[string]interface{}) (map[string]interface{}, error) {
<%= lines(compile(pwd + '/' + object.custom_code.decoder)) -%>
}
<% end -%>

<% if object.custom_code.post_create_failure -%>
func resource<%= resource_name -%>PostCreateFailure(d *schema.ResourceData, meta interface{}) {
<%= lines(compile(pwd + '/' + object.custom_code.post_create_failure)) -%>
}
<% end -%>

<% if object.schema_version -%>
<%= lines(compile(pwd + "/templates/terraform/state_migrations/#{product_ns.underscore}_#{object.name.underscore}.go.erb")) -%>
<%  end -%>
<|MERGE_RESOLUTION|>--- conflicted
+++ resolved
@@ -94,10 +94,6 @@
               Type: <%= tf_type(field) -%>,
               Optional: true,
               Default:  <%= go_literal(field.default_value) -%>,
-<<<<<<< HEAD
-              Description: <%= go_literal(field.description) -%>,
-=======
->>>>>>> 51eaff67
             },
 <%        end -%>
 <%      end -%>
@@ -208,19 +204,8 @@
         billingProject = parts[1]
     }
 <%  end -%>
-<<<<<<< HEAD
-
-    // err == nil indicates that the billing_project value was found
-    if bp, err := getBillingProject(d, config); err == nil {
-      billingProject = bp
-    }
-
-<%= lines(compile(pwd + '/' + object.custom_code.pre_create)) if object.custom_code.pre_create -%>
-    res, err := sendRequestWithTimeout(config, "<%= object.create_verb.to_s.upcase -%>", billingProject, url, obj, d.Timeout(schema.TimeoutCreate)<%= object.error_retry_predicates ? ", " + object.error_retry_predicates.join(',') : "" -%>)
-=======
 <%= lines(compile(pwd + '/' + object.custom_code.pre_create)) if object.custom_code.pre_create -%>
     res, err := sendRequestWithTimeout(config, "<%= object.create_verb.to_s.upcase -%>", <% if has_project || object.supports_indirect_user_project_override %>project<% else %>""<% end %>, url, obj, d.Timeout(schema.TimeoutCreate)<%= object.error_retry_predicates ? ", " + object.error_retry_predicates.join(',') : "" -%>)
->>>>>>> 51eaff67
     if err != nil {
 <%  if object.custom_code.post_create_failure && object.async.nil? # Only add if not handled by async error handling -%>
         resource<%= resource_name -%>PostCreateFailure(d, meta)
@@ -643,17 +628,7 @@
             billingProject = parts[1]
         }
 <%      end -%>
-<<<<<<< HEAD
-
-        // err == nil indicates that the billing_project value was found
-        if bp, err := getBillingProject(d, config); err == nil {
-        billingProject = bp
-        }
-
-        res, err := sendRequestWithTimeout(config, "<%= key[:update_verb] -%>", billingProject, url, obj, d.Timeout(schema.TimeoutUpdate)<%= object.error_retry_predicates ? ", " + object.error_retry_predicates.join(',') : "" -%>)
-=======
         res, err := sendRequestWithTimeout(config, "<%= key[:update_verb] -%>", <% if has_project || object.supports_indirect_user_project_override %>project<% else %>""<% end %>, url, obj, d.Timeout(schema.TimeoutUpdate)<%= object.error_retry_predicates ? ", " + object.error_retry_predicates.join(',') : "" -%>)
->>>>>>> 51eaff67
         if err != nil {
             return fmt.Errorf("Error updating <%= object.name -%> %q: %s", d.Id(), err)
         } else {
@@ -748,17 +723,7 @@
         billingProject = parts[1]
     }
 <%  end -%>
-<<<<<<< HEAD
-
-    // err == nil indicates that the billing_project value was found
-    if bp, err := getBillingProject(d, config); err == nil {
-      billingProject = bp
-    }
-
-    res, err := sendRequestWithTimeout(config, "<%= object.update_verb -%>", billingProject, url, obj, d.Timeout(schema.TimeoutUpdate)<%= object.error_retry_predicates ? ", " + object.error_retry_predicates.join(',') : "" -%>)
-=======
     res, err := sendRequestWithTimeout(config, "<%= object.update_verb -%>", <% if has_project || object.supports_indirect_user_project_override %>project<% else %>""<% end %>, url, obj, d.Timeout(schema.TimeoutUpdate)<%= object.error_retry_predicates ? ", " + object.error_retry_predicates.join(',') : "" -%>)
->>>>>>> 51eaff67
 
     if err != nil {
         return fmt.Errorf("Error updating <%= object.name -%> %q: %s", d.Id(), err)
