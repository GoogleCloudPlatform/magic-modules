<%- # the license inside this block applies to this file
# Copyright 2017 Google Inc.
# Licensed under the Apache License, Version 2.0 (the "License");
# you may not use this file except in compliance with the License.
# You may obtain a copy of the License at
#
#     http://www.apache.org/licenses/LICENSE-2.0
#
# Unless required by applicable law or agreed to in writing, software
# distributed under the License is distributed on an "AS IS" BASIS,
# WITHOUT WARRANTIES OR CONDITIONS OF ANY KIND, either express or implied.
# See the License for the specific language governing permissions and
# limitations under the License.
-%>
<%= lines(autogen_notice :go) -%>

package azurerm

<%= lines(compile(object.custom_code.constants)) if object.custom_code.constants -%>

<%
    properties = object.all_user_properties
<<<<<<< HEAD
    schema_properties = properties.reject{|p| p.name == 'id' || get_property_value(p, 'hide_from_schema', false)}
    # Fingerprints aren't *really* settable properties, but they behave like one. At Create, they have no value but they
    # can just be read in anyways, and after a Read they will need to be set in every Update.
    settable_properties = properties.reject{ |v| v.output && !v.is_a?(Api::Type::Fingerprint) }.reject(&:url_param_only)
    # PUT needs parameters like `name` to be set in the resource body, but we don't want to send them in PATCH
    updatable_properties = settable_properties.reject{|p| !object.azure_sdk_definition.update.nil? && get_applicable_reference(p.azure_sdk_references, object.azure_sdk_definition.update.request).nil?}
    output_properties = properties.reject{|p| p.name == 'id'}
=======
    update_body_properties = object.settable_properties
    update_body_properties = object.settable_properties.reject(&:input) if object.update_verb == :PATCH
>>>>>>> 7ba4c605
    # Handwritten TF Operation objects will be shaped like accessContextManager while the Google Go Client will have a name like accesscontextmanager
    client_name_camel = String.new(if @config.client_name then @config.client_name else product_ns end)
    client_name_camel[0] = client_name_camel[0].downcase
    client_name_pascal = String.new(client_name_camel)
    client_name_pascal[0] = client_name_pascal[0].upcase
    client_name_lower = client_name_camel.downcase
    has_project = object.base_url.include?('{{project}}')
    has_region = object.base_url.include?('{{region}}') && object.parameters.any?{ |p| p.name == 'region' && p.ignore_read }
    timeouts = object.async.nil? ? Api::Timeouts.new : object.timeouts
-%>
<%
    resource_name = "Arm" + object.name
    terraform_name = "azurerm_" + object.name.underscore
    azure_client_name = object.azure_sdk_definition.go_client
    sdk_package = object.azure_sdk_definition.go_client_namespace

    expand_queue = Array.new
    flatten_queue = Array.new

    combine_create_update = object.azure_sdk_definition.update.nil? || (object.azure_sdk_definition.create.go_func_name == object.azure_sdk_definition.update.go_func_name)
    create_func_name_postfix = (combine_create_update ? "CreateUpdate" : "Create")
    update_func_name_postfix = (combine_create_update ? "CreateUpdate" : "Update")
-%>

func resource<%= resource_name -%>() *schema.Resource {
    return &schema.Resource{
        Create: resource<%= resource_name -%><%= create_func_name_postfix -%>,
        Read: resource<%= resource_name -%>Read,
<%      if updatable?(object, properties) -%>
        Update: resource<%= resource_name -%><%= update_func_name_postfix -%>,
<%      end -%>
        Delete: resource<%= resource_name -%>Delete,
<%      if object.settable_properties.any? {|p| p.unordered_list} && !object.custom_code.resource_definition -%>
        CustomizeDiff: customdiff.All(
<%=
            object.settable_properties.select { |p| p.unordered_list }
                               .map { |p| "resource#{resource_name}#{p.name.camelize(:upper)}SetStyleDiff"}
                               .join(",\n")
-%>
        ),
<%      end -%>

<%      unless object.exclude_import -%>
        Importer: &schema.ResourceImporter{
            State: schema.ImportStatePassthrough,
        },
<%      end -%>

        Timeouts: &schema.ResourceTimeout {
            Create: schema.DefaultTimeout(<%= timeouts.insert_sec  -%> * time.Second),
<%          if updatable?(object, properties) -%>
            Update: schema.DefaultTimeout(<%= timeouts.update_sec -%> * time.Second),
<%          end -%>
            Delete: schema.DefaultTimeout(<%= timeouts.delete_sec -%> * time.Second),
        },

<%=     lines(compile(object.custom_code.resource_definition)) if object.custom_code.resource_definition -%>

        Schema: map[string]*schema.Schema{<% # This block will remove the line-ending here -%>
<%          order_azure_properties(schema_properties).each do |prop| -%>
<%=             lines_before(build_schema_property(prop, object, 12)) -%>

<%          end -%>
<%=         lines(compile(object.custom_code.extra_schema_entry)) if object.custom_code.extra_schema_entry -%>
<<<<<<< HEAD
=======
<%          if has_project -%>
            "project": {
                Type:     schema.TypeString,
                Optional: true,
                Computed: true,
                ForceNew: true,
            },
<%          end -%>
<%          if object.has_self_link -%>
            "self_link": {
                Type:     schema.TypeString,
                Computed: true,
            },
<%          end -%>
>>>>>>> 7ba4c605
        },
    }
}

<% properties.each do |prop| -%>
<%= lines(build_subresource_schema(prop, object), 1) -%>
<% end -%>

<% object.settable_properties.select {|p| p.unordered_list}.each do |prop| -%>
func resource<%= resource_name -%><%= prop.name.camelize(:upper) -%>SetStyleDiff(diff *schema.ResourceDiff, meta interface{}) error {
<%=
    compile_template('templates/terraform/unordered_list_customize_diff.erb',
                     prop: prop,
                     resource_name: resource_name)
-%>
}
<% end -%>

<%  sdk_operation = object.azure_sdk_definition.create -%>
<%  sdktype = Provider::Azure::Terraform::SDK::TypeDefinitionDescriptor.new sdk_operation, true -%>
<%  sdk_marshal = Provider::Azure::Terraform::SDK::MarshalDescriptor.new sdk_package, resource_name, expand_queue, sdktype, settable_properties -%>
func resource<%= resource_name -%><%= create_func_name_postfix -%>(d *schema.ResourceData, meta interface{}) error {
    client := meta.(*ArmClient).<%= lines(azure_client_name) -%>
    ctx := meta.(*ArmClient).StopContext

<%  settable_properties.reject{|p| get_applicable_reference(p.azure_sdk_references, sdk_operation.request).start_with?("/")}.sort_by{|p| [p.order, p.name]}.each do |prop| -%>
<%    var_name = get_sdk_typedef_by_references(prop.azure_sdk_references, sdk_operation.request).go_variable_name -%>
<%    output_var = var_name || prop.name.camelcase(:lower) -%>
<%=   lines(build_schema_property_get('d', output_var, prop, sdk_marshal, 4)) -%>
<%  end -%>

<<<<<<< HEAD
    if requireResourcesToBeImported {
        resp, err := <%= lines(build_sdk_func_invocation(object.azure_sdk_definition.read)) -%>
        if err != nil {
            if !utils.ResponseWasNotFound(resp.Response) {
                return <%= lines(build_errorf_with_resource_name("Error checking for present of existing %s", true, object.azure_sdk_definition.read, properties, object)) -%>
            }
        }
        if !utils.ResponseWasNotFound(resp.Response) {
            return tf.ImportAsExistsError("<%= terraform_name -%>", *resp.ID)
        }
=======
    obj := make(map[string]interface{})
<%  object.settable_properties.each do |prop| -%>
    <% schemaPrefix = prop.flatten_object ? "nil" : "d.Get( \"#{prop.name.underscore}\" )" -%>
    <%= prop.api_name -%>Prop, err := expand<%= resource_name -%><%= titlelize_property(prop) -%>(<%= schemaPrefix -%>, d, config)
    if err != nil {
        return err
<%    if prop.send_empty_value -%>
    } else if v, ok := d.GetOkExists("<%= prop.name.underscore -%>"); ok || !reflect.DeepEqual(v, <%= prop.api_name -%>Prop) {
<%    elsif prop.flatten_object -%>
    } else if !isEmptyValue(reflect.ValueOf(<%= prop.api_name -%>Prop)) {
<%    else -%>
    } else if v, ok := d.GetOkExists("<%= prop.name.underscore -%>"); !isEmptyValue(reflect.ValueOf(<%= prop.api_name -%>Prop)) && (ok || !reflect.DeepEqual(v, <%= prop.api_name -%>Prop)) {
<%    end -%>
        obj["<%= prop.api_name -%>"] = <%= prop.api_name -%>Prop
>>>>>>> 7ba4c605
    }

<%  settable_properties.select{|p| get_applicable_reference(p.azure_sdk_references, sdk_operation.request).start_with?("/")}.sort_by{|p| [p.order, p.name]}.each do |prop| -%>
<%    var_name = get_sdk_typedef_by_references(prop.azure_sdk_references, sdk_operation.request).go_variable_name -%>
<%    output_var = var_name || prop.name.camelcase(:lower) -%>
<%=   lines(build_schema_property_get('d', output_var, prop, sdk_marshal, 4)) -%>
<%  end -%>

    <%= sdk_operation.request['/'].go_variable_name -%> := <%= sdk_package -%>.<%= sdk_operation.request['/'].go_type_name -%>{
<%= lines(build_property_to_sdk_object(sdk_marshal, 8)) -%>
    }

<%= lines(build_property_to_sdk_object_empty_sensitive(sdk_marshal)) -%>
<%  if object.mutex -%>
    lockName, err := replaceVars(d, config, "<%= object.mutex -%>")
    if err != nil {
        return err
    }
    mutexKV.Lock(lockName)
    defer mutexKV.Unlock(lockName)
<%  end -%>

<<<<<<< HEAD
<%  unless sdk_operation.async -%>
    if _, err := <%= build_sdk_func_invocation(sdk_operation) -%>; err != nil {
        return <%= lines(build_errorf_with_resource_name("Error creating %s", true, sdk_operation, properties, object)) -%>
    }
<%  else -%>
    future, err := <%= lines(build_sdk_func_invocation(sdk_operation)) -%>
=======
    url, err := replaceVars(d, config, "<%= "{{#{object.__product.name}BasePath}}#{object.create_uri}" -%>")
    if err != nil {
        return err
    }

    log.Printf("[DEBUG] Creating new <%= object.name -%>: %#v", obj)
    res, err := sendRequestWithTimeout(config, "<%= object.create_verb.to_s.upcase -%>", url, obj, d.Timeout(schema.TimeoutCreate))
    if err != nil {
        return fmt.Errorf("Error creating <%= object.name -%>: %s", err)
    }

    // Store the ID now
    id, err := replaceVars(d, config, "<%= object.id_format -%>")
>>>>>>> 7ba4c605
    if err != nil {
        return <%= lines(build_errorf_with_resource_name("Error creating %s", true, sdk_operation, properties, object)) -%>
    }
    if err = future.WaitForCompletionRef(ctx, client.Client); err != nil {
        return <%= lines(build_errorf_with_resource_name("Error waiting for creation of %s", true, sdk_operation, properties, object)) -%>
    }
<%  end -%>
<<<<<<< HEAD

<%= lines(compile(object.custom_code.post_create)) if object.custom_code.post_create -%>
=======
<% if object.autogen_async -%>
    waitErr := <%= client_name_camel -%>OperationWaitTime(
    config, res,<% if has_project -%> project, <% end -%> "Creating <%= object.name -%>",
        int(d.Timeout(schema.TimeoutCreate).Minutes()))
<% else -%>
    op := &<%= client_name_lower -%>.Operation{}
    err = Convert(res, op)
    if err != nil {
        return err
    }

    waitErr := <%= client_name_camel -%>OperationWaitTime(
    config.client<%= client_name_pascal -%>, op,<% if has_project -%> project, <% end -%> "Creating <%= object.name -%>",
        int(d.Timeout(schema.TimeoutCreate).Minutes()))
<% end -%>
>>>>>>> 7ba4c605

    resp, err := <%= lines(build_sdk_func_invocation(object.azure_sdk_definition.read)) -%>
    if err != nil {
        return <%= lines(build_errorf_with_resource_name("Error retrieving %s", true, object.azure_sdk_definition.read, properties, object)) -%>
    }
    if resp.ID == nil {
        return <%= lines(build_errorf_with_resource_name("Cannot read %s ID", false, object.azure_sdk_definition.read, properties, object)) -%>
    }
    d.SetId(*resp.ID)

    return resource<%= resource_name -%>Read(d, meta)
}

<%  sdk_operation = object.azure_sdk_definition.read -%>
<%  sdktype = Provider::Azure::Terraform::SDK::TypeDefinitionDescriptor.new sdk_operation, false -%>
<%  sdk_marshal = Provider::Azure::Terraform::SDK::MarshalDescriptor.new sdk_package, resource_name, flatten_queue, sdktype, output_properties -%>
func resource<%= resource_name -%>Read(d *schema.ResourceData, meta interface{}) error {
    client := meta.(*ArmClient).<%= lines(azure_client_name) -%>
    ctx := meta.(*ArmClient).StopContext

<<<<<<< HEAD
<%= lines(build_azure_id_parser(object.azure_sdk_definition.read, object)) -%>

    resp, err := <%= lines(build_sdk_func_invocation(object.azure_sdk_definition.read)) -%>
=======
    url, err := replaceVars(d, config, "<%= "{{#{object.__product.name}BasePath}}#{object.self_link_uri}" -%>")
    if err != nil {
        return err
    }

res, err := sendRequest(config, "<%= object.read_verb.to_s.upcase -%>", url, nil)
    if err != nil {
        return handleNotFoundError(err, d, fmt.Sprintf("<%= resource_name -%> %q", d.Id()))
    }

<%  if object.nested_query -%>
    res, err = flattenNested<%= resource_name -%>(d, meta, res)
    if err != nil {
        return err
    }

    if res == nil {
        // Object isn't there any more - remove it from the state.
        log.Printf("[DEBUG] Removing <%= resource_name -%> because it couldn't be matched.")
        d.SetId("")
        return nil
    }
<%  end -%>

<%  if object.custom_code.decoder -%>
    res, err = resource<%= resource_name -%>Decoder(d, meta, res)
>>>>>>> 7ba4c605
    if err != nil {
        if utils.ResponseWasNotFound(resp.Response) {
            log.Printf("[INFO] <%= object.name.titlecase -%> %q does not exist - removing from state", d.Id())
            d.SetId("")
            return nil
        }
        return <%= lines(build_errorf_with_resource_name("Error reading %s", true, object.azure_sdk_definition.read, output_properties, object)) -%>
    }

<<<<<<< HEAD
<%= lines(compile_template(object.custom_code.post_read, indentation: 4)) if object.custom_code.post_read -%>

<%= lines(build_sdk_object_to_property('resp', 'd', sdk_marshal)) -%>
=======
<%  if has_project -%>
    project, err := getProject(d, config)
    if err != nil {
        return err
    }
    if err := d.Set("project", project); err != nil {
        return fmt.Errorf("Error reading <%= object.name -%>: %s", err)
    }
<%  end -%>

<%  if has_region -%>
    region, err := getRegion(d, config)
    if err != nil {
        return err
    }
    if err := d.Set("region", region); err != nil {
        return fmt.Errorf("Error reading <%= object.name -%>: %s", err)
    }
<%  end -%>

<%  object.gettable_properties.reject{|p| p.ignore_read }.each do |prop| -%>
<%    if prop.flatten_object -%>
// Terraform must set the top level schema field, but since this object contains collapsed properties
// it's difficult to know what the top level should be. Instead we just loop over the map returned from flatten.
    if flattenedProp := flatten<%= resource_name -%><%= titlelize_property(prop) -%>(res["<%= prop.api_name -%>"], d); flattenedProp != nil {
        casted := flattenedProp.([]interface{})[0]
        if casted != nil {
            for k, v := range casted.(map[string]interface{}) {
                d.Set(k, v)
            }
        }
    }
<%    else -%>
    if err := d.Set("<%= prop.name.underscore -%>", flatten<%= resource_name -%><%= titlelize_property(prop) -%>(res["<%= prop.api_name -%>"], d)); err != nil {
        return fmt.Errorf("Error reading <%= object.name -%>: %s", err)
    }
<%    end -%>
<%  end -%>
<%  if object.has_self_link -%>
    if err := d.Set("self_link", ConvertSelfLinkToV1(res["selfLink"].(string))); err != nil {
        return fmt.Errorf("Error reading <%= object.name -%>: %s", err)
    }
<%  end -%>
>>>>>>> 7ba4c605

    return nil
}

<<<<<<< HEAD
<%  if !combine_create_update -%>
<%    sdk_operation = object.azure_sdk_definition.update -%>
func resource<%= resource_name -%><%= update_func_name_postfix -%>(d *schema.ResourceData, meta interface{}) error {
    client := meta.(*ArmClient).<%= lines(azure_client_name) -%>
    ctx := meta.(*ArmClient).StopContext

<%  updatable_properties.sort_by{|p| [p.order, p.name]}.each do |prop| -%>
<%    if prop.name != "location" -%>
<%      var_name = get_sdk_typedef_by_references(prop.azure_sdk_references, sdk_operation.request).go_variable_name -%>
<%      output_var = var_name || prop.name.camelcase(:lower) -%>
<%=     lines(build_schema_property_get('d', output_var, prop, sdk_marshal, 4)) -%>
<%    end -%>
<%  end -%>

    <%= sdk_operation.request['/'].go_variable_name -%> := <%= sdk_package -%>.<%= sdk_operation.request['/'].go_type_name -%>{
<%  sdktype = Provider::Azure::Terraform::SDK::TypeDefinitionDescriptor.new sdk_operation, true -%>
<%  sdk_marshal = Provider::Azure::Terraform::SDK::MarshalDescriptor.new sdk_package, resource_name, expand_queue, sdktype, updatable_properties -%>
<%= lines(build_property_to_sdk_object(sdk_marshal, 8)) -%>
=======
<% if updatable?(object, object.root_properties) -%>
func resource<%= resource_name -%>Update(d *schema.ResourceData, meta interface{}) error {
    config := meta.(*Config)

<%  if object.input -%>
    d.Partial(true)

<%  properties_by_custom_update(object.root_properties).each do |key, props| -%>
if <%= props.map { |prop| "d.HasChange(\"#{prop.name.underscore}\")" }.join ' || ' -%> {
        obj := make(map[string]interface{})
<%      custom_update_properties_by_url(properties, key[:update_url]).each do |prop| -%>
        <% schemaPrefix = prop.flatten_object ? "nil" : "d.Get( \"#{prop.name.underscore}\" )" -%>
        <%= prop.api_name -%>Prop, err := expand<%= resource_name -%><%= titlelize_property(prop) -%>(<%= schemaPrefix -%>, d, config)
        if err != nil {
            return err
<%#         There is some nuance in when we choose to send a value to an update function.
            This is unfortunate, but it's because of the way that GCP works, so there's
            no easy way out.  Some APIs require you to send `enable_foo: false`, while
            others will crash if you send `attribute: ''`.  We require this nuance to
            be annotated in api.yaml, since it is not discoverable automatically.

            The behavior here, which we believe to be correct, is to send a value if
            * It is non-empty OR
            * It is marked send_empty_value in api.yaml.
            AND
            * It has been set by the user OR
            * It has been modified by the expander in any way

            This subsumes both `ForceSendFields` and `NullFields` in the go API client -
            `NullFields` is a special case of `send_empty_value` where the empty value
            in question is go's literal nil.
-%>
<%          unless prop.send_empty_value -%>
        } else if v, ok := d.GetOkExists("<%= prop.name.underscore -%>"); !isEmptyValue(reflect.ValueOf(v)) && (ok || !reflect.DeepEqual(v, <%= prop.api_name -%>Prop)) {
<%          else -%>
        } else if v, ok := d.GetOkExists("<%= prop.name.underscore -%>"); ok || !reflect.DeepEqual(v, <%= prop.api_name -%>Prop) {
<%          end -%>
            obj["<%= prop.api_name -%>"] = <%= prop.api_name -%>Prop
        }
<%    end # props.each -%>

<%      if object.mutex -%>
        lockName, err := replaceVars(d, config, "<%= object.mutex -%>")
        if err != nil {
            return err
        }
        mutexKV.Lock(lockName)
        defer mutexKV.Unlock(lockName)
<%      end -%>

        url, err := replaceVars(d, config, "<%= "{{#{object.__product.name}BasePath}}#{update_uri(object, key[:update_url])}" -%>")
        if err != nil {
            return err
        }
<%      if object.async.nil? -%>
        _, err = sendRequestWithTimeout(config, "<%= key[:update_verb] -%>", url, obj, d.Timeout(schema.TimeoutUpdate))
<%      else -%>
        res, err := sendRequestWithTimeout(config, "<%= key[:update_verb] -%>", url, obj, d.Timeout(schema.TimeoutUpdate))
<%      end -%>
        if err != nil {
            return fmt.Errorf("Error updating <%= object.name -%> %q: %s", d.Id(), err)
        }

<%      unless object.async.nil? -%>
<%      if has_project -%>
        project, err := getProject(d, config)
        if err != nil {
            return err
        }
<%      end -%>
<% if object.autogen_async -%>

        err = <%= client_name_camel -%>OperationWaitTime(
            config, res, <% if has_project -%> project, <% end -%> "Updating <%= object.name -%>",
            int(d.Timeout(schema.TimeoutUpdate).Minutes()))

<% else -%>
        op := &<%= client_name_lower -%>.Operation{}
        err = Convert(res, op)
        if err != nil {
            return err
        }

        err = <%= client_name_camel -%>OperationWaitTime(
            config.client<%= client_name_pascal -%>, op, <% if has_project -%> project, <% end -%> "Updating <%= object.name -%>",
            int(d.Timeout(schema.TimeoutUpdate).Minutes()))

<% end -%>
        if err != nil {
            return err
        }

<%      end -%>

<%      props.each do |prop|    -%>
        d.SetPartial("<%= prop.name.underscore -%>")
<%      end -%>
    }
<%  end -%>

    d.Partial(false)
<%  else # if object.input -%>
    obj := make(map[string]interface{})
<%  update_body_properties.each do |prop| -%>
    <%# flattened objects won't have something stored in state so instead nil is passed to the next expander. -%>
    <% schemaPrefix = prop.flatten_object ? "nil" : "d.Get( \"#{prop.name.underscore}\" )" -%>
    <%= prop.api_name -%>Prop, err := expand<%= resource_name -%><%= titlelize_property(prop) -%>(<%= schemaPrefix -%>, d, config)
    if err != nil {
        return err
<%      unless prop.send_empty_value -%>
    } else if v, ok := d.GetOkExists("<%= prop.name.underscore -%>"); !isEmptyValue(reflect.ValueOf(v)) && (ok || !reflect.DeepEqual(v, <%= prop.api_name -%>Prop)) {
<%      else -%>
    } else if v, ok := d.GetOkExists("<%= prop.name.underscore -%>"); ok || !reflect.DeepEqual(v, <%= prop.api_name -%>Prop) {
<%      end -%>
        obj["<%= prop.api_name -%>"] = <%= prop.api_name -%>Prop
>>>>>>> 7ba4c605
    }

<<<<<<< HEAD
<%= lines(build_property_to_sdk_object_empty_sensitive(sdk_marshal)) -%>

<%  unless sdk_operation.async -%>
    if _, err := <%= build_sdk_func_invocation(sdk_operation) -%>; err != nil {
        return <%= lines(build_errorf_with_resource_name("Error updating %s", true, sdk_operation, properties, object)) -%>
    }
<%  else -%>
    future, err := <%= lines(build_sdk_func_invocation(sdk_operation)) -%>
=======
<%# We need to decide what encoder to use here - if there's an update encoder, use that! -%>
<%  if object.custom_code.update_encoder -%>
    obj, err = resource<%= resource_name -%>UpdateEncoder(d, meta, obj)
    if err != nil {
    	return err
    }
<%  elsif object.custom_code.encoder -%>
    obj, err = resource<%= resource_name -%>Encoder(d, meta, obj)
    if err != nil {
    	return err
    }
<%  end -%>

<%  if object.mutex -%>
    lockName, err := replaceVars(d, config, "<%= object.mutex -%>")
    if err != nil {
        return err
    }
    mutexKV.Lock(lockName)
    defer mutexKV.Unlock(lockName)
<%  end -%>

    url, err := replaceVars(d, config, "<%= "{{#{object.__product.name}BasePath}}#{update_uri(object, object.update_url)}" -%>")
    if err != nil {
        return err
    }

    log.Printf("[DEBUG] Updating <%= object.name -%> %q: %#v", d.Id(), obj)
<%= lines(compile('templates/terraform/update_mask.erb')) if object.update_mask -%>
<%= lines(compile(object.custom_code.pre_update)) if object.custom_code.pre_update -%>
<%  if object.async.nil? -%>
    _, err = sendRequestWithTimeout(config, "<%= object.update_verb -%>", url, obj, d.Timeout(schema.TimeoutUpdate))
<%  else -%>
    res, err := sendRequestWithTimeout(config, "<%= object.update_verb -%>", url, obj, d.Timeout(schema.TimeoutUpdate))
<% end -%>

>>>>>>> 7ba4c605
    if err != nil {
        return <%= lines(build_errorf_with_resource_name("Error updating %s", true, sdk_operation, properties, object)) -%>
    }
    if err = future.WaitForCompletionRef(ctx, client.Client); err != nil {
        return <%= lines(build_errorf_with_resource_name("Error waiting for update of %s", true, sdk_operation, properties, object)) -%>
    }
<%  end -%>
<<<<<<< HEAD
=======
<% if object.autogen_async -%>

    err = <%= client_name_camel -%>OperationWaitTime(
    config, res, <% if has_project -%> project, <% end -%> "Updating <%= object.name -%>",
    int(d.Timeout(schema.TimeoutUpdate).Minutes()))
<% else -%>
    op := &<%= client_name_lower -%>.Operation{}
    err = Convert(res, op)
    if err != nil {
        return err
    }

    err = <%= client_name_camel -%>OperationWaitTime(
    config.client<%= client_name_pascal -%>, op, <% if has_project -%> project, <% end -%> "Updating <%= object.name -%>",
    int(d.Timeout(schema.TimeoutUpdate).Minutes()))
<% end -%>
>>>>>>> 7ba4c605

    return resource<%= resource_name -%>Read(d, meta)
}
<%  end -%>

<%  sdk_operation = object.azure_sdk_definition.delete -%>
func resource<%= resource_name -%>Delete(d *schema.ResourceData, meta interface{}) error {
<<<<<<< HEAD
    client := meta.(*ArmClient).<%= lines(azure_client_name) -%>
    ctx := meta.(*ArmClient).StopContext
=======
<% if object.custom_code.custom_delete -%>
<%= lines(compile(object.custom_code.custom_delete)) -%>
<% else -%>
    config := meta.(*Config)
>>>>>>> 7ba4c605

<%  if object.mutex -%>
    lockName, err := replaceVars(d, config, "<%= object.mutex -%>")
    if err != nil {
        return err
    }
    mutexKV.Lock(lockName)
    defer mutexKV.Unlock(lockName)
<%  end -%>

<<<<<<< HEAD
<%= lines(build_azure_id_parser(sdk_operation, object)) -%>

<%  unless sdk_operation.async -%>
    if _, err := <%= build_sdk_func_invocation(sdk_operation) -%>; err != nil {
        return <%= lines(build_errorf_with_resource_name("Error deleting %s", true, sdk_operation, properties, object)) -%>
    }
<%  else -%>
    future, err := <%= lines(build_sdk_func_invocation(sdk_operation)) -%>
=======
    url, err := replaceVars(d, config, "<%= "{{#{object.__product.name}BasePath}}#{object.delete_uri}" -%>")
    if err != nil {
        return err
    }

<%# If the deletion of the object requires sending a request body, the custom code will set 'obj' -%>
    var obj map[string]interface{}
<%= lines(compile(object.custom_code.pre_delete)) if object.custom_code.pre_delete -%>
    log.Printf("[DEBUG] Deleting <%= object.name -%> %q", d.Id())
    res, err := sendRequestWithTimeout(config, "<%= object.delete_verb.to_s.upcase -%>", url, obj, d.Timeout(schema.TimeoutDelete))
    if err != nil {
        return handleNotFoundError(err, d, "<%= object.name -%>")
    }

<%  unless object.async.nil? -%>
<%  if has_project -%>
    project, err := getProject(d, config)
    if err != nil {
        return err
    }
<%  end -%>
<% if object.autogen_async -%>

    err = <%= client_name_camel -%>OperationWaitTime(
        config, res, <% if has_project -%> project, <% end -%> "Deleting <%= object.name -%>",
        int(d.Timeout(schema.TimeoutDelete).Minutes()))
<% else -%>
    op := &<%= client_name_lower -%>.Operation{}
    err = Convert(res, op)
>>>>>>> 7ba4c605
    if err != nil {
        if response.WasNotFound(future.Response()) {
            return nil
        }
        return <%= lines(build_errorf_with_resource_name("Error deleting %s", true, sdk_operation, properties, object)) -%>
    }

<<<<<<< HEAD
    if err = future.WaitForCompletionRef(ctx, client.Client); err != nil {
        if !response.WasNotFound(future.Response()) {
            return <%= lines(build_errorf_with_resource_name("Error waiting for deleting %s", true, sdk_operation, properties, object)) -%>
        }
=======
    err = <%= client_name_camel -%>OperationWaitTime(
        config.client<%= client_name_pascal -%>, op, <% if has_project -%> project, <% end -%> "Deleting <%= object.name -%>",
        int(d.Timeout(schema.TimeoutDelete).Minutes()))
<% end -%>

    if err != nil {
        return err
>>>>>>> 7ba4c605
    }
<%  end -%>

    return nil
<% end -%>
}

<<<<<<< HEAD
<%  while !expand_queue.empty? -%>
<%    descriptor = expand_queue.shift -%>
<%=   lines(build_expand_method(descriptor)) -%>

<%  end -%>
=======
<% unless object.exclude_import -%>
func resource<%= resource_name -%>Import(d *schema.ResourceData, meta interface{}) ([]*schema.ResourceData, error) {
<% if object.custom_code.custom_import -%>
<%= lines(compile(object.custom_code.custom_import)) -%>
<% else -%>
    config := meta.(*Config)
    if err := parseImportId([]string{"<%= import_id_formats(object).map{|s| format2regex s}.join('","') -%>"}, d, config); err != nil {
      return nil, err
    }

    // Replace import id for the resource id
    id, err := replaceVars(d, config, "<%= object.id_format -%>")
    if err != nil {
        return nil, fmt.Errorf("Error constructing id: %s", err)
    }
    d.SetId(id)
<%= lines(compile(object.custom_code.post_import)) if object.custom_code.post_import -%>

    return []*schema.ResourceData{d}, nil
<% end -%>
}
<% end -%>

<% object.gettable_properties.reject(&:ignore_read).each do |prop| -%>
<%= lines(build_flatten_method(resource_name, prop), 1) -%>
<% end -%>

<% object.settable_properties.each do |prop| -%>
<%= lines(build_expand_method(resource_name, prop), 1) -%>
<% end -%>
>>>>>>> 7ba4c605

<%  while !flatten_queue.empty? -%>
<%    descriptor = flatten_queue.shift -%>
<%=   lines(build_flatten_method(descriptor)) -%>

<%  end -%>

<<<<<<< HEAD
<%  if object.custom_code.extra_functions -%>
<%=   lines(compile(get_custom_template_path(object.custom_code.extra_functions))) -%>
<%  end -%>
=======
<%  if object.nested_query -%>
<%# Note that if both nested_query and custom_code.decoder are provided,
  #the decoder will be included via nested_query.go.erb -%>
func flattenNested<%= resource_name -%>(d *schema.ResourceData, meta interface{}, res map[string]interface{}) (map[string]interface{}, error) {
    <%=     compile_template('templates/terraform/nested_query.go.erb',
                         object: object,
                         settable_properties: object.settable_properties,
                         resource_name: resource_name) -%>
}
<% end -%>

<% if object.custom_code.decoder -%>
func resource<%= resource_name -%>Decoder(d *schema.ResourceData, meta interface{}, res map[string]interface{}) (map[string]interface{}, error) {
<%= lines(compile(object.custom_code.decoder)) -%>
}
<% end -%>
>>>>>>> 7ba4c605
<|MERGE_RESOLUTION|>--- conflicted
+++ resolved
@@ -14,24 +14,15 @@
 -%>
 <%= lines(autogen_notice :go) -%>
 
-package azurerm
+package google
 
 <%= lines(compile(object.custom_code.constants)) if object.custom_code.constants -%>
 
 <%
+    resource_name = product_ns + object.name
     properties = object.all_user_properties
-<<<<<<< HEAD
-    schema_properties = properties.reject{|p| p.name == 'id' || get_property_value(p, 'hide_from_schema', false)}
-    # Fingerprints aren't *really* settable properties, but they behave like one. At Create, they have no value but they
-    # can just be read in anyways, and after a Read they will need to be set in every Update.
-    settable_properties = properties.reject{ |v| v.output && !v.is_a?(Api::Type::Fingerprint) }.reject(&:url_param_only)
-    # PUT needs parameters like `name` to be set in the resource body, but we don't want to send them in PATCH
-    updatable_properties = settable_properties.reject{|p| !object.azure_sdk_definition.update.nil? && get_applicable_reference(p.azure_sdk_references, object.azure_sdk_definition.update.request).nil?}
-    output_properties = properties.reject{|p| p.name == 'id'}
-=======
     update_body_properties = object.settable_properties
     update_body_properties = object.settable_properties.reject(&:input) if object.update_verb == :PATCH
->>>>>>> 7ba4c605
     # Handwritten TF Operation objects will be shaped like accessContextManager while the Google Go Client will have a name like accesscontextmanager
     client_name_camel = String.new(if @config.client_name then @config.client_name else product_ns end)
     client_name_camel[0] = client_name_camel[0].downcase
@@ -42,26 +33,13 @@
     has_region = object.base_url.include?('{{region}}') && object.parameters.any?{ |p| p.name == 'region' && p.ignore_read }
     timeouts = object.async.nil? ? Api::Timeouts.new : object.timeouts
 -%>
-<%
-    resource_name = "Arm" + object.name
-    terraform_name = "azurerm_" + object.name.underscore
-    azure_client_name = object.azure_sdk_definition.go_client
-    sdk_package = object.azure_sdk_definition.go_client_namespace
-
-    expand_queue = Array.new
-    flatten_queue = Array.new
-
-    combine_create_update = object.azure_sdk_definition.update.nil? || (object.azure_sdk_definition.create.go_func_name == object.azure_sdk_definition.update.go_func_name)
-    create_func_name_postfix = (combine_create_update ? "CreateUpdate" : "Create")
-    update_func_name_postfix = (combine_create_update ? "CreateUpdate" : "Update")
--%>
 
 func resource<%= resource_name -%>() *schema.Resource {
     return &schema.Resource{
-        Create: resource<%= resource_name -%><%= create_func_name_postfix -%>,
+        Create: resource<%= resource_name -%>Create,
         Read: resource<%= resource_name -%>Read,
 <%      if updatable?(object, properties) -%>
-        Update: resource<%= resource_name -%><%= update_func_name_postfix -%>,
+        Update: resource<%= resource_name -%>Update,
 <%      end -%>
         Delete: resource<%= resource_name -%>Delete,
 <%      if object.settable_properties.any? {|p| p.unordered_list} && !object.custom_code.resource_definition -%>
@@ -76,7 +54,7 @@
 
 <%      unless object.exclude_import -%>
         Importer: &schema.ResourceImporter{
-            State: schema.ImportStatePassthrough,
+            State: resource<%= resource_name -%>Import,
         },
 <%      end -%>
 
@@ -90,14 +68,11 @@
 
 <%=     lines(compile(object.custom_code.resource_definition)) if object.custom_code.resource_definition -%>
 
-        Schema: map[string]*schema.Schema{<% # This block will remove the line-ending here -%>
-<%          order_azure_properties(schema_properties).each do |prop| -%>
-<%=             lines_before(build_schema_property(prop, object, 12)) -%>
-
+        Schema: map[string]*schema.Schema{
+<%          order_properties(properties).each do |prop| -%>
+<%=             lines(build_schema_property(prop, object)) -%>
 <%          end -%>
 <%=         lines(compile(object.custom_code.extra_schema_entry)) if object.custom_code.extra_schema_entry -%>
-<<<<<<< HEAD
-=======
 <%          if has_project -%>
             "project": {
                 Type:     schema.TypeString,
@@ -112,7 +87,6 @@
                 Computed: true,
             },
 <%          end -%>
->>>>>>> 7ba4c605
         },
     }
 }
@@ -131,31 +105,9 @@
 }
 <% end -%>
 
-<%  sdk_operation = object.azure_sdk_definition.create -%>
-<%  sdktype = Provider::Azure::Terraform::SDK::TypeDefinitionDescriptor.new sdk_operation, true -%>
-<%  sdk_marshal = Provider::Azure::Terraform::SDK::MarshalDescriptor.new sdk_package, resource_name, expand_queue, sdktype, settable_properties -%>
-func resource<%= resource_name -%><%= create_func_name_postfix -%>(d *schema.ResourceData, meta interface{}) error {
-    client := meta.(*ArmClient).<%= lines(azure_client_name) -%>
-    ctx := meta.(*ArmClient).StopContext
-
-<%  settable_properties.reject{|p| get_applicable_reference(p.azure_sdk_references, sdk_operation.request).start_with?("/")}.sort_by{|p| [p.order, p.name]}.each do |prop| -%>
-<%    var_name = get_sdk_typedef_by_references(prop.azure_sdk_references, sdk_operation.request).go_variable_name -%>
-<%    output_var = var_name || prop.name.camelcase(:lower) -%>
-<%=   lines(build_schema_property_get('d', output_var, prop, sdk_marshal, 4)) -%>
-<%  end -%>
-
-<<<<<<< HEAD
-    if requireResourcesToBeImported {
-        resp, err := <%= lines(build_sdk_func_invocation(object.azure_sdk_definition.read)) -%>
-        if err != nil {
-            if !utils.ResponseWasNotFound(resp.Response) {
-                return <%= lines(build_errorf_with_resource_name("Error checking for present of existing %s", true, object.azure_sdk_definition.read, properties, object)) -%>
-            }
-        }
-        if !utils.ResponseWasNotFound(resp.Response) {
-            return tf.ImportAsExistsError("<%= terraform_name -%>", *resp.ID)
-        }
-=======
+func resource<%= resource_name -%>Create(d *schema.ResourceData, meta interface{}) error {
+    config := meta.(*Config)
+
     obj := make(map[string]interface{})
 <%  object.settable_properties.each do |prop| -%>
     <% schemaPrefix = prop.flatten_object ? "nil" : "d.Get( \"#{prop.name.underscore}\" )" -%>
@@ -170,20 +122,16 @@
     } else if v, ok := d.GetOkExists("<%= prop.name.underscore -%>"); !isEmptyValue(reflect.ValueOf(<%= prop.api_name -%>Prop)) && (ok || !reflect.DeepEqual(v, <%= prop.api_name -%>Prop)) {
 <%    end -%>
         obj["<%= prop.api_name -%>"] = <%= prop.api_name -%>Prop
->>>>>>> 7ba4c605
-    }
-
-<%  settable_properties.select{|p| get_applicable_reference(p.azure_sdk_references, sdk_operation.request).start_with?("/")}.sort_by{|p| [p.order, p.name]}.each do |prop| -%>
-<%    var_name = get_sdk_typedef_by_references(prop.azure_sdk_references, sdk_operation.request).go_variable_name -%>
-<%    output_var = var_name || prop.name.camelcase(:lower) -%>
-<%=   lines(build_schema_property_get('d', output_var, prop, sdk_marshal, 4)) -%>
-<%  end -%>
-
-    <%= sdk_operation.request['/'].go_variable_name -%> := <%= sdk_package -%>.<%= sdk_operation.request['/'].go_type_name -%>{
-<%= lines(build_property_to_sdk_object(sdk_marshal, 8)) -%>
-    }
-
-<%= lines(build_property_to_sdk_object_empty_sensitive(sdk_marshal)) -%>
+    }
+<%  end -%>
+
+<%  if object.custom_code.encoder -%>
+    obj, err = resource<%= resource_name -%>Encoder(d, meta, obj)
+    if err != nil {
+        return err
+    }
+<%  end -%>
+
 <%  if object.mutex -%>
     lockName, err := replaceVars(d, config, "<%= object.mutex -%>")
     if err != nil {
@@ -193,14 +141,6 @@
     defer mutexKV.Unlock(lockName)
 <%  end -%>
 
-<<<<<<< HEAD
-<%  unless sdk_operation.async -%>
-    if _, err := <%= build_sdk_func_invocation(sdk_operation) -%>; err != nil {
-        return <%= lines(build_errorf_with_resource_name("Error creating %s", true, sdk_operation, properties, object)) -%>
-    }
-<%  else -%>
-    future, err := <%= lines(build_sdk_func_invocation(sdk_operation)) -%>
-=======
     url, err := replaceVars(d, config, "<%= "{{#{object.__product.name}BasePath}}#{object.create_uri}" -%>")
     if err != nil {
         return err
@@ -214,18 +154,18 @@
 
     // Store the ID now
     id, err := replaceVars(d, config, "<%= object.id_format -%>")
->>>>>>> 7ba4c605
-    if err != nil {
-        return <%= lines(build_errorf_with_resource_name("Error creating %s", true, sdk_operation, properties, object)) -%>
-    }
-    if err = future.WaitForCompletionRef(ctx, client.Client); err != nil {
-        return <%= lines(build_errorf_with_resource_name("Error waiting for creation of %s", true, sdk_operation, properties, object)) -%>
-    }
-<%  end -%>
-<<<<<<< HEAD
-
-<%= lines(compile(object.custom_code.post_create)) if object.custom_code.post_create -%>
-=======
+    if err != nil {
+        return fmt.Errorf("Error constructing id: %s", err)
+    }
+    d.SetId(id)
+
+<%  unless object.async.nil? -%>
+<%  if has_project -%>
+    project, err := getProject(d, config)
+    if err != nil {
+        return err
+    }
+<%  end -%>
 <% if object.autogen_async -%>
     waitErr := <%= client_name_camel -%>OperationWaitTime(
     config, res,<% if has_project -%> project, <% end -%> "Creating <%= object.name -%>",
@@ -241,32 +181,24 @@
     config.client<%= client_name_pascal -%>, op,<% if has_project -%> project, <% end -%> "Creating <%= object.name -%>",
         int(d.Timeout(schema.TimeoutCreate).Minutes()))
 <% end -%>
->>>>>>> 7ba4c605
-
-    resp, err := <%= lines(build_sdk_func_invocation(object.azure_sdk_definition.read)) -%>
-    if err != nil {
-        return <%= lines(build_errorf_with_resource_name("Error retrieving %s", true, object.azure_sdk_definition.read, properties, object)) -%>
-    }
-    if resp.ID == nil {
-        return <%= lines(build_errorf_with_resource_name("Cannot read %s ID", false, object.azure_sdk_definition.read, properties, object)) -%>
-    }
-    d.SetId(*resp.ID)
+
+    if waitErr != nil {
+        // The resource didn't actually create
+        d.SetId("")
+        return fmt.Errorf("Error waiting to create <%= object.name -%>: %s", waitErr)
+    }
+<%  end -%>
+
+    log.Printf("[DEBUG] Finished creating <%= object.name -%> %q: %#v", d.Id(), res)
+
+<%= lines(compile(object.custom_code.post_create)) if object.custom_code.post_create -%>
 
     return resource<%= resource_name -%>Read(d, meta)
 }
 
-<%  sdk_operation = object.azure_sdk_definition.read -%>
-<%  sdktype = Provider::Azure::Terraform::SDK::TypeDefinitionDescriptor.new sdk_operation, false -%>
-<%  sdk_marshal = Provider::Azure::Terraform::SDK::MarshalDescriptor.new sdk_package, resource_name, flatten_queue, sdktype, output_properties -%>
 func resource<%= resource_name -%>Read(d *schema.ResourceData, meta interface{}) error {
-    client := meta.(*ArmClient).<%= lines(azure_client_name) -%>
-    ctx := meta.(*ArmClient).StopContext
-
-<<<<<<< HEAD
-<%= lines(build_azure_id_parser(object.azure_sdk_definition.read, object)) -%>
-
-    resp, err := <%= lines(build_sdk_func_invocation(object.azure_sdk_definition.read)) -%>
-=======
+    config := meta.(*Config)
+
     url, err := replaceVars(d, config, "<%= "{{#{object.__product.name}BasePath}}#{object.self_link_uri}" -%>")
     if err != nil {
         return err
@@ -293,21 +225,11 @@
 
 <%  if object.custom_code.decoder -%>
     res, err = resource<%= resource_name -%>Decoder(d, meta, res)
->>>>>>> 7ba4c605
-    if err != nil {
-        if utils.ResponseWasNotFound(resp.Response) {
-            log.Printf("[INFO] <%= object.name.titlecase -%> %q does not exist - removing from state", d.Id())
-            d.SetId("")
-            return nil
-        }
-        return <%= lines(build_errorf_with_resource_name("Error reading %s", true, object.azure_sdk_definition.read, output_properties, object)) -%>
-    }
-
-<<<<<<< HEAD
-<%= lines(compile_template(object.custom_code.post_read, indentation: 4)) if object.custom_code.post_read -%>
-
-<%= lines(build_sdk_object_to_property('resp', 'd', sdk_marshal)) -%>
-=======
+    if err != nil {
+        return err
+    }
+<%  end -%>
+
 <%  if has_project -%>
     project, err := getProject(d, config)
     if err != nil {
@@ -351,31 +273,10 @@
         return fmt.Errorf("Error reading <%= object.name -%>: %s", err)
     }
 <%  end -%>
->>>>>>> 7ba4c605
 
     return nil
 }
 
-<<<<<<< HEAD
-<%  if !combine_create_update -%>
-<%    sdk_operation = object.azure_sdk_definition.update -%>
-func resource<%= resource_name -%><%= update_func_name_postfix -%>(d *schema.ResourceData, meta interface{}) error {
-    client := meta.(*ArmClient).<%= lines(azure_client_name) -%>
-    ctx := meta.(*ArmClient).StopContext
-
-<%  updatable_properties.sort_by{|p| [p.order, p.name]}.each do |prop| -%>
-<%    if prop.name != "location" -%>
-<%      var_name = get_sdk_typedef_by_references(prop.azure_sdk_references, sdk_operation.request).go_variable_name -%>
-<%      output_var = var_name || prop.name.camelcase(:lower) -%>
-<%=     lines(build_schema_property_get('d', output_var, prop, sdk_marshal, 4)) -%>
-<%    end -%>
-<%  end -%>
-
-    <%= sdk_operation.request['/'].go_variable_name -%> := <%= sdk_package -%>.<%= sdk_operation.request['/'].go_type_name -%>{
-<%  sdktype = Provider::Azure::Terraform::SDK::TypeDefinitionDescriptor.new sdk_operation, true -%>
-<%  sdk_marshal = Provider::Azure::Terraform::SDK::MarshalDescriptor.new sdk_package, resource_name, expand_queue, sdktype, updatable_properties -%>
-<%= lines(build_property_to_sdk_object(sdk_marshal, 8)) -%>
-=======
 <% if updatable?(object, object.root_properties) -%>
 func resource<%= resource_name -%>Update(d *schema.ResourceData, meta interface{}) error {
     config := meta.(*Config)
@@ -491,19 +392,9 @@
     } else if v, ok := d.GetOkExists("<%= prop.name.underscore -%>"); ok || !reflect.DeepEqual(v, <%= prop.api_name -%>Prop) {
 <%      end -%>
         obj["<%= prop.api_name -%>"] = <%= prop.api_name -%>Prop
->>>>>>> 7ba4c605
-    }
-
-<<<<<<< HEAD
-<%= lines(build_property_to_sdk_object_empty_sensitive(sdk_marshal)) -%>
-
-<%  unless sdk_operation.async -%>
-    if _, err := <%= build_sdk_func_invocation(sdk_operation) -%>; err != nil {
-        return <%= lines(build_errorf_with_resource_name("Error updating %s", true, sdk_operation, properties, object)) -%>
-    }
-<%  else -%>
-    future, err := <%= lines(build_sdk_func_invocation(sdk_operation)) -%>
-=======
+    }
+<%  end -%>
+
 <%# We need to decide what encoder to use here - if there's an update encoder, use that! -%>
 <%  if object.custom_code.update_encoder -%>
     obj, err = resource<%= resource_name -%>UpdateEncoder(d, meta, obj)
@@ -540,16 +431,17 @@
     res, err := sendRequestWithTimeout(config, "<%= object.update_verb -%>", url, obj, d.Timeout(schema.TimeoutUpdate))
 <% end -%>
 
->>>>>>> 7ba4c605
-    if err != nil {
-        return <%= lines(build_errorf_with_resource_name("Error updating %s", true, sdk_operation, properties, object)) -%>
-    }
-    if err = future.WaitForCompletionRef(ctx, client.Client); err != nil {
-        return <%= lines(build_errorf_with_resource_name("Error waiting for update of %s", true, sdk_operation, properties, object)) -%>
-    }
-<%  end -%>
-<<<<<<< HEAD
-=======
+    if err != nil {
+    return fmt.Errorf("Error updating <%= object.name -%> %q: %s", d.Id(), err)
+    }
+
+<%  unless object.async.nil? -%>
+<%  if has_project -%>
+    project, err := getProject(d, config)
+    if err != nil {
+        return err
+    }
+<%  end -%>
 <% if object.autogen_async -%>
 
     err = <%= client_name_camel -%>OperationWaitTime(
@@ -566,23 +458,23 @@
     config.client<%= client_name_pascal -%>, op, <% if has_project -%> project, <% end -%> "Updating <%= object.name -%>",
     int(d.Timeout(schema.TimeoutUpdate).Minutes()))
 <% end -%>
->>>>>>> 7ba4c605
-
+
+    if err != nil {
+        return err
+    }
+<%  end -%>
+<%  end # if object.input -%>
+
+<%= lines(compile(object.custom_code.post_update)) if object.custom_code.post_update -%>
     return resource<%= resource_name -%>Read(d, meta)
 }
-<%  end -%>
-
-<%  sdk_operation = object.azure_sdk_definition.delete -%>
+<% end # if updatable? -%>
+
 func resource<%= resource_name -%>Delete(d *schema.ResourceData, meta interface{}) error {
-<<<<<<< HEAD
-    client := meta.(*ArmClient).<%= lines(azure_client_name) -%>
-    ctx := meta.(*ArmClient).StopContext
-=======
 <% if object.custom_code.custom_delete -%>
 <%= lines(compile(object.custom_code.custom_delete)) -%>
 <% else -%>
     config := meta.(*Config)
->>>>>>> 7ba4c605
 
 <%  if object.mutex -%>
     lockName, err := replaceVars(d, config, "<%= object.mutex -%>")
@@ -593,16 +485,6 @@
     defer mutexKV.Unlock(lockName)
 <%  end -%>
 
-<<<<<<< HEAD
-<%= lines(build_azure_id_parser(sdk_operation, object)) -%>
-
-<%  unless sdk_operation.async -%>
-    if _, err := <%= build_sdk_func_invocation(sdk_operation) -%>; err != nil {
-        return <%= lines(build_errorf_with_resource_name("Error deleting %s", true, sdk_operation, properties, object)) -%>
-    }
-<%  else -%>
-    future, err := <%= lines(build_sdk_func_invocation(sdk_operation)) -%>
-=======
     url, err := replaceVars(d, config, "<%= "{{#{object.__product.name}BasePath}}#{object.delete_uri}" -%>")
     if err != nil {
         return err
@@ -632,20 +514,10 @@
 <% else -%>
     op := &<%= client_name_lower -%>.Operation{}
     err = Convert(res, op)
->>>>>>> 7ba4c605
-    if err != nil {
-        if response.WasNotFound(future.Response()) {
-            return nil
-        }
-        return <%= lines(build_errorf_with_resource_name("Error deleting %s", true, sdk_operation, properties, object)) -%>
-    }
-
-<<<<<<< HEAD
-    if err = future.WaitForCompletionRef(ctx, client.Client); err != nil {
-        if !response.WasNotFound(future.Response()) {
-            return <%= lines(build_errorf_with_resource_name("Error waiting for deleting %s", true, sdk_operation, properties, object)) -%>
-        }
-=======
+    if err != nil {
+        return err
+    }
+
     err = <%= client_name_camel -%>OperationWaitTime(
         config.client<%= client_name_pascal -%>, op, <% if has_project -%> project, <% end -%> "Deleting <%= object.name -%>",
         int(d.Timeout(schema.TimeoutDelete).Minutes()))
@@ -653,21 +525,14 @@
 
     if err != nil {
         return err
->>>>>>> 7ba4c605
-    }
-<%  end -%>
-
+    }
+<%  end -%>
+
+    log.Printf("[DEBUG] Finished deleting <%= object.name -%> %q: %#v", d.Id(), res)
     return nil
 <% end -%>
 }
 
-<<<<<<< HEAD
-<%  while !expand_queue.empty? -%>
-<%    descriptor = expand_queue.shift -%>
-<%=   lines(build_expand_method(descriptor)) -%>
-
-<%  end -%>
-=======
 <% unless object.exclude_import -%>
 func resource<%= resource_name -%>Import(d *schema.ResourceData, meta interface{}) ([]*schema.ResourceData, error) {
 <% if object.custom_code.custom_import -%>
@@ -698,19 +563,19 @@
 <% object.settable_properties.each do |prop| -%>
 <%= lines(build_expand_method(resource_name, prop), 1) -%>
 <% end -%>
->>>>>>> 7ba4c605
-
-<%  while !flatten_queue.empty? -%>
-<%    descriptor = flatten_queue.shift -%>
-<%=   lines(build_flatten_method(descriptor)) -%>
-
-<%  end -%>
-
-<<<<<<< HEAD
-<%  if object.custom_code.extra_functions -%>
-<%=   lines(compile(get_custom_template_path(object.custom_code.extra_functions))) -%>
-<%  end -%>
-=======
+
+<% if object.custom_code.encoder -%>
+func resource<%= resource_name -%>Encoder(d *schema.ResourceData, meta interface{}, obj map[string]interface{}) (map[string]interface{}, error) {
+<%= lines(compile(object.custom_code.encoder)) -%>
+}
+<% end -%>
+
+<% if object.custom_code.update_encoder-%>
+func resource<%= resource_name -%>UpdateEncoder(d *schema.ResourceData, meta interface{}, obj map[string]interface{}) (map[string]interface{}, error) {
+<%= lines(compile(object.custom_code.update_encoder)) -%>
+}
+<% end -%>
+
 <%  if object.nested_query -%>
 <%# Note that if both nested_query and custom_code.decoder are provided,
   #the decoder will be included via nested_query.go.erb -%>
@@ -726,5 +591,4 @@
 func resource<%= resource_name -%>Decoder(d *schema.ResourceData, meta interface{}, res map[string]interface{}) (map[string]interface{}, error) {
 <%= lines(compile(object.custom_code.decoder)) -%>
 }
-<% end -%>
->>>>>>> 7ba4c605
+<% end -%>