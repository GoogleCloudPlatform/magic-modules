#!/usr/bin/python
#
# Copyright (C) 2019 <%= lines(@config.manifest.get('author', object)) -%>
#
# GNU General Public License v3.0+ (see COPYING or https://www.gnu.org/licenses/gpl-3.0.txt)

<%= lines(autogen_notice :python) -%>

from __future__ import absolute_import, division, print_function
__metaclass__ = type

<%
  metadata_version = quote_string("1.1")
  supported_by = quote_string("community")

  uri_props = uri_properties_raw(object).reject { |para| para.nil? || para.name == 'name' }
-%>
<%
    python_sdk_client = object.azure_sdk_definition.python_client.split(".")[0]
    python_sdk_sub_client = object.azure_sdk_definition.python_client.split(".")[1]

    input_properties = object.all_user_properties.reject{|p| p.output || get_applicable_reference(p.azure_sdk_references, object.azure_sdk_definition.read.request).nil?}.sort_by{|p| [p.order, p.name]}
    output_properties = object.all_user_properties.sort_by{|p| [p.order, p.name]}
-%>
ANSIBLE_METADATA = {'metadata_version': <%= metadata_version -%>,
                    'status': ["preview"],
                    'supported_by': <%= supported_by -%>}

DOCUMENTATION = '''
---
module: <%= module_name(object) -%>_info
version_added: "<%= @config.manifest.get('version_added', object).to_f -%>"
short_description: Gather info for Azure <%= lines(object.name.titlecase) -%>
description:
    - Gather info for Azure <%= object.name.titlecase -%>.

<%
    if is_tags_defined?(object)
      tags_prop = get_tags_property(object).clone
      tags_prop.instance_variable_set(:@description, "Limit results by providing a list of tags. Format tags as 'key' or 'key:value'.")
    end
-%>
<%= to_yaml({
<<<<<<< HEAD
=======
  'module' => "#{module_name(object)}_facts",
  'description' => ["Gather facts for GCP #{object.name}"],
  'short_description' => "Gather facts for GCP #{object.name}",
  'version_added' => version_added(object, :facts).to_f,
  'author' => "Google Inc. (@googlecloudplatform)",
  'requirements' => ["python >= 2.6", "requests >= 2.18.4", "google-auth >= 1.3.0"],
>>>>>>> 7ba4c605
  'options' => [
    input_properties.map{|p| documentation_for_property(p, object)},
    (documentation_for_property(tags_prop, object) if is_tags_defined?(object))
  ].flatten.compact.reduce({}, :merge)
}) -%>

extends_documentation_fragment:
    - azure

author:
    - "<%= @config.manifest.get('author', object) -%>"
'''

<%  unless object.examples.empty? -%>
<%    code = object.examples.map{|exref| lines(build_documentation_yaml_from_example(exref))} -%>
EXAMPLES = '''
<%=   lines(indent(code.join("\n"), 2)) -%>
'''
<% end -%>

RETURN = '''
<<<<<<< HEAD
<%= lines(word_wrap_for_yaml(to_yaml({
  'items' => {
    'description' => 'List of items',
=======
<%= to_yaml({
  'resources' => {
    'description' => 'List of resources',
>>>>>>> 7ba4c605
    'returned' => 'always',
    'type' => 'complex',
    'contains' => output_properties.map{|p| returns_for_property(p, object)}.reduce({}, :merge)
  }
}).split("\n"))) -%>
'''

<<<<<<< HEAD
from ansible.module_utils.azure_rm_common import AzureRMModuleBase

try:
    from msrestazure.azure_exceptions import CloudError
    from <%= object.azure_sdk_definition.python_client_namespace -%> import <%= lines(python_sdk_client) -%>
    from msrest.serialization import Model
except ImportError:
    # This is handled in azure_rm_common
    pass


class AzureRM<%= object.name -%>Info(AzureRMModuleBase):
    def __init__(self):
        # define user inputs into argument
        self.module_arg_spec = dict(
<%= indent_list(input_properties.map{|p| python_dict_for_property(p, object)}, 12, false) -%>
<%= ",\n" + indent(python_dict_for_property(get_tags_property(object), object), 12) if is_tags_defined?(object) -%>
<%= "\n" -%>        )
        # store the results of the module operation
        self.results = dict(
            changed=False
        )
        self.mgmt_client = None
<%= lines(build_class_instance_variable_init(object.azure_sdk_definition.read, object)) -%>
        super(AzureRM<%= object.name -%>Info, self).__init__(self.module_arg_spec, supports_tags=False)
=======
################################################################################
# Imports
################################################################################
<%
  import = 'from ansible.module_utils.gcp_utils import navigate_hash, GcpSession, GcpModule, GcpRequest'
  import += ', replace_resource_dict' unless uri_props.select { |p| p.is_a?(Api::Type::ResourceRef) && !p.resource_ref.readonly }.empty?
-%>
<%= lines(import) -%>
import json

################################################################################
# Main
################################################################################


def main():
<%
  mod_props = object.facts.has_filters ? [object.facts.filter] : []
  mod_props += uri_props
-%>
    module = GcpModule(
<%=
  indent(remove_outside_dict(python_literal({
    'argument_spec'=> ansible_module(mod_props),
  })), 12)
-%>
    )
>>>>>>> 7ba4c605

    def exec_module(self, **kwargs):
        for key in self.module_arg_spec:
            setattr(self, key, kwargs[key])
        self.mgmt_client = self.get_mgmt_svc_client(<%= python_sdk_client -%>,
                                                    base_url=self._cloud_environment.endpoints.resource_manager)

<%
    support_subs = !object.azure_sdk_definition.list_by_subscription.nil?
    support_rgs = !object.azure_sdk_definition.list_by_resource_group.nil?
-%>
<<<<<<< HEAD
<%  if support_subs && support_rgs -%>
        if self.resource_group is not None and self.name is not None:
            self.results['items'] = self.get()
        elif self.resource_group is not None:
            self.results['items'] = self.list_by_resource_group()
        else:
            self.results['items'] = self.list_by_subscription()
<%  else -%>
        # TODO: Implement more info list here
<%  end -%>
        return self.results

<%  sdk_operation = object.azure_sdk_definition.read -%>
    def get(self):
        response = None
        results = []
        try:
<%= lines(build_sdk_method_invocation(python_sdk_sub_client, sdk_operation)) -%>
            self.log("Response : {0}".format(response))
        except CloudError as e:
            self.log('Could not get info for <%= object.name.titlecase -%>.')

<%  if is_tags_defined?(object) -%>
        if response and self.has_tags(response.tags, self.tags):
            results.append(self.format_response(response))
<%  else -%>
        # TODO: Implement format response without tags
<%  end -%>

        return results

<%  sdk_operation = object.azure_sdk_definition.list_by_resource_group -%>
<%  unless sdk_operation.nil? -%>
    def list_by_resource_group(self):
        response = None
        results = []
        try:
<%= lines(build_sdk_method_invocation(python_sdk_sub_client, sdk_operation)) -%>
            self.log("Response : {0}".format(response))
        except CloudError as e:
            self.log('Could not get info for <%= object.name.titlecase -%>.')

        if response is not None:
            for item in response:
<%    if is_tags_defined?(object) -%>
                if self.has_tags(item.tags, self.tags):
                    results.append(self.format_response(item))
<%    else -%>
                # TODO: Implement format response without tags
<%    end -%>

        return results
<%  end -%>

<%  sdk_operation = object.azure_sdk_definition.list_by_subscription -%>
<%  unless sdk_operation.nil? -%>
    def list_by_subscription(self):
        response = None
        results = []
        try:
<%= lines(build_sdk_method_invocation(python_sdk_sub_client, sdk_operation)) -%>
            self.log("Response : {0}".format(response))
        except CloudError as e:
            self.log('Could not get info for <%= object.name.titlecase -%>.')

        if response is not None:
            for item in response:
<%    if is_tags_defined?(object) -%>
                if self.has_tags(item.tags, self.tags):
                    results.append(self.format_response(item))
<%    else -%>
                # TODO: Implement format response without tags
<%    end -%>

        return results
<%  end -%>

<%  sdk_operation = object.azure_sdk_definition.read -%>
    def format_response(self, item):
        d = item.as_dict()
        d = {
<%  output_properties.each do |prop| -%>
<%=   lines(build_property_inline_response_format(prop, sdk_operation)) -%>
<%  end -%>
        }
        return d
=======
    items = <%= method_call('fetch_list', ['module', 'collection(module)', query_param]) %>
    if items.get(<%= quote_string(object.collection_url_key) -%>):
        items = items.get(<%= quote_string(object.collection_url_key) -%>)
    else:
        items = []
    return_value = {
        'resources': items
    }
    module.exit_json(**return_value)


<%= lines(emit_link('collection', build_url(object.collection_url), object)) -%>


<%= method_decl('fetch_list', ['module', 'link', ('query' if object.facts.has_filters)]) %>
<% prod_name = object.__product.api_name -%>
    auth = GcpSession(module, <%= quote_string(prod_name) -%>)
    response = <%= method_call('auth.get', ['link', ("params={'#{object.facts.filter_api_param}': query}" if object.facts.has_filters)]) %>
    return return_if_object(module, response)


<% if object.facts.has_filters && object.facts.query_options -%>
def query_options(filters):
    if not filters:
        return ''

    if len(filters) == 1:
        return filters[0]
    else:
        queries = []
        for f in filters:
            # For multiple queries, all queries should have ()
            if f[0] != '(' and f[-1] != ')':
                queries.append("(%s)" % ''.join(f))
            else:
                queries.append(f)

        return ' '.join(queries)
>>>>>>> 7ba4c605


def main():
    AzureRM<%= object.name -%>Info()


if __name__ == "__main__":
    main()<|MERGE_RESOLUTION|>--- conflicted
+++ resolved
@@ -1,13 +1,16 @@
 #!/usr/bin/python
+# -*- coding: utf-8 -*-
 #
-# Copyright (C) 2019 <%= lines(@config.manifest.get('author', object)) -%>
-#
+# Copyright (C) 2017 Google
 # GNU General Public License v3.0+ (see COPYING or https://www.gnu.org/licenses/gpl-3.0.txt)
-
 <%= lines(autogen_notice :python) -%>
 
 from __future__ import absolute_import, division, print_function
 __metaclass__ = type
+
+################################################################################
+# Documentation
+################################################################################
 
 <%
   metadata_version = quote_string("1.1")
@@ -15,105 +18,48 @@
 
   uri_props = uri_properties_raw(object).reject { |para| para.nil? || para.name == 'name' }
 -%>
-<%
-    python_sdk_client = object.azure_sdk_definition.python_client.split(".")[0]
-    python_sdk_sub_client = object.azure_sdk_definition.python_client.split(".")[1]
-
-    input_properties = object.all_user_properties.reject{|p| p.output || get_applicable_reference(p.azure_sdk_references, object.azure_sdk_definition.read.request).nil?}.sort_by{|p| [p.order, p.name]}
-    output_properties = object.all_user_properties.sort_by{|p| [p.order, p.name]}
--%>
 ANSIBLE_METADATA = {'metadata_version': <%= metadata_version -%>,
                     'status': ["preview"],
                     'supported_by': <%= supported_by -%>}
 
 DOCUMENTATION = '''
 ---
-module: <%= module_name(object) -%>_info
-version_added: "<%= @config.manifest.get('version_added', object).to_f -%>"
-short_description: Gather info for Azure <%= lines(object.name.titlecase) -%>
-description:
-    - Gather info for Azure <%= object.name.titlecase -%>.
-
-<%
-    if is_tags_defined?(object)
-      tags_prop = get_tags_property(object).clone
-      tags_prop.instance_variable_set(:@description, "Limit results by providing a list of tags. Format tags as 'key' or 'key:value'.")
-    end
--%>
 <%= to_yaml({
-<<<<<<< HEAD
-=======
   'module' => "#{module_name(object)}_facts",
   'description' => ["Gather facts for GCP #{object.name}"],
   'short_description' => "Gather facts for GCP #{object.name}",
   'version_added' => version_added(object, :facts).to_f,
   'author' => "Google Inc. (@googlecloudplatform)",
   'requirements' => ["python >= 2.6", "requests >= 2.18.4", "google-auth >= 1.3.0"],
->>>>>>> 7ba4c605
   'options' => [
-    input_properties.map{|p| documentation_for_property(p, object)},
-    (documentation_for_property(tags_prop, object) if is_tags_defined?(object))
-  ].flatten.compact.reduce({}, :merge)
-}) -%>
-
-extends_documentation_fragment:
-    - azure
-
-author:
-    - "<%= @config.manifest.get('author', object) -%>"
+    ({
+      object.facts.filter.name.underscore => {
+        'description' => format_description(object.facts.filter.description)
+      }
+    } if object.facts.has_filters),
+    uri_props.map { |p| documentation_for_property(p) }
+  ].flatten.compact.reduce({}, :merge),
+  'extends_documentation_fragment' => 'gcp'
+})-%>
 '''
 
-<%  unless object.examples.empty? -%>
-<%    code = object.examples.map{|exref| lines(build_documentation_yaml_from_example(exref))} -%>
+<% if example and example.facts -%>
 EXAMPLES = '''
-<%=   lines(indent(code.join("\n"), 2)) -%>
+<%= lines(example.facts.build_example('facts', object)) -%>
 '''
 <% end -%>
 
 RETURN = '''
-<<<<<<< HEAD
-<%= lines(word_wrap_for_yaml(to_yaml({
-  'items' => {
-    'description' => 'List of items',
-=======
 <%= to_yaml({
   'resources' => {
     'description' => 'List of resources',
->>>>>>> 7ba4c605
     'returned' => 'always',
     'type' => 'complex',
-    'contains' => output_properties.map{|p| returns_for_property(p, object)}.reduce({}, :merge)
+    'contains' => object.all_user_properties.map { |p| returns_for_property(p) }.reduce({}, :merge)
   }
-}).split("\n"))) -%>
+})-%>
 '''
 
-<<<<<<< HEAD
-from ansible.module_utils.azure_rm_common import AzureRMModuleBase
-
-try:
-    from msrestazure.azure_exceptions import CloudError
-    from <%= object.azure_sdk_definition.python_client_namespace -%> import <%= lines(python_sdk_client) -%>
-    from msrest.serialization import Model
-except ImportError:
-    # This is handled in azure_rm_common
-    pass
-
-
-class AzureRM<%= object.name -%>Info(AzureRMModuleBase):
-    def __init__(self):
-        # define user inputs into argument
-        self.module_arg_spec = dict(
-<%= indent_list(input_properties.map{|p| python_dict_for_property(p, object)}, 12, false) -%>
-<%= ",\n" + indent(python_dict_for_property(get_tags_property(object), object), 12) if is_tags_defined?(object) -%>
-<%= "\n" -%>        )
-        # store the results of the module operation
-        self.results = dict(
-            changed=False
-        )
-        self.mgmt_client = None
-<%= lines(build_class_instance_variable_init(object.azure_sdk_definition.read, object)) -%>
-        super(AzureRM<%= object.name -%>Info, self).__init__(self.module_arg_spec, supports_tags=False)
-=======
 ################################################################################
 # Imports
 ################################################################################
@@ -141,106 +87,20 @@
   })), 12)
 -%>
     )
->>>>>>> 7ba4c605
 
-    def exec_module(self, **kwargs):
-        for key in self.module_arg_spec:
-            setattr(self, key, kwargs[key])
-        self.mgmt_client = self.get_mgmt_svc_client(<%= python_sdk_client -%>,
-                                                    base_url=self._cloud_environment.endpoints.resource_manager)
+    if not module.params['scopes']:
+        module.params['scopes'] = <%= python_literal(object.__product.scopes) %>
 
 <%
-    support_subs = !object.azure_sdk_definition.list_by_subscription.nil?
-    support_rgs = !object.azure_sdk_definition.list_by_resource_group.nil?
+  query_param = nil
+  if object.facts.has_filters
+    if object.facts.query_options
+      query_param = "query_options(module.params['#{object.facts.filter.name}'])"
+    else
+      query_param = "module.params['#{object.facts.filter.name.underscore}']"
+    end
+  end
 -%>
-<<<<<<< HEAD
-<%  if support_subs && support_rgs -%>
-        if self.resource_group is not None and self.name is not None:
-            self.results['items'] = self.get()
-        elif self.resource_group is not None:
-            self.results['items'] = self.list_by_resource_group()
-        else:
-            self.results['items'] = self.list_by_subscription()
-<%  else -%>
-        # TODO: Implement more info list here
-<%  end -%>
-        return self.results
-
-<%  sdk_operation = object.azure_sdk_definition.read -%>
-    def get(self):
-        response = None
-        results = []
-        try:
-<%= lines(build_sdk_method_invocation(python_sdk_sub_client, sdk_operation)) -%>
-            self.log("Response : {0}".format(response))
-        except CloudError as e:
-            self.log('Could not get info for <%= object.name.titlecase -%>.')
-
-<%  if is_tags_defined?(object) -%>
-        if response and self.has_tags(response.tags, self.tags):
-            results.append(self.format_response(response))
-<%  else -%>
-        # TODO: Implement format response without tags
-<%  end -%>
-
-        return results
-
-<%  sdk_operation = object.azure_sdk_definition.list_by_resource_group -%>
-<%  unless sdk_operation.nil? -%>
-    def list_by_resource_group(self):
-        response = None
-        results = []
-        try:
-<%= lines(build_sdk_method_invocation(python_sdk_sub_client, sdk_operation)) -%>
-            self.log("Response : {0}".format(response))
-        except CloudError as e:
-            self.log('Could not get info for <%= object.name.titlecase -%>.')
-
-        if response is not None:
-            for item in response:
-<%    if is_tags_defined?(object) -%>
-                if self.has_tags(item.tags, self.tags):
-                    results.append(self.format_response(item))
-<%    else -%>
-                # TODO: Implement format response without tags
-<%    end -%>
-
-        return results
-<%  end -%>
-
-<%  sdk_operation = object.azure_sdk_definition.list_by_subscription -%>
-<%  unless sdk_operation.nil? -%>
-    def list_by_subscription(self):
-        response = None
-        results = []
-        try:
-<%= lines(build_sdk_method_invocation(python_sdk_sub_client, sdk_operation)) -%>
-            self.log("Response : {0}".format(response))
-        except CloudError as e:
-            self.log('Could not get info for <%= object.name.titlecase -%>.')
-
-        if response is not None:
-            for item in response:
-<%    if is_tags_defined?(object) -%>
-                if self.has_tags(item.tags, self.tags):
-                    results.append(self.format_response(item))
-<%    else -%>
-                # TODO: Implement format response without tags
-<%    end -%>
-
-        return results
-<%  end -%>
-
-<%  sdk_operation = object.azure_sdk_definition.read -%>
-    def format_response(self, item):
-        d = item.as_dict()
-        d = {
-<%  output_properties.each do |prop| -%>
-<%=   lines(build_property_inline_response_format(prop, sdk_operation)) -%>
-<%  end -%>
-        }
-        return d
-=======
     items = <%= method_call('fetch_list', ['module', 'collection(module)', query_param]) %>
     if items.get(<%= quote_string(object.collection_url_key) -%>):
         items = items.get(<%= quote_string(object.collection_url_key) -%>)
@@ -279,11 +139,30 @@
                 queries.append(f)
 
         return ' '.join(queries)
->>>>>>> 7ba4c605
 
 
-def main():
-    AzureRM<%= object.name -%>Info()
+<% end -%>
+<%=
+  lines(method_decl('return_if_object', ['module', 'response']))
+-%>
+    # If not found, return nothing.
+    if response.status_code == 404:
+        return None
+
+    # If no content, return nothing.
+    if response.status_code == 204:
+        return None
+
+    try:
+        module.raise_for_status(response)
+        result = response.json()
+    except getattr(json.decoder, 'JSONDecodeError', ValueError) as inst:
+        module.fail_json(msg="Invalid JSON response with error: %s" % inst)
+
+    if navigate_hash(result, ['error', 'errors']):
+        module.fail_json(msg=navigate_hash(result, ['error', 'errors']))
+
+    return result
 
 
 if __name__ == "__main__":
