---
<%= lines(autogen_notice :yaml) -%>
<%  deps_yaml, yaml, random_vars = build_test_yaml_from_example(object.inttests[0].example) -%>
- name: Prepare random number
  set_fact:
<%  random_vars.reject{|v| v.variable_name == 'resource_group'}.each do |rnd| -%>
    <%= rnd.variable_name -%>: "<%= rnd.variable_value -%>"
<%  end -%>
  run_once: yes

<%= lines(deps_yaml) -%>

<%= lines(yaml) -%>

- name: Assert the resource was created
  assert:
    that:
      - output.changed

<%  _, same_yaml, _ = build_test_yaml_from_example(object.inttests[0].example, 'idempotent') -%>
<%= lines(same_yaml) -%>

- name: Assert the resource was created
  assert:
    that:
      - not output.changed

<%  unless object.inttests[0].info_by_name_example.nil? -%>
<%    _, info_yaml, _ = build_test_yaml_from_example(object.inttests[0].info_by_name_example) -%>
<%=   lines(info_yaml) -%>

- name: Assert that info is returned
  assert:
    that:
      - not output.changed
<%= lines(indent(generate_info_assert_list(object.inttests[0].example), 6)) -%>

<%  end -%>
<%  unless object.inttests[0].info_by_resource_group_example.nil? -%>
<%    _, info_yaml, _ = build_test_yaml_from_example(object.inttests[0].info_by_resource_group_example) -%>
<%=   lines(info_yaml) -%>

- name: Assert that info is returned
  assert:
    that:
<<<<<<< HEAD
      - not output.changed
<%= lines(indent(generate_info_assert_list(object.inttests[0].example), 6)) -%>

<%  end -%>
<%  deps_yaml, delete_yaml, _ = build_test_yaml_from_example(object.inttests[0].delete_example) -%>
<%= lines(delete_yaml) -%>

- name: Assert that state has changed
  assert:
    that:
      - output.changed

<%= lines(deps_yaml) -%>
=======
      - result.changed == false
<% if object.kind? -%>
      - result.has_key('kind') == False
<% end # if object.kind? -%>
<% end # object.readonly -%>
<% if example.dependencies and !example.dependencies.empty? -%>
#---------------------------------------------------------
# Post-test teardown
# If errors happen, don't crash the playbook!
<% example.dependencies.reverse.each do |depend| -%>
<%= lines(depend.build_test('absent', object, false)) -%>
  ignore_errors: true
<% end # example.dependencies.each -%>
<% end # if example.dependencies -%>
>>>>>>> 7ba4c605
<|MERGE_RESOLUTION|>--- conflicted
+++ resolved
@@ -1,63 +1,65 @@
 ---
 <%= lines(autogen_notice :yaml) -%>
-<%  deps_yaml, yaml, random_vars = build_test_yaml_from_example(object.inttests[0].example) -%>
-- name: Prepare random number
-  set_fact:
-<%  random_vars.reject{|v| v.variable_name == 'resource_group'}.each do |rnd| -%>
-    <%= rnd.variable_name -%>: "<%= rnd.variable_value -%>"
-<%  end -%>
-  run_once: yes
-
-<%= lines(deps_yaml) -%>
-
-<%= lines(yaml) -%>
-
-- name: Assert the resource was created
+# Pre-test setup
+<% unless example.dependencies.nil? -%>
+<% example.dependencies.each do |depend| -%>
+<%= lines(depend.build_test('present', object, false)) -%>
+<% end # example.dependencies.each -%>
+<% end # if example.dependencies -%>
+<%= lines(example.task.build_test('absent', object, false)) -%>
+#----------------------------------------------------------
+<% resource_name = object.name.uncombine.downcase -%>
+<%= lines(example.task.build_test('present', object, false)) -%>
+  register: result
+<% if object.readonly -%>
+- name: assert changed is false
+<% else # if object.readonly -%>
+- name: assert changed is true
+<% end # if object.readonly -%>
   assert:
     that:
-      - output.changed
-
-<%  _, same_yaml, _ = build_test_yaml_from_example(object.inttests[0].example, 'idempotent') -%>
-<%= lines(same_yaml) -%>
-
-- name: Assert the resource was created
+<% if object.readonly -%>
+      # <%= object.name -%> is not altered, just verified.
+      - result.changed == false
+<% else # if object.readonly -%>
+      - result.changed == true
+<% end # if object.readonly -%>
+<% if object.kind? -%>
+      - "result.kind == <%= quote_string(object.kind) -%>"
+<% end # if object.kind -%>
+<% unless example.verifier.nil? -%>
+<%= lines(example.verifier.build_task('present', object)) -%>
+<% end -%>
+<% unless object.readonly -%>
+# ----------------------------------------------------------------------------
+<%= lines(example.task.build_test('present', object, true)) -%>
+  register: result
+- name: assert changed is false
   assert:
     that:
-      - not output.changed
-
-<%  unless object.inttests[0].info_by_name_example.nil? -%>
-<%    _, info_yaml, _ = build_test_yaml_from_example(object.inttests[0].info_by_name_example) -%>
-<%=   lines(info_yaml) -%>
-
-- name: Assert that info is returned
+      - result.changed == false
+<% if object.kind? -%>
+      - "result.kind == <%= quote_string(object.kind) -%>"
+<% end # if object.kind -%>
+#----------------------------------------------------------
+<%= lines(example.task.build_test('absent', object, false)) -%>
+  register: result
+- name: assert changed is true
   assert:
     that:
-      - not output.changed
-<%= lines(indent(generate_info_assert_list(object.inttests[0].example), 6)) -%>
-
-<%  end -%>
-<%  unless object.inttests[0].info_by_resource_group_example.nil? -%>
-<%    _, info_yaml, _ = build_test_yaml_from_example(object.inttests[0].info_by_resource_group_example) -%>
-<%=   lines(info_yaml) -%>
-
-- name: Assert that info is returned
+      - result.changed == true
+<% if object.kind? -%>
+      - result.has_key('kind') == False
+<% end # if object.kind? -%>
+<% unless example.verifier.nil? -%>
+<%= lines(example.verifier.build_task('absent', object)) -%>
+<% end -%>
+# ----------------------------------------------------------------------------
+<%= lines(example.task.build_test('absent', object, true)) -%>
+  register: result
+- name: assert changed is false
   assert:
     that:
-<<<<<<< HEAD
-      - not output.changed
-<%= lines(indent(generate_info_assert_list(object.inttests[0].example), 6)) -%>
-
-<%  end -%>
-<%  deps_yaml, delete_yaml, _ = build_test_yaml_from_example(object.inttests[0].delete_example) -%>
-<%= lines(delete_yaml) -%>
-
-- name: Assert that state has changed
-  assert:
-    that:
-      - output.changed
-
-<%= lines(deps_yaml) -%>
-=======
       - result.changed == false
 <% if object.kind? -%>
       - result.has_key('kind') == False
@@ -71,5 +73,4 @@
 <%= lines(depend.build_test('absent', object, false)) -%>
   ignore_errors: true
 <% end # example.dependencies.each -%>
-<% end # if example.dependencies -%>
->>>>>>> 7ba4c605
+<% end # if example.dependencies -%>