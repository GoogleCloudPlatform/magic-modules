--- conflicted
+++ resolved
@@ -73,13 +73,9 @@
   parse_code = object.properties.map do |prop|
     name = prop.out_name
 
-<<<<<<< HEAD
     if time?(prop)
       init = "Time.new(@fetched['#{prop.api_name}'])"
-    elsif primitive?(prop) || resource_ref?(prop)
-=======
-    if primitive?(prop)
->>>>>>> 4461550c
+    elsif primitive?(prop)
       init = "@fetched['#{prop.api_name}']"
     elsif typed_array?(prop)
       init = "#{prop.property_type}.parse(@fetched['#{prop.api_name}'])"
