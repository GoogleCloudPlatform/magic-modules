--- conflicted
+++ resolved
@@ -38,29 +38,12 @@
   <%= "attr_reader :#{prop.out_name}" -%>
 
 <% end -%>
-<<<<<<< HEAD
-
-<%
-base = "'#{object.self_link_url[0].join}'"
-url = object.self_link_url[1]
-if url.is_a?(Array)
-  url = url.join('')
-else
-  url = url.split("\n").join('')
-end
--%>
-=======
->>>>>>> 777272b9
   def base
     '<%= object.self_link_url[0].join %>'
   end
 
   def url
-<<<<<<< HEAD
-  	'<%= url %>'
-=======
     '<%= url(object) %>'
->>>>>>> 777272b9
   end
 
 <% if object.self_link_query.nil? -%>
