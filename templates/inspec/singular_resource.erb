--- conflicted
+++ resolved
@@ -38,10 +38,6 @@
   <%= "attr_reader :#{prop.out_name}" -%>
 
 <% end -%>
-<<<<<<< HEAD
-
-=======
->>>>>>> de953789
   def base
     '<%= object.self_link_url[0].join %>'
   end
