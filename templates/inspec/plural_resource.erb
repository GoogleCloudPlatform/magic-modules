<%# The license inside this block applies to this file.
# Copyright 2017 Google Inc.
# Licensed under the Apache License, Version 2.0 (the "License");
# you may not use this file except in compliance with the License.
# You may obtain a copy of the License at
#
#     http://www.apache.org/licenses/LICENSE-2.0
#
# Unless required by applicable law or agreed to in writing, software
# distributed under the License is distributed on an "AS IS" BASIS,
# WITHOUT WARRANTIES OR CONDITIONS OF ANY KIND, either express or implied.
# See the License for the specific language governing permissions and
# limitations under the License.
-%>
<%= compile 'templates/license.erb' -%>

<%= lines(autogen_notice :ruby) -%>

class <%= object.name -%>s < Inspec.resource(1)

<%
name = "google_#{product_ns.downcase}_#{object.name.underscore}"
-%>
<<<<<<< HEAD
  name '<%= plural(name) -%>'
=======
  name '<%= name.pluralize -%>'
>>>>>>> fe8675fb
  desc '<%= object.name -%> plural resource'
  supports platform: 'gcp2'

  filter_table_config = FilterTable.create
<% object.all_user_properties.each do |prop| -%>
<<<<<<< HEAD
<% 
out = plural(prop.out_name)
-%>

  <%= "filter_table_config.add(:#{out}, field: :#{prop.out_name})" -%>
=======

  <%= "filter_table_config.add(:#{prop.out_name.pluralize}, field: :#{prop.out_name})" -%>
>>>>>>> fe8675fb
<% end # object.all_user_properties.each do -%>


  filter_table_config.connect(self, :fetch_data)

<%
base = "'#{object.self_link_url[0].join}'"
<<<<<<< HEAD
url = object.base_url
if url.is_a?(Array)
  url = url.join('')
else
  url = url.split("\n").join('')
end
=======
>>>>>>> fe8675fb
-%>
  def base
    <%= base %>
  end

  def url
<<<<<<< HEAD
    '<%= url %>'
=======
    '<%= format_url(object.base_url) %>'
>>>>>>> fe8675fb
  end

  def initialize(params = {}) 
    @params = params
  end

  def fetch_resource(params)
    get_request = inspec.backend.fetch(base, url, params)
  end

<% 
<<<<<<< HEAD
link_query = object.self_link_query || object.list_url_response
=======
link_query = object.self_link_query || object.collection_url_response
>>>>>>> fe8675fb
-%>
  def fetch_data
  	@data = fetch_wrapped_resource(<%= "'#{link_query.kind}'" -%>, <%= "'#{link_query.items}'" -%>)
  end

  def fetch_wrapped_resource(wrap_kind, wrap_path)
    result = fetch_resource(@params)
    return if result.nil? || !result.key?(wrap_path)

<<<<<<< HEAD
    # TODO hacky conversion of string => string hash to symbol => string hash that InSpec needs
    res = result[wrap_path]
    real = []
    res.each do |x|
      n = {}
      x.each_pair { |k, v| n[k.to_sym] = v }
      real.push(n)
    end

    real
=======
    # Conversion of string -> object hash to symbol -> object hash that InSpec needs
    converted = []
    result[wrap_path].each do |hash|
      hash_with_symbols = {}
      hash.each_pair { |k, v| hash_with_symbols[k.to_sym] = v }
      converted.push(hash_with_symbols)
    end

    converted
>>>>>>> fe8675fb
  end

end<|MERGE_RESOLUTION|>--- conflicted
+++ resolved
@@ -21,26 +21,14 @@
 <%
 name = "google_#{product_ns.downcase}_#{object.name.underscore}"
 -%>
-<<<<<<< HEAD
-  name '<%= plural(name) -%>'
-=======
   name '<%= name.pluralize -%>'
->>>>>>> fe8675fb
   desc '<%= object.name -%> plural resource'
   supports platform: 'gcp2'
 
   filter_table_config = FilterTable.create
 <% object.all_user_properties.each do |prop| -%>
-<<<<<<< HEAD
-<% 
-out = plural(prop.out_name)
--%>
+  <%= "filter_table_config.add(:#{prop.out_name.pluralize}, field: :#{prop.out_name})" -%>
 
-  <%= "filter_table_config.add(:#{out}, field: :#{prop.out_name})" -%>
-=======
-
-  <%= "filter_table_config.add(:#{prop.out_name.pluralize}, field: :#{prop.out_name})" -%>
->>>>>>> fe8675fb
 <% end # object.all_user_properties.each do -%>
 
 
@@ -48,26 +36,13 @@
 
 <%
 base = "'#{object.self_link_url[0].join}'"
-<<<<<<< HEAD
-url = object.base_url
-if url.is_a?(Array)
-  url = url.join('')
-else
-  url = url.split("\n").join('')
-end
-=======
->>>>>>> fe8675fb
 -%>
   def base
     <%= base %>
   end
 
   def url
-<<<<<<< HEAD
-    '<%= url %>'
-=======
     '<%= format_url(object.base_url) %>'
->>>>>>> fe8675fb
   end
 
   def initialize(params = {}) 
@@ -79,11 +54,7 @@
   end
 
 <% 
-<<<<<<< HEAD
-link_query = object.self_link_query || object.list_url_response
-=======
 link_query = object.self_link_query || object.collection_url_response
->>>>>>> fe8675fb
 -%>
   def fetch_data
   	@data = fetch_wrapped_resource(<%= "'#{link_query.kind}'" -%>, <%= "'#{link_query.items}'" -%>)
@@ -93,18 +64,6 @@
     result = fetch_resource(@params)
     return if result.nil? || !result.key?(wrap_path)
 
-<<<<<<< HEAD
-    # TODO hacky conversion of string => string hash to symbol => string hash that InSpec needs
-    res = result[wrap_path]
-    real = []
-    res.each do |x|
-      n = {}
-      x.each_pair { |k, v| n[k.to_sym] = v }
-      real.push(n)
-    end
-
-    real
-=======
     # Conversion of string -> object hash to symbol -> object hash that InSpec needs
     converted = []
     result[wrap_path].each do |hash|
@@ -114,7 +73,6 @@
     end
 
     converted
->>>>>>> fe8675fb
   end
 
 end