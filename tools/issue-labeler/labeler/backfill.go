--- conflicted
+++ resolved
@@ -7,11 +7,7 @@
 	"time"
 
 	"github.com/golang/glog"
-<<<<<<< HEAD
-	"github.com/google/go-github/github"
-=======
 	"github.com/google/go-github/v61/github"
->>>>>>> 023e0c52
 )
 
 type Label struct {
@@ -79,11 +75,7 @@
 	var issueUpdates []IssueUpdate
 
 	for _, issue := range issues {
-<<<<<<< HEAD
-		if issue.PullRequestLinks == nil || issue.PullRequestLinks.GetURL() == "" {
-=======
 		if !issue.IsPullRequest() {
->>>>>>> 023e0c52
 			continue
 		}
 
