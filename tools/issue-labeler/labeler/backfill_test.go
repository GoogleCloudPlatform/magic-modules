package labeler

import (
	"fmt"
	"reflect"
	"regexp"
	"strconv"
	"strings"
	"testing"

<<<<<<< HEAD
	"github.com/google/go-github/github"
=======
	"github.com/google/go-github/v61/github"
>>>>>>> 023e0c52
)

// TestIssue represents a simplified issue structure for testing
type TestIssue struct {
	Number int
	Body   string
	Labels []string
}

// Convert TestIssue to github.Issue
func (i TestIssue) toGithubIssue() *github.Issue {
<<<<<<< HEAD
	var labels []github.Label
	for _, l := range i.Labels {
		name := l
		labels = append(labels, github.Label{Name: &name})
=======
	var labels []*github.Label
	for _, l := range i.Labels {
		name := l
		label := github.Label{Name: &name}
		labels = append(labels, &label)
>>>>>>> 023e0c52
	}

	number := i.Number
	body := i.Body
	pullRequestURLstr := "https://api.github.com/repos/owner/repo/pulls/" + strconv.Itoa(number)
	prLinks := &github.PullRequestLinks{URL: &pullRequestURLstr}

	return &github.Issue{
		Number:           &number,
		Body:             &body,
		Labels:           labels,
		PullRequestLinks: prLinks,
	}
}

func testIssueBodyWithResources(resources []string) string {
	return fmt.Sprintf(`
### New or Affected Resource(s):

%s

#
`, strings.Join(resources, "\n"))
}

func TestComputeIssueUpdates(t *testing.T) {
	defaultRegexpLabels := []RegexpLabel{
		{
			Regexp: regexp.MustCompile("google_service1_.*"),
			Label:  "service/service1",
		},
		{
			Regexp: regexp.MustCompile("google_service2_resource1"),
			Label:  "service/service2-subteam1",
		},
		{
			Regexp: regexp.MustCompile("google_service2_resource2"),
			Label:  "service/service2-subteam2",
		},
	}

	cases := map[string]struct {
		issues               []TestIssue
		regexpLabels         []RegexpLabel
		expectedIssueUpdates []IssueUpdate
	}{
		"no issues -> no updates": {
			issues:               []TestIssue{},
			regexpLabels:         defaultRegexpLabels,
			expectedIssueUpdates: []IssueUpdate{},
		},
		"exempt labels -> no updates": {
			issues: []TestIssue{
				{
					Number: 1,
					Body:   testIssueBodyWithResources([]string{"google_service1_resource1"}),
					Labels: []string{"service/terraform"},
				},
				{
					Number: 2,
					Body:   testIssueBodyWithResources([]string{"google_service1_resource1"}),
					Labels: []string{"forward/exempt"},
				},
			},
			regexpLabels:         defaultRegexpLabels,
			expectedIssueUpdates: []IssueUpdate{},
		},
		"add resource & review labels": {
			issues: []TestIssue{
				{
					Number: 1,
					Body:   testIssueBodyWithResources([]string{"google_service1_resource1"}),
				},
				{
					Number: 2,
					Body:   testIssueBodyWithResources([]string{"google_service2_resource1"}),
				},
			},
			regexpLabels: defaultRegexpLabels,
			expectedIssueUpdates: []IssueUpdate{
				{
					Number: 1,
					Labels: []string{"forward/review", "service/service1"},
				},
				{
					Number: 2,
					Labels: []string{"forward/review", "service/service2-subteam1"},
				},
			},
		},
		"don't update issues if all service labels are already present": {
			issues: []TestIssue{
				{
					Number: 1,
					Body:   testIssueBodyWithResources([]string{"google_service1_resource1"}),
					Labels: []string{"service/service1"},
				},
				{
					Number: 2,
					Body:   testIssueBodyWithResources([]string{"google_service2_resource1"}),
					Labels: []string{"service/service2-subteam1"},
				},
			},
			regexpLabels:         defaultRegexpLabels,
			expectedIssueUpdates: []IssueUpdate{},
		},
		"add missing service labels": {
			issues: []TestIssue{
				{
					Number: 1,
					Body:   testIssueBodyWithResources([]string{"google_service1_resource1"}),
					Labels: []string{"service/service2-subteam1"},
				},
				{
					Number: 2,
					Body:   testIssueBodyWithResources([]string{"google_service2_resource2"}),
					Labels: []string{"service/service1"},
				},
			},
			regexpLabels: defaultRegexpLabels,
			expectedIssueUpdates: []IssueUpdate{
				{
					Number:    1,
					Labels:    []string{"forward/review", "service/service1", "service/service2-subteam1"},
					OldLabels: []string{"service/service2-subteam1"},
				},
				{
					Number:    2,
					Labels:    []string{"forward/review", "service/service1", "service/service2-subteam2"},
					OldLabels: []string{"service/service1"},
				},
			},
		},
		"don't add missing service labels if already linked": {
			issues: []TestIssue{
				{
					Number: 1,
					Body:   testIssueBodyWithResources([]string{"google_service1_resource1"}),
					Labels: []string{"service/service2-subteam1", "forward/linked"},
				},
			},
			regexpLabels:         defaultRegexpLabels,
			expectedIssueUpdates: []IssueUpdate{},
		},
	}

	for tn, tc := range cases {
		tc := tc
		t.Run(tn, func(t *testing.T) {
			t.Parallel()

			// Convert TestIssues to github.Issues
			var githubIssues []*github.Issue
			for _, issue := range tc.issues {
				githubIssues = append(githubIssues, issue.toGithubIssue())
			}

			issueUpdates := ComputeIssueUpdates(githubIssues, tc.regexpLabels)
			if !issueUpdatesEqual(issueUpdates, tc.expectedIssueUpdates) {
				t.Errorf("Expected %v, got %v", tc.expectedIssueUpdates, issueUpdates)
			}
		})
	}
}

func TestSplitRepository(t *testing.T) {
	tests := []struct {
		name       string
		repository string
		wantOwner  string
		wantRepo   string
		wantErr    bool
	}{
		{
			name:       "valid repository",
			repository: "owner/repo",
			wantOwner:  "owner",
			wantRepo:   "repo",
			wantErr:    false,
		},
		{
			name:       "invalid repository",
			repository: "invalid-format",
			wantOwner:  "",
			wantRepo:   "",
			wantErr:    true,
		},
	}

	for _, tt := range tests {
		t.Run(tt.name, func(t *testing.T) {
			owner, repo, err := splitRepository(tt.repository)
			if (err != nil) != tt.wantErr {
				t.Errorf("splitRepository() error = %v, wantErr %v", err, tt.wantErr)
				return
			}
			if owner != tt.wantOwner {
				t.Errorf("splitRepository() owner = %v, want %v", owner, tt.wantOwner)
			}
			if repo != tt.wantRepo {
				t.Errorf("splitRepository() repo = %v, want %v", repo, tt.wantRepo)
			}
		})
	}
}

// Helper function to compare issue updates while handling nil/empty slice equality
func issueUpdatesEqual(a, b []IssueUpdate) bool {
	if len(a) == 0 && len(b) == 0 {
		return true
	}
	return reflect.DeepEqual(a, b)
}<|MERGE_RESOLUTION|>--- conflicted
+++ resolved
@@ -8,11 +8,7 @@
 	"strings"
 	"testing"
 
-<<<<<<< HEAD
-	"github.com/google/go-github/github"
-=======
 	"github.com/google/go-github/v61/github"
->>>>>>> 023e0c52
 )
 
 // TestIssue represents a simplified issue structure for testing
@@ -24,18 +20,11 @@
 
 // Convert TestIssue to github.Issue
 func (i TestIssue) toGithubIssue() *github.Issue {
-<<<<<<< HEAD
-	var labels []github.Label
-	for _, l := range i.Labels {
-		name := l
-		labels = append(labels, github.Label{Name: &name})
-=======
 	var labels []*github.Label
 	for _, l := range i.Labels {
 		name := l
 		label := github.Label{Name: &name}
 		labels = append(labels, &label)
->>>>>>> 023e0c52
 	}
 
 	number := i.Number
