<% autogen_exception -%>
package google

import (
	"encoding/json"
	"fmt"
	"os"

	"github.com/hashicorp/terraform-plugin-sdk/v2/diag"
	"github.com/hashicorp/terraform-plugin-sdk/v2/helper/schema"
	"github.com/hashicorp/terraform-plugin-sdk/v2/terraform"

	googleoauth "golang.org/x/oauth2/google"
)

const TestEnvVar = "TF_ACC"

// Global MutexKV
var mutexKV = NewMutexKV()

// Provider returns a *schema.Provider.
func Provider() *schema.Provider {
	provider := &schema.Provider{
		Schema: map[string]*schema.Schema{
			"credentials": &schema.Schema{
				Type:     schema.TypeString,
				Optional: true,
				DefaultFunc: schema.MultiEnvDefaultFunc([]string{
					"GOOGLE_CREDENTIALS",
					"GOOGLE_CLOUD_KEYFILE_JSON",
					"GCLOUD_KEYFILE_JSON",
				}, nil),
				ValidateFunc: validateCredentials,
			},

			"access_token": {
				Type:     schema.TypeString,
				Optional: true,
				DefaultFunc: schema.MultiEnvDefaultFunc([]string{
					"GOOGLE_OAUTH_ACCESS_TOKEN",
				}, nil),
				ConflictsWith: []string{"credentials"},
			},

			"project": &schema.Schema{
				Type:     schema.TypeString,
				Optional: true,
				DefaultFunc: schema.MultiEnvDefaultFunc([]string{
					"GOOGLE_PROJECT",
					"GOOGLE_CLOUD_PROJECT",
					"GCLOUD_PROJECT",
					"CLOUDSDK_CORE_PROJECT",
				}, nil),
			},

			"billing_project": &schema.Schema{
				Type:     schema.TypeString,
				Optional: true,
				DefaultFunc: schema.MultiEnvDefaultFunc([]string{
					"GOOGLE_BILLING_PROJECT",
				}, nil),
			},

			"region": &schema.Schema{
				Type:     schema.TypeString,
				Optional: true,
				DefaultFunc: schema.MultiEnvDefaultFunc([]string{
					"GOOGLE_REGION",
					"GCLOUD_REGION",
					"CLOUDSDK_COMPUTE_REGION",
				}, nil),
			},

			"zone": &schema.Schema{
				Type:     schema.TypeString,
				Optional: true,
				DefaultFunc: schema.MultiEnvDefaultFunc([]string{
					"GOOGLE_ZONE",
					"GCLOUD_ZONE",
					"CLOUDSDK_COMPUTE_ZONE",
				}, nil),
			},

			"scopes": &schema.Schema{
				Type:     schema.TypeList,
				Optional: true,
				Elem:     &schema.Schema{Type: schema.TypeString},
			},

			"batching": {
				Type:     schema.TypeList,
				Optional: true,
				MaxItems: 1,
				Elem: &schema.Resource{
					Schema: map[string]*schema.Schema{
						"send_after": {
							Type:     schema.TypeString,
							Optional: true,
							Default:  "10s",
							ValidateFunc: validateNonNegativeDuration(),
						},
						"enable_batching": {
							Type:     schema.TypeBool,
							Optional: true,
							Default:  true,
						},
					},
				},
			},

			"user_project_override": {
				Type:     schema.TypeBool,
				Optional: true,
				DefaultFunc: schema.MultiEnvDefaultFunc([]string{
					"USER_PROJECT_OVERRIDE",
				}, nil),
			},

			"request_timeout": {
			    Type:     schema.TypeString,
			    Optional: true,
			},

			// Generated Products
			<% products.each do |product| -%>
			"<%= product[:definitions].name.underscore -%>_custom_endpoint": &schema.Schema{
				Type:         schema.TypeString,
				Optional:     true,
				ValidateFunc: validateCustomEndpoint,
				DefaultFunc: schema.MultiEnvDefaultFunc([]string{
					"GOOGLE_<%= product[:definitions].name.underscore.upcase -%>_CUSTOM_ENDPOINT",
				}, <%= product[:definitions].name -%>DefaultBasePath),
			},
			<% end -%>

			// Handwritten Products / Versioned / Atypical Entries
			CloudBillingCustomEndpointEntryKey:           CloudBillingCustomEndpointEntry,
			ComposerCustomEndpointEntryKey:               ComposerCustomEndpointEntry,
			ComputeBetaCustomEndpointEntryKey:            ComputeBetaCustomEndpointEntry,
			ContainerCustomEndpointEntryKey:              ContainerCustomEndpointEntry,
			ContainerBetaCustomEndpointEntryKey:          ContainerBetaCustomEndpointEntry,
			DataprocBetaCustomEndpointEntryKey:           DataprocBetaCustomEndpointEntry,
			DataflowCustomEndpointEntryKey:               DataflowCustomEndpointEntry,
			DnsBetaCustomEndpointEntryKey:                DnsBetaCustomEndpointEntry,
			IamCredentialsCustomEndpointEntryKey:         IamCredentialsCustomEndpointEntry,
			ResourceManagerV2Beta1CustomEndpointEntryKey: ResourceManagerV2Beta1CustomEndpointEntry,
			RuntimeConfigCustomEndpointEntryKey:          RuntimeConfigCustomEndpointEntry,
			IAMCustomEndpointEntryKey:                    IAMCustomEndpointEntry,
			ServiceNetworkingCustomEndpointEntryKey:      ServiceNetworkingCustomEndpointEntry,
			ServiceUsageCustomEndpointEntryKey:           ServiceUsageCustomEndpointEntry,
			StorageTransferCustomEndpointEntryKey:        StorageTransferCustomEndpointEntry,
			BigtableAdminCustomEndpointEntryKey:          BigtableAdminCustomEndpointEntry,
		},

		ProviderMetaSchema: map[string]*schema.Schema{
			"module_name": {
				Type:     schema.TypeString,
				Optional: true,
			},
		},

		DataSourcesMap: map[string]*schema.Resource{
			"google_active_folder":                             dataSourceGoogleActiveFolder(),
			"google_app_engine_default_service_account":        dataSourceGoogleAppEngineDefaultServiceAccount(),
			"google_billing_account":                           dataSourceGoogleBillingAccount(),
			"google_bigquery_default_service_account":          dataSourceGoogleBigqueryDefaultServiceAccount(),
			"google_client_config":                             dataSourceGoogleClientConfig(),
			"google_client_openid_userinfo":                    dataSourceGoogleClientOpenIDUserinfo(),
			"google_cloudfunctions_function":                   dataSourceGoogleCloudFunctionsFunction(),
			<% unless version == 'ga' -%>
			"google_cloud_identity_groups":                     dataSourceGoogleCloudIdentityGroups(),
			"google_cloud_identity_group_memberships":          dataSourceGoogleCloudIdentityGroupMemberships(),
			<% end -%>
			"google_cloud_run_service":                         dataSourceGoogleCloudRunService(),
			"google_composer_image_versions":                   dataSourceGoogleComposerImageVersions(),
			"google_compute_address":                           dataSourceGoogleComputeAddress(),
			"google_compute_backend_service":                   dataSourceGoogleComputeBackendService(),
			"google_compute_backend_bucket":                    dataSourceGoogleComputeBackendBucket(),
			"google_compute_default_service_account":           dataSourceGoogleComputeDefaultServiceAccount(),
			"google_compute_forwarding_rule":                   dataSourceGoogleComputeForwardingRule(),
			"google_compute_global_address":                    dataSourceGoogleComputeGlobalAddress(),
			"google_compute_global_forwarding_rule":			      dataSourceGoogleComputeGlobalForwardingRule(),
			"google_compute_image":                             dataSourceGoogleComputeImage(),
			"google_compute_instance":                          dataSourceGoogleComputeInstance(),
			"google_compute_instance_serial_port":              dataSourceGoogleComputeInstanceSerialPort(),
			"google_compute_instance_group":                    dataSourceGoogleComputeInstanceGroup(),
			"google_compute_lb_ip_ranges":                      dataSourceGoogleComputeLbIpRanges(),
			"google_compute_network":                           dataSourceGoogleComputeNetwork(),
			"google_compute_network_endpoint_group":            dataSourceGoogleComputeNetworkEndpointGroup(),
			"google_compute_node_types":                        dataSourceGoogleComputeNodeTypes(),
			"google_compute_regions":                           dataSourceGoogleComputeRegions(),
			"google_compute_region_instance_group":             dataSourceGoogleComputeRegionInstanceGroup(),
			"google_compute_region_ssl_certificate":            dataSourceGoogleRegionComputeSslCertificate(),
			<% unless version == 'ga' -%>
			"google_compute_resource_policy":                   dataSourceGoogleComputeResourcePolicy(),
			<% end -%>
			"google_compute_router":                            dataSourceGoogleComputeRouter(),
			"google_compute_ssl_certificate":                   dataSourceGoogleComputeSslCertificate(),
			"google_compute_ssl_policy":                        dataSourceGoogleComputeSslPolicy(),
			"google_compute_subnetwork":                        dataSourceGoogleComputeSubnetwork(),
			"google_compute_vpn_gateway":                       dataSourceGoogleComputeVpnGateway(),
			"google_compute_zones":                             dataSourceGoogleComputeZones(),
			"google_container_cluster":                         dataSourceGoogleContainerCluster(),
			"google_container_engine_versions":                 dataSourceGoogleContainerEngineVersions(),
			"google_container_registry_image":                  dataSourceGoogleContainerImage(),
			"google_container_registry_repository":             dataSourceGoogleContainerRepo(),
			"google_dns_keys":                                  dataSourceDNSKeys(),
			"google_dns_managed_zone":                          dataSourceDnsManagedZone(),
			"google_game_services_game_server_deployment_rollout":  dataSourceGameServicesGameServerDeploymentRollout(),
			"google_iam_policy":                                dataSourceGoogleIamPolicy(),
			"google_iam_role":                                  dataSourceGoogleIamRole(),
			"google_iam_testable_permissions":                  dataSourceGoogleIamTestablePermissions(),
			"google_kms_crypto_key":                            dataSourceGoogleKmsCryptoKey(),
			"google_kms_crypto_key_version":                    dataSourceGoogleKmsCryptoKeyVersion(),
			"google_kms_key_ring":                              dataSourceGoogleKmsKeyRing(),
			"google_kms_secret":                                dataSourceGoogleKmsSecret(),
			"google_kms_secret_ciphertext":                     dataSourceGoogleKmsSecretCiphertext(),
			<% unless version == 'ga' -%>
			"google_firebase_web_app":                          dataSourceGoogleFirebaseWebApp(),
			"google_firebase_web_app_config":                   dataSourceGoogleFirebaseWebappConfig(),
			<% end -%>
			"google_folder":                                    dataSourceGoogleFolder(),
			"google_folder_organization_policy":                dataSourceGoogleFolderOrganizationPolicy(),
			"google_monitoring_notification_channel":           dataSourceMonitoringNotificationChannel(),
			"google_monitoring_app_engine_service":             dataSourceMonitoringServiceAppEngine(),
			"google_monitoring_uptime_check_ips":               dataSourceGoogleMonitoringUptimeCheckIps(),
			"google_netblock_ip_ranges":                        dataSourceGoogleNetblockIpRanges(),
			"google_organization":                              dataSourceGoogleOrganization(),
			"google_project":                                   dataSourceGoogleProject(),
			"google_projects":                                  dataSourceGoogleProjects(),
			"google_project_organization_policy":               dataSourceGoogleProjectOrganizationPolicy(),
<<<<<<< HEAD
=======
			"google_pubsub_topic":                              dataSourceGooglePubsubTopic(),
>>>>>>> 6807b43c
			"google_secret_manager_secret_version":             dataSourceSecretManagerSecretVersion(),
			"google_service_account":                           dataSourceGoogleServiceAccount(),
			"google_service_account_access_token":              dataSourceGoogleServiceAccountAccessToken(),
			"google_service_account_id_token":                  dataSourceGoogleServiceAccountIdToken(),
			"google_service_account_key":                       dataSourceGoogleServiceAccountKey(),
			"google_spanner_instance":                          dataSourceSpannerInstance(),
			"google_sql_ca_certs":                              dataSourceGoogleSQLCaCerts(),
			"google_sql_database_instance":                     dataSourceSqlDatabaseInstance(),
			"google_storage_bucket_object":                     dataSourceGoogleStorageBucketObject(),
			"google_storage_object_signed_url":                 dataSourceGoogleSignedUrl(),
			"google_storage_project_service_account":           dataSourceGoogleStorageProjectServiceAccount(),
			"google_storage_transfer_project_service_account":  dataSourceGoogleStorageTransferProjectServiceAccount(),
			"google_tpu_tensorflow_versions":                   dataSourceTpuTensorflowVersions(),
			"google_redis_instance":                            dataSourceGoogleRedisInstance(),
		},

		ResourcesMap: ResourceMap(),
	}

	provider.ConfigureContextFunc = func(ctx context.Context, d *schema.ResourceData) (interface{}, diag.Diagnostics) {
		return providerConfigure(ctx, d, provider)
	}

	return provider
}

<%
resource_count = 0
iam_resource_count = 0
products.each do |product|
  product_definition = product[:definitions]
  product_definition.objects.reject { |r| r.exclude || r.not_in_version?(product_definition.version_obj_or_closest(version)) }.each do |object|
	resource_count += 1 unless object&.exclude_resource
	iam_policy = object&.iam_policy
	unless iam_policy.nil? || iam_policy.exclude
	  iam_resource_count += 3
	end
  end
end
-%>
// Generated resources: <%= resource_count %>
// Generated IAM resources: <%= iam_resource_count %>
// Total generated resources: <%= resource_count + iam_resource_count %>
func ResourceMap() map[string]*schema.Resource {
	resourceMap, _ := ResourceMapWithErrors()
	return resourceMap
}

func ResourceMapWithErrors() (map[string]*schema.Resource, error) {
	return mergeResourceMaps(
			map[string]*schema.Resource{
<%
products.each do |product|
  product_definition = product[:definitions]
  config = product[:overrides]
  product_definition.objects.each do |object|
	next if object.exclude || object.not_in_version?(product_definition.version_obj_or_closest(version))
	tf_product = (config.legacy_name || product_definition.name).underscore
	terraform_name = object.legacy_name || "google_#{tf_product}_#{object.name.underscore}"
-%>
<% 	unless object&.exclude_resource -%>
	"<%= terraform_name -%>": resource<%= product_definition.name + object.name -%>(),
<%  end -%>
<%
	iam_policy = object&.iam_policy
	unless iam_policy.nil? || iam_policy.exclude
	  iam_class_name = product_definition.name + object.name
-%>
	"<%= terraform_name -%>_iam_binding":              ResourceIamBinding(<%= iam_class_name -%>IamSchema, <%= iam_class_name -%>IamUpdaterProducer, <%= iam_class_name -%>IdParseFunc),
	"<%= terraform_name -%>_iam_member":               ResourceIamMember(<%= iam_class_name -%>IamSchema, <%= iam_class_name -%>IamUpdaterProducer, <%= iam_class_name -%>IdParseFunc),
	"<%= terraform_name -%>_iam_policy":               ResourceIamPolicy(<%= iam_class_name -%>IamSchema, <%= iam_class_name -%>IamUpdaterProducer, <%= iam_class_name -%>IdParseFunc),
<%
	end # unless iam_policy.nil? || iam_policy.exclude
  end   # product_definition.objects.each do
end     # products.each do
-%>
			},
			map[string]*schema.Resource{
				"google_app_engine_application":                resourceAppEngineApplication(),
				"google_bigquery_table":                        resourceBigQueryTable(),
				"google_bigtable_gc_policy":                    resourceBigtableGCPolicy(),
				"google_bigtable_instance":                     resourceBigtableInstance(),
				"google_bigtable_instance_iam_binding":         ResourceIamBinding(IamBigtableInstanceSchema, NewBigtableInstanceUpdater, BigtableInstanceIdParseFunc),
				"google_bigtable_instance_iam_member":          ResourceIamMember(IamBigtableInstanceSchema, NewBigtableInstanceUpdater, BigtableInstanceIdParseFunc),
				"google_bigtable_instance_iam_policy":          ResourceIamPolicy(IamBigtableInstanceSchema, NewBigtableInstanceUpdater, BigtableInstanceIdParseFunc),
				"google_bigtable_table":                        resourceBigtableTable(),
			"google_bigtable_table_iam_binding":                ResourceIamBinding(IamBigtableTableSchema, NewBigtableTableUpdater, BigtableTableIdParseFunc),
			"google_bigtable_table_iam_member":                 ResourceIamMember(IamBigtableTableSchema, NewBigtableTableUpdater, BigtableTableIdParseFunc),
			"google_bigtable_table_iam_policy":                 ResourceIamPolicy(IamBigtableTableSchema, NewBigtableTableUpdater, BigtableTableIdParseFunc),
				"google_bigquery_dataset_iam_binding":          ResourceIamBinding(IamBigqueryDatasetSchema, NewBigqueryDatasetIamUpdater, BigqueryDatasetIdParseFunc),
				"google_bigquery_dataset_iam_member":           ResourceIamMember(IamBigqueryDatasetSchema, NewBigqueryDatasetIamUpdater, BigqueryDatasetIdParseFunc),
				"google_bigquery_dataset_iam_policy":           ResourceIamPolicy(IamBigqueryDatasetSchema, NewBigqueryDatasetIamUpdater, BigqueryDatasetIdParseFunc),
				"google_billing_account_iam_binding":           ResourceIamBinding(IamBillingAccountSchema, NewBillingAccountIamUpdater, BillingAccountIdParseFunc),
				"google_billing_account_iam_member":            ResourceIamMember(IamBillingAccountSchema, NewBillingAccountIamUpdater, BillingAccountIdParseFunc),
				"google_billing_account_iam_policy":            ResourceIamPolicy(IamBillingAccountSchema, NewBillingAccountIamUpdater, BillingAccountIdParseFunc),
				"google_cloudfunctions_function":               resourceCloudFunctionsFunction(),
				"google_composer_environment":                  resourceComposerEnvironment(),
				"google_compute_attached_disk":                 resourceComputeAttachedDisk(),
				"google_compute_instance":                      resourceComputeInstance(),
				"google_compute_instance_from_template":        resourceComputeInstanceFromTemplate(),
				"google_compute_instance_group":                resourceComputeInstanceGroup(),
				"google_compute_instance_group_manager":        resourceComputeInstanceGroupManager(),
				"google_compute_instance_template":             resourceComputeInstanceTemplate(),
				"google_compute_network_peering":               resourceComputeNetworkPeering(),
				"google_compute_project_default_network_tier":  resourceComputeProjectDefaultNetworkTier(),
				"google_compute_project_metadata":              resourceComputeProjectMetadata(),
				"google_compute_project_metadata_item":         resourceComputeProjectMetadataItem(),
				"google_compute_region_instance_group_manager": resourceComputeRegionInstanceGroupManager(),
				"google_compute_router_interface":              resourceComputeRouterInterface(),
				"google_compute_security_policy":               resourceComputeSecurityPolicy(),
				"google_compute_shared_vpc_host_project":       resourceComputeSharedVpcHostProject(),
				"google_compute_shared_vpc_service_project":    resourceComputeSharedVpcServiceProject(),
				"google_compute_target_pool":                   resourceComputeTargetPool(),
				"google_container_cluster":                     resourceContainerCluster(),
				"google_container_node_pool":                   resourceContainerNodePool(),
				"google_container_registry":                    resourceContainerRegistry(),
				"google_dataflow_job":                          resourceDataflowJob(),
				<% unless version == 'ga' -%>
				"google_dataflow_flex_template_job":            resourceDataflowFlexTemplateJob(),
				<% end -%>
				"google_dataproc_cluster":                      resourceDataprocCluster(),
				"google_dataproc_cluster_iam_binding":          ResourceIamBinding(IamDataprocClusterSchema, NewDataprocClusterUpdater, DataprocClusterIdParseFunc),
				"google_dataproc_cluster_iam_member":           ResourceIamMember(IamDataprocClusterSchema, NewDataprocClusterUpdater, DataprocClusterIdParseFunc),
				"google_dataproc_cluster_iam_policy":           ResourceIamPolicy(IamDataprocClusterSchema, NewDataprocClusterUpdater, DataprocClusterIdParseFunc),
				"google_dataproc_job":                          resourceDataprocJob(),
				"google_dataproc_job_iam_binding":              ResourceIamBinding(IamDataprocJobSchema, NewDataprocJobUpdater, DataprocJobIdParseFunc),
				"google_dataproc_job_iam_member":               ResourceIamMember(IamDataprocJobSchema, NewDataprocJobUpdater, DataprocJobIdParseFunc),
				"google_dataproc_job_iam_policy":               ResourceIamPolicy(IamDataprocJobSchema, NewDataprocJobUpdater, DataprocJobIdParseFunc),
				"google_dns_record_set":                        resourceDnsRecordSet(),
				"google_endpoints_service":                     resourceEndpointsService(),
				"google_folder":                                resourceGoogleFolder(),
				"google_folder_iam_binding":                    ResourceIamBinding(IamFolderSchema, NewFolderIamUpdater, FolderIdParseFunc),
				"google_folder_iam_member":                     ResourceIamMember(IamFolderSchema, NewFolderIamUpdater, FolderIdParseFunc),
				"google_folder_iam_policy":                     ResourceIamPolicy(IamFolderSchema, NewFolderIamUpdater, FolderIdParseFunc),
				"google_folder_iam_audit_config":               ResourceIamAuditConfig(IamFolderSchema, NewFolderIamUpdater, FolderIdParseFunc),
				"google_folder_organization_policy":            resourceGoogleFolderOrganizationPolicy(),
				"google_healthcare_dataset_iam_binding":        ResourceIamBindingWithBatching(IamHealthcareDatasetSchema, NewHealthcareDatasetIamUpdater, DatasetIdParseFunc, IamBatchingEnabled),
				"google_healthcare_dataset_iam_member":         ResourceIamMemberWithBatching(IamHealthcareDatasetSchema, NewHealthcareDatasetIamUpdater, DatasetIdParseFunc, IamBatchingEnabled),
				"google_healthcare_dataset_iam_policy":         ResourceIamPolicy(IamHealthcareDatasetSchema, NewHealthcareDatasetIamUpdater, DatasetIdParseFunc),
				"google_healthcare_dicom_store_iam_binding":    ResourceIamBindingWithBatching(IamHealthcareDicomStoreSchema, NewHealthcareDicomStoreIamUpdater, DicomStoreIdParseFunc, IamBatchingEnabled),
				"google_healthcare_dicom_store_iam_member":     ResourceIamMemberWithBatching(IamHealthcareDicomStoreSchema, NewHealthcareDicomStoreIamUpdater, DicomStoreIdParseFunc, IamBatchingEnabled),
				"google_healthcare_dicom_store_iam_policy":     ResourceIamPolicy(IamHealthcareDicomStoreSchema, NewHealthcareDicomStoreIamUpdater, DicomStoreIdParseFunc),
				"google_healthcare_fhir_store_iam_binding":     ResourceIamBindingWithBatching(IamHealthcareFhirStoreSchema, NewHealthcareFhirStoreIamUpdater, FhirStoreIdParseFunc, IamBatchingEnabled),
				"google_healthcare_fhir_store_iam_member":      ResourceIamMemberWithBatching(IamHealthcareFhirStoreSchema, NewHealthcareFhirStoreIamUpdater, FhirStoreIdParseFunc, IamBatchingEnabled),
				"google_healthcare_fhir_store_iam_policy":      ResourceIamPolicy(IamHealthcareFhirStoreSchema, NewHealthcareFhirStoreIamUpdater, FhirStoreIdParseFunc),
				"google_healthcare_hl7_v2_store_iam_binding":   ResourceIamBindingWithBatching(IamHealthcareHl7V2StoreSchema, NewHealthcareHl7V2StoreIamUpdater, Hl7V2StoreIdParseFunc, IamBatchingEnabled),
				"google_healthcare_hl7_v2_store_iam_member":    ResourceIamMemberWithBatching(IamHealthcareHl7V2StoreSchema, NewHealthcareHl7V2StoreIamUpdater, Hl7V2StoreIdParseFunc, IamBatchingEnabled),
				"google_healthcare_hl7_v2_store_iam_policy":    ResourceIamPolicy(IamHealthcareHl7V2StoreSchema, NewHealthcareHl7V2StoreIamUpdater, Hl7V2StoreIdParseFunc),
				"google_logging_billing_account_sink":          resourceLoggingBillingAccountSink(),
				"google_logging_billing_account_exclusion":     ResourceLoggingExclusion(BillingAccountLoggingExclusionSchema, NewBillingAccountLoggingExclusionUpdater, billingAccountLoggingExclusionIdParseFunc),
				"google_logging_billing_account_bucket_config": ResourceLoggingBillingAccountBucketConfig(),
				"google_logging_organization_sink":             resourceLoggingOrganizationSink(),
				"google_logging_organization_exclusion":        ResourceLoggingExclusion(OrganizationLoggingExclusionSchema, NewOrganizationLoggingExclusionUpdater, organizationLoggingExclusionIdParseFunc),
				"google_logging_organization_bucket_config":    ResourceLoggingOrganizationBucketConfig(),
				"google_logging_folder_sink":                   resourceLoggingFolderSink(),
				"google_logging_folder_exclusion":              ResourceLoggingExclusion(FolderLoggingExclusionSchema, NewFolderLoggingExclusionUpdater, folderLoggingExclusionIdParseFunc),
				"google_logging_folder_bucket_config":          ResourceLoggingFolderBucketConfig(),
				"google_logging_project_sink":                  resourceLoggingProjectSink(),
				"google_logging_project_exclusion":             ResourceLoggingExclusion(ProjectLoggingExclusionSchema, NewProjectLoggingExclusionUpdater, projectLoggingExclusionIdParseFunc),
				"google_logging_project_bucket_config":         ResourceLoggingProjectBucketConfig(),
				"google_kms_key_ring_iam_binding":              ResourceIamBinding(IamKmsKeyRingSchema, NewKmsKeyRingIamUpdater, KeyRingIdParseFunc),
				"google_kms_key_ring_iam_member":               ResourceIamMember(IamKmsKeyRingSchema, NewKmsKeyRingIamUpdater, KeyRingIdParseFunc),
				"google_kms_key_ring_iam_policy":               ResourceIamPolicy(IamKmsKeyRingSchema, NewKmsKeyRingIamUpdater, KeyRingIdParseFunc),
				"google_kms_crypto_key_iam_binding":            ResourceIamBinding(IamKmsCryptoKeySchema, NewKmsCryptoKeyIamUpdater, CryptoIdParseFunc),
				"google_kms_crypto_key_iam_member":             ResourceIamMember(IamKmsCryptoKeySchema, NewKmsCryptoKeyIamUpdater, CryptoIdParseFunc),
				"google_kms_crypto_key_iam_policy":             ResourceIamPolicy(IamKmsCryptoKeySchema, NewKmsCryptoKeyIamUpdater, CryptoIdParseFunc),
				"google_monitoring_dashboard":                  resourceMonitoringDashboard(),
				<% unless version == 'ga' -%>
				"google_project_service_identity":              resourceProjectServiceIdentity(),
				<% end -%>
				"google_service_networking_connection":         resourceServiceNetworkingConnection(),
				"google_spanner_instance_iam_binding":          ResourceIamBinding(IamSpannerInstanceSchema, NewSpannerInstanceIamUpdater, SpannerInstanceIdParseFunc),
				"google_spanner_instance_iam_member":           ResourceIamMember(IamSpannerInstanceSchema, NewSpannerInstanceIamUpdater, SpannerInstanceIdParseFunc),
				"google_spanner_instance_iam_policy":           ResourceIamPolicy(IamSpannerInstanceSchema, NewSpannerInstanceIamUpdater, SpannerInstanceIdParseFunc),
				"google_spanner_database_iam_binding":          ResourceIamBinding(IamSpannerDatabaseSchema, NewSpannerDatabaseIamUpdater, SpannerDatabaseIdParseFunc),
				"google_spanner_database_iam_member":           ResourceIamMember(IamSpannerDatabaseSchema, NewSpannerDatabaseIamUpdater, SpannerDatabaseIdParseFunc),
				"google_spanner_database_iam_policy":           ResourceIamPolicy(IamSpannerDatabaseSchema, NewSpannerDatabaseIamUpdater, SpannerDatabaseIdParseFunc),
				"google_sql_database_instance":                 resourceSqlDatabaseInstance(),
				"google_sql_ssl_cert":                          resourceSqlSslCert(),
				"google_sql_user":                              resourceSqlUser(),
				"google_organization_iam_binding":              ResourceIamBinding(IamOrganizationSchema, NewOrganizationIamUpdater, OrgIdParseFunc),
				"google_organization_iam_custom_role":          resourceGoogleOrganizationIamCustomRole(),
				"google_organization_iam_member":               ResourceIamMember(IamOrganizationSchema, NewOrganizationIamUpdater, OrgIdParseFunc),
				"google_organization_iam_policy":               ResourceIamPolicy(IamOrganizationSchema, NewOrganizationIamUpdater, OrgIdParseFunc),
				"google_organization_iam_audit_config":         ResourceIamAuditConfig(IamOrganizationSchema, NewOrganizationIamUpdater, OrgIdParseFunc),
				"google_organization_policy":                   resourceGoogleOrganizationPolicy(),
				"google_project":                               resourceGoogleProject(),
				"google_project_iam_policy":                    ResourceIamPolicy(IamPolicyProjectSchema, NewProjectIamPolicyUpdater, ProjectIdParseFunc),
				"google_project_iam_binding":                   ResourceIamBindingWithBatching(IamProjectSchema, NewProjectIamUpdater, ProjectIdParseFunc, IamBatchingEnabled),
				"google_project_iam_member":                    ResourceIamMemberWithBatching(IamProjectSchema, NewProjectIamUpdater, ProjectIdParseFunc, IamBatchingEnabled),
				"google_project_iam_audit_config":              ResourceIamAuditConfigWithBatching(IamProjectSchema, NewProjectIamUpdater, ProjectIdParseFunc, IamBatchingEnabled),
				"google_project_service":                       resourceGoogleProjectService(),
				"google_project_iam_custom_role":               resourceGoogleProjectIamCustomRole(),
				"google_project_organization_policy":           resourceGoogleProjectOrganizationPolicy(),
				"google_project_usage_export_bucket":           resourceProjectUsageBucket(),
				"google_pubsub_subscription_iam_binding":       ResourceIamBinding(IamPubsubSubscriptionSchema, NewPubsubSubscriptionIamUpdater, PubsubSubscriptionIdParseFunc),
				"google_pubsub_subscription_iam_member":        ResourceIamMember(IamPubsubSubscriptionSchema, NewPubsubSubscriptionIamUpdater, PubsubSubscriptionIdParseFunc),
				"google_pubsub_subscription_iam_policy":        ResourceIamPolicy(IamPubsubSubscriptionSchema, NewPubsubSubscriptionIamUpdater, PubsubSubscriptionIdParseFunc),
				"google_runtimeconfig_config":                  resourceRuntimeconfigConfig(),
				"google_runtimeconfig_variable":                resourceRuntimeconfigVariable(),
				"google_service_account":                       resourceGoogleServiceAccount(),
				"google_service_account_iam_binding":           ResourceIamBinding(IamServiceAccountSchema, NewServiceAccountIamUpdater, ServiceAccountIdParseFunc),
				"google_service_account_iam_member":            ResourceIamMember(IamServiceAccountSchema, NewServiceAccountIamUpdater, ServiceAccountIdParseFunc),
				"google_service_account_iam_policy":            ResourceIamPolicy(IamServiceAccountSchema, NewServiceAccountIamUpdater, ServiceAccountIdParseFunc),
				"google_service_account_key":                   resourceGoogleServiceAccountKey(),
				"google_storage_bucket":                        resourceStorageBucket(),
				"google_storage_bucket_acl":                    resourceStorageBucketAcl(),
				"google_storage_bucket_object":      resourceStorageBucketObject(),
				"google_storage_object_acl":         resourceStorageObjectAcl(),
				"google_storage_default_object_acl": resourceStorageDefaultObjectAcl(),
				"google_storage_notification":       resourceStorageNotification(),
				"google_storage_transfer_job":       resourceStorageTransferJob(),
			},
		)
}

func providerConfigure(ctx context.Context, d *schema.ResourceData, p *schema.Provider) (interface{}, diag.Diagnostics) {
	config := Config{
		Project:             d.Get("project").(string),
		Region:              d.Get("region").(string),
		Zone:                d.Get("zone").(string),
		UserProjectOverride: d.Get("user_project_override").(bool),
		BillingProject:      d.Get("billing_project").(string),
        <% if version.nil? || version == 'ga' -%>
        userAgent: p.UserAgent("terraform-provider-google", version.ProviderVersion),
        <% else -%>
        userAgent: p.UserAgent("terraform-provider-google-<%= version -%>", version.ProviderVersion),
        <% end -%>
	}

	if v, ok := d.GetOk("request_timeout"); ok {
		var err error
		config.RequestTimeout, err = time.ParseDuration(v.(string))
		if err != nil {
			return nil, diag.FromErr(err)
		}
	}
	// Add credential source
	if v, ok := d.GetOk("access_token"); ok {
		config.AccessToken = v.(string)
	} else if v, ok := d.GetOk("credentials"); ok {
		config.Credentials = v.(string)
	}

	scopes := d.Get("scopes").([]interface{})
	if len(scopes) > 0 {
		config.Scopes = make([]string, len(scopes))
	}
	for i, scope := range scopes {
		config.Scopes[i] = scope.(string)
	}

	batchCfg, err := expandProviderBatchingConfig(d.Get("batching"))
	if err != nil {
		return nil, diag.FromErr(err)
	}
	config.BatchingConfig = batchCfg

	// Generated products
	<% products.map.each do |product| -%>
	config.<%= product[:definitions].name -%>BasePath = d.Get("<%= product[:definitions].name.underscore -%>_custom_endpoint").(string)
	<% end -%>

	// Handwritten Products / Versioned / Atypical Entries

	config.CloudBillingBasePath = d.Get(CloudBillingCustomEndpointEntryKey).(string)
	config.ComposerBasePath = d.Get(ComposerCustomEndpointEntryKey).(string)
	config.ComputeBetaBasePath = d.Get(ComputeBetaCustomEndpointEntryKey).(string)
	config.ContainerBasePath = d.Get(ContainerCustomEndpointEntryKey).(string)
	config.ContainerBetaBasePath = d.Get(ContainerBetaCustomEndpointEntryKey).(string)
	config.DataprocBetaBasePath = d.Get(DataprocBetaCustomEndpointEntryKey).(string)
	config.DataflowBasePath = d.Get(DataflowCustomEndpointEntryKey).(string)
	config.DnsBetaBasePath = d.Get(DnsBetaCustomEndpointEntryKey).(string)
	config.IamCredentialsBasePath = d.Get(IamCredentialsCustomEndpointEntryKey).(string)
	config.ResourceManagerV2Beta1BasePath = d.Get(ResourceManagerV2Beta1CustomEndpointEntryKey).(string)
	config.RuntimeConfigBasePath = d.Get(RuntimeConfigCustomEndpointEntryKey).(string)
	config.IAMBasePath = d.Get(IAMCustomEndpointEntryKey).(string)
	config.ServiceNetworkingBasePath = d.Get(ServiceNetworkingCustomEndpointEntryKey).(string)
	config.ServiceUsageBasePath = d.Get(ServiceUsageCustomEndpointEntryKey).(string)
	config.StorageTransferBasePath = d.Get(StorageTransferCustomEndpointEntryKey).(string)
	config.BigtableAdminBasePath = d.Get(BigtableAdminCustomEndpointEntryKey).(string)

	stopCtx, ok := schema.StopContext(ctx)
	if !ok {
		stopCtx = ctx
	}
	if err := config.LoadAndValidate(stopCtx); err != nil {
		return nil, diag.FromErr(err)
	}

	return &config, nil
}

func validateCredentials(v interface{}, k string) (warnings []string, errors []error) {
	if v == nil || v.(string) == "" {
		return
	}
	creds := v.(string)
	// if this is a path and we can stat it, assume it's ok
	if _, err := os.Stat(creds); err == nil {
		return
	}
	if _, err := googleoauth.CredentialsFromJSON(context.Background(), []byte(creds)); err != nil {
		errors = append(errors,
			fmt.Errorf("JSON credentials in %q are not valid: %s", creds, err))
	}

	return
}<|MERGE_RESOLUTION|>--- conflicted
+++ resolved
@@ -229,10 +229,7 @@
 			"google_project":                                   dataSourceGoogleProject(),
 			"google_projects":                                  dataSourceGoogleProjects(),
 			"google_project_organization_policy":               dataSourceGoogleProjectOrganizationPolicy(),
-<<<<<<< HEAD
-=======
 			"google_pubsub_topic":                              dataSourceGooglePubsubTopic(),
->>>>>>> 6807b43c
 			"google_secret_manager_secret_version":             dataSourceSecretManagerSecretVersion(),
 			"google_service_account":                           dataSourceGoogleServiceAccount(),
 			"google_service_account_access_token":              dataSourceGoogleServiceAccountAccessToken(),
