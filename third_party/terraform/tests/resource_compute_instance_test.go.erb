// <% autogen_exception -%>

package google

import (
	"context"
	"fmt"
	"log"
	"regexp"
	"sort"
	"strconv"
	"strings"
	"testing"
	"time"

	"github.com/hashicorp/terraform-plugin-sdk/v2/helper/resource"
	"github.com/hashicorp/terraform-plugin-sdk/v2/terraform"
	computeBeta "google.golang.org/api/compute/v0.beta"
	"google.golang.org/api/compute/v1"
)

func init() {
	resource.AddTestSweepers("ComputeInstance", &resource.Sweeper{
		Name: "ComputeInstance",
		F:    testSweepComputeInstance,
	})
}

// At the time of writing, the CI only passes us-central1 as the region.
// Since we can read all instances across zones, we don't really use this param.
func testSweepComputeInstance(region string) error {
	resourceName := "ComputeInstance"
	log.Printf("[INFO][SWEEPER_LOG] Starting sweeper for %s", resourceName)

	config, err := sharedConfigForRegion(region)
	if err != nil {
		log.Printf("[INFO][SWEEPER_LOG] error getting shared config for region: %s", err)
		return err
	}

	err = config.LoadAndValidate(context.Background())
	if err != nil {
		log.Printf("[INFO][SWEEPER_LOG] error loading: %s", err)
		return err
	}

	found, err := config.NewComputeClient(config.userAgent).Instances.AggregatedList(config.Project).Do()
	if err != nil {
		log.Printf("[INFO][SWEEPER_LOG] Error in response from request: %s", err)
		return nil
	}

	// Keep count of items that aren't sweepable for logging.
	nonPrefixCount := 0
	for zone, itemList := range found.Items {
		for _, instance := range itemList.Instances {
			if !isSweepableTestResource(instance.Name) {
				nonPrefixCount++
				continue
			}

			// Don't wait on operations as we may have a lot to delete
			_, err := config.NewComputeClient(config.userAgent).Instances.Delete(config.Project, GetResourceNameFromSelfLink(zone), instance.Name).Do()
			if err != nil {
				log.Printf("[INFO][SWEEPER_LOG] Error deleting %s resource %s : %s", resourceName, instance.Name, err)
			} else {
				log.Printf("[INFO][SWEEPER_LOG] Sent delete request for %s resource: %s", resourceName, instance.Name)
			}
		}
	}

	if nonPrefixCount > 0 {
		log.Printf("[INFO][SWEEPER_LOG] %d items were non-sweepable and skipped.", nonPrefixCount)
	}

	return nil
}

func computeInstanceImportStep(zone, instanceName string, additionalImportIgnores []string) resource.TestStep {
	// metadata is only read into state if set in the config
	// since importing doesn't know whether metadata.startup_script vs metadata_startup_script is set in the config,
	// it guesses metadata_startup_script
	ignores := []string{"metadata.%", "metadata.startup-script", "metadata_startup_script"}

	return resource.TestStep{
		ResourceName:            "google_compute_instance.foobar",
		ImportState:             true,
		ImportStateId:           fmt.Sprintf("%s/%s/%s", getTestProjectFromEnv(), zone, instanceName),
		ImportStateVerify:       true,
		ImportStateVerifyIgnore: append(ignores, additionalImportIgnores...),
	}
}

func TestAccComputeInstance_basic1(t *testing.T) {
	t.Parallel()

	var instance compute.Instance
	var instanceName = fmt.Sprintf("tf-test-%s", randString(t, 10))

	vcrTest(t, resource.TestCase{
		PreCheck:     func() { testAccPreCheck(t) },
		Providers:    testAccProviders,
		CheckDestroy: testAccCheckComputeInstanceDestroyProducer(t),
		Steps: []resource.TestStep{
			{
				Config: testAccComputeInstance_basic(instanceName),
				Check: resource.ComposeTestCheckFunc(
					testAccCheckComputeInstanceExists(
						t, "google_compute_instance.foobar", &instance),
					testAccCheckComputeInstanceHasInstanceId(&instance, "google_compute_instance.foobar"),
					testAccCheckComputeInstanceTag(&instance, "foo"),
					testAccCheckComputeInstanceLabel(&instance, "my_key", "my_value"),
					testAccCheckComputeInstanceMetadata(&instance, "foo", "bar"),
					testAccCheckComputeInstanceMetadata(&instance, "baz", "qux"),
					testAccCheckComputeInstanceDisk(&instance, instanceName, true, true),
					// by default, DeletionProtection is implicitly false. This should be false on any
					// instance resource without an explicit deletion_protection = true declaration.
					// Other tests check explicit true/false configs: TestAccComputeInstance_deletionProtectionExplicit[True | False]
					testAccCheckComputeInstanceHasConfiguredDeletionProtection(&instance, false),
				),
			},
			computeInstanceImportStep("us-central1-a", instanceName, []string{"metadata.baz", "metadata.foo"}),
		},
	})
}

func TestAccComputeInstance_basic2(t *testing.T) {
	t.Parallel()

	var instance compute.Instance
	var instanceName = fmt.Sprintf("tf-test-%s", randString(t, 10))

	vcrTest(t, resource.TestCase{
		PreCheck:     func() { testAccPreCheck(t) },
		Providers:    testAccProviders,
		CheckDestroy: testAccCheckComputeInstanceDestroyProducer(t),
		Steps: []resource.TestStep{
			{
				Config: testAccComputeInstance_basic2(instanceName),
				Check: resource.ComposeTestCheckFunc(
					testAccCheckComputeInstanceExists(
						t, "google_compute_instance.foobar", &instance),
					testAccCheckComputeInstanceTag(&instance, "foo"),
					testAccCheckComputeInstanceMetadata(&instance, "foo", "bar"),
					testAccCheckComputeInstanceDisk(&instance, instanceName, true, true),
				),
			},
		},
	})
}

func TestAccComputeInstance_basic3(t *testing.T) {
	t.Parallel()

	var instance compute.Instance
	var instanceName = fmt.Sprintf("tf-test-%s", randString(t, 10))

	vcrTest(t, resource.TestCase{
		PreCheck:     func() { testAccPreCheck(t) },
		Providers:    testAccProviders,
		CheckDestroy: testAccCheckComputeInstanceDestroyProducer(t),
		Steps: []resource.TestStep{
			{
				Config: testAccComputeInstance_basic3(instanceName),
				Check: resource.ComposeTestCheckFunc(
					testAccCheckComputeInstanceExists(
						t, "google_compute_instance.foobar", &instance),
					testAccCheckComputeInstanceTag(&instance, "foo"),
					testAccCheckComputeInstanceMetadata(&instance, "foo", "bar"),
					testAccCheckComputeInstanceDisk(&instance, instanceName, true, true),
				),
			},
		},
	})
}

func TestAccComputeInstance_basic4(t *testing.T) {
	t.Parallel()

	var instance compute.Instance
	var instanceName = fmt.Sprintf("tf-test-%s", randString(t, 10))

	vcrTest(t, resource.TestCase{
		PreCheck:     func() { testAccPreCheck(t) },
		Providers:    testAccProviders,
		CheckDestroy: testAccCheckComputeInstanceDestroyProducer(t),
		Steps: []resource.TestStep{
			{
				Config: testAccComputeInstance_basic4(instanceName),
				Check: resource.ComposeTestCheckFunc(
					testAccCheckComputeInstanceExists(
						t, "google_compute_instance.foobar", &instance),
					testAccCheckComputeInstanceTag(&instance, "foo"),
					testAccCheckComputeInstanceMetadata(&instance, "foo", "bar"),
					testAccCheckComputeInstanceDisk(&instance, instanceName, true, true),
				),
			},
		},
	})
}

func TestAccComputeInstance_basic5(t *testing.T) {
	t.Parallel()

	var instance compute.Instance
	var instanceName = fmt.Sprintf("tf-test-%s", randString(t, 10))

	vcrTest(t, resource.TestCase{
		PreCheck:     func() { testAccPreCheck(t) },
		Providers:    testAccProviders,
		CheckDestroy: testAccCheckComputeInstanceDestroyProducer(t),
		Steps: []resource.TestStep{
			{
				Config: testAccComputeInstance_basic5(instanceName),
				Check: resource.ComposeTestCheckFunc(
					testAccCheckComputeInstanceExists(
						t, "google_compute_instance.foobar", &instance),
					testAccCheckComputeInstanceTag(&instance, "foo"),
					testAccCheckComputeInstanceMetadata(&instance, "foo", "bar"),
					testAccCheckComputeInstanceDisk(&instance, instanceName, true, true),
				),
			},
		},
	})
}

func TestAccComputeInstance_IP(t *testing.T) {
	t.Parallel()

	var instance compute.Instance
	var ipName = fmt.Sprintf("tf-test-%s", randString(t, 10))
	var instanceName = fmt.Sprintf("tf-test-%s", randString(t, 10))

	vcrTest(t, resource.TestCase{
		PreCheck:     func() { testAccPreCheck(t) },
		Providers:    testAccProviders,
		CheckDestroy: testAccCheckComputeInstanceDestroyProducer(t),
		Steps: []resource.TestStep{
			{
				Config: testAccComputeInstance_ip(ipName, instanceName),
				Check: resource.ComposeTestCheckFunc(
					testAccCheckComputeInstanceExists(
						t, "google_compute_instance.foobar", &instance),
					testAccCheckComputeInstanceAccessConfigHasNatIP(&instance),
				),
			},
		},
	})
}

func TestAccComputeInstance_PTRRecord(t *testing.T) {
	t.Parallel()

	var instance compute.Instance
	var ptrName = fmt.Sprintf("tf-test-%s", randString(t, 10))
	var ipName = fmt.Sprintf("tf-test-%s", randString(t, 10))
	var instanceName = fmt.Sprintf("tf-test-%s", randString(t, 10))

	vcrTest(t, resource.TestCase{
		PreCheck:     func() { testAccPreCheck(t) },
		Providers:    testAccProviders,
		CheckDestroy: testAccCheckComputeInstanceDestroyProducer(t),
		Steps: []resource.TestStep{
			{
				Config: testAccComputeInstance_PTRRecord(ptrName, instanceName),
				Check: resource.ComposeTestCheckFunc(
					testAccCheckComputeInstanceExists(
						t, "google_compute_instance.foobar", &instance),
					testAccCheckComputeInstanceAccessConfigHasPTR(&instance),
				),
			},
			computeInstanceImportStep("us-central1-a", instanceName, []string{"metadata.baz", "metadata.foo"}),
			{
				Config: testAccComputeInstance_ip(ipName, instanceName),
				Check: resource.ComposeTestCheckFunc(
					testAccCheckComputeInstanceExists(
						t, "google_compute_instance.foobar", &instance),
					testAccCheckComputeInstanceAccessConfigHasNatIP(&instance),
				),
			},
			computeInstanceImportStep("us-central1-a", instanceName, []string{"metadata.baz", "metadata.foo"}),
		},
	})
}

func TestAccComputeInstance_networkTier(t *testing.T) {
	var instance compute.Instance
	var instanceName = fmt.Sprintf("tf-test-%s", randString(t, 10))

	vcrTest(t, resource.TestCase{
		PreCheck:     func() { testAccPreCheck(t) },
		Providers:    testAccProviders,
		CheckDestroy: testAccCheckComputeInstanceDestroyProducer(t),
		Steps: []resource.TestStep{
			{
				Config: testAccComputeInstance_networkTier(instanceName),
				Check: resource.ComposeTestCheckFunc(
					testAccCheckComputeInstanceExists(
						t, "google_compute_instance.foobar", &instance),
					testAccCheckComputeInstanceAccessConfigHasNatIP(&instance),
					testAccCheckComputeInstanceHasAssignedNatIP,
				),
			},
			computeInstanceImportStep("us-central1-a", instanceName, []string{}),
		},
	})
}

func TestAccComputeInstance_diskEncryption(t *testing.T) {
	t.Parallel()

	var instance compute.Instance
	var instanceName = fmt.Sprintf("tf-test-%s", randString(t, 10))
	bootEncryptionKey := "SGVsbG8gZnJvbSBHb29nbGUgQ2xvdWQgUGxhdGZvcm0="
	bootEncryptionKeyHash := "esTuF7d4eatX4cnc4JsiEiaI+Rff78JgPhA/v1zxX9E="
	diskNameToEncryptionKey := map[string]*compute.CustomerEncryptionKey{
		fmt.Sprintf("tf-testd-%s", randString(t, 10)): {
			RawKey: "Ym9vdDU2Nzg5MDEyMzQ1Njc4OTAxMjM0NTY3ODkwMTI=",
			Sha256: "awJ7p57H+uVZ9axhJjl1D3lfC2MgA/wnt/z88Ltfvss=",
		},
		fmt.Sprintf("tf-testd-%s", randString(t, 10)): {
			RawKey: "c2Vjb25kNzg5MDEyMzQ1Njc4OTAxMjM0NTY3ODkwMTI=",
			Sha256: "7TpIwUdtCOJpq2m+3nt8GFgppu6a2Xsj1t0Gexk13Yc=",
		},
		fmt.Sprintf("tf-testd-%s", randString(t, 10)): {
			RawKey: "dGhpcmQ2Nzg5MDEyMzQ1Njc4OTAxMjM0NTY3ODkwMTI=",
			Sha256: "b3pvaS7BjDbCKeLPPTx7yXBuQtxyMobCHN1QJR43xeM=",
		},
	}

	vcrTest(t, resource.TestCase{
		PreCheck:     func() { testAccPreCheck(t) },
		Providers:    testAccProviders,
		CheckDestroy: testAccCheckComputeInstanceDestroyProducer(t),
		Steps: []resource.TestStep{
			{
				Config: testAccComputeInstance_disks_encryption(bootEncryptionKey, diskNameToEncryptionKey, instanceName, randString(t, 10)),
				Check: resource.ComposeTestCheckFunc(
					testAccCheckComputeInstanceExists(
						t, "google_compute_instance.foobar", &instance),
					testAccCheckComputeInstanceDiskEncryptionKey("google_compute_instance.foobar", &instance, bootEncryptionKeyHash, diskNameToEncryptionKey),
				),
			},
		},
	})
}

func TestAccComputeInstance_diskEncryptionRestart(t *testing.T) {
	t.Parallel()

	var instance compute.Instance
	var instanceName = fmt.Sprintf("tf-test-%s", randString(t, 10))
	bootEncryptionKey := "SGVsbG8gZnJvbSBHb29nbGUgQ2xvdWQgUGxhdGZvcm0="
	bootEncryptionKeyHash := "esTuF7d4eatX4cnc4JsiEiaI+Rff78JgPhA/v1zxX9E="
	diskNameToEncryptionKey := map[string]*compute.CustomerEncryptionKey{
		fmt.Sprintf("tf-testd-%s", randString(t, 10)): {
			RawKey: "Ym9vdDU2Nzg5MDEyMzQ1Njc4OTAxMjM0NTY3ODkwMTI=",
			Sha256: "awJ7p57H+uVZ9axhJjl1D3lfC2MgA/wnt/z88Ltfvss=",
		},
	}

	vcrTest(t, resource.TestCase{
		PreCheck:     func() { testAccPreCheck(t) },
		Providers:    testAccProviders,
		CheckDestroy: testAccCheckComputeInstanceDestroyProducer(t),
		Steps: []resource.TestStep{
			{
				Config: testAccComputeInstance_disks_encryption_restart(bootEncryptionKey, diskNameToEncryptionKey, instanceName),
				Check: resource.ComposeTestCheckFunc(
					testAccCheckComputeInstanceExists(
						t, "google_compute_instance.foobar", &instance),
					testAccCheckComputeInstanceDiskEncryptionKey("google_compute_instance.foobar", &instance, bootEncryptionKeyHash, diskNameToEncryptionKey),
				),
			},
			{
				Config: testAccComputeInstance_disks_encryption_restartUpdate(bootEncryptionKey, diskNameToEncryptionKey, instanceName),
				Check: resource.ComposeTestCheckFunc(
					testAccCheckComputeInstanceExists(
						t, "google_compute_instance.foobar", &instance),
					testAccCheckComputeInstanceDiskEncryptionKey("google_compute_instance.foobar", &instance, bootEncryptionKeyHash, diskNameToEncryptionKey),
				),
			},
		},
	})
}

func TestAccComputeInstance_kmsDiskEncryption(t *testing.T) {
	t.Parallel()

	var instance compute.Instance
	var instanceName = fmt.Sprintf("tf-test-%s", randString(t, 10))
	kms := BootstrapKMSKey(t)

	bootKmsKeyName := kms.CryptoKey.Name
	diskNameToEncryptionKey := map[string]*compute.CustomerEncryptionKey{
		fmt.Sprintf("tf-testd-%s", randString(t, 10)): {
			KmsKeyName: kms.CryptoKey.Name,
		},
		fmt.Sprintf("tf-testd-%s", randString(t, 10)): {
			KmsKeyName: kms.CryptoKey.Name,
		},
		fmt.Sprintf("tf-testd-%s", randString(t, 10)): {
			KmsKeyName: kms.CryptoKey.Name,
		},
	}

	vcrTest(t, resource.TestCase{
		PreCheck:     func() { testAccPreCheck(t) },
		Providers:    testAccProviders,
		CheckDestroy: testAccCheckComputeInstanceDestroyProducer(t),
		Steps: []resource.TestStep{
			{
				Config: testAccComputeInstance_disks_kms(getTestProjectFromEnv(), bootKmsKeyName, diskNameToEncryptionKey, instanceName, randString(t, 10)),
				Check: resource.ComposeTestCheckFunc(
					testAccCheckComputeInstanceExists(t, "google_compute_instance.foobar", &instance),
					testAccCheckComputeInstanceDiskKmsEncryptionKey("google_compute_instance.foobar", &instance, bootKmsKeyName, diskNameToEncryptionKey),
				),
			},
			computeInstanceImportStep("us-central1-a", instanceName, []string{}),
		},
	})
}

func TestAccComputeInstance_attachedDisk(t *testing.T) {
	t.Parallel()

	var instance compute.Instance
	var instanceName = fmt.Sprintf("tf-test-%s", randString(t, 10))
	var diskName = fmt.Sprintf("tf-testd-%s", randString(t, 10))

	vcrTest(t, resource.TestCase{
		PreCheck:     func() { testAccPreCheck(t) },
		Providers:    testAccProviders,
		CheckDestroy: testAccCheckComputeInstanceDestroyProducer(t),
		Steps: []resource.TestStep{
			{
				Config: testAccComputeInstance_attachedDisk(diskName, instanceName),
				Check: resource.ComposeTestCheckFunc(
					testAccCheckComputeInstanceExists(
						t, "google_compute_instance.foobar", &instance),
					testAccCheckComputeInstanceDisk(&instance, diskName, false, false),
				),
			},
			computeInstanceImportStep("us-central1-a", instanceName, []string{}),
		},
	})
}

func TestAccComputeInstance_attachedDisk_sourceUrl(t *testing.T) {
	t.Parallel()

	var instance compute.Instance
	var instanceName = fmt.Sprintf("tf-test-%s", randString(t, 10))
	var diskName = fmt.Sprintf("tf-testd-%s", randString(t, 10))

	vcrTest(t, resource.TestCase{
		PreCheck:     func() { testAccPreCheck(t) },
		Providers:    testAccProviders,
		CheckDestroy: testAccCheckComputeInstanceDestroyProducer(t),
		Steps: []resource.TestStep{
			{
				Config: testAccComputeInstance_attachedDisk_sourceUrl(diskName, instanceName),
				Check: resource.ComposeTestCheckFunc(
					testAccCheckComputeInstanceExists(
						t, "google_compute_instance.foobar", &instance),
					testAccCheckComputeInstanceDisk(&instance, diskName, false, false),
				),
			},
			computeInstanceImportStep("us-central1-a", instanceName, []string{}),
		},
	})
}

func TestAccComputeInstance_attachedDisk_modeRo(t *testing.T) {
	t.Parallel()

	var instance compute.Instance
	var instanceName = fmt.Sprintf("tf-test-%s", randString(t, 10))
	var diskName = fmt.Sprintf("tf-testd-%s", randString(t, 10))

	vcrTest(t, resource.TestCase{
		PreCheck:     func() { testAccPreCheck(t) },
		Providers:    testAccProviders,
		CheckDestroy: testAccCheckComputeInstanceDestroyProducer(t),
		Steps: []resource.TestStep{
			{
				Config: testAccComputeInstance_attachedDisk_modeRo(diskName, instanceName),
				Check: resource.ComposeTestCheckFunc(
					testAccCheckComputeInstanceExists(
						t, "google_compute_instance.foobar", &instance),
					testAccCheckComputeInstanceDisk(&instance, diskName, false, false),
				),
			},
			computeInstanceImportStep("us-central1-a", instanceName, []string{}),
		},
	})
}

func TestAccComputeInstance_attachedDiskUpdate(t *testing.T) {
	t.Parallel()

	var instance compute.Instance
	var instanceName = fmt.Sprintf("tf-test-%s", randString(t, 10))
	var diskName = fmt.Sprintf("tf-testd-%s", randString(t, 10))
	var diskName2 = fmt.Sprintf("tf-testd-%s", randString(t, 10))

	vcrTest(t, resource.TestCase{
		PreCheck:     func() { testAccPreCheck(t) },
		Providers:    testAccProviders,
		CheckDestroy: testAccCheckComputeInstanceDestroyProducer(t),
		Steps: []resource.TestStep{
			{
				Config: testAccComputeInstance_attachedDisk(diskName, instanceName),
				Check: resource.ComposeTestCheckFunc(
					testAccCheckComputeInstanceExists(
						t, "google_compute_instance.foobar", &instance),
					testAccCheckComputeInstanceDisk(&instance, diskName, false, false),
				),
			},
			// check attaching
			{
				Config: testAccComputeInstance_addAttachedDisk(diskName, diskName2, instanceName),
				Check: resource.ComposeTestCheckFunc(
					testAccCheckComputeInstanceExists(
						t, "google_compute_instance.foobar", &instance),
					testAccCheckComputeInstanceDisk(&instance, diskName, false, false),
					testAccCheckComputeInstanceDisk(&instance, diskName2, false, false),
				),
			},
			// check detaching
			{
				Config: testAccComputeInstance_detachDisk(diskName, diskName2, instanceName),
				Check: resource.ComposeTestCheckFunc(
					testAccCheckComputeInstanceExists(
						t, "google_compute_instance.foobar", &instance),
					testAccCheckComputeInstanceDisk(&instance, diskName, false, false),
				),
			},
			// check updating
			{
				Config: testAccComputeInstance_updateAttachedDiskEncryptionKey(diskName, instanceName),
				Check: resource.ComposeTestCheckFunc(
					testAccCheckComputeInstanceExists(
						t, "google_compute_instance.foobar", &instance),
					testAccCheckComputeInstanceDisk(&instance, diskName, false, false),
				),
			},
		},
	})
}

func TestAccComputeInstance_bootDisk_source(t *testing.T) {
	t.Parallel()

	var instance compute.Instance
	var instanceName = fmt.Sprintf("tf-test-%s", randString(t, 10))
	var diskName = fmt.Sprintf("tf-test-%s", randString(t, 10))

	vcrTest(t, resource.TestCase{
		PreCheck:     func() { testAccPreCheck(t) },
		Providers:    testAccProviders,
		CheckDestroy: testAccCheckComputeInstanceDestroyProducer(t),
		Steps: []resource.TestStep{
			{
				Config: testAccComputeInstance_bootDisk_source(diskName, instanceName),
				Check: resource.ComposeTestCheckFunc(
					testAccCheckComputeInstanceExists(
						t, "google_compute_instance.foobar", &instance),
					testAccCheckComputeInstanceBootDisk(&instance, diskName),
				),
			},
			computeInstanceImportStep("us-central1-a", instanceName, []string{}),
		},
	})
}

func TestAccComputeInstance_bootDisk_sourceUrl(t *testing.T) {
	t.Parallel()

	var instance compute.Instance
	var instanceName = fmt.Sprintf("tf-test-%s", randString(t, 10))
	var diskName = fmt.Sprintf("tf-test-%s", randString(t, 10))

	vcrTest(t, resource.TestCase{
		PreCheck:     func() { testAccPreCheck(t) },
		Providers:    testAccProviders,
		CheckDestroy: testAccCheckComputeInstanceDestroyProducer(t),
		Steps: []resource.TestStep{
			{
				Config: testAccComputeInstance_bootDisk_sourceUrl(diskName, instanceName),
				Check: resource.ComposeTestCheckFunc(
					testAccCheckComputeInstanceExists(
						t, "google_compute_instance.foobar", &instance),
					testAccCheckComputeInstanceBootDisk(&instance, diskName),
				),
			},
			computeInstanceImportStep("us-central1-a", instanceName, []string{}),
		},
	})
}

func TestAccComputeInstance_bootDisk_type(t *testing.T) {
	t.Parallel()

	var instance compute.Instance
	var instanceName = fmt.Sprintf("tf-test-%s", randString(t, 10))
	var diskType = "pd-ssd"

	vcrTest(t, resource.TestCase{
		PreCheck:     func() { testAccPreCheck(t) },
		Providers:    testAccProviders,
		CheckDestroy: testAccCheckComputeInstanceDestroyProducer(t),
		Steps: []resource.TestStep{
			{
				Config: testAccComputeInstance_bootDisk_type(instanceName, diskType),
				Check: resource.ComposeTestCheckFunc(
					testAccCheckComputeInstanceExists(
						t, "google_compute_instance.foobar", &instance),
					testAccCheckComputeInstanceBootDiskType(t, instanceName, diskType),
				),
			},
		},
	})
}

func TestAccComputeInstance_bootDisk_mode(t *testing.T) {
	t.Parallel()

	var instanceName = fmt.Sprintf("tf-test-%s", randString(t, 10))
	var diskMode = "READ_WRITE"

	vcrTest(t, resource.TestCase{
		PreCheck:     func() { testAccPreCheck(t) },
		Providers:    testAccProviders,
		CheckDestroy: testAccCheckComputeInstanceDestroyProducer(t),
		Steps: []resource.TestStep{
			{
				Config: testAccComputeInstance_bootDisk_mode(instanceName, diskMode),
			},
			computeInstanceImportStep("us-central1-a", instanceName, []string{}),
		},
	})
}

func TestAccComputeInstance_scratchDisk(t *testing.T) {
	t.Parallel()

	var instance compute.Instance
	var instanceName = fmt.Sprintf("tf-test-%s", randString(t, 10))

	vcrTest(t, resource.TestCase{
		PreCheck:     func() { testAccPreCheck(t) },
		Providers:    testAccProviders,
		CheckDestroy: testAccCheckComputeInstanceDestroyProducer(t),
		Steps: []resource.TestStep{
			{
				Config: testAccComputeInstance_scratchDisk(instanceName),
				Check: resource.ComposeTestCheckFunc(
					testAccCheckComputeInstanceExists(
						t, "google_compute_instance.foobar", &instance),
					testAccCheckComputeInstanceScratchDisk(&instance, []string{"NVME", "SCSI"}),
				),
			},
			computeInstanceImportStep("us-central1-a", instanceName, []string{}),
		},
	})
}

func TestAccComputeInstance_forceNewAndChangeMetadata(t *testing.T) {
	t.Parallel()

	var instance compute.Instance
	var instanceName = fmt.Sprintf("tf-test-%s", randString(t, 10))

	vcrTest(t, resource.TestCase{
		PreCheck:     func() { testAccPreCheck(t) },
		Providers:    testAccProviders,
		CheckDestroy: testAccCheckComputeInstanceDestroyProducer(t),
		Steps: []resource.TestStep{
			{
				Config: testAccComputeInstance_basic(instanceName),
				Check: resource.ComposeTestCheckFunc(
					testAccCheckComputeInstanceExists(
						t, "google_compute_instance.foobar", &instance),
				),
			},
			{
				Config: testAccComputeInstance_forceNewAndChangeMetadata(instanceName),
				Check: resource.ComposeTestCheckFunc(
					testAccCheckComputeInstanceExists(
						t, "google_compute_instance.foobar", &instance),
					testAccCheckComputeInstanceMetadata(
						&instance, "qux", "true"),
				),
			},
		},
	})
}

func TestAccComputeInstance_update(t *testing.T) {
	t.Parallel()

	var instance compute.Instance
	var instanceName = fmt.Sprintf("tf-test-%s", randString(t, 10))

	vcrTest(t, resource.TestCase{
		PreCheck:     func() { testAccPreCheck(t) },
		Providers:    testAccProviders,
		CheckDestroy: testAccCheckComputeInstanceDestroyProducer(t),
		Steps: []resource.TestStep{
			{
				Config: testAccComputeInstance_basic(instanceName),
				Check: resource.ComposeTestCheckFunc(
					testAccCheckComputeInstanceExists(
						t, "google_compute_instance.foobar", &instance),
				),
			},
			{
				Config: testAccComputeInstance_update(instanceName),
				Check: resource.ComposeTestCheckFunc(
					testAccCheckComputeInstanceExists(
						t, "google_compute_instance.foobar", &instance),
					testAccCheckComputeInstanceMetadata(
						&instance, "bar", "baz"),
					testAccCheckComputeInstanceLabel(&instance, "only_me", "nothing_else"),
					testAccCheckComputeInstanceTag(&instance, "baz"),
					testAccCheckComputeInstanceAccessConfig(&instance),
				),
			},
		},
	})
}

func TestAccComputeInstance_stopInstanceToUpdate(t *testing.T) {
	t.Parallel()

	var instance compute.Instance
	var instanceName = fmt.Sprintf("tf-test-%s", randString(t, 10))

	vcrTest(t, resource.TestCase{
		PreCheck:     func() { testAccPreCheck(t) },
		Providers:    testAccProviders,
		CheckDestroy: testAccCheckComputeInstanceDestroyProducer(t),
		Steps: []resource.TestStep{
			// Set fields that require stopping the instance
			{
				Config: testAccComputeInstance_stopInstanceToUpdate(instanceName),
				Check: resource.ComposeTestCheckFunc(
					testAccCheckComputeInstanceExists(
						t, "google_compute_instance.foobar", &instance),
				),
			},
			computeInstanceImportStep("us-central1-a", instanceName, []string{"allow_stopping_for_update"}),
			// Check that updating them works
			{
				Config: testAccComputeInstance_stopInstanceToUpdate2(instanceName),
				Check: resource.ComposeTestCheckFunc(
					testAccCheckComputeInstanceExists(
						t, "google_compute_instance.foobar", &instance),
				),
			},
			computeInstanceImportStep("us-central1-a", instanceName, []string{"allow_stopping_for_update"}),
			// Check that removing them works
			{
				Config: testAccComputeInstance_stopInstanceToUpdate3(instanceName),
				Check: resource.ComposeTestCheckFunc(
					testAccCheckComputeInstanceExists(
						t, "google_compute_instance.foobar", &instance),
				),
			},
			computeInstanceImportStep("us-central1-a", instanceName, []string{"allow_stopping_for_update"}),
		},
	})
}

func TestAccComputeInstance_serviceAccount(t *testing.T) {
	t.Parallel()

	var instance compute.Instance
	var instanceName = fmt.Sprintf("tf-test-%s", randString(t, 10))

	vcrTest(t, resource.TestCase{
		PreCheck:     func() { testAccPreCheck(t) },
		Providers:    testAccProviders,
		CheckDestroy: testAccCheckComputeInstanceDestroyProducer(t),
		Steps: []resource.TestStep{
			{
				Config: testAccComputeInstance_serviceAccount(instanceName),
				Check: resource.ComposeTestCheckFunc(
					testAccCheckComputeInstanceExists(
						t, "google_compute_instance.foobar", &instance),
					testAccCheckComputeInstanceServiceAccount(&instance,
						"https://www.googleapis.com/auth/compute.readonly"),
					testAccCheckComputeInstanceServiceAccount(&instance,
						"https://www.googleapis.com/auth/devstorage.read_only"),
					testAccCheckComputeInstanceServiceAccount(&instance,
						"https://www.googleapis.com/auth/userinfo.email"),
				),
			},
			computeInstanceImportStep("us-central1-a", instanceName, []string{}),
		},
	})
}

func TestAccComputeInstance_scheduling(t *testing.T) {
	t.Parallel()

	var instance compute.Instance
	var instanceName = fmt.Sprintf("tf-test-%s", randString(t, 10))

	vcrTest(t, resource.TestCase{
		PreCheck:     func() { testAccPreCheck(t) },
		Providers:    testAccProviders,
		CheckDestroy: testAccCheckComputeInstanceDestroyProducer(t),
		Steps: []resource.TestStep{
			{
				Config: testAccComputeInstance_scheduling(instanceName),
				Check: resource.ComposeTestCheckFunc(
					testAccCheckComputeInstanceExists(
						t, "google_compute_instance.foobar", &instance),
				),
			},
			computeInstanceImportStep("us-central1-a", instanceName, []string{}),
			{
				Config: testAccComputeInstance_schedulingUpdated(instanceName),
				Check: resource.ComposeTestCheckFunc(
					testAccCheckComputeInstanceExists(
						t, "google_compute_instance.foobar", &instance),
				),
			},
			computeInstanceImportStep("us-central1-a", instanceName, []string{}),
		},
	})
}

func TestAccComputeInstance_soleTenantNodeAffinities(t *testing.T) {
	t.Parallel()

	var instanceName = fmt.Sprintf("tf-test-soletenant-%s", randString(t, 10))
	var templateName = fmt.Sprintf("tf-test-nodetmpl-%s", randString(t, 10))
	var groupName = fmt.Sprintf("tf-test-nodegroup-%s", randString(t, 10))

	vcrTest(t, resource.TestCase{
		PreCheck:     func() { testAccPreCheck(t) },
		Providers:    testAccProviders,
		CheckDestroy: testAccCheckComputeInstanceDestroyProducer(t),
		Steps: []resource.TestStep{
			{
				Config: testAccComputeInstance_soleTenantNodeAffinities(instanceName, templateName, groupName),
			},
			computeInstanceImportStep("us-central1-a", instanceName, []string{}),
			{
				Config: testAccComputeInstance_soleTenantNodeAffinitiesUpdated(instanceName, templateName, groupName),
			},
			computeInstanceImportStep("us-central1-a", instanceName, []string{}),
		},
	})
}

func TestAccComputeInstance_subnet_auto(t *testing.T) {
	t.Parallel()

	var instance compute.Instance
	var instanceName = fmt.Sprintf("tf-test-%s", randString(t, 10))

	vcrTest(t, resource.TestCase{
		PreCheck:     func() { testAccPreCheck(t) },
		Providers:    testAccProviders,
		CheckDestroy: testAccCheckComputeInstanceDestroyProducer(t),
		Steps: []resource.TestStep{
			{
				Config: testAccComputeInstance_subnet_auto(randString(t, 10), instanceName),
				Check: resource.ComposeTestCheckFunc(
					testAccCheckComputeInstanceExists(
						t, "google_compute_instance.foobar", &instance),
					testAccCheckComputeInstanceHasSubnet(&instance),
				),
			},
			computeInstanceImportStep("us-central1-a", instanceName, []string{}),
		},
	})
}

func TestAccComputeInstance_subnet_custom(t *testing.T) {
	t.Parallel()

	var instance compute.Instance
	var instanceName = fmt.Sprintf("tf-test-%s", randString(t, 10))

	vcrTest(t, resource.TestCase{
		PreCheck:     func() { testAccPreCheck(t) },
		Providers:    testAccProviders,
		CheckDestroy: testAccCheckComputeInstanceDestroyProducer(t),
		Steps: []resource.TestStep{
			{
				Config: testAccComputeInstance_subnet_custom(randString(t, 10), instanceName),
				Check: resource.ComposeTestCheckFunc(
					testAccCheckComputeInstanceExists(
						t, "google_compute_instance.foobar", &instance),
					testAccCheckComputeInstanceHasSubnet(&instance),
				),
			},
			computeInstanceImportStep("us-central1-a", instanceName, []string{}),
		},
	})
}

func TestAccComputeInstance_subnet_xpn(t *testing.T) {
	// Multiple fine-grained resources
	skipIfVcr(t)
	t.Parallel()

	var instance compute.Instance
	var instanceName = fmt.Sprintf("tf-test-%s", randString(t, 10))
	org := getTestOrgFromEnv(t)
	billingId := getTestBillingAccountFromEnv(t)
	projectName := fmt.Sprintf("tf-test-xpn-%d", time.Now().Unix())

	vcrTest(t, resource.TestCase{
		PreCheck:     func() { testAccPreCheck(t) },
		Providers:    testAccProviders,
		CheckDestroy: testAccCheckComputeInstanceDestroyProducer(t),
		Steps: []resource.TestStep{
			{
				Config: testAccComputeInstance_subnet_xpn(org, billingId, projectName, instanceName, randString(t, 10)),
				Check: resource.ComposeTestCheckFunc(
					testAccCheckComputeInstanceExistsInProject(
						t, "google_compute_instance.foobar", fmt.Sprintf("%s-service", projectName),
						&instance),
					testAccCheckComputeInstanceHasSubnet(&instance),
				),
			},
		},
	})
}

func TestAccComputeInstance_networkIPAuto(t *testing.T) {
	t.Parallel()

	var instance compute.Instance
	var instanceName = fmt.Sprintf("tf-test-%s", randString(t, 10))

	vcrTest(t, resource.TestCase{
		PreCheck:     func() { testAccPreCheck(t) },
		Providers:    testAccProviders,
		CheckDestroy: testAccCheckComputeInstanceDestroyProducer(t),
		Steps: []resource.TestStep{
			{
				Config: testAccComputeInstance_networkIPAuto(randString(t, 10), instanceName),
				Check: resource.ComposeTestCheckFunc(
					testAccCheckComputeInstanceExists(
						t, "google_compute_instance.foobar", &instance),
					testAccCheckComputeInstanceHasAnyNetworkIP(&instance),
				),
			},
		},
	})
}

func TestAccComputeInstance_network_ip_custom(t *testing.T) {
	t.Parallel()

	var instance compute.Instance
	var instanceName = fmt.Sprintf("tf-test-%s", randString(t, 10))
	var ipAddress = "10.0.200.200"
	vcrTest(t, resource.TestCase{
		PreCheck:     func() { testAccPreCheck(t) },
		Providers:    testAccProviders,
		CheckDestroy: testAccCheckComputeInstanceDestroyProducer(t),
		Steps: []resource.TestStep{
			{
				Config: testAccComputeInstance_network_ip_custom(randString(t, 10), instanceName, ipAddress),
				Check: resource.ComposeTestCheckFunc(
					testAccCheckComputeInstanceExists(
						t, "google_compute_instance.foobar", &instance),
					testAccCheckComputeInstanceHasNetworkIP(&instance, ipAddress),
				),
			},
		},
	})
}

func TestAccComputeInstance_private_image_family(t *testing.T) {
	t.Parallel()

	var instance compute.Instance
	var instanceName = fmt.Sprintf("tf-test-%s", randString(t, 10))
	var diskName = fmt.Sprintf("tf-testd-%s", randString(t, 10))
	var familyName = fmt.Sprintf("tf-testf-%s", randString(t, 10))

	vcrTest(t, resource.TestCase{
		PreCheck:     func() { testAccPreCheck(t) },
		Providers:    testAccProviders,
		CheckDestroy: testAccCheckComputeInstanceDestroyProducer(t),
		Steps: []resource.TestStep{
			{
				Config: testAccComputeInstance_private_image_family(diskName, familyName, instanceName),
				Check: resource.ComposeTestCheckFunc(
					testAccCheckComputeInstanceExists(
						t, "google_compute_instance.foobar", &instance),
				),
			},
		},
	})
}

func TestAccComputeInstance_forceChangeMachineTypeManually(t *testing.T) {
	t.Parallel()

	var instance compute.Instance
	var instanceName = fmt.Sprintf("tf-test-%s", randString(t, 10))

	vcrTest(t, resource.TestCase{
		PreCheck:     func() { testAccPreCheck(t) },
		Providers:    testAccProviders,
		CheckDestroy: testAccCheckComputeInstanceDestroyProducer(t),
		Steps: []resource.TestStep{
			{
				Config: testAccComputeInstance_basic(instanceName),
				Check: resource.ComposeTestCheckFunc(
					testAccCheckComputeInstanceExists(t, "google_compute_instance.foobar", &instance),
					testAccCheckComputeInstanceUpdateMachineType(t, "google_compute_instance.foobar"),
				),
				ExpectNonEmptyPlan: true,
			},
			computeInstanceImportStep("us-central1-a", instanceName, []string{"metadata.baz", "metadata.foo"}),
		},
	})
}

func TestAccComputeInstance_multiNic(t *testing.T) {
	t.Parallel()

	var instance compute.Instance
	instanceName := fmt.Sprintf("tf-test-%s", randString(t, 10))
	networkName := fmt.Sprintf("tf-test-%s", randString(t, 10))
	subnetworkName := fmt.Sprintf("tf-test-%s", randString(t, 10))

	vcrTest(t, resource.TestCase{
		PreCheck:     func() { testAccPreCheck(t) },
		Providers:    testAccProviders,
		CheckDestroy: testAccCheckComputeInstanceDestroyProducer(t),
		Steps: []resource.TestStep{
			{
				Config: testAccComputeInstance_multiNic(instanceName, networkName, subnetworkName),
				Check: resource.ComposeTestCheckFunc(
					testAccCheckComputeInstanceExists(t, "google_compute_instance.foobar", &instance),
					testAccCheckComputeInstanceHasMultiNic(&instance),
				),
			},
			computeInstanceImportStep("us-central1-a", instanceName, []string{}),
		},
	})
}

func TestAccComputeInstance_guestAccelerator(t *testing.T) {
	t.Parallel()

	var instance compute.Instance
	instanceName := fmt.Sprintf("tf-test-%s", randString(t, 10))

	vcrTest(t, resource.TestCase{
		PreCheck:     func() { testAccPreCheck(t) },
		Providers:    testAccProviders,
		CheckDestroy: testAccCheckComputeInstanceDestroyProducer(t),
		Steps: []resource.TestStep{
			{
				Config: testAccComputeInstance_guestAccelerator(instanceName, 1),
				Check: resource.ComposeTestCheckFunc(
					testAccCheckComputeInstanceExists(t, "google_compute_instance.foobar", &instance),
					testAccCheckComputeInstanceHasGuestAccelerator(&instance, "nvidia-tesla-k80", 1),
				),
			},
			computeInstanceImportStep("us-east1-d", instanceName, []string{"metadata.baz", "metadata.foo"}),
		},
	})

}

func TestAccComputeInstance_guestAcceleratorSkip(t *testing.T) {
	t.Parallel()

	var instance compute.Instance
	instanceName := fmt.Sprintf("tf-test-%s", randString(t, 10))

	vcrTest(t, resource.TestCase{
		PreCheck:     func() { testAccPreCheck(t) },
		Providers:    testAccProviders,
		CheckDestroy: testAccCheckComputeInstanceDestroyProducer(t),
		Steps: []resource.TestStep{
			{
				Config: testAccComputeInstance_guestAccelerator(instanceName, 0),
				Check: resource.ComposeTestCheckFunc(
					testAccCheckComputeInstanceExists(t, "google_compute_instance.foobar", &instance),
					testAccCheckComputeInstanceLacksGuestAccelerator(&instance),
				),
			},
		},
	})

}

func TestAccComputeInstance_minCpuPlatform(t *testing.T) {
	t.Parallel()

	var instance compute.Instance
	instanceName := fmt.Sprintf("tf-test-%s", randString(t, 10))

	vcrTest(t, resource.TestCase{
		PreCheck:     func() { testAccPreCheck(t) },
		Providers:    testAccProviders,
		CheckDestroy: testAccCheckComputeInstanceDestroyProducer(t),
		Steps: []resource.TestStep{
			{
				Config: testAccComputeInstance_minCpuPlatform(instanceName),
				Check: resource.ComposeTestCheckFunc(
					testAccCheckComputeInstanceExists(t, "google_compute_instance.foobar", &instance),
					testAccCheckComputeInstanceHasMinCpuPlatform(&instance, "Intel Haswell"),
				),
			},
			computeInstanceImportStep("us-east1-d", instanceName, []string{}),
		},
	})
}

func TestAccComputeInstance_deletionProtectionExplicitFalse(t *testing.T) {
	t.Parallel()

	var instance compute.Instance
	var instanceName = fmt.Sprintf("tf-test-%s", randString(t, 10))

	vcrTest(t, resource.TestCase{
		PreCheck:     func() { testAccPreCheck(t) },
		Providers:    testAccProviders,
		CheckDestroy: testAccCheckComputeInstanceDestroyProducer(t),
		Steps: []resource.TestStep{
			{
				Config: testAccComputeInstance_basic_deletionProtectionFalse(instanceName),
				Check: resource.ComposeTestCheckFunc(
					testAccCheckComputeInstanceExists(
						t, "google_compute_instance.foobar", &instance),
					testAccCheckComputeInstanceHasConfiguredDeletionProtection(&instance, false),
				),
			},
		},
	})
}

func TestAccComputeInstance_deletionProtectionExplicitTrueAndUpdateFalse(t *testing.T) {
	t.Parallel()

	var instance compute.Instance
	var instanceName = fmt.Sprintf("tf-test-%s", randString(t, 10))

	vcrTest(t, resource.TestCase{
		PreCheck:     func() { testAccPreCheck(t) },
		Providers:    testAccProviders,
		CheckDestroy: testAccCheckComputeInstanceDestroyProducer(t),
		Steps: []resource.TestStep{
			{
				Config: testAccComputeInstance_basic_deletionProtectionTrue(instanceName),
				Check: resource.ComposeTestCheckFunc(
					testAccCheckComputeInstanceExists(
						t, "google_compute_instance.foobar", &instance),
					testAccCheckComputeInstanceHasConfiguredDeletionProtection(&instance, true),
				),
			},
			computeInstanceImportStep("us-central1-a", instanceName, []string{"metadata.foo"}),
			// Update deletion_protection to false, otherwise the test harness can't delete the instance
			{
				Config: testAccComputeInstance_basic_deletionProtectionFalse(instanceName),
				Check: resource.ComposeTestCheckFunc(
					testAccCheckComputeInstanceExists(
						t, "google_compute_instance.foobar", &instance),
					testAccCheckComputeInstanceHasConfiguredDeletionProtection(&instance, false),
				),
			},
		},
	})
}

func TestAccComputeInstance_primaryAliasIpRange(t *testing.T) {
	t.Parallel()

	var instance compute.Instance
	instanceName := fmt.Sprintf("tf-test-%s", randString(t, 10))

	vcrTest(t, resource.TestCase{
		PreCheck:     func() { testAccPreCheck(t) },
		Providers:    testAccProviders,
		CheckDestroy: testAccCheckComputeInstanceDestroyProducer(t),
		Steps: []resource.TestStep{
			{
				Config: testAccComputeInstance_primaryAliasIpRange(instanceName),
				Check: resource.ComposeTestCheckFunc(
					testAccCheckComputeInstanceExists(t, "google_compute_instance.foobar", &instance),
					testAccCheckComputeInstanceHasAliasIpRange(&instance, "", "/24"),
				),
			},
			computeInstanceImportStep("us-east1-d", instanceName, []string{}),
		},
	})
}

func TestAccComputeInstance_secondaryAliasIpRange(t *testing.T) {
	t.Parallel()

	var instance compute.Instance
	instanceName := fmt.Sprintf("tf-test-%s", randString(t, 10))
	networkName := fmt.Sprintf("tf-test-%s", randString(t, 10))
	subnetName := fmt.Sprintf("tf-test-%s", randString(t, 10))

	vcrTest(t, resource.TestCase{
		PreCheck:     func() { testAccPreCheck(t) },
		Providers:    testAccProviders,
		CheckDestroy: testAccCheckComputeInstanceDestroyProducer(t),
		Steps: []resource.TestStep{
			{
				Config: testAccComputeInstance_secondaryAliasIpRange(networkName, subnetName, instanceName),
				Check: resource.ComposeTestCheckFunc(
					testAccCheckComputeInstanceExists(t, "google_compute_instance.foobar", &instance),
					testAccCheckComputeInstanceHasAliasIpRange(&instance, "inst-test-secondary", "172.16.0.0/24"),
				),
			},
			computeInstanceImportStep("us-east1-d", instanceName, []string{}),
			{
				Config: testAccComputeInstance_secondaryAliasIpRangeUpdate(networkName, subnetName, instanceName),
				Check: resource.ComposeTestCheckFunc(
					testAccCheckComputeInstanceExists(t, "google_compute_instance.foobar", &instance),
					testAccCheckComputeInstanceHasAliasIpRange(&instance, "", "10.0.1.0/24"),
				),
			},
			computeInstanceImportStep("us-east1-d", instanceName, []string{}),
		},
	})
}

func TestAccComputeInstance_hostname(t *testing.T) {
	t.Parallel()

	var instance computeBeta.Instance
	instanceName := fmt.Sprintf("tf-test-%s", randString(t, 10))

	vcrTest(t, resource.TestCase{
		PreCheck:     func() { testAccPreCheck(t) },
		Providers:    testAccProviders,
		CheckDestroy: testAccCheckComputeInstanceDestroyProducer(t),
		Steps: []resource.TestStep{
			{
				Config: testAccComputeInstance_hostname(instanceName),
				Check: resource.ComposeTestCheckFunc(
					resource.TestCheckResourceAttrSet("google_compute_instance.foobar", "hostname"),
					testAccCheckComputeInstanceLacksShieldedVmConfig(&instance),
				),
			},
			computeInstanceImportStep("us-central1-a", instanceName, []string{}),
		},
	})
}

func TestAccComputeInstance_shieldedVmConfig(t *testing.T) {
	t.Parallel()

	var instance computeBeta.Instance
	instanceName := fmt.Sprintf("tf-test-%s", randString(t, 10))

	vcrTest(t, resource.TestCase{
		PreCheck:     func() { testAccPreCheck(t) },
		Providers:    testAccProviders,
		CheckDestroy: testAccCheckComputeInstanceDestroyProducer(t),
		Steps: []resource.TestStep{
			{
				Config: testAccComputeInstance_shieldedVmConfig(instanceName, true, true, true),
				Check: resource.ComposeTestCheckFunc(
					testAccCheckComputeInstanceExists(t, "google_compute_instance.foobar", &instance),
					testAccCheckComputeInstanceHasShieldedVmConfig(&instance, true, true, true),
				),
			},
			computeInstanceImportStep("us-central1-a", instanceName, []string{"allow_stopping_for_update"}),
			{
				Config: testAccComputeInstance_shieldedVmConfig(instanceName, true, true, false),
				Check: resource.ComposeTestCheckFunc(
					testAccCheckComputeInstanceExists(t, "google_compute_instance.foobar", &instance),
					testAccCheckComputeInstanceHasShieldedVmConfig(&instance, true, true, false),
				),
			},
			computeInstanceImportStep("us-central1-a", instanceName, []string{"allow_stopping_for_update"}),
		},
	})
}

<% unless version == 'ga' -%>

func TestAccComputeInstanceConfidentialInstanceConfigMain(t *testing.T) {
	t.Parallel()

	var instance computeBeta.Instance
	instanceName := fmt.Sprintf("tf-test-%s", randString(t, 10))

	vcrTest(t, resource.TestCase{
		PreCheck:     func() { testAccPreCheck(t) },
		Providers:    testAccProvidersOiCS,
		CheckDestroy: testAccCheckComputeInstanceDestroyProducer(t),
		Steps: []resource.TestStep{
			{
				Config: testAccComputeInstanceConfidentialInstanceConfig(instanceName, true),
				Check: resource.ComposeTestCheckFunc(
					testAccCheckComputeInstanceExists(t, "google_compute_instance.foobar", &instance),
					testAccCheckComputeInstanceHasConfidentialInstanceConfig(&instance, true),
				),
			},
		},
	})
}

<% end -%>

func TestAccComputeInstance_enableDisplay(t *testing.T) {
	t.Parallel()

	instanceName := fmt.Sprintf("tf-test-%s", randString(t, 10))

	vcrTest(t, resource.TestCase{
		PreCheck:     func() { testAccPreCheck(t) },
		Providers:    testAccProviders,
		CheckDestroy: testAccCheckComputeInstanceDestroyProducer(t),
		Steps: []resource.TestStep{
			{
				Config: testAccComputeInstance_enableDisplay(instanceName),
			},
			computeInstanceImportStep("us-central1-a", instanceName, []string{"allow_stopping_for_update"}),
			{
				Config: testAccComputeInstance_enableDisplayUpdated(instanceName),
			},
			computeInstanceImportStep("us-central1-a", instanceName, []string{"allow_stopping_for_update"}),
		},
	})
}

func TestAccComputeInstance_desiredStatusOnCreation(t *testing.T) {
	t.Parallel()

	var instance compute.Instance
	var instanceName = fmt.Sprintf("tf-test-%s", randString(t, 10))

	vcrTest(t, resource.TestCase{
		PreCheck:     func() { testAccPreCheck(t) },
		Providers:    testAccProviders,
		CheckDestroy: testAccCheckComputeInstanceDestroyProducer(t),
		Steps: []resource.TestStep{
			{
				Config:      testAccComputeInstance_machineType_desiredStatus_allowStoppingForUpdate(instanceName, "e2-medium", "TERMINATED", false),
				ExpectError: regexp.MustCompile("When creating an instance, desired_status can only accept RUNNING value"),
			},
			{
				Config: testAccComputeInstance_machineType_desiredStatus_allowStoppingForUpdate(instanceName, "e2-medium", "RUNNING", false),
				Check: resource.ComposeTestCheckFunc(
					testAccCheckComputeInstanceExists(
						t, "google_compute_instance.foobar", &instance),
					testAccCheckComputeInstanceHasStatus(&instance, "RUNNING"),
				),
			},
		},
	})
}

func TestAccComputeInstance_desiredStatusUpdateBasic(t *testing.T) {
	t.Parallel()

	var instance compute.Instance
	var instanceName = fmt.Sprintf("tf-test-%s", randString(t, 10))

	vcrTest(t, resource.TestCase{
		PreCheck:     func() { testAccPreCheck(t) },
		Providers:    testAccProviders,
		CheckDestroy: testAccCheckComputeInstanceDestroyProducer(t),
		Steps: []resource.TestStep{
			{
				Config: testAccComputeInstance_basic2(instanceName),
				Check: resource.ComposeTestCheckFunc(
					testAccCheckComputeInstanceExists(
						t, "google_compute_instance.foobar", &instance),
				),
			},
			{
				Config: testAccComputeInstance_machineType_desiredStatus_allowStoppingForUpdate(instanceName, "e2-medium", "RUNNING", false),
				Check: resource.ComposeTestCheckFunc(
					testAccCheckComputeInstanceExists(
						t, "google_compute_instance.foobar", &instance),
					testAccCheckComputeInstanceHasStatus(&instance, "RUNNING"),
				),
			},
			{
				Config: testAccComputeInstance_machineType_desiredStatus_allowStoppingForUpdate(instanceName, "e2-medium", "TERMINATED", false),
				Check: resource.ComposeTestCheckFunc(
					testAccCheckComputeInstanceExists(
						t, "google_compute_instance.foobar", &instance),
					testAccCheckComputeInstanceHasStatus(&instance, "TERMINATED"),
				),
			},
			{
				Config: testAccComputeInstance_basic2(instanceName),
				Check: resource.ComposeTestCheckFunc(
					testAccCheckComputeInstanceExists(
						t, "google_compute_instance.foobar", &instance),
					testAccCheckComputeInstanceHasStatus(&instance, "TERMINATED"),
				),
			},
			{
				Config: testAccComputeInstance_machineType_desiredStatus_allowStoppingForUpdate(instanceName, "e2-medium", "RUNNING", false),
				Check: resource.ComposeTestCheckFunc(
					testAccCheckComputeInstanceExists(
						t, "google_compute_instance.foobar", &instance),
					testAccCheckComputeInstanceHasStatus(&instance, "RUNNING"),
				),
			},
		},
	})
}

func TestAccComputeInstance_desiredStatusTerminatedUpdateFields(t *testing.T) {
	t.Parallel()

	var instance compute.Instance
	var instanceName = fmt.Sprintf("tf-test-%s", randString(t, 10))

	vcrTest(t, resource.TestCase{
		PreCheck:     func() { testAccPreCheck(t) },
		Providers:    testAccProviders,
		CheckDestroy: testAccCheckComputeInstanceDestroyProducer(t),
		Steps: []resource.TestStep{
			{
				Config: testAccComputeInstance_basic2(instanceName),
				Check: resource.ComposeTestCheckFunc(
					testAccCheckComputeInstanceExists(
						t, "google_compute_instance.foobar", &instance),
				),
			},
			{
				Config: testAccComputeInstance_machineType_desiredStatus_allowStoppingForUpdate(instanceName, "e2-medium", "TERMINATED", false),
				Check: resource.ComposeTestCheckFunc(
					testAccCheckComputeInstanceExists(
						t, "google_compute_instance.foobar", &instance),
					testAccCheckComputeInstanceHasStatus(&instance, "TERMINATED"),
				),
			},
			{
				Config: testAccComputeInstance_desiredStatusTerminatedUpdate(instanceName),
				Check: resource.ComposeTestCheckFunc(
					testAccCheckComputeInstanceExists(
						t, "google_compute_instance.foobar", &instance),
					testAccCheckComputeInstanceMetadata(
						&instance, "bar", "baz"),
					testAccCheckComputeInstanceLabel(&instance, "only_me", "nothing_else"),
					testAccCheckComputeInstanceTag(&instance, "baz"),
					testAccCheckComputeInstanceHasStatus(&instance, "TERMINATED"),
				),
			},
		},
	})
}

func TestAccComputeInstance_updateRunning_desiredStatusRunning_allowStoppingForUpdate(t *testing.T) {
	t.Parallel()

	var instance compute.Instance
	var instanceName = fmt.Sprintf("tf-test-%s", randString(t, 10))

	vcrTest(t, resource.TestCase{
		PreCheck:     func() { testAccPreCheck(t) },
		Providers:    testAccProviders,
		CheckDestroy: testAccCheckComputeInstanceDestroyProducer(t),
		Steps: []resource.TestStep{
			{
				Config: testAccComputeInstance_basic2(instanceName),
				Check: resource.ComposeTestCheckFunc(
					testAccCheckComputeInstanceExists(
						t, "google_compute_instance.foobar", &instance),
					testAccCheckComputeInstanceHasStatus(&instance, "RUNNING"),
				),
			},
			{
				Config: testAccComputeInstance_machineType_desiredStatus_allowStoppingForUpdate(instanceName, "e2-standard-2", "RUNNING", true),
				Check: resource.ComposeTestCheckFunc(
					testAccCheckComputeInstanceExists(
						t, "google_compute_instance.foobar", &instance),
					testAccCheckComputeInstanceHasMachineType(&instance, "e2-standard-2"),
					testAccCheckComputeInstanceHasStatus(&instance, "RUNNING"),
				),
			},
		},
	})
}

const errorAllowStoppingMsg = "Changing the machine_type, min_cpu_platform, service_account, enable_display, shielded_instance_config, or network_interface.\\[#d\\].\\(network/subnetwork/subnetwork_project\\) on a started instance requires stopping it. To acknowledge this, please set allow_stopping_for_update = true in your config. You can also stop it by setting desired_status = \"TERMINATED\", but the instance will not be restarted after the update."
func TestAccComputeInstance_updateRunning_desiredStatusNotSet_notAllowStoppingForUpdate(t *testing.T) {
	t.Parallel()

	var instance compute.Instance
	var instanceName = fmt.Sprintf("tf-test-%s", randString(t, 10))

	vcrTest(t, resource.TestCase{
		PreCheck:     func() { testAccPreCheck(t) },
		Providers:    testAccProviders,
		CheckDestroy: testAccCheckComputeInstanceDestroyProducer(t),
		Steps: []resource.TestStep{
			{
				Config: testAccComputeInstance_basic2(instanceName),
				Check: resource.ComposeTestCheckFunc(
					testAccCheckComputeInstanceExists(
						t, "google_compute_instance.foobar", &instance),
					testAccCheckComputeInstanceHasStatus(&instance, "RUNNING"),
				),
			},
			{
				Config:      testAccComputeInstance_machineType_desiredStatus_allowStoppingForUpdate(instanceName, "e2-standard-2", "", false),
				ExpectError: regexp.MustCompile(errorAllowStoppingMsg),
			},
		},
	})
}

func TestAccComputeInstance_updateRunning_desiredStatusRunning_notAllowStoppingForUpdate(t *testing.T) {
	t.Parallel()

	var instance compute.Instance
	var instanceName = fmt.Sprintf("tf-test-%s", randString(t, 10))

	vcrTest(t, resource.TestCase{
		PreCheck:     func() { testAccPreCheck(t) },
		Providers:    testAccProviders,
		CheckDestroy: testAccCheckComputeInstanceDestroyProducer(t),
		Steps: []resource.TestStep{
			{
				Config: testAccComputeInstance_basic2(instanceName),
				Check: resource.ComposeTestCheckFunc(
					testAccCheckComputeInstanceExists(
						t, "google_compute_instance.foobar", &instance),
					testAccCheckComputeInstanceHasStatus(&instance, "RUNNING"),
				),
			},
			{
				Config:      testAccComputeInstance_machineType_desiredStatus_allowStoppingForUpdate(instanceName, "e2-standard-2", "RUNNING", false),
				ExpectError: regexp.MustCompile(errorAllowStoppingMsg),
			},
		},
	})
}

func TestAccComputeInstance_updateRunning_desiredStatusTerminated_allowStoppingForUpdate(t *testing.T) {
	t.Parallel()

	var instance compute.Instance
	var instanceName = fmt.Sprintf("tf-test-%s", randString(t, 10))

	vcrTest(t, resource.TestCase{
		PreCheck:     func() { testAccPreCheck(t) },
		Providers:    testAccProviders,
		CheckDestroy: testAccCheckComputeInstanceDestroyProducer(t),
		Steps: []resource.TestStep{
			{
				Config: testAccComputeInstance_basic2(instanceName),
				Check: resource.ComposeTestCheckFunc(
					testAccCheckComputeInstanceExists(
						t, "google_compute_instance.foobar", &instance),
					testAccCheckComputeInstanceHasStatus(&instance, "RUNNING"),
				),
			},
			{
				Config: testAccComputeInstance_machineType_desiredStatus_allowStoppingForUpdate(instanceName, "e2-standard-2", "TERMINATED", true),
				Check: resource.ComposeTestCheckFunc(
					testAccCheckComputeInstanceExists(
						t, "google_compute_instance.foobar", &instance),
					testAccCheckComputeInstanceHasMachineType(&instance, "e2-standard-2"),
					testAccCheckComputeInstanceHasStatus(&instance, "TERMINATED"),
				),
			},
		},
	})
}

func TestAccComputeInstance_updateRunning_desiredStatusTerminated_notAllowStoppingForUpdate(t *testing.T) {
	t.Parallel()

	var instance compute.Instance
	var instanceName = fmt.Sprintf("tf-test-%s", randString(t, 10))

	vcrTest(t, resource.TestCase{
		PreCheck:     func() { testAccPreCheck(t) },
		Providers:    testAccProviders,
		CheckDestroy: testAccCheckComputeInstanceDestroyProducer(t),
		Steps: []resource.TestStep{
			{
				Config: testAccComputeInstance_basic2(instanceName),
				Check: resource.ComposeTestCheckFunc(
					testAccCheckComputeInstanceExists(
						t, "google_compute_instance.foobar", &instance),
					testAccCheckComputeInstanceHasStatus(&instance, "RUNNING"),
				),
			},
			{
				Config: testAccComputeInstance_machineType_desiredStatus_allowStoppingForUpdate(instanceName, "e2-standard-2", "TERMINATED", false),
				Check: resource.ComposeTestCheckFunc(
					testAccCheckComputeInstanceExists(
						t, "google_compute_instance.foobar", &instance),
					testAccCheckComputeInstanceHasMachineType(&instance, "e2-standard-2"),
					testAccCheckComputeInstanceHasStatus(&instance, "TERMINATED"),
				),
			},
		},
	})
}

func TestAccComputeInstance_updateTerminated_desiredStatusNotSet_allowStoppingForUpdate(t *testing.T) {
	t.Parallel()

	var instance compute.Instance
	var instanceName = fmt.Sprintf("tf-test-%s", randString(t, 10))

	vcrTest(t, resource.TestCase{
		PreCheck:     func() { testAccPreCheck(t) },
		Providers:    testAccProviders,
		CheckDestroy: testAccCheckComputeInstanceDestroyProducer(t),
		Steps: []resource.TestStep{
			{
				Config: testAccComputeInstance_basic2(instanceName),
				Check: resource.ComposeTestCheckFunc(
					testAccCheckComputeInstanceExists(
						t, "google_compute_instance.foobar", &instance),
					testAccCheckComputeInstanceHasStatus(&instance, "RUNNING"),
				),
			},
			{
				Config: testAccComputeInstance_machineType_desiredStatus_allowStoppingForUpdate(instanceName, "e2-medium", "TERMINATED", false),
				Check: resource.ComposeTestCheckFunc(
					testAccCheckComputeInstanceExists(
						t, "google_compute_instance.foobar", &instance),
					testAccCheckComputeInstanceHasStatus(&instance, "TERMINATED"),
				),
			},
			{
				Config: testAccComputeInstance_machineType_desiredStatus_allowStoppingForUpdate(instanceName, "e2-standard-2", "", true),
				Check: resource.ComposeTestCheckFunc(
					testAccCheckComputeInstanceExists(
						t, "google_compute_instance.foobar", &instance),
					testAccCheckComputeInstanceHasMachineType(&instance, "e2-standard-2"),
					testAccCheckComputeInstanceHasStatus(&instance, "TERMINATED"),
				),
			},
		},
	})
}

func TestAccComputeInstance_updateTerminated_desiredStatusTerminated_allowStoppingForUpdate(t *testing.T) {
	t.Parallel()

	var instance compute.Instance
	var instanceName = fmt.Sprintf("tf-test-%s", randString(t, 10))

	vcrTest(t, resource.TestCase{
		PreCheck:     func() { testAccPreCheck(t) },
		Providers:    testAccProviders,
		CheckDestroy: testAccCheckComputeInstanceDestroyProducer(t),
		Steps: []resource.TestStep{
			{
				Config: testAccComputeInstance_basic2(instanceName),
				Check: resource.ComposeTestCheckFunc(
					testAccCheckComputeInstanceExists(
						t, "google_compute_instance.foobar", &instance),
					testAccCheckComputeInstanceHasStatus(&instance, "RUNNING"),
				),
			},
			{
				Config: testAccComputeInstance_machineType_desiredStatus_allowStoppingForUpdate(instanceName, "e2-medium", "TERMINATED", false),
				Check: resource.ComposeTestCheckFunc(
					testAccCheckComputeInstanceExists(
						t, "google_compute_instance.foobar", &instance),
					testAccCheckComputeInstanceHasStatus(&instance, "TERMINATED"),
				),
			},
			{
				Config: testAccComputeInstance_machineType_desiredStatus_allowStoppingForUpdate(instanceName, "e2-standard-2", "TERMINATED", true),
				Check: resource.ComposeTestCheckFunc(
					testAccCheckComputeInstanceExists(
						t, "google_compute_instance.foobar", &instance),
					testAccCheckComputeInstanceHasMachineType(&instance, "e2-standard-2"),
					testAccCheckComputeInstanceHasStatus(&instance, "TERMINATED"),
				),
			},
		},
	})
}

func TestAccComputeInstance_updateTerminated_desiredStatusNotSet_notAllowStoppingForUpdate(t *testing.T) {
	t.Parallel()

	var instance compute.Instance
	var instanceName = fmt.Sprintf("tf-test-%s", randString(t, 10))

	vcrTest(t, resource.TestCase{
		PreCheck:     func() { testAccPreCheck(t) },
		Providers:    testAccProviders,
		CheckDestroy: testAccCheckComputeInstanceDestroyProducer(t),
		Steps: []resource.TestStep{
			{
				Config: testAccComputeInstance_basic2(instanceName),
				Check: resource.ComposeTestCheckFunc(
					testAccCheckComputeInstanceExists(
						t, "google_compute_instance.foobar", &instance),
					testAccCheckComputeInstanceHasStatus(&instance, "RUNNING"),
				),
			},
			{
				Config: testAccComputeInstance_machineType_desiredStatus_allowStoppingForUpdate(instanceName, "e2-medium", "TERMINATED", false),
				Check: resource.ComposeTestCheckFunc(
					testAccCheckComputeInstanceExists(
						t, "google_compute_instance.foobar", &instance),
					testAccCheckComputeInstanceHasStatus(&instance, "TERMINATED"),
				),
			},
			{
				Config: testAccComputeInstance_machineType_desiredStatus_allowStoppingForUpdate(instanceName, "e2-standard-2", "", false),
				Check: resource.ComposeTestCheckFunc(
					testAccCheckComputeInstanceExists(
						t, "google_compute_instance.foobar", &instance),
					testAccCheckComputeInstanceHasMachineType(&instance, "e2-standard-2"),
					testAccCheckComputeInstanceHasStatus(&instance, "TERMINATED"),
				),
			},
		},
	})
}

func TestAccComputeInstance_updateTerminated_desiredStatusTerminated_notAllowStoppingForUpdate(t *testing.T) {
	t.Parallel()

	var instance compute.Instance
	var instanceName = fmt.Sprintf("tf-test-%s", randString(t, 10))

	vcrTest(t, resource.TestCase{
		PreCheck:     func() { testAccPreCheck(t) },
		Providers:    testAccProviders,
		CheckDestroy: testAccCheckComputeInstanceDestroyProducer(t),
		Steps: []resource.TestStep{
			{
				Config: testAccComputeInstance_basic2(instanceName),
				Check: resource.ComposeTestCheckFunc(
					testAccCheckComputeInstanceExists(
						t, "google_compute_instance.foobar", &instance),
					testAccCheckComputeInstanceHasStatus(&instance, "RUNNING"),
				),
			},
			{
				Config: testAccComputeInstance_machineType_desiredStatus_allowStoppingForUpdate(instanceName, "e2-medium", "TERMINATED", false),
				Check: resource.ComposeTestCheckFunc(
					testAccCheckComputeInstanceExists(
						t, "google_compute_instance.foobar", &instance),
					testAccCheckComputeInstanceHasStatus(&instance, "TERMINATED"),
				),
			},
			{
				Config: testAccComputeInstance_machineType_desiredStatus_allowStoppingForUpdate(instanceName, "e2-standard-2", "TERMINATED", false),
				Check: resource.ComposeTestCheckFunc(
					testAccCheckComputeInstanceExists(
						t, "google_compute_instance.foobar", &instance),
					testAccCheckComputeInstanceHasMachineType(&instance, "e2-standard-2"),
					testAccCheckComputeInstanceHasStatus(&instance, "TERMINATED"),
				),
			},
		},
	})
}

func TestAccComputeInstance_updateTerminated_desiredStatusRunning_allowStoppingForUpdate(t *testing.T) {
	t.Parallel()

	var instance compute.Instance
	var instanceName = fmt.Sprintf("tf-test-%s", randString(t, 10))

	vcrTest(t, resource.TestCase{
		PreCheck:     func() { testAccPreCheck(t) },
		Providers:    testAccProviders,
		CheckDestroy: testAccCheckComputeInstanceDestroyProducer(t),
		Steps: []resource.TestStep{
			{
				Config: testAccComputeInstance_basic2(instanceName),
				Check: resource.ComposeTestCheckFunc(
					testAccCheckComputeInstanceExists(
						t, "google_compute_instance.foobar", &instance),
					testAccCheckComputeInstanceHasStatus(&instance, "RUNNING"),
				),
			},
			{
				Config: testAccComputeInstance_machineType_desiredStatus_allowStoppingForUpdate(instanceName, "e2-medium", "TERMINATED", false),
				Check: resource.ComposeTestCheckFunc(
					testAccCheckComputeInstanceExists(
						t, "google_compute_instance.foobar", &instance),
					testAccCheckComputeInstanceHasStatus(&instance, "TERMINATED"),
				),
			},
			{
				Config: testAccComputeInstance_machineType_desiredStatus_allowStoppingForUpdate(instanceName, "e2-standard-2", "RUNNING", true),
				Check: resource.ComposeTestCheckFunc(
					testAccCheckComputeInstanceExists(
						t, "google_compute_instance.foobar", &instance),
					testAccCheckComputeInstanceHasMachineType(&instance, "e2-standard-2"),
					testAccCheckComputeInstanceHasStatus(&instance, "RUNNING"),
				),
			},
		},
	})
}

func TestAccComputeInstance_updateTerminated_desiredStatusRunning_notAllowStoppingForUpdate(t *testing.T) {
	t.Parallel()

	var instance compute.Instance
	var instanceName = fmt.Sprintf("tf-test-%s", randString(t, 10))

	vcrTest(t, resource.TestCase{
		PreCheck:     func() { testAccPreCheck(t) },
		Providers:    testAccProviders,
		CheckDestroy: testAccCheckComputeInstanceDestroyProducer(t),
		Steps: []resource.TestStep{
			{
				Config: testAccComputeInstance_basic2(instanceName),
				Check: resource.ComposeTestCheckFunc(
					testAccCheckComputeInstanceExists(
						t, "google_compute_instance.foobar", &instance),
					testAccCheckComputeInstanceHasStatus(&instance, "RUNNING"),
				),
			},
			{
				Config: testAccComputeInstance_machineType_desiredStatus_allowStoppingForUpdate(instanceName, "e2-medium", "TERMINATED", false),
				Check: resource.ComposeTestCheckFunc(
					testAccCheckComputeInstanceExists(
						t, "google_compute_instance.foobar", &instance),
					testAccCheckComputeInstanceHasStatus(&instance, "TERMINATED"),
				),
			},
			{
				Config: testAccComputeInstance_machineType_desiredStatus_allowStoppingForUpdate(instanceName, "e2-standard-2", "RUNNING", false),
				Check: resource.ComposeTestCheckFunc(
					testAccCheckComputeInstanceExists(
						t, "google_compute_instance.foobar", &instance),
					testAccCheckComputeInstanceHasMachineType(&instance, "e2-standard-2"),
					testAccCheckComputeInstanceHasStatus(&instance, "RUNNING"),
				),
			},
		},
	})
}

func TestAccComputeInstance_resourcePolicyCollocate(t *testing.T) {
	t.Parallel()

	instanceName := fmt.Sprintf("tf-test-%s", randString(t, 10))

	vcrTest(t, resource.TestCase{
		PreCheck:     func() { testAccPreCheck(t) },
		Providers:    testAccProviders,
		CheckDestroy: testAccCheckComputeInstanceDestroyProducer(t),
		Steps: []resource.TestStep{
			{
				Config: testAccComputeInstance_resourcePolicyCollocate(instanceName, randString(t, 10)),
			},
			computeInstanceImportStep("us-east4-b", instanceName, []string{"allow_stopping_for_update"}),
		},
	})
}

<<<<<<< HEAD
<% unless version == 'ga' -%>

func TestAccComputeInstance_multiWriter(t *testing.T) {
	t.Parallel()
	instanceName := fmt.Sprintf("tf-test-%s", randString(t, 10))
	diskName := fmt.Sprintf("tf-testd-%s", randString(t, 10))
=======
func TestAccComputeInstance_subnetworkUpdate(t *testing.T) {
	t.Parallel()
	instanceName := fmt.Sprintf("tf-test-%s", randString(t, 10))
	suffix := fmt.Sprintf("%s", randString(t, 10))
>>>>>>> e0b96cad

	vcrTest(t, resource.TestCase{
		PreCheck:     func() { testAccPreCheck(t) },
		Providers:    testAccProviders,
		CheckDestroy: testAccCheckComputeInstanceDestroyProducer(t),
		Steps: []resource.TestStep{
			{
<<<<<<< HEAD
				Config: testAccComputeInstance_multiWriter(instanceName, diskName, true),
			},
			computeInstanceImportStep("us-central1-a", instanceName, []string{}),
		},
	})
}

<% end -%>
=======
				Config: testAccComputeInstance_subnetworkUpdate(suffix, instanceName),
			},
			computeInstanceImportStep("us-east1-d", instanceName, []string{"allow_stopping_for_update"}),
			{
				Config: testAccComputeInstance_subnetworkUpdateTwo(suffix, instanceName),
			},
			computeInstanceImportStep("us-east1-d", instanceName, []string{"allow_stopping_for_update"}),
			{
				Config: testAccComputeInstance_subnetworkUpdate(suffix, instanceName),
			},
			computeInstanceImportStep("us-east1-d", instanceName, []string{"allow_stopping_for_update"}),
		},
	})
}

func TestComputeInstance_networkIPCustomizedDiff(t *testing.T) {
	t.Parallel()

	d := &ResourceDiffMock{
		Before: map[string]interface{}{
			"network_interface.#": 0,
		},
		After: map[string]interface{}{
			"network_interface.#": 1,
		},
	}

	err := forceNewIfNetworkIPNotUpdatableFunc(d)
	if err != nil {
		t.Error(err)
	}

	if d.IsForceNew {
		t.Errorf("Expected not force new if network_interface array size changes")
	}

	type NetworkInterface struct {
		Network           string
		Subnetwork        string
		SubnetworkProject string
		NetworkIP         string
	}
	NIBefore := NetworkInterface{
		Network:           "a",
		Subnetwork:        "a",
		SubnetworkProject: "a",
		NetworkIP:         "a",
	}

	cases := map[string]struct {
		ExpectedForceNew bool
		Before           NetworkInterface
		After            NetworkInterface
	}{
		"NetworkIP only change": {
			ExpectedForceNew: true,
			Before:           NIBefore,
			After: NetworkInterface{
				Network:           "a",
				Subnetwork:        "a",
				SubnetworkProject: "a",
				NetworkIP:         "b",
			},
		},
		"NetworkIP and Network change": {
			ExpectedForceNew: false,
			Before:           NIBefore,
			After: NetworkInterface{
				Network:           "b",
				Subnetwork:        "a",
				SubnetworkProject: "a",
				NetworkIP:         "b",
			},
		},
		"NetworkIP and Subnetwork change": {
			ExpectedForceNew: false,
			Before:           NIBefore,
			After: NetworkInterface{
				Network:           "a",
				Subnetwork:        "b",
				SubnetworkProject: "a",
				NetworkIP:         "b",
			},
		},
		"NetworkIP and SubnetworkProject change": {
			ExpectedForceNew: false,
			Before:           NIBefore,
			After: NetworkInterface{
				Network:           "a",
				Subnetwork:        "a",
				SubnetworkProject: "b",
				NetworkIP:         "b",
			},
		},
		"All change": {
			ExpectedForceNew: false,
			Before:           NIBefore,
			After: NetworkInterface{
				Network:           "b",
				Subnetwork:        "b",
				SubnetworkProject: "b",
				NetworkIP:         "b",
			},
		},
		"No change": {
			ExpectedForceNew: false,
			Before:           NIBefore,
			After: NetworkInterface{
				Network:           "a",
				Subnetwork:        "a",
				SubnetworkProject: "a",
				NetworkIP:         "a",
			},
		},
	}

	for tn, tc := range cases {
		d := &ResourceDiffMock{
			Before: map[string]interface{}{
				"network_interface.#":                    1,
				"network_interface.0.network":            tc.Before.Network,
				"network_interface.0.subnetwork":         tc.Before.Subnetwork,
				"network_interface.0.subnetwork_project": tc.Before.SubnetworkProject,
				"network_interface.0.network_ip":         tc.Before.NetworkIP,
			},
			After: map[string]interface{}{
				"network_interface.#":                    1,
				"network_interface.0.network":            tc.After.Network,
				"network_interface.0.subnetwork":         tc.After.Subnetwork,
				"network_interface.0.subnetwork_project": tc.After.SubnetworkProject,
				"network_interface.0.network_ip":         tc.After.NetworkIP,
			},
		}
		err := forceNewIfNetworkIPNotUpdatableFunc(d)
		if err != nil {
			t.Error(err)
		}
		if tc.ExpectedForceNew != d.IsForceNew {
			t.Errorf("%v: expected d.IsForceNew to be %v, but was %v", tn, tc.ExpectedForceNew, d.IsForceNew)
		}
	}
}
>>>>>>> e0b96cad

func testAccCheckComputeInstanceUpdateMachineType(t *testing.T, n string) resource.TestCheckFunc {
	return func(s *terraform.State) error {
		rs, ok := s.RootModule().Resources[n]
		if !ok {
			return fmt.Errorf("Not found: %s", n)
		}

		if rs.Primary.ID == "" {
			return fmt.Errorf("No ID is set")
		}

		config := googleProviderConfig(t)

		op, err := config.NewComputeClient(config.userAgent).Instances.Stop(config.Project, rs.Primary.Attributes["zone"], rs.Primary.Attributes["name"]).Do()
		if err != nil {
			return fmt.Errorf("Could not stop instance: %s", err)
		}
		err = computeOperationWaitTime(config, op, config.Project, "Waiting on stop", config.userAgent, 20*time.Minute)
		if err != nil {
			return fmt.Errorf("Could not stop instance: %s", err)
		}

		machineType := compute.InstancesSetMachineTypeRequest{
			MachineType: "zones/us-central1-a/machineTypes/f1-micro",
		}

		op, err = config.NewComputeClient(config.userAgent).Instances.SetMachineType(
			config.Project, rs.Primary.Attributes["zone"], rs.Primary.Attributes["name"], &machineType).Do()
		if err != nil {
			return fmt.Errorf("Could not change machine type: %s", err)
		}
		err = computeOperationWaitTime(config, op, config.Project, "Waiting machine type change", config.userAgent, 20*time.Minute)
		if err != nil {
			return fmt.Errorf("Could not change machine type: %s", err)
		}
		return nil
	}
}

func testAccCheckComputeInstanceDestroyProducer(t *testing.T) func(s *terraform.State) error {
	return func(s *terraform.State) error {
		config := googleProviderConfig(t)

		for _, rs := range s.RootModule().Resources {
			if rs.Type != "google_compute_instance" {
				continue
			}

			_, err := config.NewComputeClient(config.userAgent).Instances.Get(
				config.Project, rs.Primary.Attributes["zone"], rs.Primary.Attributes["name"]).Do()
			if err == nil {
				return fmt.Errorf("Instance still exists")
			}
		}

		return nil
	}
}

func testAccCheckComputeInstanceExists(t *testing.T, n string, instance interface{}) resource.TestCheckFunc {
	if instance == nil {
		panic("Attempted to check existence of Instance that was nil.")
	}

	switch instance.(type) {
	case *compute.Instance:
		return testAccCheckComputeInstanceExistsInProject(t, n, getTestProjectFromEnv(), instance.(*compute.Instance))
	case *computeBeta.Instance:
		return testAccCheckComputeBetaInstanceExistsInProject(t, n, getTestProjectFromEnv(), instance.(*computeBeta.Instance))
	default:
		panic("Attempted to check existence of an Instance of unknown type.")
	}
}

func testAccCheckComputeInstanceExistsInProject(t *testing.T, n, p string, instance *compute.Instance) resource.TestCheckFunc {
	return func(s *terraform.State) error {
		rs, ok := s.RootModule().Resources[n]
		if !ok {
			return fmt.Errorf("Not found: %s", n)
		}

		if rs.Primary.ID == "" {
			return fmt.Errorf("No ID is set")
		}

		config := googleProviderConfig(t)

		found, err := config.NewComputeClient(config.userAgent).Instances.Get(
			p, rs.Primary.Attributes["zone"], rs.Primary.Attributes["name"]).Do()
		if err != nil {
			return err
		}

		if found.Name != rs.Primary.Attributes["name"] {
			return fmt.Errorf("Instance not found")
		}

		*instance = *found

		return nil
	}
}

func testAccCheckComputeBetaInstanceExistsInProject(t *testing.T, n, p string, instance *computeBeta.Instance) resource.TestCheckFunc {
	return func(s *terraform.State) error {
		rs, ok := s.RootModule().Resources[n]
		if !ok {
			return fmt.Errorf("Not found: %s", n)
		}

		if rs.Primary.ID == "" {
			return fmt.Errorf("No ID is set")
		}

		config := googleProviderConfig(t)

		found, err := config.NewComputeBetaClient(config.userAgent).Instances.Get(
			p, rs.Primary.Attributes["zone"], rs.Primary.Attributes["name"]).Do()
		if err != nil {
			return err
		}

		if found.Name != rs.Primary.Attributes["name"] {
			return fmt.Errorf("Instance not found")
		}

		*instance = *found

		return nil
	}
}

func testAccCheckComputeInstanceMetadata(
	instance *compute.Instance,
	k string, v string) resource.TestCheckFunc {
	return func(s *terraform.State) error {
		if instance.Metadata == nil {
			return fmt.Errorf("no metadata")
		}

		for _, item := range instance.Metadata.Items {
			if k != item.Key {
				continue
			}

			if item.Value != nil && v == *item.Value {
				return nil
			}

			return fmt.Errorf("bad value for %s: %s", k, *item.Value)
		}

		return fmt.Errorf("metadata not found: %s", k)
	}
}

func testAccCheckComputeInstanceAccessConfig(instance *compute.Instance) resource.TestCheckFunc {
	return func(s *terraform.State) error {
		for _, i := range instance.NetworkInterfaces {
			if len(i.AccessConfigs) == 0 {
				return fmt.Errorf("no access_config")
			}
		}

		return nil
	}
}

func testAccCheckComputeInstanceAccessConfigHasNatIP(instance *compute.Instance) resource.TestCheckFunc {
	return func(s *terraform.State) error {
		for _, i := range instance.NetworkInterfaces {
			for _, c := range i.AccessConfigs {
				if c.NatIP == "" {
					return fmt.Errorf("no NAT IP")
				}
			}
		}

		return nil
	}
}

func testAccCheckComputeInstanceAccessConfigHasPTR(instance *compute.Instance) resource.TestCheckFunc {
	return func(s *terraform.State) error {
		for _, i := range instance.NetworkInterfaces {
			for _, c := range i.AccessConfigs {
				if c.PublicPtrDomainName == "" {
					return fmt.Errorf("no PTR Record")
				}
			}
		}

		return nil
	}
}

func testAccCheckComputeInstanceDisk(instance *compute.Instance, source string, delete bool, boot bool) resource.TestCheckFunc {
	return func(s *terraform.State) error {
		if instance.Disks == nil {
			return fmt.Errorf("no disks")
		}

		for _, disk := range instance.Disks {
			if strings.HasSuffix(disk.Source, "/"+source) && disk.AutoDelete == delete && disk.Boot == boot {
				return nil
			}
		}

		return fmt.Errorf("Disk not found: %s", source)
	}
}

func testAccCheckComputeInstanceHasInstanceId(instance *compute.Instance, n string) resource.TestCheckFunc {
	return func(s *terraform.State) error {
		rs, ok := s.RootModule().Resources[n]
		if !ok {
			return fmt.Errorf("Not found: %s", n)
		}

		remote := fmt.Sprintf("%d", instance.Id)
		local := rs.Primary.Attributes["instance_id"]

		if remote != local {
			return fmt.Errorf("Instance id stored does not match: remote has %#v but local has %#v", remote,
				local)
		}

		return nil
	}
}

func testAccCheckComputeInstanceBootDisk(instance *compute.Instance, source string) resource.TestCheckFunc {
	return func(s *terraform.State) error {
		if instance.Disks == nil {
			return fmt.Errorf("no disks")
		}

		for _, disk := range instance.Disks {
			if disk.Boot == true {
				if strings.HasSuffix(disk.Source, source) {
					return nil
				}
			}
		}

		return fmt.Errorf("Boot disk not found with source %q", source)
	}
}

func testAccCheckComputeInstanceBootDiskType(t *testing.T, instanceName string, diskType string) resource.TestCheckFunc {
	return func(s *terraform.State) error {
		config := googleProviderConfig(t)

		// boot disk is named the same as the Instance
		disk, err := config.NewComputeClient(config.userAgent).Disks.Get(config.Project, "us-central1-a", instanceName).Do()
		if err != nil {
			return err
		}
		if strings.Contains(disk.Type, diskType) {
			return nil
		}

		return fmt.Errorf("Boot disk not found with type %q", diskType)
	}
}

func testAccCheckComputeInstanceScratchDisk(instance *compute.Instance, interfaces []string) resource.TestCheckFunc {
	return func(s *terraform.State) error {
		if instance.Disks == nil {
			return fmt.Errorf("no disks")
		}

		i := 0
		for _, disk := range instance.Disks {
			if disk.Type == "SCRATCH" {
				if i >= len(interfaces) {
					return fmt.Errorf("Expected %d scratch disks, found more", len(interfaces))
				}
				if disk.Interface != interfaces[i] {
					return fmt.Errorf("Mismatched interface on scratch disk #%d, expected: %q, found: %q",
						i, interfaces[i], disk.Interface)
				}
				i++
			}
		}

		if i != len(interfaces) {
			return fmt.Errorf("Expected %d scratch disks, found %d", len(interfaces), i)
		}

		return nil
	}
}

func testAccCheckComputeInstanceDiskEncryptionKey(n string, instance *compute.Instance, bootDiskEncryptionKey string, diskNameToEncryptionKey map[string]*compute.CustomerEncryptionKey) resource.TestCheckFunc {
	return func(s *terraform.State) error {
		rs, ok := s.RootModule().Resources[n]
		if !ok {
			return fmt.Errorf("Not found: %s", n)
		}

		for i, disk := range instance.Disks {
			if disk.Boot {
				attr := rs.Primary.Attributes["boot_disk.0.disk_encryption_key_sha256"]
				if attr != bootDiskEncryptionKey {
					return fmt.Errorf("Boot disk has wrong encryption key in state.\nExpected: %s\nActual: %s", bootDiskEncryptionKey, attr)
				}
				if disk.DiskEncryptionKey == nil && attr != "" {
					return fmt.Errorf("Disk %d has mismatched encryption key.\nTF State: %+v\nGCP State: <empty>", i, attr)
				}
				if disk.DiskEncryptionKey != nil && attr != disk.DiskEncryptionKey.Sha256 {
					return fmt.Errorf("Disk %d has mismatched encryption key.\nTF State: %+v\nGCP State: %+v",
						i, attr, disk.DiskEncryptionKey.Sha256)
				}
			} else {
				if disk.DiskEncryptionKey != nil {
					expectedKey := diskNameToEncryptionKey[GetResourceNameFromSelfLink(disk.Source)].Sha256
					if disk.DiskEncryptionKey.Sha256 != expectedKey {
						return fmt.Errorf("Disk %d has unexpected encryption key in GCP.\nExpected: %s\nActual: %s", i, expectedKey, disk.DiskEncryptionKey.Sha256)
					}
				}
			}
		}

		numAttachedDisks, err := strconv.Atoi(rs.Primary.Attributes["attached_disk.#"])
		if err != nil {
			return fmt.Errorf("Error converting value of attached_disk.#")
		}
		for i := 0; i < numAttachedDisks; i++ {
			diskName := GetResourceNameFromSelfLink(rs.Primary.Attributes[fmt.Sprintf("attached_disk.%d.source", i)])
			encryptionKey := rs.Primary.Attributes[fmt.Sprintf("attached_disk.%d.disk_encryption_key_sha256", i)]
			if key, ok := diskNameToEncryptionKey[diskName]; ok {
				expectedEncryptionKey := key.Sha256
				if encryptionKey != expectedEncryptionKey {
					return fmt.Errorf("Attached disk %d has unexpected encryption key in state.\nExpected: %s\nActual: %s", i, expectedEncryptionKey, encryptionKey)
				}
			}
		}
		return nil
	}
}

func testAccCheckComputeInstanceDiskKmsEncryptionKey(n string, instance *compute.Instance, bootDiskEncryptionKey string, diskNameToEncryptionKey map[string]*compute.CustomerEncryptionKey) resource.TestCheckFunc {
	return func(s *terraform.State) error {
		rs, ok := s.RootModule().Resources[n]
		if !ok {
			return fmt.Errorf("Not found: %s", n)
		}

		for i, disk := range instance.Disks {
			if disk.Boot {
				attr := rs.Primary.Attributes["boot_disk.0.kms_key_self_link"]
				if attr != bootDiskEncryptionKey {
					return fmt.Errorf("Boot disk has wrong encryption key in state.\nExpected: %s\nActual: %s", bootDiskEncryptionKey, attr)
				}
				if disk.DiskEncryptionKey == nil && attr != "" {
					return fmt.Errorf("Disk %d has mismatched encryption key.\nTF State: %+v\nGCP State: <empty>", i, attr)
				}
			} else {
				if disk.DiskEncryptionKey != nil {
					expectedKey := diskNameToEncryptionKey[GetResourceNameFromSelfLink(disk.Source)].KmsKeyName
					// The response for crypto keys often includes the version of the key which needs to be removed
					// format: projects/<project>/locations/<region>/keyRings/<keyring>/cryptoKeys/<key>/cryptoKeyVersions/1
					actualKey := strings.Split(disk.DiskEncryptionKey.KmsKeyName, "/cryptoKeyVersions")[0]
					if actualKey != expectedKey {
						return fmt.Errorf("Disk %d has unexpected encryption key in GCP.\nExpected: %s\nActual: %s", i, expectedKey, actualKey)
					}
				}
			}
		}

		numAttachedDisks, err := strconv.Atoi(rs.Primary.Attributes["attached_disk.#"])
		if err != nil {
			return fmt.Errorf("Error converting value of attached_disk.#")
		}
		for i := 0; i < numAttachedDisks; i++ {
			diskName := GetResourceNameFromSelfLink(rs.Primary.Attributes[fmt.Sprintf("attached_disk.%d.source", i)])
			kmsKeyName := rs.Primary.Attributes[fmt.Sprintf("attached_disk.%d.kms_key_self_link", i)]
			if key, ok := diskNameToEncryptionKey[diskName]; ok {
				expectedEncryptionKey := key.KmsKeyName
				if kmsKeyName != expectedEncryptionKey {
					return fmt.Errorf("Attached disk %d has unexpected encryption key in state.\nExpected: %s\nActual: %s", i, expectedEncryptionKey, kmsKeyName)
				}
			}
		}
		return nil
	}
}

func testAccCheckComputeInstanceTag(instance *compute.Instance, n string) resource.TestCheckFunc {
	return func(s *terraform.State) error {
		if instance.Tags == nil {
			return fmt.Errorf("no tags")
		}

		for _, k := range instance.Tags.Items {
			if k == n {
				return nil
			}
		}

		return fmt.Errorf("tag not found: %s", n)
	}
}

func testAccCheckComputeInstanceLabel(instance *compute.Instance, key string, value string) resource.TestCheckFunc {
	return func(s *terraform.State) error {
		if instance.Labels == nil {
			return fmt.Errorf("no labels found on instance %s", instance.Name)
		}

		v, ok := instance.Labels[key]
		if !ok {
			return fmt.Errorf("No label found with key %s on instance %s", key, instance.Name)
		}
		if v != value {
			return fmt.Errorf("Expected value '%s' but found value '%s' for label '%s' on instance %s", value, v, key, instance.Name)
		}

		return nil
	}
}

func testAccCheckComputeInstanceServiceAccount(instance *compute.Instance, scope string) resource.TestCheckFunc {
	return func(s *terraform.State) error {
		if count := len(instance.ServiceAccounts); count != 1 {
			return fmt.Errorf("Wrong number of ServiceAccounts: expected 1, got %d", count)
		}

		for _, val := range instance.ServiceAccounts[0].Scopes {
			if val == scope {
				return nil
			}
		}

		return fmt.Errorf("Scope not found: %s", scope)
	}
}

func testAccCheckComputeInstanceHasSubnet(instance *compute.Instance) resource.TestCheckFunc {
	return func(s *terraform.State) error {
		for _, i := range instance.NetworkInterfaces {
			if i.Subnetwork == "" {
				return fmt.Errorf("no subnet")
			}
		}

		return nil
	}
}

func testAccCheckComputeInstanceHasAnyNetworkIP(instance *compute.Instance) resource.TestCheckFunc {
	return func(s *terraform.State) error {
		for _, i := range instance.NetworkInterfaces {
			if i.NetworkIP == "" {
				return fmt.Errorf("no network_ip")
			}
		}

		return nil
	}
}

func testAccCheckComputeInstanceHasNetworkIP(instance *compute.Instance, networkIP string) resource.TestCheckFunc {
	return func(s *terraform.State) error {
		for _, i := range instance.NetworkInterfaces {
			if i.NetworkIP != networkIP {
				return fmt.Errorf("Wrong network_ip found: expected %v, got %v", networkIP, i.NetworkIP)
			}
		}

		return nil
	}
}

func testAccCheckComputeInstanceHasMultiNic(instance *compute.Instance) resource.TestCheckFunc {
	return func(s *terraform.State) error {
		if len(instance.NetworkInterfaces) < 2 {
			return fmt.Errorf("only saw %d nics", len(instance.NetworkInterfaces))
		}

		return nil
	}
}

func testAccCheckComputeInstanceHasGuestAccelerator(instance *compute.Instance, acceleratorType string, acceleratorCount int64) resource.TestCheckFunc {
	return func(s *terraform.State) error {
		if len(instance.GuestAccelerators) != 1 {
			return fmt.Errorf("Expected only one guest accelerator")
		}

		if !strings.HasSuffix(instance.GuestAccelerators[0].AcceleratorType, acceleratorType) {
			return fmt.Errorf("Wrong accelerator type: expected %v, got %v", acceleratorType, instance.GuestAccelerators[0].AcceleratorType)
		}

		if instance.GuestAccelerators[0].AcceleratorCount != acceleratorCount {
			return fmt.Errorf("Wrong accelerator acceleratorCount: expected %d, got %d", acceleratorCount, instance.GuestAccelerators[0].AcceleratorCount)
		}

		return nil
	}
}

func testAccCheckComputeInstanceLacksGuestAccelerator(instance *compute.Instance) resource.TestCheckFunc {
	return func(s *terraform.State) error {
		if len(instance.GuestAccelerators) > 0 {
			return fmt.Errorf("Expected no guest accelerators")
		}

		return nil
	}
}

func testAccCheckComputeInstanceHasMinCpuPlatform(instance *compute.Instance, minCpuPlatform string) resource.TestCheckFunc {
	return func(s *terraform.State) error {
		if instance.MinCpuPlatform != minCpuPlatform {
			return fmt.Errorf("Wrong minimum CPU platform: expected %s, got %s", minCpuPlatform, instance.MinCpuPlatform)
		}

		return nil
	}
}

func testAccCheckComputeInstanceHasMachineType(instance *compute.Instance, machineType string) resource.TestCheckFunc {
	return func(s *terraform.State) error {
		instanceMachineType := GetResourceNameFromSelfLink(instance.MachineType)
		if instanceMachineType != machineType {
			return fmt.Errorf("Wrong machine type: expected %s, got %s", machineType, instanceMachineType)
		}

		return nil
	}
}

func testAccCheckComputeInstanceHasAliasIpRange(instance *compute.Instance, subnetworkRangeName, iPCidrRange string) resource.TestCheckFunc {
	return func(s *terraform.State) error {
		for _, networkInterface := range instance.NetworkInterfaces {
			for _, aliasIpRange := range networkInterface.AliasIpRanges {
				if aliasIpRange.SubnetworkRangeName == subnetworkRangeName && (aliasIpRange.IpCidrRange == iPCidrRange || ipCidrRangeDiffSuppress("ip_cidr_range", aliasIpRange.IpCidrRange, iPCidrRange, nil)) {
					return nil
				}
			}
		}

		return fmt.Errorf("Alias ip range with name %s and cidr %s not present", subnetworkRangeName, iPCidrRange)
	}
}

func testAccCheckComputeInstanceHasAssignedNatIP(s *terraform.State) error {
	for _, rs := range s.RootModule().Resources {
		if rs.Type != "google_compute_instance" {
			continue
		}
		ip := rs.Primary.Attributes["network_interface.0.access_config.0.nat_ip"]
		if ip == "" {
			return fmt.Errorf("No assigned NatIP for instance %s", rs.Primary.Attributes["name"])
		}
	}
	return nil
}

func testAccCheckComputeInstanceHasConfiguredDeletionProtection(instance *compute.Instance, configuredDeletionProtection bool) resource.TestCheckFunc {
	return func(s *terraform.State) error {
		if instance.DeletionProtection != configuredDeletionProtection {
			return fmt.Errorf("Wrong deletion protection flag: expected %t, got %t", configuredDeletionProtection, instance.DeletionProtection)
		}

		return nil
	}
}

func testAccCheckComputeInstanceHasShieldedVmConfig(instance *computeBeta.Instance, enableSecureBoot bool, enableVtpm bool, enableIntegrityMonitoring bool) resource.TestCheckFunc {

	return func(s *terraform.State) error {
		if instance.ShieldedVmConfig.EnableSecureBoot != enableSecureBoot {
			return fmt.Errorf("Wrong shieldedVmConfig enableSecureBoot: expected %t, got, %t", enableSecureBoot, instance.ShieldedVmConfig.EnableSecureBoot)
		}

		if instance.ShieldedVmConfig.EnableVtpm != enableVtpm {
			return fmt.Errorf("Wrong shieldedVmConfig enableVtpm: expected %t, got, %t", enableVtpm, instance.ShieldedVmConfig.EnableVtpm)
		}

		if instance.ShieldedVmConfig.EnableIntegrityMonitoring != enableIntegrityMonitoring {
			return fmt.Errorf("Wrong shieldedVmConfig enableIntegrityMonitoring: expected %t, got, %t", enableIntegrityMonitoring, instance.ShieldedVmConfig.EnableIntegrityMonitoring)
		}
		return nil
	}
}

<% unless version == 'ga' -%>
func testAccCheckComputeInstanceHasConfidentialInstanceConfig(instance *computeBeta.Instance, EnableConfidentialCompute bool) resource.TestCheckFunc {

	return func(s *terraform.State) error {
		if instance.ConfidentialInstanceConfig.EnableConfidentialCompute != EnableConfidentialCompute {
			return fmt.Errorf("Wrong ConfidentialInstanceConfig EnableConfidentialCompute: expected %t, got, %t", EnableConfidentialCompute, instance.ConfidentialInstanceConfig.EnableConfidentialCompute)
		}

		return nil
	}
}
<% end -%>

func testAccCheckComputeInstanceLacksShieldedVmConfig(instance *computeBeta.Instance) resource.TestCheckFunc {
	return func(s *terraform.State) error {
		if instance.ShieldedVmConfig != nil {
			return fmt.Errorf("Expected no shielded vm config")
		}

		return nil
	}
}

func testAccCheckComputeInstanceHasStatus(instance *compute.Instance, status string) resource.TestCheckFunc {
	return func(s *terraform.State) error {
		if instance.Status != status {
			return fmt.Errorf("Instance has not status %s, status: %s", status, instance.Status)
		}
		return nil
	}
}

func testAccComputeInstance_basic(instance string) string {
	return fmt.Sprintf(`
data "google_compute_image" "my_image" {
  family  = "debian-9"
  project = "debian-cloud"
}

resource "google_compute_instance" "foobar" {
  name           = "%s"
  machine_type   = "e2-medium"
  zone           = "us-central1-a"
  can_ip_forward = false
  tags           = ["foo", "bar"]

  //deletion_protection = false is implicit in this config due to default value

  boot_disk {
    initialize_params {
      image = data.google_compute_image.my_image.self_link
    }
  }

  network_interface {
    network = "default"
  }

  metadata = {
    foo            = "bar"
    baz            = "qux"
    startup-script = "echo Hello"
  }

  labels = {
    my_key       = "my_value"
    my_other_key = "my_other_value"
  }
}
`, instance)
}

func testAccComputeInstance_basic2(instance string) string {
	return fmt.Sprintf(`
data "google_compute_image" "my_image" {
  family  = "debian-9"
  project = "debian-cloud"
}

resource "google_compute_instance" "foobar" {
  name           = "%s"
  machine_type   = "e2-medium"
  zone           = "us-central1-a"
  can_ip_forward = false
  tags           = ["foo", "bar"]

  boot_disk {
    initialize_params {
      image = data.google_compute_image.my_image.self_link
    }
  }

  network_interface {
    network = "default"
  }

  metadata = {
    foo = "bar"
  }
}
`, instance)
}

func testAccComputeInstance_basic3(instance string) string {
	return fmt.Sprintf(`
data "google_compute_image" "my_image" {
  family  = "debian-9"
  project = "debian-cloud"
}

resource "google_compute_instance" "foobar" {
  name           = "%s"
  machine_type   = "e2-medium"
  zone           = "us-central1-a"
  can_ip_forward = false
  tags           = ["foo", "bar"]

  boot_disk {
    initialize_params {
      image = data.google_compute_image.my_image.self_link
    }
  }

  network_interface {
    network = "default"
  }

  metadata = {
    foo = "bar"
  }
}
`, instance)
}

func testAccComputeInstance_basic4(instance string) string {
	return fmt.Sprintf(`
data "google_compute_image" "my_image" {
  family  = "debian-9"
  project = "debian-cloud"
}

resource "google_compute_instance" "foobar" {
  name           = "%s"
  machine_type   = "e2-medium"
  zone           = "us-central1-a"
  can_ip_forward = false
  tags           = ["foo", "bar"]

  boot_disk {
    initialize_params {
      image = data.google_compute_image.my_image.self_link
    }
  }

  network_interface {
    network = "default"
  }

  metadata = {
    foo = "bar"
  }
}
`, instance)
}

func testAccComputeInstance_basic5(instance string) string {
	return fmt.Sprintf(`
data "google_compute_image" "my_image" {
  family  = "debian-9"
  project = "debian-cloud"
}

resource "google_compute_instance" "foobar" {
  name           = "%s"
  machine_type   = "e2-medium"
  zone           = "us-central1-a"
  can_ip_forward = false
  tags           = ["foo", "bar"]

  boot_disk {
    initialize_params {
      image = data.google_compute_image.my_image.self_link
    }
  }

  network_interface {
    network = "default"
  }

  metadata = {
    foo = "bar"
  }
}
`, instance)
}

func testAccComputeInstance_basic_deletionProtectionFalse(instance string) string {
	return fmt.Sprintf(`
data "google_compute_image" "my_image" {
  family  = "debian-9"
  project = "debian-cloud"
}

resource "google_compute_instance" "foobar" {
  name                = "%s"
  machine_type        = "e2-medium"
  zone                = "us-central1-a"
  can_ip_forward      = false
  tags                = ["foo", "bar"]
  deletion_protection = false

  boot_disk {
    initialize_params {
      image = data.google_compute_image.my_image.self_link
    }
  }

  network_interface {
    network = "default"
  }
}
`, instance)
}

func testAccComputeInstance_basic_deletionProtectionTrue(instance string) string {
	return fmt.Sprintf(`
data "google_compute_image" "my_image" {
  family  = "debian-9"
  project = "debian-cloud"
}

resource "google_compute_instance" "foobar" {
  name                = "%s"
  machine_type        = "e2-medium"
  zone                = "us-central1-a"
  can_ip_forward      = false
  tags                = ["foo", "bar"]
  deletion_protection = true

  boot_disk {
    initialize_params {
      image = data.google_compute_image.my_image.self_link
    }
  }

  network_interface {
    network = "default"
  }
}
`, instance)
}

// Update zone to ForceNew, and change metadata k/v entirely
// Generates diff mismatch
func testAccComputeInstance_forceNewAndChangeMetadata(instance string) string {
	return fmt.Sprintf(`
data "google_compute_image" "my_image" {
  family  = "debian-9"
  project = "debian-cloud"
}

resource "google_compute_instance" "foobar" {
  name         = "%s"
  machine_type = "e2-medium"
  zone         = "us-central1-b"
  tags         = ["baz"]

  boot_disk {
    initialize_params {
      image = data.google_compute_image.my_image.self_link
    }
  }

  network_interface {
    network = "default"
    access_config {
    }
  }

  metadata = {
    qux = "true"
  }
}
`, instance)
}

// Update metadata, tags, and network_interface
func testAccComputeInstance_update(instance string) string {
	return fmt.Sprintf(`
data "google_compute_image" "my_image" {
  family  = "debian-9"
  project = "debian-cloud"
}

resource "google_compute_instance" "foobar" {
  name           = "%s"
  machine_type   = "e2-medium"
  zone           = "us-central1-a"
  can_ip_forward = false
  tags           = ["baz"]

  boot_disk {
    initialize_params {
      image = data.google_compute_image.my_image.self_link
    }
  }

  network_interface {
    network = "default"
    access_config {
    }
  }

  metadata = {
    bar            = "baz"
    startup-script = "echo Hello"
  }

  labels = {
    only_me = "nothing_else"
  }
}
`, instance)
}

func testAccComputeInstance_ip(ip, instance string) string {
	return fmt.Sprintf(`
data "google_compute_image" "my_image" {
  family  = "debian-9"
  project = "debian-cloud"
}

resource "google_compute_address" "foo" {
  name = "%s"
}

resource "google_compute_instance" "foobar" {
  name         = "%s"
  machine_type = "e2-medium"
  zone         = "us-central1-a"
  tags         = ["foo", "bar"]

  boot_disk {
    initialize_params {
      image = data.google_compute_image.my_image.self_link
    }
  }

  network_interface {
    network = "default"
    access_config {
      nat_ip = google_compute_address.foo.address
    }
  }

  metadata = {
    foo = "bar"
  }
}
`, ip, instance)
}

func testAccComputeInstance_PTRRecord(record, instance string) string {
	return fmt.Sprintf(`
data "google_compute_image" "my_image" {
  family  = "debian-9"
  project = "debian-cloud"
}

resource "google_compute_instance" "foobar" {
  name         = "%s"
  machine_type = "e2-medium"
  zone         = "us-central1-a"
  tags         = ["foo", "bar"]

  boot_disk {
    initialize_params {
      image = data.google_compute_image.my_image.self_link
    }
  }

  network_interface {
    network = "default"
    access_config {
      public_ptr_domain_name = "%s.gcp.tfacc.hashicorptest.com."
    }
  }

  metadata = {
    foo = "bar"
  }
}
`, instance, record)
}

func testAccComputeInstance_networkTier(instance string) string {
	return fmt.Sprintf(`
data "google_compute_image" "my_image" {
  family  = "debian-9"
  project = "debian-cloud"
}

resource "google_compute_instance" "foobar" {
  name         = "%s"
  machine_type = "e2-medium"
  zone         = "us-central1-a"

  boot_disk {
    initialize_params {
      image = data.google_compute_image.my_image.self_link
    }
  }

  network_interface {
    network = "default"
    access_config {
      network_tier = "STANDARD"
    }
  }
}
`, instance)
}

func testAccComputeInstance_disks_encryption(bootEncryptionKey string, diskNameToEncryptionKey map[string]*compute.CustomerEncryptionKey, instance, suffix string) string {
	diskNames := []string{}
	for k := range diskNameToEncryptionKey {
		diskNames = append(diskNames, k)
	}
	sort.Strings(diskNames)
	return fmt.Sprintf(`
data "google_compute_image" "my_image" {
  family  = "debian-9"
  project = "debian-cloud"
}

resource "google_compute_disk" "foobar" {
  name = "%s"
  size = 10
  type = "pd-ssd"
  zone = "us-central1-a"

  disk_encryption_key {
    raw_key = "%s"
  }
}

resource "google_compute_disk" "foobar2" {
  name = "%s"
  size = 10
  type = "pd-ssd"
  zone = "us-central1-a"

  disk_encryption_key {
    raw_key = "%s"
  }
}

resource "google_compute_disk" "foobar3" {
  name = "%s"
  size = 10
  type = "pd-ssd"
  zone = "us-central1-a"

  disk_encryption_key {
    raw_key = "%s"
  }
}

resource "google_compute_disk" "foobar4" {
  name = "%s"
  size = 10
  type = "pd-ssd"
  zone = "us-central1-a"
}

resource "google_compute_instance" "foobar" {
  name         = "%s"
  machine_type = "e2-medium"
  zone         = "us-central1-a"

  boot_disk {
    initialize_params {
      image = data.google_compute_image.my_image.self_link
    }
    disk_encryption_key_raw = "%s"
  }

  attached_disk {
    source                  = google_compute_disk.foobar.self_link
    disk_encryption_key_raw = "%s"
  }

  attached_disk {
    source                  = google_compute_disk.foobar2.self_link
    disk_encryption_key_raw = "%s"
  }

  attached_disk {
    source = google_compute_disk.foobar4.self_link
  }

  attached_disk {
    source                  = google_compute_disk.foobar3.self_link
    disk_encryption_key_raw = "%s"
  }

  network_interface {
    network = "default"
  }

  metadata = {
    foo = "bar"
  }

  allow_stopping_for_update = true
}
`, diskNames[0], diskNameToEncryptionKey[diskNames[0]].RawKey,
		diskNames[1], diskNameToEncryptionKey[diskNames[1]].RawKey,
		diskNames[2], diskNameToEncryptionKey[diskNames[2]].RawKey,
		"tf-testd-"+suffix,
		instance, bootEncryptionKey,
		diskNameToEncryptionKey[diskNames[0]].RawKey, diskNameToEncryptionKey[diskNames[1]].RawKey, diskNameToEncryptionKey[diskNames[2]].RawKey)
}

func testAccComputeInstance_disks_encryption_restart(bootEncryptionKey string, diskNameToEncryptionKey map[string]*compute.CustomerEncryptionKey, instance string) string {
	diskNames := []string{}
	for k := range diskNameToEncryptionKey {
		diskNames = append(diskNames, k)
	}
	return fmt.Sprintf(`
data "google_compute_image" "my_image" {
  family  = "debian-9"
  project = "debian-cloud"
}

resource "google_compute_disk" "foobar" {
  name = "%s"
  size = 10
  type = "pd-ssd"
  zone = "us-central1-a"

  disk_encryption_key {
    raw_key = "%s"
  }
}

resource "google_compute_instance" "foobar" {
  name         = "%s"
  machine_type = "e2-medium"
  zone         = "us-central1-a"

  boot_disk {
    initialize_params {
      image = data.google_compute_image.my_image.self_link
    }
    disk_encryption_key_raw = "%s"
  }

  attached_disk {
    source                  = google_compute_disk.foobar.self_link
    disk_encryption_key_raw = "%s"
  }

  network_interface {
    network = "default"
  }

  metadata = {
    foo = "bar"
  }

  allow_stopping_for_update = true
}
`, diskNames[0], diskNameToEncryptionKey[diskNames[0]].RawKey,
		instance, bootEncryptionKey,
		diskNameToEncryptionKey[diskNames[0]].RawKey)
}

func testAccComputeInstance_disks_encryption_restartUpdate(bootEncryptionKey string, diskNameToEncryptionKey map[string]*compute.CustomerEncryptionKey, instance string) string {
	diskNames := []string{}
	for k := range diskNameToEncryptionKey {
		diskNames = append(diskNames, k)
	}
	return fmt.Sprintf(`
data "google_compute_image" "my_image" {
  family  = "debian-9"
  project = "debian-cloud"
}

resource "google_compute_disk" "foobar" {
  name = "%s"
  size = 10
  type = "pd-ssd"
  zone = "us-central1-a"

  disk_encryption_key {
    raw_key = "%s"
  }
}

resource "google_compute_instance" "foobar" {
  name         = "%s"
  machine_type = "e2-standard-2"
  zone         = "us-central1-a"

  boot_disk {
    initialize_params {
      image = data.google_compute_image.my_image.self_link
    }
    disk_encryption_key_raw = "%s"
  }

  attached_disk {
    source                  = google_compute_disk.foobar.self_link
    disk_encryption_key_raw = "%s"
  }

  network_interface {
    network = "default"
  }

  metadata = {
    foo = "bar"
  }

  allow_stopping_for_update = true
}
`, diskNames[0], diskNameToEncryptionKey[diskNames[0]].RawKey,
		instance, bootEncryptionKey,
		diskNameToEncryptionKey[diskNames[0]].RawKey)
}

func testAccComputeInstance_disks_kms(pid string, bootEncryptionKey string, diskNameToEncryptionKey map[string]*compute.CustomerEncryptionKey, instance, suffix string) string {
	diskNames := []string{}
	for k := range diskNameToEncryptionKey {
		diskNames = append(diskNames, k)
	}
	sort.Strings(diskNames)
	return fmt.Sprintf(`
data "google_project" "project" {
  project_id = "%s"
}

data "google_compute_image" "my_image" {
  family  = "debian-9"
  project = "debian-cloud"
}

resource "google_project_iam_member" "kms-project-binding" {
  project = data.google_project.project.project_id
  role    = "roles/cloudkms.cryptoKeyEncrypterDecrypter"
  member  = "serviceAccount:service-${data.google_project.project.number}@compute-system.iam.gserviceaccount.com"
}

resource "google_compute_disk" "foobar" {
  depends_on = [google_project_iam_member.kms-project-binding]

  name = "%s"
  size = 10
  type = "pd-ssd"
  zone = "us-central1-a"

  disk_encryption_key {
    kms_key_self_link = "%s"
  }
}

resource "google_compute_disk" "foobar2" {
  depends_on = [google_project_iam_member.kms-project-binding]

  name = "%s"
  size = 10
  type = "pd-ssd"
  zone = "us-central1-a"

  disk_encryption_key {
    kms_key_self_link = "%s"
  }
}

resource "google_compute_disk" "foobar3" {
  depends_on = [google_project_iam_member.kms-project-binding]

  name = "%s"
  size = 10
  type = "pd-ssd"
  zone = "us-central1-a"

  disk_encryption_key {
    kms_key_self_link = "%s"
  }
}

resource "google_compute_disk" "foobar4" {
  name = "%s"
  size = 10
  type = "pd-ssd"
  zone = "us-central1-a"
}

resource "google_compute_instance" "foobar" {
  depends_on = [google_project_iam_member.kms-project-binding]

  name         = "%s"
  machine_type = "e2-medium"
  zone         = "us-central1-a"

  boot_disk {
    initialize_params {
      image = data.google_compute_image.my_image.self_link
    }
    kms_key_self_link = "%s"
  }

  attached_disk {
    source            = google_compute_disk.foobar.self_link
    kms_key_self_link = "%s"
  }

  attached_disk {
    source            = google_compute_disk.foobar2.self_link
    kms_key_self_link = "%s"
  }

  attached_disk {
    source = google_compute_disk.foobar4.self_link
  }

  attached_disk {
    source = google_compute_disk.foobar3.self_link
  }

  network_interface {
    network = "default"
  }

  metadata = {
    foo = "bar"
  }
}
`, pid, diskNames[0], diskNameToEncryptionKey[diskNames[0]].KmsKeyName,
		diskNames[1], diskNameToEncryptionKey[diskNames[1]].KmsKeyName,
		diskNames[2], diskNameToEncryptionKey[diskNames[2]].KmsKeyName,
		"tf-testd-"+suffix,
		instance, bootEncryptionKey,
		diskNameToEncryptionKey[diskNames[0]].KmsKeyName, diskNameToEncryptionKey[diskNames[1]].KmsKeyName)
}

func testAccComputeInstance_attachedDisk(disk, instance string) string {
	return fmt.Sprintf(`
data "google_compute_image" "my_image" {
  family  = "debian-9"
  project = "debian-cloud"
}

resource "google_compute_disk" "foobar" {
  name = "%s"
  size = 10
  type = "pd-ssd"
  zone = "us-central1-a"
}

resource "google_compute_instance" "foobar" {
  name         = "%s"
  machine_type = "e2-medium"
  zone         = "us-central1-a"

  boot_disk {
    initialize_params {
      image = data.google_compute_image.my_image.self_link
    }
  }

  attached_disk {
    source = google_compute_disk.foobar.name
  }

  network_interface {
    network = "default"
  }
}
`, disk, instance)
}

func testAccComputeInstance_attachedDisk_sourceUrl(disk, instance string) string {
	return fmt.Sprintf(`
data "google_compute_image" "my_image" {
  family  = "debian-9"
  project = "debian-cloud"
}

resource "google_compute_disk" "foobar" {
  name = "%s"
  size = 10
  type = "pd-ssd"
  zone = "us-central1-a"
}

resource "google_compute_instance" "foobar" {
  name         = "%s"
  machine_type = "e2-medium"
  zone         = "us-central1-a"

  boot_disk {
    initialize_params {
      image = data.google_compute_image.my_image.self_link
    }
  }

  attached_disk {
    source = google_compute_disk.foobar.self_link
  }

  network_interface {
    network = "default"
  }
}
`, disk, instance)
}

func testAccComputeInstance_attachedDisk_modeRo(disk, instance string) string {
	return fmt.Sprintf(`
data "google_compute_image" "my_image" {
  family  = "debian-9"
  project = "debian-cloud"
}

resource "google_compute_disk" "foobar" {
  name = "%s"
  size = 10
  type = "pd-ssd"
  zone = "us-central1-a"
}

resource "google_compute_instance" "foobar" {
  name         = "%s"
  machine_type = "e2-medium"
  zone         = "us-central1-a"

  boot_disk {
    initialize_params {
      image = data.google_compute_image.my_image.self_link
    }
  }

  attached_disk {
    source = google_compute_disk.foobar.self_link
    mode   = "READ_ONLY"
  }

  network_interface {
    network = "default"
  }
}
`, disk, instance)
}

func testAccComputeInstance_addAttachedDisk(disk, disk2, instance string) string {
	return fmt.Sprintf(`
data "google_compute_image" "my_image" {
  family  = "debian-9"
  project = "debian-cloud"
}

resource "google_compute_disk" "foobar" {
  name = "%s"
  size = 10
  type = "pd-ssd"
  zone = "us-central1-a"
}

resource "google_compute_disk" "foobar2" {
  name = "%s"
  size = 10
  type = "pd-ssd"
  zone = "us-central1-a"
}

resource "google_compute_instance" "foobar" {
  name         = "%s"
  machine_type = "e2-medium"
  zone         = "us-central1-a"

  boot_disk {
    initialize_params {
      image = data.google_compute_image.my_image.self_link
    }
  }

  attached_disk {
    source = google_compute_disk.foobar.name
  }

  attached_disk {
    source = google_compute_disk.foobar2.self_link
  }

  network_interface {
    network = "default"
  }
}
`, disk, disk2, instance)
}

func testAccComputeInstance_detachDisk(disk, disk2, instance string) string {
	return fmt.Sprintf(`
data "google_compute_image" "my_image" {
  family  = "debian-9"
  project = "debian-cloud"
}

resource "google_compute_disk" "foobar" {
  name = "%s"
  size = 10
  type = "pd-ssd"
  zone = "us-central1-a"
}

resource "google_compute_disk" "foobar2" {
  name = "%s"
  size = 10
  type = "pd-ssd"
  zone = "us-central1-a"
}

resource "google_compute_instance" "foobar" {
  name         = "%s"
  machine_type = "e2-medium"
  zone         = "us-central1-a"

  boot_disk {
    initialize_params {
      image = data.google_compute_image.my_image.self_link
    }
  }

  attached_disk {
    source = google_compute_disk.foobar.name
  }

  network_interface {
    network = "default"
  }
}
`, disk, disk2, instance)
}

func testAccComputeInstance_updateAttachedDiskEncryptionKey(disk, instance string) string {
	return fmt.Sprintf(`
data "google_compute_image" "my_image" {
  family  = "debian-9"
  project = "debian-cloud"
}

resource "google_compute_disk" "foobar" {
  name = "%s"
  size = 10
  type = "pd-ssd"
  zone = "us-central1-a"
  disk_encryption_key {
    raw_key = "c2Vjb25kNzg5MDEyMzQ1Njc4OTAxMjM0NTY3ODkwMTI"
  }
}

resource "google_compute_instance" "foobar" {
  name         = "%s"
  machine_type = "e2-medium"
  zone         = "us-central1-a"

  boot_disk {
    initialize_params {
      image = data.google_compute_image.my_image.self_link
    }
  }

  attached_disk {
    source                  = google_compute_disk.foobar.name
    disk_encryption_key_raw = "c2Vjb25kNzg5MDEyMzQ1Njc4OTAxMjM0NTY3ODkwMTI"
  }

  network_interface {
    network = "default"
  }
}
`, disk, instance)
}

func testAccComputeInstance_bootDisk_source(disk, instance string) string {
	return fmt.Sprintf(`
data "google_compute_image" "my_image" {
  family  = "debian-9"
  project = "debian-cloud"
}

resource "google_compute_disk" "foobar" {
  name  = "%s"
  zone  = "us-central1-a"
  image = data.google_compute_image.my_image.self_link
}

resource "google_compute_instance" "foobar" {
  name         = "%s"
  machine_type = "e2-medium"
  zone         = "us-central1-a"

  boot_disk {
    source = google_compute_disk.foobar.name
  }

  network_interface {
    network = "default"
  }
}
`, disk, instance)
}

func testAccComputeInstance_bootDisk_sourceUrl(disk, instance string) string {
	return fmt.Sprintf(`
data "google_compute_image" "my_image" {
  family  = "debian-9"
  project = "debian-cloud"
}

resource "google_compute_disk" "foobar" {
  name  = "%s"
  zone  = "us-central1-a"
  image = data.google_compute_image.my_image.self_link
}

resource "google_compute_instance" "foobar" {
  name         = "%s"
  machine_type = "e2-medium"
  zone         = "us-central1-a"

  boot_disk {
    source = google_compute_disk.foobar.self_link
  }

  network_interface {
    network = "default"
  }
}
`, disk, instance)
}

func testAccComputeInstance_bootDisk_type(instance string, diskType string) string {
	return fmt.Sprintf(`
data "google_compute_image" "my_image" {
  family  = "debian-9"
  project = "debian-cloud"
}

resource "google_compute_instance" "foobar" {
  name         = "%s"
  machine_type = "e2-medium"
  zone         = "us-central1-a"

  boot_disk {
    initialize_params {
      image = data.google_compute_image.my_image.self_link
      type  = "%s"
    }
  }

  network_interface {
    network = "default"
  }
}
`, instance, diskType)
}

func testAccComputeInstance_bootDisk_mode(instance string, diskMode string) string {
	return fmt.Sprintf(`
data "google_compute_image" "my_image" {
  family  = "debian-9"
  project = "debian-cloud"
}

resource "google_compute_instance" "foobar" {
  name         = "%s"
  machine_type = "e2-medium"
  zone         = "us-central1-a"

  boot_disk {
    initialize_params {
      image = data.google_compute_image.my_image.self_link
      type  = "pd-ssd"
    }

    mode = "%s"
  }

  network_interface {
    network = "default"
  }
}
`, instance, diskMode)
}

func testAccComputeInstance_scratchDisk(instance string) string {
	return fmt.Sprintf(`
data "google_compute_image" "my_image" {
  family  = "debian-9"
  project = "debian-cloud"
}

resource "google_compute_instance" "foobar" {
  name         = "%s"
  machine_type = "n1-standard-1"   // can't be e2 because of local-ssd
  zone         = "us-central1-a"

  boot_disk {
    initialize_params {
      image = data.google_compute_image.my_image.self_link
    }
  }

  scratch_disk {
    interface = "NVME"
  }

  scratch_disk {
    interface = "SCSI"
  }

  network_interface {
    network = "default"
  }
}
`, instance)
}

func testAccComputeInstance_serviceAccount(instance string) string {
	return fmt.Sprintf(`
data "google_compute_image" "my_image" {
  family  = "debian-9"
  project = "debian-cloud"
}

resource "google_compute_instance" "foobar" {
  name         = "%s"
  machine_type = "e2-medium"
  zone         = "us-central1-a"

  boot_disk {
    initialize_params {
      image = data.google_compute_image.my_image.self_link
    }
  }

  network_interface {
    network = "default"
  }

  service_account {
    scopes = [
      "userinfo-email",
      "compute-ro",
      "storage-ro",
    ]
  }
}
`, instance)
}

func testAccComputeInstance_scheduling(instance string) string {
	return fmt.Sprintf(`
data "google_compute_image" "my_image" {
  family  = "debian-9"
  project = "debian-cloud"
}

resource "google_compute_instance" "foobar" {
  name         = "%s"
  machine_type = "e2-medium"
  zone         = "us-central1-a"

  boot_disk {
    initialize_params {
      image = data.google_compute_image.my_image.self_link
    }
  }

  network_interface {
    network = "default"
  }

  scheduling {
    automatic_restart = false
  }
}
`, instance)
}

func testAccComputeInstance_schedulingUpdated(instance string) string {
	return fmt.Sprintf(`
data "google_compute_image" "my_image" {
  family  = "debian-9"
  project = "debian-cloud"
}

resource "google_compute_instance" "foobar" {
  name         = "%s"
  machine_type = "e2-medium"
  zone         = "us-central1-a"

  boot_disk {
    initialize_params {
      image = data.google_compute_image.my_image.self_link
    }
  }

  network_interface {
    network = "default"
  }

  scheduling {
    automatic_restart = false
    preemptible       = true
  }
}
`, instance)
}

func testAccComputeInstance_subnet_auto(suffix, instance string) string {
	return fmt.Sprintf(`
data "google_compute_image" "my_image" {
  family  = "debian-9"
  project = "debian-cloud"
}

resource "google_compute_network" "inst-test-network" {
  name = "tf-test-network-%s"

  auto_create_subnetworks = true
}

resource "google_compute_instance" "foobar" {
  name         = "%s"
  machine_type = "e2-medium"
  zone         = "us-central1-a"

  boot_disk {
    initialize_params {
      image = data.google_compute_image.my_image.self_link
    }
  }

  network_interface {
    network = google_compute_network.inst-test-network.name
    access_config {
    }
  }
}
`, suffix, instance)
}

func testAccComputeInstance_subnet_custom(suffix, instance string) string {
	return fmt.Sprintf(`
data "google_compute_image" "my_image" {
  family  = "debian-9"
  project = "debian-cloud"
}

resource "google_compute_network" "inst-test-network" {
  name = "tf-test-network-%s"

  auto_create_subnetworks = false
}

resource "google_compute_subnetwork" "inst-test-subnetwork" {
  name          = "inst-test-subnetwork-%s"
  ip_cidr_range = "10.0.0.0/16"
  region        = "us-central1"
  network       = google_compute_network.inst-test-network.self_link
}

resource "google_compute_instance" "foobar" {
  name         = "%s"
  machine_type = "e2-medium"
  zone         = "us-central1-a"

  boot_disk {
    initialize_params {
      image = data.google_compute_image.my_image.self_link
    }
  }

  network_interface {
    subnetwork = google_compute_subnetwork.inst-test-subnetwork.self_link
    access_config {
    }
  }
}
`, suffix, suffix, instance)
}

func testAccComputeInstance_subnet_xpn(org, billingId, projectName, instance, suffix string) string {
	return fmt.Sprintf(`
data "google_compute_image" "my_image" {
  family  = "debian-9"
  project = "debian-cloud"
}

resource "google_project" "host_project" {
  name            = "Test Project XPN Host"
  project_id      = "%s-host"
  org_id          = "%s"
  billing_account = "%s"
}

resource "google_project_service" "host_project" {
  project = google_project.host_project.project_id
  service = "compute.googleapis.com"
}

resource "google_compute_shared_vpc_host_project" "host_project" {
  project = google_project_service.host_project.project
}

resource "google_project" "service_project" {
  name            = "Test Project XPN Service"
  project_id      = "%s-service"
  org_id          = "%s"
  billing_account = "%s"
}

resource "google_project_service" "service_project" {
  project = google_project.service_project.project_id
  service = "compute.googleapis.com"
}

resource "google_compute_shared_vpc_service_project" "service_project" {
  host_project    = google_compute_shared_vpc_host_project.host_project.project
  service_project = google_project_service.service_project.project
}

resource "google_compute_network" "inst-test-network" {
  name    = "tf-test-network-%s"
  project = google_compute_shared_vpc_host_project.host_project.project

  auto_create_subnetworks = false
}

resource "google_compute_subnetwork" "inst-test-subnetwork" {
  name          = "tf-test-subnetwork-%s"
  ip_cidr_range = "10.0.0.0/16"
  region        = "us-central1"
  network       = google_compute_network.inst-test-network.self_link
  project       = google_compute_shared_vpc_host_project.host_project.project
}

resource "google_compute_instance" "foobar" {
  name         = "%s"
  machine_type = "e2-medium"
  zone         = "us-central1-a"
  project      = google_compute_shared_vpc_service_project.service_project.service_project

  boot_disk {
    initialize_params {
      image = data.google_compute_image.my_image.self_link
    }
  }

  network_interface {
    subnetwork         = google_compute_subnetwork.inst-test-subnetwork.name
    subnetwork_project = google_compute_subnetwork.inst-test-subnetwork.project
    access_config {
    }
  }
}
`, projectName, org, billingId, projectName, org, billingId, suffix, suffix, instance)
}

func testAccComputeInstance_networkIPAuto(suffix, instance string) string {
	return fmt.Sprintf(`
data "google_compute_image" "my_image" {
  family  = "debian-9"
  project = "debian-cloud"
}

resource "google_compute_network" "inst-test-network" {
  name = "tf-test-network-%s"
}

resource "google_compute_subnetwork" "inst-test-subnetwork" {
  name          = "tf-test-subnetwork-%s"
  ip_cidr_range = "10.0.0.0/16"
  region        = "us-central1"
  network       = google_compute_network.inst-test-network.self_link
}

resource "google_compute_instance" "foobar" {
  name         = "%s"
  machine_type = "e2-medium"
  zone         = "us-central1-a"

  boot_disk {
    initialize_params {
      image = data.google_compute_image.my_image.self_link
    }
  }

  network_interface {
    subnetwork = google_compute_subnetwork.inst-test-subnetwork.name
    access_config {
    }
  }
}
`, suffix, suffix, instance)
}

func testAccComputeInstance_network_ip_custom(suffix, instance, ipAddress string) string {
	return fmt.Sprintf(`
data "google_compute_image" "my_image" {
  family  = "debian-9"
  project = "debian-cloud"
}

resource "google_compute_network" "inst-test-network" {
  name = "tf-test-network-%s"
}

resource "google_compute_subnetwork" "inst-test-subnetwork" {
  name          = "tf-test-subnetwork-%s"
  ip_cidr_range = "10.0.0.0/16"
  region        = "us-central1"
  network       = google_compute_network.inst-test-network.self_link
}

resource "google_compute_instance" "foobar" {
  name         = "%s"
  machine_type = "e2-medium"
  zone         = "us-central1-a"

  boot_disk {
    initialize_params {
      image = data.google_compute_image.my_image.self_link
    }
  }

  network_interface {
    subnetwork = google_compute_subnetwork.inst-test-subnetwork.name
    network_ip = "%s"
    access_config {
    }
  }
}
`, suffix, suffix, instance, ipAddress)
}

func testAccComputeInstance_private_image_family(disk, family, instance string) string {
	return fmt.Sprintf(`
data "google_compute_image" "my_image" {
  family  = "debian-9"
  project = "debian-cloud"
}

resource "google_compute_disk" "foobar" {
  name  = "%s"
  zone  = "us-central1-a"
  image = data.google_compute_image.my_image.self_link
}

resource "google_compute_image" "foobar" {
  name        = "%s-1"
  source_disk = google_compute_disk.foobar.self_link
  family      = "%s"
}

resource "google_compute_instance" "foobar" {
  name         = "%s"
  machine_type = "e2-medium"
  zone         = "us-central1-a"

  boot_disk {
    initialize_params {
      image = google_compute_image.foobar.family
    }
  }

  network_interface {
    network = "default"
  }

  metadata = {
    foo = "bar"
  }
}
`, disk, family, family, instance)
}

func testAccComputeInstance_multiNic(instance, network, subnetwork string) string {
	return fmt.Sprintf(`
data "google_compute_image" "my_image" {
  family  = "debian-9"
  project = "debian-cloud"
}

resource "google_compute_instance" "foobar" {
  name         = "%s"
  machine_type = "e2-medium"
  zone         = "us-central1-a"

  boot_disk {
    initialize_params {
      image = data.google_compute_image.my_image.self_link
    }
  }

  network_interface {
    subnetwork = google_compute_subnetwork.inst-test-subnetwork.name
    access_config {
    }
  }

  network_interface {
    network = "default"
  }
}

resource "google_compute_network" "inst-test-network" {
  name = "%s"
}

resource "google_compute_subnetwork" "inst-test-subnetwork" {
  name          = "%s"
  ip_cidr_range = "10.0.0.0/16"
  region        = "us-central1"
  network       = google_compute_network.inst-test-network.self_link
}
`, instance, network, subnetwork)
}

func testAccComputeInstance_guestAccelerator(instance string, count uint8) string {
	return fmt.Sprintf(`
data "google_compute_image" "my_image" {
  family  = "debian-9"
  project = "debian-cloud"
}

resource "google_compute_instance" "foobar" {
  name         = "%s"
  machine_type = "n1-standard-1"   // can't be e2 because of guest_accelerator
  zone         = "us-east1-d"

  boot_disk {
    initialize_params {
      image = data.google_compute_image.my_image.self_link
    }
  }

  network_interface {
    network = "default"
  }

  scheduling {
    # Instances with guest accelerators do not support live migration.
    on_host_maintenance = "TERMINATE"
  }

  guest_accelerator {
    count = %d
    type  = "nvidia-tesla-k80"
  }
}
`, instance, count)
}

func testAccComputeInstance_minCpuPlatform(instance string) string {
	return fmt.Sprintf(`
data "google_compute_image" "my_image" {
  family  = "debian-9"
  project = "debian-cloud"
}

resource "google_compute_instance" "foobar" {
  name         = "%s"
  machine_type = "n1-standard-1"   // can't be e2 because of min_cpu_platform
  zone         = "us-east1-d"

  boot_disk {
    initialize_params {
      image = data.google_compute_image.my_image.self_link
    }
  }

  network_interface {
    network = "default"
  }

  min_cpu_platform = "Intel Haswell"
}
`, instance)
}

func testAccComputeInstance_primaryAliasIpRange(instance string) string {
	return fmt.Sprintf(`
data "google_compute_image" "my_image" {
  family  = "debian-9"
  project = "debian-cloud"
}

resource "google_compute_instance" "foobar" {
  name         = "%s"
  machine_type = "e2-medium"
  zone         = "us-east1-d"

  boot_disk {
    initialize_params {
      image = data.google_compute_image.my_image.self_link
    }
  }

  network_interface {
    network = "default"

    alias_ip_range {
      ip_cidr_range = "/24"
    }
  }
}
`, instance)
}

func testAccComputeInstance_secondaryAliasIpRange(network, subnet, instance string) string {
	return fmt.Sprintf(`
data "google_compute_image" "my_image" {
  family  = "debian-9"
  project = "debian-cloud"
}

resource "google_compute_network" "inst-test-network" {
  name = "%s"
}

resource "google_compute_subnetwork" "inst-test-subnetwork" {
  name          = "%s"
  ip_cidr_range = "10.0.0.0/16"
  region        = "us-east1"
  network       = google_compute_network.inst-test-network.self_link
  secondary_ip_range {
    range_name    = "inst-test-secondary"
    ip_cidr_range = "172.16.0.0/20"
  }
  secondary_ip_range {
    range_name    = "inst-test-tertiary"
    ip_cidr_range = "10.1.0.0/16"
  }
}

resource "google_compute_instance" "foobar" {
  name         = "%s"
  machine_type = "e2-medium"
  zone         = "us-east1-d"

  boot_disk {
    initialize_params {
      image = data.google_compute_image.my_image.self_link
    }
  }

  network_interface {
    subnetwork = google_compute_subnetwork.inst-test-subnetwork.self_link

    alias_ip_range {
      subnetwork_range_name = google_compute_subnetwork.inst-test-subnetwork.secondary_ip_range[0].range_name
      ip_cidr_range         = "172.16.0.0/24"
    }

    alias_ip_range {
      subnetwork_range_name = google_compute_subnetwork.inst-test-subnetwork.secondary_ip_range[1].range_name
      ip_cidr_range         = "10.1.0.0/20"
    }
  }
}
`, network, subnet, instance)
}

func testAccComputeInstance_secondaryAliasIpRangeUpdate(network, subnet, instance string) string {
	return fmt.Sprintf(`
data "google_compute_image" "my_image" {
  family  = "debian-9"
  project = "debian-cloud"
}

resource "google_compute_network" "inst-test-network" {
  name = "%s"
}

resource "google_compute_subnetwork" "inst-test-subnetwork" {
  name          = "%s"
  ip_cidr_range = "10.0.0.0/16"
  region        = "us-east1"
  network       = google_compute_network.inst-test-network.self_link
  secondary_ip_range {
    range_name    = "inst-test-secondary"
    ip_cidr_range = "172.16.0.0/20"
  }
  secondary_ip_range {
    range_name    = "inst-test-tertiary"
    ip_cidr_range = "10.1.0.0/16"
  }
}

resource "google_compute_instance" "foobar" {
  name         = "%s"
  machine_type = "e2-medium"
  zone         = "us-east1-d"

  boot_disk {
    initialize_params {
      image = data.google_compute_image.my_image.self_link
    }
  }

  network_interface {
    subnetwork = google_compute_subnetwork.inst-test-subnetwork.self_link
    alias_ip_range {
      ip_cidr_range = "10.0.1.0/24"
    }
  }
}
`, network, subnet, instance)
}

func testAccComputeInstance_hostname(instance string) string {
	return fmt.Sprintf(`
data "google_compute_image" "my_image" {
  family  = "debian-9"
  project = "debian-cloud"
}

resource "google_compute_instance" "foobar" {
  name           = "%s"
  machine_type   = "e2-medium"
  zone           = "us-central1-a"
  can_ip_forward = false

  boot_disk {
    initialize_params {
      image = data.google_compute_image.my_image.self_link
    }
  }

  network_interface {
    network = "default"
  }

  hostname = "%s.test"
}
`, instance, instance)
}

// Set fields that require stopping the instance: machine_type, min_cpu_platform, and service_account
func testAccComputeInstance_stopInstanceToUpdate(instance string) string {
	return fmt.Sprintf(`
data "google_compute_image" "my_image" {
  family  = "debian-9"
  project = "debian-cloud"
}

resource "google_compute_instance" "foobar" {
  name         = "%s"
  machine_type = "n1-standard-1"   // can't be e2 because of min_cpu_platform
  zone         = "us-central1-a"

  boot_disk {
    initialize_params {
      image = data.google_compute_image.my_image.self_link
    }
  }

  network_interface {
    network = "default"
  }

  min_cpu_platform = "Intel Broadwell"
  service_account {
    scopes = [
      "userinfo-email",
      "compute-ro",
      "storage-ro",
    ]
  }

  allow_stopping_for_update = true
}
`, instance)
}

// Update fields that require stopping the instance: machine_type, min_cpu_platform, and service_account
func testAccComputeInstance_stopInstanceToUpdate2(instance string) string {
	return fmt.Sprintf(`
data "google_compute_image" "my_image" {
  family  = "debian-9"
  project = "debian-cloud"
}

resource "google_compute_instance" "foobar" {
  name         = "%s"
  machine_type = "n1-standard-2"   // can't be e2 because of min_cpu_platform
  zone         = "us-central1-a"

  boot_disk {
    initialize_params {
      image = data.google_compute_image.my_image.self_link
    }
  }

  network_interface {
    network = "default"
  }

  min_cpu_platform = "Intel Skylake"
  service_account {
    scopes = [
      "userinfo-email",
      "compute-ro",
    ]
  }

  allow_stopping_for_update = true
}
`, instance)
}

// Remove fields that require stopping the instance: min_cpu_platform and service_account (machine_type is Required)
func testAccComputeInstance_stopInstanceToUpdate3(instance string) string {
	return fmt.Sprintf(`
data "google_compute_image" "my_image" {
  family  = "debian-9"
  project = "debian-cloud"
}

resource "google_compute_instance" "foobar" {
  name         = "%s"
  machine_type = "n1-standard-2"   // can't be e2 because of min_cpu_platform
  zone         = "us-central1-a"

  boot_disk {
    initialize_params {
      image = data.google_compute_image.my_image.self_link
    }
  }

  network_interface {
    network = "default"
  }

  allow_stopping_for_update = true
}
`, instance)
}

func testAccComputeInstance_soleTenantNodeAffinities(instance, nodeTemplate, nodeGroup string) string {
	return fmt.Sprintf(`
data "google_compute_image" "my_image" {
  family  = "debian-9"
  project = "debian-cloud"
}

resource "google_compute_instance" "foobar" {
  name         = "%s"
  machine_type = "n1-standard-8"   // can't be e2 because of sole tenancy
  zone         = "us-central1-a"

  boot_disk {
    initialize_params {
      image = data.google_compute_image.my_image.self_link
    }
  }

  network_interface {
    network = "default"
  }

  scheduling {
    node_affinities {
      key      = "tfacc"
      operator = "IN"
      values   = ["test"]
    }

    node_affinities {
      key      = "tfacc"
      operator = "NOT_IN"
      values   = ["not_here"]
    }

    node_affinities {
      key      = "compute.googleapis.com/node-group-name"
      operator = "IN"
      values   = [google_compute_node_group.nodes.name]
    }

<% unless version == 'ga' -%>
    min_node_cpus = 4
<% end -%>
  }
}

resource "google_compute_node_template" "nodetmpl" {
  name   = "%s"
  region = "us-central1"

  node_affinity_labels = {
    tfacc = "test"
  }

  node_type = "n1-node-96-624"

<% unless version == 'ga' -%>
  cpu_overcommit_type = "ENABLED"
<% end -%>
}

resource "google_compute_node_group" "nodes" {
  name = "%s"
  zone = "us-central1-a"

  size          = 1
  node_template = google_compute_node_template.nodetmpl.self_link
}
`, instance, nodeTemplate, nodeGroup)
}

func testAccComputeInstance_soleTenantNodeAffinitiesUpdated(instance, nodeTemplate, nodeGroup string) string {
	return fmt.Sprintf(`
data "google_compute_image" "my_image" {
  family  = "debian-9"
  project = "debian-cloud"
}

resource "google_compute_instance" "foobar" {
  name         = "%s"
  machine_type = "n1-standard-8"   // can't be e2 because of sole tenancy
  zone         = "us-central1-a"

  boot_disk {
    initialize_params {
      image = data.google_compute_image.my_image.self_link
    }
  }

  network_interface {
    network = "default"
  }

  scheduling {
    node_affinities {
      key      = "tfacc"
      operator = "IN"
      values   = ["test", "updatedlabel"]
    }

    node_affinities {
      key      = "tfacc"
      operator = "NOT_IN"
      values   = ["not_here"]
    }

    node_affinities {
      key      = "compute.googleapis.com/node-group-name"
      operator = "IN"
      values   = [google_compute_node_group.nodes.name]
    }

<% unless version == 'ga' -%>
    min_node_cpus = 6
<% end -%>
  }
}

resource "google_compute_node_template" "nodetmpl" {
  name   = "%s"
  region = "us-central1"

  node_affinity_labels = {
    tfacc = "test"
  }

  node_type = "n1-node-96-624"

<% unless version == 'ga' -%>
  cpu_overcommit_type = "ENABLED"
<% end -%>
}

resource "google_compute_node_group" "nodes" {
  name = "%s"
  zone = "us-central1-a"

  size          = 1
  node_template = google_compute_node_template.nodetmpl.self_link
}
`, instance, nodeTemplate, nodeGroup)
}

func testAccComputeInstance_shieldedVmConfig(instance string, enableSecureBoot bool, enableVtpm bool, enableIntegrityMonitoring bool) string {
	return fmt.Sprintf(`
data "google_compute_image" "my_image" {
  family  = "centos-7"
  project = "gce-uefi-images"
}

resource "google_compute_instance" "foobar" {
  name         = "%s"
  machine_type = "e2-medium"
  zone         = "us-central1-a"

  boot_disk {
    initialize_params {
      image = data.google_compute_image.my_image.self_link
    }
  }

  network_interface {
    network = "default"
  }

  shielded_instance_config {
    enable_secure_boot          = %t
    enable_vtpm                 = %t
    enable_integrity_monitoring = %t
  }

  allow_stopping_for_update = true
}
`, instance, enableSecureBoot, enableVtpm, enableIntegrityMonitoring)
}

<% unless version == 'ga' -%>
func testAccComputeInstanceConfidentialInstanceConfig(instance string, enableConfidentialCompute bool) string {
	return fmt.Sprintf(`
data "google_compute_image" "my_image" {
  provider  = google-beta
  family    = "ubuntu-2004-lts"
  project   = "ubuntu-os-cloud"
}

resource "google_compute_instance" "foobar" {
  provider     = google-beta
  name         = "%s"
  machine_type = "n2d-standard-2"
  zone         = "us-central1-a"

  boot_disk {
    initialize_params {
      image = data.google_compute_image.my_image.self_link
    }
  }

  network_interface {
    network = "default"
  }

  confidential_instance_config {
    enable_confidential_compute       = %t
  }

  scheduling {
	  on_host_maintenance = "TERMINATE"
  }

}
`, instance, enableConfidentialCompute)
}
<% end -%>

func testAccComputeInstance_enableDisplay(instance string) string {
	return fmt.Sprintf(`
data "google_compute_image" "my_image" {
  family  = "centos-7"
  project = "gce-uefi-images"
}

resource "google_compute_instance" "foobar" {
  name         = "%s"
  machine_type = "e2-medium"
  zone         = "us-central1-a"

  boot_disk {
    initialize_params {
      image = data.google_compute_image.my_image.self_link
    }
  }

  network_interface {
    network = "default"
  }

  enable_display = true

  allow_stopping_for_update = true
}
`, instance)
}

func testAccComputeInstance_enableDisplayUpdated(instance string) string {
	return fmt.Sprintf(`
data "google_compute_image" "my_image" {
  family  = "centos-7"
  project = "gce-uefi-images"
}

resource "google_compute_instance" "foobar" {
  name         = "%s"
  machine_type = "e2-medium"
  zone         = "us-central1-a"

  boot_disk {
    initialize_params {
      image = data.google_compute_image.my_image.self_link
    }
  }

  network_interface {
    network = "default"
  }

  enable_display = false

  allow_stopping_for_update = true
}
`, instance)
}

func testAccComputeInstance_machineType_desiredStatus_allowStoppingForUpdate(
	instance, machineType, desiredStatus string,
	allowStoppingForUpdate bool,
) string {
	desiredStatusConfigSection := ""
	if desiredStatus != "" {
		desiredStatusConfigSection = fmt.Sprintf(
			"desired_status = \"%s\"",
			desiredStatus,
		)
	}

	return fmt.Sprintf(`
data "google_compute_image" "my_image" {
	family  = "debian-9"
	project = "debian-cloud"
}

resource "google_compute_instance" "foobar" {
	name           = "%s"
	machine_type   = "%s"
	zone           = "us-central1-a"
	can_ip_forward = false
	tags           = ["foo", "bar"]

	boot_disk {
		initialize_params{
			image = "${data.google_compute_image.my_image.self_link}"
		}
	}

	network_interface {
		network = "default"
	}

	%s

	metadata = {
		foo = "bar"
	}

	allow_stopping_for_update = %t
}
`, instance, machineType, desiredStatusConfigSection, allowStoppingForUpdate)
}

func testAccComputeInstance_desiredStatusTerminatedUpdate(instance string) string {
	return fmt.Sprintf(`
data "google_compute_image" "my_image" {
	family  = "debian-9"
	project = "debian-cloud"
}

resource "google_compute_instance" "foobar" {
	name           = "%s"
	machine_type   = "e2-medium"
	zone           = "us-central1-a"
	can_ip_forward = false
	tags           = ["baz"]

	boot_disk {
		initialize_params{
			image = "${data.google_compute_image.my_image.self_link}"
		}
	}

	network_interface {
		network = "default"
	}

	desired_status = "TERMINATED"

	metadata = {
		bar = "baz"
	}

	labels = {
		only_me = "nothing_else"
	}
}
`, instance)
}

func testAccComputeInstance_resourcePolicyCollocate(instance, suffix string) string {
	return fmt.Sprintf(`
data "google_compute_image" "my_image" {
  family  = "debian-9"
  project = "debian-cloud"
}

resource "google_compute_instance" "foobar" {
  name           = "%s"
  machine_type   = "c2-standard-4"
  zone           = "us-east4-b"
  can_ip_forward = false
  tags           = ["foo", "bar"]

  //deletion_protection = false is implicit in this config due to default value

  boot_disk {
    initialize_params {
      image = data.google_compute_image.my_image.self_link
    }
  }

  network_interface {
    network = "default"
  }

  scheduling {
    # Instances with resource policies do not support live migration.
    on_host_maintenance = "TERMINATE"
    automatic_restart = false
  }

  resource_policies = [google_compute_resource_policy.foo.self_link]
}

resource "google_compute_instance" "second" {
  name           = "%s-2"
  machine_type   = "c2-standard-4"
  zone           = "us-east4-b"
  can_ip_forward = false
  tags           = ["foo", "bar"]

  //deletion_protection = false is implicit in this config due to default value

  boot_disk {
    initialize_params {
      image = data.google_compute_image.my_image.self_link
    }
  }

  network_interface {
    network = "default"
  }

  scheduling {
    # Instances with resource policies do not support live migration.
    on_host_maintenance = "TERMINATE"
    automatic_restart = false
  }

  resource_policies = [google_compute_resource_policy.foo.self_link]
}

resource "google_compute_resource_policy" "foo" {
  name   = "tf-test-policy-%s"
  region = "us-east4"
  group_placement_policy {
    vm_count = 2
    collocation = "COLLOCATED"
  }
}

`, instance, instance, suffix)
}

<<<<<<< HEAD
<% unless version == 'ga' -%>
func testAccComputeInstance_multiWriter(instance string,  diskName string, enableMultiwriter bool) string {
	return fmt.Sprintf(`
data "google_compute_image" "my_image" {
  family  = "debian-9"
  project = "debian-cloud"
}

resource "google_compute_disk" "foobar" {
  name         = "%s"
  size         = 10
  type         = "pd-ssd"
	zone         = "us-central1-a"
	multi_writer  = %t
}

resource "google_compute_instance" "foobar" {
  name           = "%s"
  machine_type   = "n1-standard-1"
  zone           = "us-central1-a"
  can_ip_forward = false
	tags           = ["foo", "bar"]

  boot_disk {
    initialize_params {
      image = data.google_compute_image.my_image.self_link
    }
	}

	attached_disk {
    source = google_compute_disk.foobar.name
  }

  network_interface {
    network = "default"
  }

  metadata = {
    foo = "bar"
  }
}
`, diskName, enableMultiwriter, instance)
}
<% end -%>
=======
func testAccComputeInstance_subnetworkUpdate(suffix, instance string) string {
	return fmt.Sprintf(`
	data "google_compute_image" "my_image" {
		family  = "debian-9"
		project = "debian-cloud"
	}

	resource "google_compute_network" "inst-test-network" {
		name = "tf-test-network-%s"
		auto_create_subnetworks = false
	}

	resource "google_compute_network" "inst-test-network2" {
		name = "tf-test-network2-%s"
		auto_create_subnetworks = false
	}

	resource "google_compute_subnetwork" "inst-test-subnetwork" {
		name          = "tf-test-compute-subnet-%s"
		ip_cidr_range = "10.0.0.0/16"
		region        = "us-east1"
		network       = google_compute_network.inst-test-network.id
		secondary_ip_range {
			range_name    = "inst-test-secondary"
			ip_cidr_range = "172.16.0.0/20"
		}
		secondary_ip_range {
			range_name    = "inst-test-tertiary"
			ip_cidr_range = "10.1.0.0/16"
		}
	}

	resource "google_compute_subnetwork" "inst-test-subnetwork2" {
		name          = "tf-test-compute-subnet2-%s"
		ip_cidr_range = "10.3.0.0/16"
		region        = "us-east1"
		network       = google_compute_network.inst-test-network2.id
		secondary_ip_range {
			range_name    = "inst-test-secondary2"
			ip_cidr_range = "173.16.0.0/20"
		}
		secondary_ip_range {
			range_name    = "inst-test-tertiary2"
			ip_cidr_range = "10.4.0.0/16"
		}
	}

	resource "google_compute_instance" "foobar" {
		name         = "%s"
		machine_type = "e2-medium"
		zone         = "us-east1-d"
		allow_stopping_for_update = true

		boot_disk {
			initialize_params {
				image = data.google_compute_image.my_image.id
			}
		}

		network_interface {
			subnetwork = google_compute_subnetwork.inst-test-subnetwork.id
			access_config {
				network_tier = "STANDARD"
			}
			alias_ip_range {
				subnetwork_range_name = google_compute_subnetwork.inst-test-subnetwork.secondary_ip_range[0].range_name
				ip_cidr_range         = "172.16.0.0/24"
			}

			alias_ip_range {
				subnetwork_range_name = google_compute_subnetwork.inst-test-subnetwork.secondary_ip_range[1].range_name
				ip_cidr_range         = "10.1.0.0/20"
			}
		}
	}
`, suffix, suffix, suffix, suffix, instance)
}

func testAccComputeInstance_subnetworkUpdateTwo(suffix, instance string) string {
	return fmt.Sprintf(`
	data "google_compute_image" "my_image" {
		family  = "debian-9"
		project = "debian-cloud"
	}

	resource "google_compute_network" "inst-test-network" {
		name = "tf-test-network-%s"
		auto_create_subnetworks = false
	}

	resource "google_compute_network" "inst-test-network2" {
		name = "tf-test-network2-%s"
		auto_create_subnetworks = false
	}

	resource "google_compute_subnetwork" "inst-test-subnetwork" {
		name          = "tf-test-compute-subnet-%s"
		ip_cidr_range = "10.0.0.0/16"
		region        = "us-east1"
		network       = google_compute_network.inst-test-network.id
		secondary_ip_range {
			range_name    = "inst-test-secondary"
			ip_cidr_range = "172.16.0.0/20"
		}
		secondary_ip_range {
			range_name    = "inst-test-tertiary"
			ip_cidr_range = "10.1.0.0/16"
		}
	}

	resource "google_compute_subnetwork" "inst-test-subnetwork2" {
		name          = "tf-test-compute-subnet2-%s"
		ip_cidr_range = "10.3.0.0/16"
		region        = "us-east1"
		network       = google_compute_network.inst-test-network2.id
		secondary_ip_range {
			range_name    = "inst-test-secondary2"
			ip_cidr_range = "173.16.0.0/20"
		}
		secondary_ip_range {
			range_name    = "inst-test-tertiary2"
			ip_cidr_range = "10.4.0.0/16"
		}
	}

	resource "google_compute_instance" "foobar" {
		name         = "%s"
		machine_type = "e2-medium"
		zone         = "us-east1-d"
		allow_stopping_for_update = true

		boot_disk {
			initialize_params {
				image = data.google_compute_image.my_image.id
			}
		}

		network_interface {
			subnetwork = google_compute_subnetwork.inst-test-subnetwork2.id
			network_ip = "10.3.0.3"
			access_config {
				network_tier = "STANDARD"
			}
			alias_ip_range {
				subnetwork_range_name = google_compute_subnetwork.inst-test-subnetwork2.secondary_ip_range[0].range_name
				ip_cidr_range         = "173.16.0.0/24"
			}
		}
	}
`, suffix, suffix, suffix, suffix, instance)
}
>>>>>>> e0b96cad
<|MERGE_RESOLUTION|>--- conflicted
+++ resolved
@@ -1869,36 +1869,17 @@
 	})
 }
 
-<<<<<<< HEAD
-<% unless version == 'ga' -%>
-
-func TestAccComputeInstance_multiWriter(t *testing.T) {
-	t.Parallel()
-	instanceName := fmt.Sprintf("tf-test-%s", randString(t, 10))
-	diskName := fmt.Sprintf("tf-testd-%s", randString(t, 10))
-=======
 func TestAccComputeInstance_subnetworkUpdate(t *testing.T) {
 	t.Parallel()
 	instanceName := fmt.Sprintf("tf-test-%s", randString(t, 10))
 	suffix := fmt.Sprintf("%s", randString(t, 10))
->>>>>>> e0b96cad
-
-	vcrTest(t, resource.TestCase{
-		PreCheck:     func() { testAccPreCheck(t) },
-		Providers:    testAccProviders,
-		CheckDestroy: testAccCheckComputeInstanceDestroyProducer(t),
-		Steps: []resource.TestStep{
-			{
-<<<<<<< HEAD
-				Config: testAccComputeInstance_multiWriter(instanceName, diskName, true),
-			},
-			computeInstanceImportStep("us-central1-a", instanceName, []string{}),
-		},
-	})
-}
-
-<% end -%>
-=======
+
+	vcrTest(t, resource.TestCase{
+		PreCheck:     func() { testAccPreCheck(t) },
+		Providers:    testAccProviders,
+		CheckDestroy: testAccCheckComputeInstanceDestroyProducer(t),
+		Steps: []resource.TestStep{
+			{
 				Config: testAccComputeInstance_subnetworkUpdate(suffix, instanceName),
 			},
 			computeInstanceImportStep("us-east1-d", instanceName, []string{"allow_stopping_for_update"}),
@@ -2041,7 +2022,26 @@
 		}
 	}
 }
->>>>>>> e0b96cad
+
+<% unless version == 'ga' -%>
+func TestAccComputeInstance_multiWriter(t *testing.T) {
+	t.Parallel()
+	instanceName := fmt.Sprintf("tf-test-%s", randString(t, 10))
+	diskName := fmt.Sprintf("tf-testd-%s", randString(t, 10))
+
+	vcrTest(t, resource.TestCase{
+		PreCheck:     func() { testAccPreCheck(t) },
+		Providers:    testAccProviders,
+		CheckDestroy: testAccCheckComputeInstanceDestroyProducer(t),
+		Steps: []resource.TestStep{
+			{
+				Config: testAccComputeInstance_multiWriter(instanceName, diskName, true),
+			},
+			computeInstanceImportStep("us-central1-a", instanceName, []string{}),
+		},
+	})
+}
+<% end -%>
 
 func testAccCheckComputeInstanceUpdateMachineType(t *testing.T, n string) resource.TestCheckFunc {
 	return func(s *terraform.State) error {
@@ -4918,7 +4918,6 @@
 `, instance, instance, suffix)
 }
 
-<<<<<<< HEAD
 <% unless version == 'ga' -%>
 func testAccComputeInstance_multiWriter(instance string,  diskName string, enableMultiwriter bool) string {
 	return fmt.Sprintf(`
@@ -4963,7 +4962,6 @@
 `, diskName, enableMultiwriter, instance)
 }
 <% end -%>
-=======
 func testAccComputeInstance_subnetworkUpdate(suffix, instance string) string {
 	return fmt.Sprintf(`
 	data "google_compute_image" "my_image" {
@@ -5114,5 +5112,4 @@
 		}
 	}
 `, suffix, suffix, suffix, suffix, instance)
-}
->>>>>>> e0b96cad
+}