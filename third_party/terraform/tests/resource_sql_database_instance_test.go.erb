--- conflicted
+++ resolved
@@ -1308,7 +1308,6 @@
 `, masterID, pointInTimeRecoveryEnabled)
 }
 
-<<<<<<< HEAD
 func testGoogleSqlDatabaseInstance_BackupRetention(masterID int) string {
 	return fmt.Sprintf(`
 resource "google_sql_database_instance" "instance" {
@@ -1330,7 +1329,8 @@
   }
 }
 `, masterID)
-=======
+}
+
 func testAccSqlDatabaseInstance_beforeBackup(context map[string]interface{}) string {
 	return Nprintf(`
 resource "google_sql_database_instance" "instance" {
@@ -1377,5 +1377,4 @@
 	most_recent = true
 }
 `, context)
->>>>>>> 719907fa
 }