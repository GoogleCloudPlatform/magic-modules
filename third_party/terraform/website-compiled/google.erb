<% autogen_exception -%>
<%#
 Hashicorp uses erb's to generate their website files. In order to run through the MM
 generator we need to double escape their code with '<%%'
 -%>
<%% wrap_layout :inner do %>
  <%% content_for :sidebar do %>
  <div class="docs-sidebar hidden-print affix-top" role="complementary">
  <ul class="nav docs-sidenav">
    <li>
    <a class="back" href="/docs/providers/index.html">All Providers</a>
    </li>

    <li>
      <a href="/docs/providers/google/index.html">Google Provider</a>
      <ul class="nav">
        <li>
          <a href="/docs/providers/google/index.html">Provider Info</a>
        </li>
        <li>
          <a href="/docs/providers/google/guides/provider_reference.html">Provider Configuration Reference</a>
        </li>
        <li>
          <a href="/docs/providers/google/guides/provider_versions.html">Google Provider Versions</a>
        </li>
        <li>
          <a href="/docs/providers/google/guides/getting_started.html">Getting Started Guide</a>
        </li>
        <li>
          <a href="/docs/providers/google/guides/version_2_upgrade.html">2.0.0 Upgrade Guide</a>
        </li>
        <li>
          <a href="/docs/providers/google/guides/version_3_upgrade.html">3.0.0 Upgrade Guide</a>
        </li>
      </ul>
    </li>

    <li>
    <a href="#">Provider Data Sources</a>
    <ul class="nav">
      <li>
      <a href="/docs/providers/google/d/google_active_folder.html">google_active_folder</a>
      </li>
      <li>
        <a href="/docs/providers/google/d/google_bigquery_default_service_account.html">google_bigquery_default_service_account</a>
      </li>
      <li>
        <a href="/docs/providers/google/d/google_billing_account.html">google_billing_account</a>
      </li>
      <li>
        <a href="/docs/providers/google/d/datasource_client_config.html">google_client_config</a>
      </li>
      <li>
        <a href="/docs/providers/google/d/datasource_google_client_openid_userinfo.html">google_client_openid_userinfo</a>
      </li>
      <li>
        <a href="/docs/providers/google/d/datasource_cloudfunctions_function.html">google_cloudfunctions_function</a>
      </li>
      <li>
        <a href="/docs/providers/google/d/datasource_google_composer_image_versions.html">google_composer_image_versions</a>
      </li>
      <li>
        <a href="/docs/providers/google/d/datasource_compute_address.html">google_compute_address</a>
      </li>
      <li>
      <a href="/docs/providers/google/d/datasource_google_compute_backend_service.html">google_compute_backend_service</a>
      </li>
      <li>
      <a href="/docs/providers/google/d/datasource_google_compute_backend_bucket.html">google_compute_backend_bucket</a>
      </li>
      <li>
        <a href="/docs/providers/google/d/google_compute_default_service_account.html">google_compute_default_service_account</a>
      </li>
      <li>
        <a href="/docs/providers/google/d/datasource_compute_forwarding_rule.html">google_compute_forwarding_rule</a>
      </li>
      <li>
        <a href="/docs/providers/google/d/datasource_compute_global_address.html">google_compute_global_address</a>
      </li>
      <li>
        <a href="/docs/providers/google/d/datasource_compute_image.html">google_compute_image</a>
      </li>
      <li>
      <a href="/docs/providers/google/d/datasource_compute_instance.html">google_compute_instance</a>
      </li>
      <li>
      <a href="/docs/providers/google/d/google_compute_instance_group.html">google_compute_instance_group</a>
      </li>
      <li>
      <a href="/docs/providers/google/d/datasource_compute_instance_serial_port.html">google_compute_instance_serial_port</a>
      </li>
      <li>
      <a href="/docs/providers/google/d/datasource_compute_lb_ip_ranges.html">google_compute_lb_ip_ranges</a>
      </li>
      <li>
        <a href="/docs/providers/google/d/datasource_compute_network.html">google_compute_network</a>
      </li>
      <li>
        <a href="/docs/providers/google/d/datasource_google_compute_network_endpoint_group.html">google_compute_network_endpoint_group</a>
      </li>
      <li>
      <a href="/docs/providers/google/d/google_compute_node_types.html">google_compute_node_types</a>
      </li>
      <li>
      <a href="/docs/providers/google/d/google_compute_regions.html">google_compute_regions</a>
      </li>
      <li>
      <a href="/docs/providers/google/d/datasource_compute_region_instance_group.html">google_compute_region_instance_group</a>
      </li>
<% unless version == 'ga' -%>
      <li>
          <a href="/docs/providers/google/d/google_compute_resource_policy.html">google_compute_resource_policy</a>
      </li>
<% end  -%>
      <li>
        <a href="/docs/providers/google/d/datasource_compute_router.html">google_compute_router</a>
      </li>
      <li>
        <a href="/docs/providers/google/d/datasource_compute_ssl_certificate.html">google_compute_ssl_certificate</a>
      </li>
      <li>
        <a href="/docs/providers/google/d/datasource_compute_ssl_policy.html">google_compute_ssl_policy</a>
      </li>
      <li>
        <a href="/docs/providers/google/d/datasource_compute_subnetwork.html">google_compute_subnetwork</a>
      </li>
      <li>
        <a href="/docs/providers/google/d/datasource_compute_vpn_gateway.html">google_compute_vpn_gateway</a>
      </li>
      <li>
      <a href="/docs/providers/google/d/google_compute_zones.html">google_compute_zones</a>
      </li>
      <li>
      <a href="/docs/providers/google/d/google_container_cluster.html">google_container_cluster</a>
      </li>
      <li>
      <a href="/docs/providers/google/d/google_container_engine_versions.html">google_container_engine_versions</a>
      </li>
      <li>
      <a href="/docs/providers/google/d/google_container_registry_image.html">google_container_registry_image</a>
      </li>
      <li>
      <a href="/docs/providers/google/d/google_container_registry_repository.html">google_container_registry_repository</a>
      </li>
      <li>
        <a href="/docs/providers/google/d/datasource_dns_keys.html">google_dns_keys</a>
      </li>
      <li>
      <a href="/docs/providers/google/d/dns_managed_zone.html">google_dns_managed_zone</a>
      </li>
<% unless version == 'ga' -%>
      <li>
          <a href="/docs/providers/google/d/datasource_firebase_web_app.html">google_firebase_web_app</a>
      </li>
      <li>
          <a href="/docs/providers/google/d/datasource_firebase_web_app_config.html">google_firebase_web_app_config</a>
      </li>
<% end  -%>
      <li>
        <a href="/docs/providers/google/d/google_iam_policy.html">google_iam_policy</a>
      </li>
      <li>
      <a href="/docs/providers/google/d/datasource_google_iam_role.html">google_iam_role</a>
      </li>
      <li>
        <a href="/docs/providers/google/d/google_kms_crypto_key.html">google_kms_crypto_key</a>
      </li>
      <li>
        <a href="/docs/providers/google/d/google_kms_crypto_key_version.html">google_kms_crypto_key_version</a>
      </li>
      <li>
        <a href="/docs/providers/google/d/google_kms_key_ring.html">google_kms_key_ring</a>
      </li>
      <li>
        <a href="/docs/providers/google/d/google_kms_secret.html">google_kms_secret</a>
      </li>
      <li>
        <a href="/docs/providers/google/d/google_kms_secret_ciphertext.html">google_kms_secret_ciphertext</a>
      </li>
      <li>
      <a href="/docs/providers/google/d/google_folder.html">google_folder</a>
      </li>
      <li>
      <a href="/docs/providers/google/d/datasource_google_folder_organization_policy.html">google_folder_organization_policy</a>
      </li>
      <li>
      <a href="/docs/providers/google/d/datasource_monitoring_notification_channel.html">google_monitoring_notification_channel</a>
      </li>
      <li>
      <a href="/docs/providers/google/d/datasource_monitoring_app_engine_service.html">google_monitoring_app_engine_service</a>
      </li>
      <li>
        <a href="/docs/providers/google/d/datasource_google_monitoring_uptime_check_ips.html">google_monitoring_uptime_check_ips</a>
      </li>
      <li>
      <a href="/docs/providers/google/d/datasource_google_netblock_ip_ranges.html">google_netblock_ip_ranges</a>
      </li>
      <li>
      <a href="/docs/providers/google/d/google_organization.html">google_organization</a>
      </li>
      <li>
      <a href="/docs/providers/google/d/google_project.html">google_project</a>
      </li>
      <li>
      <a href="/docs/providers/google/d/google_projects.html">google_projects</a>
      </li>
      <li>
        <a href="/docs/providers/google/d/datasource_google_project_organization_policy.html">google_project_organization_policy</a>
      </li>
<% unless version == 'ga' -%>
      <li>
          <a href="/docs/providers/google/d/datasource_google_secret_manager_secret_version.html">google_secret_manager_secret_version</a>
      </li>
<% end  -%>
      <li>
      <a href="/docs/providers/google/d/datasource_google_service_account.html">google_service_account</a>
      </li>
      <li>
      <a href="/docs/providers/google/d/datasource_google_service_account_access_token.html">google_service_account_access_token</a>
      </li>
      <li>
        <a href="/docs/providers/google/d/datasource_google_service_account_key.html">google_service_account_key</a>
      </li>
      <li>
        <a href="/docs/providers/google/d/datasource_google_sql_ca_certs.html">google_sql_ca_certs</a>
      </li>
      <li>
        <a href="/docs/providers/google/d/storage_bucket_object.html">google_storage_bucket_object</a>
      </li>
      <li>
        <a href="/docs/providers/google/d/signed_url.html">google_storage_object_signed_url</a>
      </li>
      <li>
        <a href="/docs/providers/google/d/google_storage_project_service_account.html">google_storage_project_service_account</a>
      </li>
      <li>
        <a href="/docs/providers/google/d/google_storage_transfer_project_service_account.html">google_storage_transfer_project_service_account</a>
      </li>
      <li>
        <a href="/docs/providers/google/d/datasource_tpu_tensorflow_versions.html">google_tpu_tensorflow_versions</a>
      </li>
    </ul>
    </li>

    <li>
    <a href="#">Google Cloud Platform Resources</a>
    <ul class="nav">
      <li>
        <a href="/docs/providers/google/r/google_billing_account_iam_binding.html">google_billing_account_iam_binding</a>
      </li>
      <li>
        <a href="/docs/providers/google/r/google_billing_account_iam_member.html">google_billing_account_iam_member</a>
      </li>
      <li>
        <a href="/docs/providers/google/r/google_billing_account_iam_policy.html">google_billing_account_iam_policy</a>
      </li>
<% unless version == 'ga' -%>
      <li>
        <a href="/docs/providers/google/r/billing_budget.html">google_billing_budget</a>
      </li>
<% end -%>
      <li>
        <a href="/docs/providers/google/r/google_folder.html">google_folder</a>
      </li>
      <li>
        <a href="/docs/providers/google/r/google_folder_iam_binding.html">google_folder_iam_binding</a>
      </li>
      <li>
        <a href="/docs/providers/google/r/google_folder_iam_member.html">google_folder_iam_member</a>
      </li>
      <li>
        <a href="/docs/providers/google/r/google_folder_iam_policy.html">google_folder_iam_policy</a>
      </li>
      <li>
        <a href="/docs/providers/google/r/google_folder_organization_policy.html">google_folder_organization_policy</a>
      </li>
      <li>
        <a href="/docs/providers/google/r/google_organization_policy.html">google_organization_policy</a>
      </li>
      <li>
        <a href="/docs/providers/google/r/google_organization_iam_audit_config.html">google_organization_iam_audit_config</a>
      </li>
      <li>
        <a href="/docs/providers/google/r/google_organization_iam_binding.html">google_organization_iam_binding</a>
      </li>
      <li>
        <a href="/docs/providers/google/r/google_organization_iam_custom_role.html">google_organization_iam_custom_role</a>
      </li>
      <li>
        <a href="/docs/providers/google/r/google_organization_iam_member.html">google_organization_iam_member</a>
      </li>
      <li>
        <a href="/docs/providers/google/r/google_organization_iam_policy.html">google_organization_iam_policy</a>
      </li>
      <li>
        <a href="/docs/providers/google/r/google_project.html">google_project</a>
      </li>
      <li>
        <a href="/docs/providers/google/r/google_project_iam.html">google_project_iam_audit_config</a>
      </li>
      <li>
        <a href="/docs/providers/google/r/google_project_iam.html">google_project_iam_binding</a>
      </li>
      <li>
        <a href="/docs/providers/google/r/google_project_iam.html">google_project_iam_member</a>
      </li>
      <li>
        <a href="/docs/providers/google/r/google_project_iam.html">google_project_iam_policy</a>
      </li>
      <li>
        <a href="/docs/providers/google/r/google_project_iam_custom_role.html">google_project_iam_custom_role</a>
      </li>
      <li>
        <a href="/docs/providers/google/r/google_project_organization_policy.html">google_project_organization_policy</a>
      </li>
      <li>
        <a href="/docs/providers/google/r/google_project_service.html">google_project_service</a>
      </li>
      <li>
        <a href="/docs/providers/google/r/usage_export_bucket.html">google_project_usage_export_bucket</a>
      </li>
      <li>
        <a href="/docs/providers/google/r/resource_manager_lien.html">google_resource_manager_lien</a>
      </li>
      <li>
        <a href="/docs/providers/google/r/google_service_account.html">google_service_account</a>
      </li>
      <li>
        <a href="/docs/providers/google/r/google_service_account_iam.html">google_service_account_iam_binding</a>
      </li>
      <li>
        <a href="/docs/providers/google/r/google_service_account_iam.html">google_service_account_iam_member</a>
      </li>
      <li>
        <a href="/docs/providers/google/r/google_service_account_iam.html">google_service_account_iam_policy</a>
      </li>
      <li>
      <a href="/docs/providers/google/r/google_service_account_key.html">google_service_account_key</a>
      </li>

    </ul>
    </li>

<% unless version == 'ga' %>
    <li>
    <a href="#">Access Context Manager / VPC Service Controls</a>
    <ul class="nav">
      <li>
      <a href="/docs/providers/google/r/access_context_manager_access_level.html">google_access_context_manager_access_level</a>
      <li>
      <a href="/docs/providers/google/r/access_context_manager_access_policy.html">google_access_context_manager_access_policy</a>
      <li>
      <a href="/docs/providers/google/r/access_context_manager_service_perimeter.html">google_access_context_manager_service_perimeter</a>
      </li>
      <li>
      <a href="/docs/providers/google/r/access_context_manager_service_perimeter_resource.html">google_access_context_manager_service_perimeter_resource</a>
      </li>
    </ul>
    </li>
<% end -%>

    <li>
    <a href="#">App Engine</a>
    <ul class="nav">
      <li>
      <a href="/docs/providers/google/r/app_engine_application.html">google_app_engine_application</a>
      </li>
      <li>
      <a href="/docs/providers/google/r/app_engine_domain_mapping.html">google_app_engine_domain_mapping</a>
      </li>
      <li>
      <a href="/docs/providers/google/r/app_engine_firewall_rule.html">google_app_engine_firewall_rule</a>
      </li>
      <li>
      <a href="/docs/providers/google/r/app_engine_flexible_app_version.html">google_app_engine_flexible_app_version</a>
      </li>
      <li>
      <a href="/docs/providers/google/r/app_engine_standard_app_version.html">google_app_engine_standard_app_version</a>
      </li>
      <li>
      <a href="/docs/providers/google/r/app_engine_application_url_dispatch_rules.html">google_app_engine_application_url_dispatch_rules</a>
      <li>
      <a href="/docs/providers/google/r/app_engine_service_split_traffic.html">google_app_engine_service_split_traffic</a>
      </li>
    </ul>
    </li>
<<<<<<< HEAD
<% unless version == 'ga' -%>
    <li>
    <a href="#">Google Artifact Registry Resources</a>
    <ul class="nav">
      <li>
      <a href="/docs/providers/google/r/artifact_registry_repository.html">artifact_registry_repository</a>
      </li>
      <li>
      <a href="/docs/providers/google/r/artifact_registry_repository_iam.html">google_artifact_registry_repository_iam_binding</a>
      </li>
      <li>
      <a href="/docs/providers/google/r/artifact_registry_repository_iam.html">google_artifact_registry_repository_iam_member</a>
      </li>
      <li>
      <a href="/docs/providers/google/r/artifact_registry_repository_iam.html">google_artifact_registry_repository_iam_policy</a>
      </li>
    </ul>
    </li>
<% end -%>
    <li<%%= sidebar_current("docs-google-bigquery") %>>
    <a href="#">Google BigQuery Resources</a>
=======

    <li>
    <a href="#">BigQuery</a>
>>>>>>> b46a689b
    <ul class="nav">
      <li>
      <a href="/docs/providers/google/r/bigquery_dataset.html">google_bigquery_dataset</a>
      </li>
      <li>
      <a href="/docs/providers/google/r/bigquery_dataset_access.html">google_bigquery_dataset_access</a>
      </li>
      <li>
      <a href="/docs/providers/google/r/bigquery_job.html">google_bigquery_job</a>
      </li>
      <li>
      <a href="/docs/providers/google/r/bigquery_table.html">google_bigquery_table</a>
      </li>
    </ul>
    </li>

    <li>
    <a href="#">BigQuery Data Transfer</a>
    <ul class="nav">
      <li>
      <a href="/docs/providers/google/r/bigquery_data_transfer_config.html">google_bigquery_data_transfer_config</a>
    </ul>
    </li>

<% unless version == 'ga' -%>
    <li>
    <a href="#">BigQuery Reservation</a>
    <ul class="nav">
      <li>
      <a href="/docs/providers/google/r/bigquery_reservation.html">google_bigquery_reservation</a>
    </ul>
    </li>
<% end -%>

    <li>
    <a href="#">Binary Authorization</a>
    <ul class="nav">
      <li>
        <a href="/docs/providers/google/r/binary_authorization_attestor.html">google_binary_authorization_attestor</a>
      </li>

      <li>
      <a href="/docs/providers/google/r/binary_authorization_attestor_iam.html">google_binary_authorization_attestor_iam_binding</a>
      </li>

      <li>
      <a href="/docs/providers/google/r/binary_authorization_attestor_iam.html">google_binary_authorization_attestor_iam_member</a>
      </li>

      <li>
      <a href="/docs/providers/google/r/binary_authorization_attestor_iam.html">google_binary_authorization_attestor_iam_policy</a>
      </li>

      <li>
      <a href="/docs/providers/google/r/binary_authorization_policy.html">google_binary_authorization_policy</a>
      </li>
    </ul>
    </li>

    <li>
    <a href="#">Cloud Bigtable</a>
    <ul class="nav">
      <li>
      <a href="/docs/providers/google/r/bigtable_app_profile.html">google_bigtable_app_profile</a>
      </li>

      <li>
      <a href="/docs/providers/google/r/bigtable_gc_policy.html">google_bigtable_gc_policy</a>
      </li>

      <li>
      <a href="/docs/providers/google/r/bigtable_instance.html">google_bigtable_instance</a>
      </li>

      <li>
      <a href="/docs/providers/google/r/bigtable_instance_iam.html">google_bigtable_instance_iam_binding</a>
      </li>

      <li>
      <a href="/docs/providers/google/r/bigtable_instance_iam.html">google_bigtable_instance_iam_member</a>
      </li>

      <li>
      <a href="/docs/providers/google/r/bigtable_instance_iam.html">google_bigtable_instance_iam_policy</a>
      </li>

      <li>
      <a href="/docs/providers/google/r/bigtable_table.html">google_bigtable_table</a>
      </li>
    </ul>
    </li>

    <li>
    <a href="#">Cloud Build</a>
    <ul class="nav">
      <li>
      <a href="/docs/providers/google/r/cloudbuild_trigger.html">google_cloudbuild_trigger</a>
      </li>
    </ul>
    </li>

    <li>
      <a href="#">Cloud Composer</a>
      <ul class="nav">
        <li>
          <a href="/docs/providers/google/r/composer_environment.html">google_composer_environment</a>
        </li>
      </ul>
    </li>

<% unless version == 'ga' %>
    <li>
    <a href="#">Cloud Data Fusion</a>
    <ul class="nav">
      <li>
          <a href="/docs/providers/google/r/data_fusion_instance.html">google_data_fusion_instance</a>
      </li>
    </ul>
    </li>
<% end -%>

    <li>
    <a href="#">Cloud DNS</a>
    <ul class="nav">
      <li>
      <a href="/docs/providers/google/r/dns_managed_zone.html">google_dns_managed_zone</a>
      </li>

<% unless version == 'ga' %>
      <li>
      <a href="/docs/providers/google/r/dns_policy.html">google_dns_policy</a>
      </li>

<% end -%>
      <li>
      <a href="/docs/providers/google/r/dns_record_set.html">google_dns_record_set</a>
      </li>
    </ul>
    </li>

    <li>
    <a href="#">Cloud Endpoints</a>
    <ul class="nav">
      <li>
          <a href="/docs/providers/google/r/endpoints_service.html">google_endpoints_service</a>
      </li>
      <li>
        <a href="/docs/providers/google/r/endpoints_service_iam.html">google_endpoints_service_iam_binding</a>
      </li>
      <li>
        <a href="/docs/providers/google/r/endpoints_service_iam.html">google_endpoints_service_iam_member</a>
      </li>
      <li>
        <a href="/docs/providers/google/r/endpoints_service_iam.html">google_endpoints_service_iam_policy</a>
      </li>
    </ul>
    </li>

    <li>
    <a href="#">Cloud Functions</a>
    <ul class="nav">
      <li>
      <a href="/docs/providers/google/r/cloudfunctions_function.html">google_cloudfunctions_function</a>
      </li>
      <li>
      <a href="/docs/providers/google/r/cloudfunctions_cloud_function_iam.html">google_cloudfunctions_function_iam_binding</a>
      </li>
      <li>
      <a href="/docs/providers/google/r/cloudfunctions_cloud_function_iam.html">google_cloudfunctions_function_iam_member</a>
      </li>
      <li>
      <a href="/docs/providers/google/r/cloudfunctions_cloud_function_iam.html">google_cloudfunctions_function_iam_policy</a>
      </li>
    </ul>
    </li>

    <li>
    <a href="#">Cloud Healthcare</a>
    <ul class="nav">
      <li>
        <a href="/docs/providers/google/r/healthcare_dataset.html">google_healthcare_dataset</a>
      </li>
      <li>
        <a href="/docs/providers/google/r/healthcare_dataset_iam.html">google_healthcare_dataset_iam_binding</a>
      </li>
      <li>
        <a href="/docs/providers/google/r/healthcare_dataset_iam.html">google_healthcare_dataset_iam_member</a>
      </li>
      <li>
        <a href="/docs/providers/google/r/healthcare_dataset_iam.html">google_healthcare_dataset_iam_policy</a>
      </li>
      <li>
        <a href="/docs/providers/google/r/healthcare_fhir_store.html">google_healthcare_fhir_store</a>
      </li>
      <li>
        <a href="/docs/providers/google/r/healthcare_fhir_store_iam.html">google_healthcare_fhir_store_iam_binding</a>
      </li>
      <li>
        <a href="/docs/providers/google/r/healthcare_fhir_store_iam.html">google_healthcare_fhir_store_iam_member</a>
      </li>
      <li>
        <a href="/docs/providers/google/r/healthcare_fhir_store_iam.html">google_healthcare_fhir_store_iam_policy</a>
      </li>
      <li>
        <a href="/docs/providers/google/r/healthcare_dicom_store.html">google_healthcare_dicom_store</a>
      </li>
      <li>
        <a href="/docs/providers/google/r/healthcare_dicom_store_iam.html">google_healthcare_dicom_store_iam_binding</a>
      </li>
      <li>
        <a href="/docs/providers/google/r/healthcare_dicom_store_iam.html">google_healthcare_dicom_store_iam_member</a>
      </li>
      <li>
        <a href="/docs/providers/google/r/healthcare_dicom_store_iam.html">google_healthcare_dicom_store_iam_policy</a>
      </li>
      <li>
        <a href="/docs/providers/google/r/healthcare_hl7_v2_store.html">google_healthcare_hl7_v2_store</a>
      </li>
      <li>
        <a href="/docs/providers/google/r/healthcare_hl7_v2_store_iam.html">google_healthcare_hl7_v2_store_iam_binding</a>
      </li>
      <li>
        <a href="/docs/providers/google/r/healthcare_hl7_v2_store_iam.html">google_healthcare_hl7_v2_store_iam_member</a>
      </li>
      <li>
        <a href="/docs/providers/google/r/healthcare_hl7_v2_store_iam.html">google_healthcare_hl7_v2_store_iam_policy</a>
      </li>
    </ul>

    <li>
      <a href="#">Cloud IoT Core</a>
      <ul class="nav">
        <li>
          <a href="/docs/providers/google/r/cloudiot_registry.html">google_cloudiot_registry</a>
        </li>
      </ul>
    </li>

    <li>
    <a href="#">Cloud Key Management Service</a>
    <ul class="nav">
      <li>
        <a href="/docs/providers/google/r/kms_crypto_key.html">google_kms_crypto_key</a>
      </li>
      <li>
        <a href="/docs/providers/google/r/google_kms_crypto_key_iam.html">google_kms_crypto_key_iam_binding</a>
      </li>
      <li>
        <a href="/docs/providers/google/r/google_kms_crypto_key_iam.html">google_kms_crypto_key_iam_member</a>
      </li>
      <li>
        <a href="/docs/providers/google/r/google_kms_crypto_key_iam.html">google_kms_crypto_key_iam_policy</a>
      </li>
      <li>
        <a href="/docs/providers/google/r/kms_key_ring.html">google_kms_key_ring</a>
      </li>
      <li>
        <a href="/docs/providers/google/r/google_kms_key_ring_iam.html">google_kms_key_ring_iam_binding</a>
      </li>
      <li>
        <a href="/docs/providers/google/r/google_kms_key_ring_iam.html">google_kms_key_ring_iam_member</a>
      </li>
      <li>
        <a href="/docs/providers/google/r/google_kms_key_ring_iam.html">google_kms_key_ring_iam_policy</a>
      </li>
      <li>
        <a href="/docs/providers/google/r/kms_secret_ciphertext.html">google_kms_secret_ciphertext</a>
      </li>
    </ul>
    </li>

    <li>
    <a href="#">Cloud (Stackdriver) Logging</a>
    <ul class="nav">
      <li>
      <a href="/docs/providers/google/r/logging_billing_account_exclusion.html">google_logging_billing_account_exclusion</a>
      </li>

      <li>
      <a href="/docs/providers/google/r/logging_billing_account_sink.html">google_logging_billing_account_sink</a>
      </li>

      <li>
      <a href="/docs/providers/google/r/logging_folder_exclusion.html">google_logging_folder_exclusion</a>
      </li>

      <li>
      <a href="/docs/providers/google/r/logging_folder_sink.html">google_logging_folder_sink</a>
      </li>

      <li>
      <a href="/docs/providers/google/r/logging_organization_exclusion.html">google_logging_organization_exclusion</a>
      </li>

      <li>
      <a href="/docs/providers/google/r/logging_organization_sink.html">google_logging_organization_sink</a>
      </li>

      <li>
      <a href="/docs/providers/google/r/logging_metric.html">google_logging_metric</a>
      </li>

      <li>
      <a href="/docs/providers/google/r/logging_project_exclusion.html">google_logging_project_exclusion</a>
      </li>

      <li>
      <a href="/docs/providers/google/r/logging_project_sink.html">google_logging_project_sink</a>
      </li>
    </ul>
    </li>

    <li>
    <a href="#">Cloud (Stackdriver) Monitoring</a>
    <ul class="nav">
      <li>
      <a href="/docs/providers/google/r/monitoring_alert_policy.html">google_monitoring_alert_policy</a>
      </li>
      <li>
      <a href="/docs/providers/google/r/monitoring_group.html">google_monitoring_group</a>
      </li>
      <li>
      <a href="/docs/providers/google/r/monitoring_notification_channel.html">google_monitoring_notification_channel</a>
      </li>
      <li>
      <a href="/docs/providers/google/r/monitoring_service.html">google_monitoring_custom_service</a>
      </li>
      <li>
      <a href="/docs/providers/google/r/monitoring_slo.html">google_monitoring_slo</a>
      </li>
      <li>
      <a href="/docs/providers/google/r/monitoring_uptime_check_config.html">google_monitoring_uptime_check_config</a>
      </li>

    </ul>
    </li>

    <li>
    <a href="#">Cloud Run</a>
    <ul class="nav">
      <li>
      <a href="/docs/providers/google/r/cloud_run_domain_mapping.html">google_cloud_run_domain_mapping</a>
      </li>
      <li>
      <a href="/docs/providers/google/r/cloud_run_service.html">google_cloud_run_service</a>
      </li>
      <li>
        <a href="/docs/providers/google/r/cloud_run_service_iam.html">google_cloud_run_service_iam_binding</a>
      </li>
      <li>
        <a href="/docs/providers/google/r/cloud_run_service_iam.html">google_cloud_run_service_iam_member</a>
      </li>
      <li>
        <a href="/docs/providers/google/r/cloud_run_service_iam.html">google_cloud_run_service_iam_policy</a>
      </li>
    </ul>
    </li>

<% unless version == 'ga' %>
    <li>
    <a href="#">Cloud Scheduler</a>
    <ul class="nav">
      <li>
      <a href="/docs/providers/google/r/cloud_scheduler_job.html">google_cloud_scheduler_job</a>
      </li>
    </ul>
    </li>
<% end -%>

<% unless version == 'ga' %>
    <li>
    <a href="#">Cloud Security Scanner</a>
    <ul class="nav">
      <li>
      <a href="/docs/providers/google/r/security_scanner_scan_config.html">google_security_scanner_scan_config</a>
      </li>
    </ul>
    </li>
<% end -%>

    <li>
    <a href="#">Cloud Source Repositories</a>
    <ul class="nav">
      <li>
      <a href="/docs/providers/google/r/sourcerepo_repository.html">google_sourcerepo_repository</a>
      </li>
      <li>
      <a href="/docs/providers/google/r/sourcerepo_repository_iam.html">google_sourcerepo_repository_iam_binding</a>
      </li>
      <li>
      <a href="/docs/providers/google/r/sourcerepo_repository_iam.html">google_sourcerepo_repository_iam_member</a>
      </li>
      <li>
      <a href="/docs/providers/google/r/sourcerepo_repository_iam.html">google_sourcerepo_repository_iam_policy</a>
      </li>
    </ul>
    </li>

    <li>
    <a href="#">Cloud Spanner</a>
    <ul class="nav">
      <li>
      <a href="/docs/providers/google/r/spanner_database.html">google_spanner_database</a>
      </li>
      <li>
      <a href="/docs/providers/google/r/spanner_database_iam.html">google_spanner_database_iam_binding</a>
      </li>
      <li>
      <a href="/docs/providers/google/r/spanner_database_iam.html">google_spanner_database_iam_member</a>
      </li>
      <li>
      <a href="/docs/providers/google/r/spanner_database_iam.html">google_spanner_database_iam_policy</a>
      </li>

      <li>
      <a href="/docs/providers/google/r/spanner_instance.html">google_spanner_instance</a>
      </li>
      <li>
      <a href="/docs/providers/google/r/spanner_instance_iam.html">google_spanner_instance_iam_binding</a>
      </li>
      <li>
      <a href="/docs/providers/google/r/spanner_instance_iam.html">google_spanner_instance_iam_member</a>
      </li>
      <li>
      <a href="/docs/providers/google/r/spanner_instance_iam.html">google_spanner_instance_iam_policy</a>
      </li>
    </ul>
    </li>

    <li>
    <a href="#">Cloud SQL</a>
    <ul class="nav">
      <li>
      <a href="/docs/providers/google/r/sql_database.html">google_sql_database</a>
      </li>

      <li>
      <a href="/docs/providers/google/r/sql_database_instance.html">google_sql_database_instance</a>
      </li>

      <li>
      <a href="/docs/providers/google/r/sql_source_representation_instance.html">google_sql_source_representation_instance</a>
      </li>

      <li>
      <a href="/docs/providers/google/r/sql_ssl_cert.html">google_sql_ssl_cert</a>
      </li>

      <li>
      <a href="/docs/providers/google/r/sql_user.html">google_sql_user</a>
      </li>
    </ul>
    </li>

    <li>
    <a href="#">Cloud Storage</a>
    <ul class="nav">
      <li>
      <a href="/docs/providers/google/r/storage_bucket.html">google_storage_bucket</a>
      </li>

      <li>
      <a href="/docs/providers/google/r/storage_bucket_access_control.html">google_storage_bucket_access_control</a>
      </li>

      <li>
      <a href="/docs/providers/google/r/storage_bucket_acl.html">google_storage_bucket_acl</a>
      </li>

      <li>
      <a href="/docs/providers/google/r/storage_bucket_iam.html">google_storage_bucket_iam_binding</a>
      </li>

      <li>
      <a href="/docs/providers/google/r/storage_bucket_iam.html">google_storage_bucket_iam_member</a>
      </li>

      <li>
      <a href="/docs/providers/google/r/storage_bucket_iam.html">google_storage_bucket_iam_policy</a>
      </li>

      <li>
      <a href="/docs/providers/google/r/storage_bucket_object.html">google_storage_bucket_object</a>
      </li>

      <li>
      <a href="/docs/providers/google/r/storage_default_object_access_control.html">google_storage_default_object_access_control</a>
      </li>

      <li>
      <a href="/docs/providers/google/r/storage_default_object_acl.html">google_storage_default_object_acl</a>
      </li>

      <li>
      <a href="/docs/providers/google/r/storage_hmac_key.html">google_storage_hmac_key</a>
      </li>

      <li>
      <a href="/docs/providers/google/r/storage_notification.html">google_storage_notification</a>
      </li>

      <li>
      <a href="/docs/providers/google/r/storage_object_access_control.html">google_storage_object_access_control</a>
      </li>

      <li>
      <a href="/docs/providers/google/r/storage_object_acl.html">google_storage_object_acl</a>
      </li>
    </ul>
    </li>

    <li>
      <a href="#">Cloud Tasks</a>
      <ul class="nav">
        <li>
          <a href="/docs/providers/google/r/cloud_tasks_queue.html">google_cloud_tasks_queue</a>
        </li>
      </ul>
    </li>

    <li>
      <a href="#">Cloud TPU</a>
      <ul class="nav">
        <li>
          <a href="/docs/providers/google/r/tpu_node.html">google_tpu_node</a>
        </li>
      </ul>
    </li>

    <li>
    <a href="#">Compute Engine</a>
    <ul class="nav">
      <li>
      <a href="/docs/providers/google/r/compute_address.html">google_compute_address</a>
      </li>

      <li>
      <a href="/docs/providers/google/r/compute_attached_disk.html">google_compute_attached_disk</a>
      </li>

      <li>
      <a href="/docs/providers/google/r/compute_autoscaler.html">google_compute_autoscaler</a>
      </li>

      <li>
      <a href="/docs/providers/google/r/compute_backend_bucket.html">google_compute_backend_bucket</a>
      </li>

      <li>
      <a href="/docs/providers/google/r/compute_backend_bucket_signed_url_key.html">google_compute_backend_bucket_signed_url_key</a>
      </li>

      <li>
      <a href="/docs/providers/google/r/compute_backend_service.html">google_compute_backend_service</a>
      </li>

      <li>
      <a href="/docs/providers/google/r/compute_backend_service_signed_url_key.html">google_compute_backend_service_signed_url_key</a>
      </li>

      <li>
      <a href="/docs/providers/google/r/compute_disk.html">google_compute_disk</a>
      </li>

      <li>
      <a href="/docs/providers/google/r/compute_disk_resource_policy_attachment.html">google_compute_disk_resource_policy_attachment</a>
      </li>

<% unless version == 'ga' %>
      <li>
      <a href="/docs/providers/google/r/compute_external_vpn_gateway.html">google_compute_external_vpn_gateway</a>
      </li>

<% end -%>
      <li>
      <a href="/docs/providers/google/r/compute_firewall.html">google_compute_firewall</a>
      </li>

      <li>
      <a href="/docs/providers/google/r/compute_forwarding_rule.html">google_compute_forwarding_rule</a>
      </li>

      <li>
      <a href="/docs/providers/google/r/compute_global_address.html">google_compute_global_address</a>
      </li>

      <li>
      <a href="/docs/providers/google/r/compute_global_forwarding_rule.html">google_compute_global_forwarding_rule</a>
      </li>

      <li>
      <a href="/docs/providers/google/r/compute_global_network_endpoint.html">google_compute_global_network_endpoint</a>
      </li>

      <li>
      <a href="/docs/providers/google/r/compute_global_network_endpoint_group.html">google_compute_global_network_endpoint_group</a>
      </li>

<% unless version == 'ga' %>
      <li>
      <a href="/docs/providers/google/r/compute_ha_vpn_gateway.html">google_compute_ha_vpn_gateway</a>
      </li>

<% end -%>
      <li>
      <a href="/docs/providers/google/r/compute_health_check.html">google_compute_health_check</a>
      </li>

      <li>
      <a href="/docs/providers/google/r/compute_http_health_check.html">google_compute_http_health_check</a>
      </li>

      <li>
      <a href="/docs/providers/google/r/compute_https_health_check.html">google_compute_https_health_check</a>
      </li>

      <li>
      <a href="/docs/providers/google/r/compute_image.html">google_compute_image</a>
      </li>

      <li>
      <a href="/docs/providers/google/r/compute_instance.html">google_compute_instance</a>
      </li>

      <li>
      <a href="/docs/providers/google/r/compute_instance_iam.html">google_compute_instance_iam_binding</a>
      </li>

      <li>
      <a href="/docs/providers/google/r/compute_instance_iam.html">google_compute_instance_iam_member</a>
      </li>

      <li>
      <a href="/docs/providers/google/r/compute_instance_iam.html">google_compute_instance_iam_policy</a>
      </li>

      <li>
      <a href="/docs/providers/google/r/compute_instance_from_template.html">google_compute_instance_from_template</a>
      </li>

      <li>
      <a href="/docs/providers/google/r/compute_instance_group.html">google_compute_instance_group</a>
      </li>

      <li>
      <a href="/docs/providers/google/r/compute_instance_group_manager.html">google_compute_instance_group_manager</a>
      </li>

      <li>
      <a href="/docs/providers/google/r/compute_instance_group_named_port.html">google_compute_instance_group_named_port</a>
      </li>

      <li>
      <a href="/docs/providers/google/r/compute_instance_template.html">google_compute_instance_template</a>
      </li>

      <li>
      <a href="/docs/providers/google/r/compute_interconnect_attachment.html">google_compute_interconnect_attachment</a>
      </li>

      <li>
      <a href="/docs/providers/google/r/compute_network.html">google_compute_network</a>
      </li>

<% unless version == 'ga' %>
      <li>
      <a href="/docs/providers/google/r/compute_network_endpoint.html">google_compute_network_endpoint</a>
      </li>

      <li>
      <a href="/docs/providers/google/r/compute_network_endpoint_group.html">google_compute_network_endpoint_group</a>
      </li>

<% end -%>
      <li>
      <a href="/docs/providers/google/r/compute_network_peering.html">google_compute_network_peering</a>
      </li>

      <li>
      <a href="/docs/providers/google/r/compute_network_peering_routes_config.html">google_compute_network_peering_routes_config</a>
      </li>

      <li>
      <a href="/docs/providers/google/r/compute_node_group.html">google_compute_node_group</a>
      </li>

      <li>
      <a href="/docs/providers/google/r/compute_node_template.html">google_compute_node_template</a>
      </li>

<% unless version == 'ga' -%>
      <li>
      <a href="/docs/providers/google/r/compute_packet_mirroring.html">google_compute_packet_mirroring</a>
      </li>
<% end -%>

      <li>
      <a href="/docs/providers/google/r/compute_project_default_network_tier.html">google_compute_project_default_network_tier</a>
      </li>

      <li>
      <a href="/docs/providers/google/r/compute_project_metadata.html">google_compute_project_metadata</a>
      </li>

      <li>
      <a href="/docs/providers/google/r/compute_project_metadata_item.html">google_compute_project_metadata_item</a>
      </li>

      <li>
      <a href="/docs/providers/google/r/compute_region_autoscaler.html">google_compute_region_autoscaler</a>
      </li>

      <li>
      <a href="/docs/providers/google/r/compute_region_backend_service.html">google_compute_region_backend_service</a>
      </li>

      <li>
      <a href="/docs/providers/google/r/compute_region_disk.html">google_compute_region_disk</a>
      </li>

      <li>
      <a href="/docs/providers/google/r/compute_region_disk_resource_policy_attachment.html">google_compute_region_disk_resource_policy_attachment</a>
      </li>

      <li>
      <a href="/docs/providers/google/r/compute_region_health_check.html">google_compute_region_health_check</a>
      </li>

      <li>
      <a href="/docs/providers/google/r/compute_region_instance_group_manager.html">google_compute_region_instance_group_manager</a>
      </li>

      <li>
      <a href="/docs/providers/google/r/compute_region_ssl_certificate.html">google_compute_region_ssl_certificate</a>
      </li>

<% unless version == 'ga' -%>
      <li>
      <a href="/docs/providers/google/r/compute_region_target_http_proxy.html">google_compute_region_target_http_proxy</a>
      </li>

      <li>
      <a href="/docs/providers/google/r/compute_region_target_https_proxy.html">google_compute_region_target_https_proxy</a>
      </li>

      <li>
      <a href="/docs/providers/google/r/compute_region_url_map.html">google_compute_region_url_map</a>
      </li>
<% end -%>

      <li>
      <a href="/docs/providers/google/r/compute_reservation.html">google_compute_reservation</a>
      </li>

      <li>
      <a href="/docs/providers/google/r/compute_resource_policy.html">google_compute_resource_policy</a>
      </li>

      <li>
      <a href="/docs/providers/google/r/compute_route.html">google_compute_route</a>
      </li>

      <li>
      <a href="/docs/providers/google/r/compute_router.html">google_compute_router</a>
      </li>

      <li>
      <a href="/docs/providers/google/r/compute_router_interface.html">google_compute_router_interface</a>
      </li>

      <li>
      <a href="/docs/providers/google/r/compute_router_nat.html">google_compute_router_nat</a>
      </li>

      <li>
      <a href="/docs/providers/google/r/compute_router_bgp_peer.html">google_compute_router_peer</a>
      </li>

      <li>
      <a href="/docs/providers/google/r/compute_security_policy.html">google_compute_security_policy</a>
      </li>

      <li>
      <a href="/docs/providers/google/r/compute_shared_vpc_host_project.html">google_compute_shared_vpc_host_project</a>
      </li>

      <li>
      <a href="/docs/providers/google/r/compute_shared_vpc_service_project.html">google_compute_shared_vpc_service_project</a>
      </li>

      <li>
      <a href="/docs/providers/google/r/compute_snapshot.html">google_compute_snapshot</a>
      </li>

<% unless version == 'ga' %>
      <li>
      <a href="/docs/providers/google/r/compute_managed_ssl_certificate.html">google_compute_managed_ssl_certificate</a>
      </li>
<% end -%>

      <li>
      <a href="/docs/providers/google/r/compute_ssl_certificate.html">google_compute_ssl_certificate</a>
      </li>

      <li>
      <a href="/docs/providers/google/r/compute_ssl_policy.html">google_compute_ssl_policy</a>
      </li>

      <li>
      <a href="/docs/providers/google/r/compute_subnetwork.html">google_compute_subnetwork</a>
      </li>

      <li>
        <a href="/docs/providers/google/r/compute_subnetwork_iam.html">google_compute_subnetwork_iam_binding</a>
      </li>

      <li>
        <a href="/docs/providers/google/r/compute_subnetwork_iam.html">google_compute_subnetwork_iam_member</a>
      </li>

      <li>
        <a href="/docs/providers/google/r/compute_subnetwork_iam.html">google_compute_subnetwork_iam_policy</a>
      </li>

      <li>
      <a href="/docs/providers/google/r/compute_target_http_proxy.html">google_compute_target_http_proxy</a>
      </li>

      <li>
      <a href="/docs/providers/google/r/compute_target_https_proxy.html">google_compute_target_https_proxy</a>
      </li>

      <li>
      <a href="/docs/providers/google/r/compute_target_instance.html">google_compute_target_instance</a>
      </li>

      <li>
      <a href="/docs/providers/google/r/compute_target_ssl_proxy.html">google_compute_target_ssl_proxy</a>
      </li>

      <li>
      <a href="/docs/providers/google/r/compute_target_tcp_proxy.html">google_compute_target_tcp_proxy</a>
      </li>

      <li>
      <a href="/docs/providers/google/r/compute_target_pool.html">google_compute_target_pool</a>
      </li>

      <li>
      <a href="/docs/providers/google/r/compute_url_map.html">google_compute_url_map</a>
      </li>

      <li>
      <a href="/docs/providers/google/r/compute_vpn_gateway.html">google_compute_vpn_gateway</a>
      </li>

      <li>
      <a href="/docs/providers/google/r/compute_vpn_tunnel.html">google_compute_vpn_tunnel</a>
      </li>
    </ul>
    </li>

    <li>
    <a href="#">Container Registry</a>
    <ul class="nav">
      <li>
      <a href="/docs/providers/google/r/container_analysis_note.html">google_container_analysis_note</a>
      </li>
      <li>
      <a href="/docs/providers/google/r/container_registry.html">google_container_registry</a>
      </li>
    </ul>
    </li>

    <li>
    <a href="#">Dataflow</a>
    <ul class="nav">
      <li>
          <a href="/docs/providers/google/r/dataflow_job.html">google_dataflow_job</a>
      </li>
    </ul>
    </li>

    <li>
    <a href="#">Dataproc</a>
    <ul class="nav">
      <li>
      <a href="/docs/providers/google/r/dataproc_autoscaling_policy.html">google_dataproc_autoscaling_policy</a>
      </li>

      <li>
      <a href="/docs/providers/google/r/dataproc_cluster.html">google_dataproc_cluster</a>
      </li>

      <li>
      <a href="/docs/providers/google/r/dataproc_cluster_iam.html">google_dataproc_cluster_iam_binding</a>
      </li>

      <li>
      <a href="/docs/providers/google/r/dataproc_cluster_iam.html">google_dataproc_cluster_iam_member</a>
      </li>

      <li>
      <a href="/docs/providers/google/r/dataproc_cluster_iam.html">google_dataproc_cluster_iam_policy</a>
      </li>

      <li>
      <a href="/docs/providers/google/r/dataproc_job.html">google_dataproc_job</a>
      </li>

      <li>
      <a href="/docs/providers/google/r/dataproc_job_iam.html">google_dataproc_job_iam_binding</a>
      </li>

      <li>
      <a href="/docs/providers/google/r/dataproc_job_iam.html">google_dataproc_job_iam_member</a>
      </li>

      <li>
      <a href="/docs/providers/google/r/dataproc_job_iam.html">google_dataproc_job_iam_policy</a>
      </li>
    </ul>
    </li>

    <li>
    <a href="#">Datastore</a>
    <ul class="nav">
      <li>
          <a href="/docs/providers/google/r/datastore_index.html">google_datastore_index</a>
      </li>
    </ul>
    </li>

    <li>
    <a href="#">Cloud Deployment Manager</a>
    <ul class="nav">
      <li>
          <a href="/docs/providers/google/r/deployment_manager_deployment.html">google_deployment_manager_deployment</a>
      </li>
    </ul>
    </li>

    <li>
    <a href="#">Dialogflow</a>
    <ul class="nav">
      <li>
          <a href="/docs/providers/google/r/dialogflow_agent.html">google_dialogflow_agent</a>
      </li>
      <li>
          <a href="/docs/providers/google/r/dialogflow_intent.html">google_dialogflow_intent</a>
      </li>
    </ul>
    </li>

    <li>
    <a href="#">Filestore</a>
    <ul class="nav">
      <li>
          <a href="/docs/providers/google/r/filestore_instance.html">google_filestore_instance</a>
      </li>
    </ul>
    </li>

<% unless version == 'ga' %>
    <li>
    <a href="#">Firebase</a>
    <ul class="nav">
      <li>
          <a href="/docs/providers/google/r/firebase_project.html">google_firebase_project</a>
      </li>
      <li>
          <a href="/docs/providers/google/r/firebase_project_location.html">google_firebase_project_location</a>
      </li>
      <li>
          <a href="/docs/providers/google/r/firebase_web_app.html">google_firebase_web_app</a>
      </li>
    </ul>
    </li>
<% end %>
    <li>
    <a href="#">Firestore</a>
    <ul class="nav">
      <li>
          <a href="/docs/providers/google/r/firestore_index.html">google_firestore_index</a>
      </li>
    </ul>
    </li>

<% unless version == 'ga' %>
    <li>
    <a href="#">Game Servers</a>
    <ul class="nav">
      <li>
          <a href="/docs/providers/google/r/game_services_realm.html">game_services_realm.html</a>
      </li>
      <li>
          <a href="/docs/providers/google/r/game_services_game_server_cluster.html">game_services_game_server_cluster.html</a>
      </li>
      <li>
          <a href="/docs/providers/google/r/game_services_game_server_config.html">game_services_game_server_config.html</a>
      </li>
      <li>
          <a href="/docs/providers/google/r/game_services_game_server_deployment.html">game_services_game_server_deployment.html</a>
      </li>
      <li>
          <a href="/docs/providers/google/r/game_services_game_server_deployment_rollout.html">game_services_game_server_deployment_rollout.html</a>
      </li>
    </ul>
    </li>
<% end %>

    <li>
    <a href="#">IAP</a>
    <ul class="nav">
      <li>
        <a href="/docs/providers/google/r/iap_brand.html">google_iap_brand</a>
      </li>
      <li>
        <a href="/docs/providers/google/r/iap_client.html">google_iap_client</a>
      </li>
      <li>
        <a href="/docs/providers/google/r/iap_tunnel_instance_iam.html">google_iap_tunnel_instance_iam_binding</a>
      </li>
      <li>
        <a href="/docs/providers/google/r/iap_tunnel_instance_iam.html">google_iap_tunnel_instance_iam_member</a>
      </li>
      <li>
        <a href="/docs/providers/google/r/iap_tunnel_instance_iam.html">google_iap_tunnel_instance_iam_policy</a>
      </li>
      <li>
        <a href="/docs/providers/google/r/iap_app_engine_service_iam.html">google_iap_app_engine_service_iam_binding</a>
      </li>
      <li>
        <a href="/docs/providers/google/r/iap_app_engine_service_iam.html">google_iap_app_engine_service_iam_member</a>
      </li>
      <li>
        <a href="/docs/providers/google/r/iap_app_engine_service_iam.html">google_iap_app_engine_service_iam_policy</a>
      </li>
      <li>
        <a href="/docs/providers/google/r/iap_app_engine_version_iam.html">google_iap_app_engine_version_iam_binding</a>
      </li>
      <li>
        <a href="/docs/providers/google/r/iap_app_engine_version_iam.html">google_iap_app_engine_version_iam_member</a>
      </li>
      <li>
        <a href="/docs/providers/google/r/iap_app_engine_version_iam.html">google_iap_app_engine_version_iam_policy</a>
      </li>
      <li>
        <a href="/docs/providers/google/r/iap_web_backend_service_iam.html">google_iap_web_backend_service_iam_binding</a>
      </li>
      <li>
        <a href="/docs/providers/google/r/iap_web_backend_service_iam.html">google_iap_web_backend_service_iam_member</a>
      </li>
      <li>
        <a href="/docs/providers/google/r/iap_web_backend_service_iam.html">google_iap_web_backend_service_iam_policy</a>
      </li>
      <li>
        <a href="/docs/providers/google/r/iap_web_iam.html">google_iap_web_iam_binding</a>
      </li>
      <li>
        <a href="/docs/providers/google/r/iap_web_iam.html">google_iap_web_iam_member</a>
      </li>
      <li>
        <a href="/docs/providers/google/r/iap_web_iam.html">google_iap_web_iam_policy</a>
      </li>
      <li>
        <a href="/docs/providers/google/r/iap_web_type_app_engine_iam.html">google_iap_web_type_app_engine_iam_binding</a>
      </li>
      <li>
        <a href="/docs/providers/google/r/iap_web_type_app_engine_iam.html">google_iap_web_type_app_engine_iam_member</a>
      </li>
      <li>
        <a href="/docs/providers/google/r/iap_web_type_app_engine_iam.html">google_iap_web_type_app_engine_iam_policy</a>
      </li>
      <li>
        <a href="/docs/providers/google/r/iap_web_type_compute_iam.html">google_iap_web_type_compute_iam_binding</a>
      </li>
      <li>
        <a href="/docs/providers/google/r/iap_web_type_compute_iam.html">google_iap_web_type_compute_iam_member</a>
      </li>
      <li>
        <a href="/docs/providers/google/r/iap_web_type_compute_iam.html">google_iap_web_type_compute_iam_policy</a>
      </li>
    </ul>
    </li>

    <li>
    <a href="#">Identity Platform</a>
    <ul class="nav">
      <li>
      <a href="/docs/providers/google/r/identity_platform_default_supported_idp_config.html">google_identity_platform_default_supported_idp_config</a>
      </li>
      <li>
      <a href="/docs/providers/google/r/identity_platform_inbound_saml_config.html">google_identity_platform_inbound_saml_config</a>
      </li>
      <li>
      <a href="/docs/providers/google/r/identity_platform_oauth_idp_config.html">google_identity_platform_oauth_idp_config</a>
      </li>
      <li>
      <a href="/docs/providers/google/r/identity_platform_tenant.html">google_identity_platform_tenant</a>
      </li>
      <li>
      <a href="/docs/providers/google/r/identity_platform_tenant_default_supported_idp_config.html">google_identity_platform_tenant_default_supported_idp_config</a>
      </li>
      <li>
      <a href="/docs/providers/google/r/identity_platform_tenant_inbound_saml_config.html">google_identity_platform_tenant_inbound_saml_config</a>
      </li>
      <li>
      <a href="/docs/providers/google/r/identity_platform_tenant_oauth_idp_config.html">google_identity_platform_tenant_oauth_idp_config</a>
    </ul>
    </li>

    <li>
    <a href="#">Kubernetes (Container) Engine</a>
    <ul class="nav">
      <li>
      <a href="/docs/providers/google/r/container_cluster.html">google_container_cluster</a>
      </li>

      <li>
      <a href="/docs/providers/google/r/container_node_pool.html">google_container_node_pool</a>
      </li>
    </ul>
    </li>

    <li>
    <a href="#">ML Engine</a>
    <ul class="nav">
      <li>
      <a href="/docs/providers/google/r/ml_engine_model.html">google_ml_engine_model</a>
      </li>
    </ul>
    </li>

    <li>
    <a href="#">OS Login</a>
    <ul class="nav">
      <li>
      <a href="/docs/providers/google/r/os_login_ssh_public_key.html">google_os_login_ssh_public_key</a>
    </ul>
    </li>

    <li>
    <a href="#">PubSub</a>
    <ul class="nav">
      <li>
      <a href="/docs/providers/google/r/pubsub_subscription.html">google_pubsub_subscription</a>
      </li>
      <li>
        <a href="/docs/providers/google/r/pubsub_subscription_iam.html">google_pubsub_subscription_iam_binding</a>
      </li>
      <li>
        <a href="/docs/providers/google/r/pubsub_subscription_iam.html">google_pubsub_subscription_iam_member</a>
      </li>
      <li>
        <a href="/docs/providers/google/r/pubsub_subscription_iam.html">google_pubsub_subscription_iam_policy</a>
      </li>
      <li>
      <a href="/docs/providers/google/r/pubsub_topic.html">google_pubsub_topic</a>
      </li>
      <li>
        <a href="/docs/providers/google/r/pubsub_topic_iam.html">google_pubsub_topic_iam_binding</a>
      </li>
      <li>
        <a href="/docs/providers/google/r/pubsub_topic_iam.html">google_pubsub_topic_iam_member</a>
      </li>
      <li>
        <a href="/docs/providers/google/r/pubsub_topic_iam.html">google_pubsub_topic_iam_policy</a>
      </li>
    </ul>
    </li>

    <li>
    <a href="#">Redis (Cloud Memorystore)</a>
    <ul class="nav">
      <li>
      <a href="/docs/providers/google/r/redis_instance.html">google_redis_instance</a>
      </li>
    </ul>
    </li>

    <li>
    <a href="#">Runtime Configurator</a>
    <ul class="nav">
      <li>
      <a href="/docs/providers/google/r/runtimeconfig_config.html">google_runtimeconfig_config</a>
      </li>

      <li>
        <a href="/docs/providers/google/r/runtimeconfig_config_iam.html">google_runtimeconfig_config_iam</a>
      </li>
      <li>
        <a href="/docs/providers/google/r/runtimeconfig_config_iam.html">google_runtimeconfig_config_iam</a>
      </li>
      <li>
        <a href="/docs/providers/google/r/runtimeconfig_config_iam.html">google_runtimeconfig_config_iam</a>
      </li>

      <li>
      <a href="/docs/providers/google/r/runtimeconfig_variable.html">google_runtimeconfig_variable</a>
      </li>
    </ul>
    </li>

<% unless version == 'ga' %>
    <li>
    <a href="#">Secret Manager</a>
    <ul class="nav">
      <li>
      <a href="/docs/providers/google/r/secret_manager_secret.html">google_secret_manager_secret</a>
      </li>
      <li>
      <a href="/docs/providers/google/r/secret_manager_secret_iam.html">google_secret_manager_secret_iam_member</a>
      </li>
      <li>
      <a href="/docs/providers/google/r/secret_manager_secret_iam.html">google_secret_manager_secret_iam_binding</a>
      </li>
      <li>
      <a href="/docs/providers/google/r/secret_manager_secret_iam.html">google_secret_manager_secret_iam_policy</a>
      </li>
      <li>
      <a href="/docs/providers/google/r/secret_manager_secret_version.html">google_secret_manager_secret_version</a>
      </li>
    </ul>
    </li>
<% end -%>

    <li>
    <a href="#">Security Command Center (SCC)</a>
    <ul class="nav">
      <li>
          <a href="/docs/providers/google/r/scc_source.html">google_scc_source</a>
      </li>
    </ul>
    </li>

    <li>
    <a href="#">Serverless VPC Access</a>
    <ul class="nav">
      <li>
      <a href="/docs/providers/google/r/vpc_access_connector.html">google_vpc_access_connector</a>
      </li>
    </ul>
    </li>

<% unless version == 'ga' %>
    <li>
    <a href="#">Service Directory</a>
    <ul class="nav">
      <li>
      <a href="/docs/providers/google/r/service_directory_endpoint.html">google_service_directory_endpoint</a>
      </li>
      <li>
      <a href="/docs/providers/google/r/service_directory_namespace.html">google_service_directory_namespace</a>
      </li>
      <li>
      <a href="/docs/providers/google/r/service_directory_namespace_iam.html">google_service_directory_namespace_iam_member</a>
      </li>
      <li>
      <a href="/docs/providers/google/r/service_directory_namespace_iam.html">google_service_directory_namespace_iam_binding</a>
      </li>
      <li>
      <a href="/docs/providers/google/r/service_directory_namespace_iam.html">google_service_directory_namespace_iam_policy</a>
      </li>
      <li>
      <a href="/docs/providers/google/r/service_directory_service.html">google_service_directory_service</a>
      </li>
      <li>
      <a href="/docs/providers/google/r/service_directory_service_iam.html">google_service_directory_service_iam_member</a>
      </li>
      <li>
      <a href="/docs/providers/google/r/service_directory_service_iam.html">google_service_directory_service_iam_binding</a>
      </li>
      <li>
      <a href="/docs/providers/google/r/service_directory_service_iam.html">google_service_directory_service_iam_policy</a>
      </li>
    </ul>
    </li>
<% end -%>

    <li>
    <a href="#">Service Networking</a>
    <ul class="nav">
      <li>
      <a href="/docs/providers/google/r/service_networking_connection.html">google_service_networking_connection</a>
      </li>
    </ul>
    </li>

<% unless version == 'ga' %>
    <li>
    <a href="#">Service Usage</a>
    <ul class="nav">
      <li>
      <a href="/docs/providers/google/r/service_usage_consumer_quota_override.html">google_service_usage_consumer_quota_override</a>
      </li>
    </ul>
    </li>
<% end -%>

    <li>
    <a href="#">Storage Transfer</a>
    <ul class="nav">
      <li>
      <a href="/docs/providers/google/r/storage_transfer_job.html">google_storage_transfer_job</a>
      </li>
    </ul>
    </li>

  </ul>
</div>
  <%% end %>

<%%= yield %>
  <%% end %><|MERGE_RESOLUTION|>--- conflicted
+++ resolved
@@ -384,10 +384,9 @@
       </li>
     </ul>
     </li>
-<<<<<<< HEAD
 <% unless version == 'ga' -%>
     <li>
-    <a href="#">Google Artifact Registry Resources</a>
+    <a href="#">Artifact Registry</a>
     <ul class="nav">
       <li>
       <a href="/docs/providers/google/r/artifact_registry_repository.html">artifact_registry_repository</a>
@@ -404,13 +403,8 @@
     </ul>
     </li>
 <% end -%>
-    <li<%%= sidebar_current("docs-google-bigquery") %>>
-    <a href="#">Google BigQuery Resources</a>
-=======
-
     <li>
     <a href="#">BigQuery</a>
->>>>>>> b46a689b
     <ul class="nav">
       <li>
       <a href="/docs/providers/google/r/bigquery_dataset.html">google_bigquery_dataset</a>
