--- conflicted
+++ resolved
@@ -354,15 +354,7 @@
 
 	name := getNodePoolName(d.Id())
 
-<<<<<<< HEAD
-	clusterNodePoolsGetCall := config.clientContainerBeta.Projects.Locations.Clusters.NodePools.Get(nodePoolInfo.fullyQualifiedName(name))
-	if config.UserProjectOverride {
-		clusterNodePoolsGetCall.Header().Add("X-Goog-User-Project", nodePoolInfo.project)
-	}
-	nodePool, err := clusterNodePoolsGetCall.Do()
-=======
 	nodePool, err := config.clientContainerBeta.Projects.Locations.Clusters.NodePools.Get(nodePoolInfo.fullyQualifiedName(name)).Do()
->>>>>>> 51eaff67
 	if err != nil {
 		return handleNotFoundError(err, d, fmt.Sprintf("NodePool %q from cluster %q", name, nodePoolInfo.cluster))
 	}
@@ -384,10 +376,7 @@
 
 func resourceContainerNodePoolUpdate(d *schema.ResourceData, meta interface{}) error {
 	config := meta.(*Config)
-<<<<<<< HEAD
-=======
-
->>>>>>> 51eaff67
+
 	nodePoolInfo, err := extractNodePoolInformation(d, config)
 	if err != nil {
 		return err
@@ -430,17 +419,6 @@
 	mutexKV.Lock(nodePoolInfo.lockKey())
 	defer mutexKV.Unlock(nodePoolInfo.lockKey())
 
-<<<<<<< HEAD
-
-	timeout := d.Timeout(schema.TimeoutDelete)
-	startTime := time.Now()
-
-	var operation *containerBeta.Operation
-	err = resource.Retry(timeout, func() *resource.RetryError {
-		clusterNodePoolsDeleteCall := config.clientContainerBeta.Projects.Locations.Clusters.NodePools.Delete(nodePoolInfo.fullyQualifiedName(name))
-		if config.UserProjectOverride {
-			clusterNodePoolsDeleteCall.Header().Add("X-Goog-User-Project", nodePoolInfo.project)
-=======
 
 	timeout := d.Timeout(schema.TimeoutDelete)
 	startTime := time.Now()
@@ -457,22 +435,9 @@
 				return resource.RetryableError(err)
 			}
 			return resource.NonRetryableError(err)
->>>>>>> 51eaff67
 		}
 		operation, err = clusterNodePoolsDeleteCall.Do()
 
-<<<<<<< HEAD
-		if err != nil {
-			if isFailedPreconditionError(err) {
-				// We get failed precondition errors if the cluster is updating
-				// while we try to delete the node pool.
-				return resource.RetryableError(err)
-			}
-			return resource.NonRetryableError(err)
-		}
-
-=======
->>>>>>> 51eaff67
 		return nil
 	})
 
