--- conflicted
+++ resolved
@@ -1234,14 +1234,9 @@
 			ForceSendFields: []string{"Enabled"},
 		},
 <% unless version == 'ga' -%>
-<<<<<<< HEAD
 		ReleaseChannel:          expandReleaseChannel(d.Get("release_channel")),
 		ClusterTelemetry: expandClusterTelemetry(d.Get("cluster_telemetry")),
 		EnableTpu:               d.Get("enable_tpu").(bool),
-=======
-		ReleaseChannel: expandReleaseChannel(d.Get("release_channel")),
-		EnableTpu:      d.Get("enable_tpu").(bool),
->>>>>>> 3622c15b
 		NetworkConfig: &containerBeta.NetworkConfig{
 			EnableIntraNodeVisibility: d.Get("enable_intranode_visibility").(bool),
 		},
