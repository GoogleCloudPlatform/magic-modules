<% autogen_exception -%>
package google

import (
	"fmt"
	"log"
	"reflect"
	"regexp"
	"strings"
	"time"

	"github.com/hashicorp/errwrap"
	"github.com/hashicorp/go-version"
	"github.com/hashicorp/terraform-plugin-sdk/helper/resource"
	"github.com/hashicorp/terraform-plugin-sdk/helper/schema"
	"github.com/hashicorp/terraform-plugin-sdk/helper/validation"
	containerBeta "google.golang.org/api/container/v1beta1"
)

var (
	instanceGroupManagerURL = regexp.MustCompile(fmt.Sprintf("projects/(%s)/zones/([a-z0-9-]*)/instanceGroupManagers/([^/]*)", ProjectRegex))

	networkConfig = &schema.Resource{
		Schema: map[string]*schema.Schema{
			"cidr_blocks": {
				Type: schema.TypeSet,
				// Despite being the only entry in a nested block, this should be kept
				// Optional. Expressing the parent with no entries and omitting the
				// parent entirely are semantically different.
				Optional: true,
				Elem:     cidrBlockConfig,
				Description: `External networks that can access the Kubernetes cluster master through HTTPS.`,
			},
		},
	}
	cidrBlockConfig = &schema.Resource{
		Schema: map[string]*schema.Schema{
			"cidr_block": {
				Type:         schema.TypeString,
				Required:     true,
				ValidateFunc: validation.CIDRNetwork(0, 32),
				Description: `External network that can access Kubernetes master through HTTPS. Must be specified in CIDR notation.`,
			},
			"display_name": {
				Type:     schema.TypeString,
				Optional: true,
				Description: `Field for users to identify CIDR blocks.`,
			},
		},
	}

	ipAllocationCidrBlockFields = []string{"ip_allocation_policy.0.cluster_ipv4_cidr_block", "ip_allocation_policy.0.services_ipv4_cidr_block"}
	ipAllocationRangeFields     = []string{"ip_allocation_policy.0.cluster_secondary_range_name", "ip_allocation_policy.0.services_secondary_range_name"}

	addonsConfigKeys = []string{
		"addons_config.0.http_load_balancing",
		"addons_config.0.horizontal_pod_autoscaling",
		"addons_config.0.network_policy_config",
		"addons_config.0.cloudrun_config",
	<% unless version == 'ga' -%>
		"addons_config.0.istio_config",
		"addons_config.0.dns_cache_config",
		"addons_config.0.gce_persistent_disk_csi_driver_config",
		"addons_config.0.kalm_config",
		"addons_config.0.config_connector_config",
	<% end -%>
	}

	forceNewClusterNodeConfigFields = []string{
	<% unless version == 'ga' -%>
		"workload_metadata_config",
	<% end -%>
	}
)

// This uses the node pool nodeConfig schema but sets
// node-pool-only updatable fields to ForceNew
func clusterSchemaNodeConfig() *schema.Schema {
	nodeConfigSch := schemaNodeConfig()
	schemaMap := nodeConfigSch.Elem.(*schema.Resource).Schema
	for _, k := range forceNewClusterNodeConfigFields {
		if sch, ok := schemaMap[k]; ok {
			changeFieldSchemaToForceNew(sch)
		}
	}
	return nodeConfigSch
}

func rfc5545RecurrenceDiffSuppress(k, o, n string, d *schema.ResourceData) bool {
	// This diff gets applied in the cloud console if you specify
	// "FREQ=DAILY" in your config and add a maintenance exclusion.
	if o == "FREQ=WEEKLY;BYDAY=MO,TU,WE,TH,FR,SA,SU" && n == "FREQ=DAILY" {
		return true
	}
	// Writing a full diff suppress for identical recurrences would be
	// complex and error-prone - it's not a big problem if a user
	// changes the recurrence and it's textually difference but semantically
	// identical.
	return false
}

func resourceContainerCluster() *schema.Resource {
	return &schema.Resource{
		Create: resourceContainerClusterCreate,
		Read:   resourceContainerClusterRead,
		Update: resourceContainerClusterUpdate,
		Delete: resourceContainerClusterDelete,

		CustomizeDiff: customdiff.All(
			resourceNodeConfigEmptyGuestAccelerator,
			containerClusterPrivateClusterConfigCustomDiff,
		),

		Timeouts: &schema.ResourceTimeout{
			Create: schema.DefaultTimeout(40 * time.Minute),
			Read:   schema.DefaultTimeout(40 * time.Minute),
			Update: schema.DefaultTimeout(60 * time.Minute),
			Delete: schema.DefaultTimeout(40 * time.Minute),
		},

		SchemaVersion: 1,
		MigrateState:  resourceContainerClusterMigrateState,

		Importer: &schema.ResourceImporter{
			State: resourceContainerClusterStateImporter,
		},

		Schema: map[string]*schema.Schema{
			"name": {
				Type:        schema.TypeString,
				Required:    true,
				ForceNew:    true,
				Description: `The name of the cluster, unique within the project and location.`,
				ValidateFunc: func(v interface{}, k string) (ws []string, errors []error) {
					value := v.(string)

					if len(value) > 40 {
						errors = append(errors, fmt.Errorf(
							"%q cannot be longer than 40 characters", k))
					}
					if !regexp.MustCompile("^[a-z0-9-]+$").MatchString(value) {
						errors = append(errors, fmt.Errorf(
							"%q can only contain lowercase letters, numbers and hyphens", k))
					}
					if !regexp.MustCompile("^[a-z]").MatchString(value) {
						errors = append(errors, fmt.Errorf(
							"%q must start with a letter", k))
					}
					if !regexp.MustCompile("[a-z0-9]$").MatchString(value) {
						errors = append(errors, fmt.Errorf(
							"%q must end with a number or a letter", k))
					}
					return
				},
			},

			"operation": {
				Type:     schema.TypeString,
				Computed: true,
			},

			"location": {
				Type:        schema.TypeString,
				Optional:    true,
				Computed:    true,
				ForceNew:    true,
				Description: `The location (region or zone) in which the cluster master will be created, as well as the default node location. If you specify a zone (such as us-central1-a), the cluster will be a zonal cluster with a single cluster master. If you specify a region (such as us-west1), the cluster will be a regional cluster with multiple masters spread across zones in the region, and with default node locations in those zones as well.`,
			},

			"region": {
				Type:        schema.TypeString,
				Optional:    true,
				Removed:     "Use location instead",
				Computed:    true,
				Description: `The region in which the cluster master will be created. Zone and region have been removed in favor of location.`,
			},

			"zone": {
				Type:        schema.TypeString,
				Optional:    true,
				Removed:     "Use location instead",
				Computed:    true,
				Description: `The zone in which the cluster master will be created. Zone and region have been removed in favor of location.`,
			},

			"node_locations": {
				Type:        schema.TypeSet,
				Optional:    true,
				Computed:    true,
				Elem:        &schema.Schema{Type: schema.TypeString},
				Description: `The list of zones in which the cluster's nodes are located. Nodes must be in the region of their regional cluster or in the same region as their cluster's zone for zonal clusters. If this is specified for a zonal cluster, omit the cluster's zone.`,
			},

			"additional_zones": {
				Type:        schema.TypeSet,
				Optional:    true,
				Removed:     "Use node_locations instead",
				Computed:    true,
				Elem:        &schema.Schema{Type: schema.TypeString},
				Description: `Additional_zones has been removed in favor of node_locations.`,
			},

			"addons_config": {
				Type:        schema.TypeList,
				Optional:    true,
				Computed:    true,
				MaxItems:    1,
				Description: `The configuration for addons supported by GKE.`,
				Elem: &schema.Resource{
					Schema: map[string]*schema.Schema{
						"http_load_balancing": {
							Type:         schema.TypeList,
							Optional:     true,
							Computed:     true,
							AtLeastOneOf: addonsConfigKeys,
							MaxItems:     1,
							Description:  `The status of the HTTP (L7) load balancing controller addon, which makes it easy to set up HTTP load balancers for services in a cluster. It is enabled by default; set disabled = true to disable.`,
							Elem: &schema.Resource{
								Schema: map[string]*schema.Schema{
									"disabled": {
										Type:     schema.TypeBool,
										Required: true,
									},
								},
							},
						},
						"horizontal_pod_autoscaling": {
							Type:         schema.TypeList,
							Optional:     true,
							Computed:     true,
							AtLeastOneOf: addonsConfigKeys,
							MaxItems:     1,
							Description:  `The status of the Horizontal Pod Autoscaling addon, which increases or decreases the number of replica pods a replication controller has based on the resource usage of the existing pods. It ensures that a Heapster pod is running in the cluster, which is also used by the Cloud Monitoring service. It is enabled by default; set disabled = true to disable.`,
							Elem: &schema.Resource{
								Schema: map[string]*schema.Schema{
									"disabled": {
										Type:     schema.TypeBool,
										Required: true,
									},
								},
							},
						},
						"kubernetes_dashboard": {
							Type:        schema.TypeList,
							Optional:    true,
							Removed:     "The Kubernetes Dashboard addon is removed for clusters on GKE.",
							Computed:    true,
							MaxItems:    1,
							Description: `The status of  Kubernetes Dashboard addon.`,
							Elem: &schema.Resource{
								Schema: map[string]*schema.Schema{
									"disabled": {
										Type:     schema.TypeBool,
										Optional: true,
									},
								},
							},
						},
						"network_policy_config": {
							Type:         schema.TypeList,
							Optional:     true,
							Computed:     true,
							AtLeastOneOf: addonsConfigKeys,
							MaxItems:     1,
							Description:  `Whether we should enable the network policy addon for the master. This must be enabled in order to enable network policy for the nodes. To enable this, you must also define a network_policy block, otherwise nothing will happen. It can only be disabled if the nodes already do not have network policies enabled. Defaults to disabled; set disabled = false to enable.`,
							Elem: &schema.Resource{
								Schema: map[string]*schema.Schema{
									"disabled": {
										Type:     schema.TypeBool,
										Required: true,
									},
								},
							},
						},
						"cloudrun_config": {
							Type:         schema.TypeList,
							Optional:     true,
							Computed:     true,
							AtLeastOneOf: addonsConfigKeys,
							MaxItems:     1,
							Description:  `The status of the CloudRun addon. It is disabled by default. Set disabled = false to enable.`,
							Elem: &schema.Resource{
								Schema: map[string]*schema.Schema{
									"disabled": {
										Type:     schema.TypeBool,
										Required: true,
									},
								},
							},
						},
						<% unless version == 'ga' -%>
						"istio_config": {
							Type:         schema.TypeList,
							Optional:     true,
							Computed:     true,
							AtLeastOneOf: addonsConfigKeys,
							MaxItems:     1,
							Description:  `The status of the Istio addon.`,
							Elem: &schema.Resource{
								Schema: map[string]*schema.Schema{
									"disabled": {
										Type:        schema.TypeBool,
										Required:    true,
										Description: `The status of the Istio addon, which makes it easy to set up Istio for services in a cluster. It is disabled by default. Set disabled = false to enable.`,
									},
									"auth": {
										Type:     schema.TypeString,
										Optional: true,
										// We can't use a Terraform-level default because it won't be true when the block is disabled: true
										DiffSuppressFunc: emptyOrDefaultStringSuppress("AUTH_NONE"),
										ValidateFunc:     validation.StringInSlice([]string{"AUTH_NONE", "AUTH_MUTUAL_TLS"}, false),
										Description:      `The authentication type between services in Istio. Available options include AUTH_MUTUAL_TLS.`,
									},
								},
							},
						},
						"dns_cache_config": {
							Type:         schema.TypeList,
							Optional:     true,
							Computed:     true,
							AtLeastOneOf: addonsConfigKeys,
							MaxItems:     1,
							Description:  `The status of the NodeLocal DNSCache addon. It is disabled by default. Set enabled = true to enable.`,
							Elem: &schema.Resource{
								Schema: map[string]*schema.Schema{
									"enabled": {
										Type:     schema.TypeBool,
										Required: true,
									},
								},
							},
						},
						"gce_persistent_disk_csi_driver_config": {
<<<<<<< HEAD
=======
							Type:         schema.TypeList,
							Optional:     true,
							Computed:     true,
							AtLeastOneOf: addonsConfigKeys,
							MaxItems:     1,
							Description:  `Whether this cluster should enable the Google Compute Engine Persistent Disk Container Storage Interface (CSI) Driver. Defaults to disabled; set enabled = true to enable.`,
							Elem: &schema.Resource{
								Schema: map[string]*schema.Schema{
									"enabled": {
										Type:     schema.TypeBool,
										Required: true,
									},
								},
							},
						},
						"kalm_config": {
							Type:         schema.TypeList,
							Optional:     true,
							Computed:     true,
							AtLeastOneOf: addonsConfigKeys,
							MaxItems:     1,
							Description:  `Configuration for the KALM addon, which manages the lifecycle of k8s. It is disabled by default; Set enabled = true to enable.`,
							Elem: &schema.Resource{
								Schema: map[string]*schema.Schema{
									"enabled": {
										Type:     schema.TypeBool,
										Required: true,
									},
								},
							},
						},
						"config_connector_config": {
>>>>>>> 51eaff67
							Type:         schema.TypeList,
							Optional:     true,
							Computed:     true,
							AtLeastOneOf: addonsConfigKeys,
							MaxItems:     1,
<<<<<<< HEAD
							Description:  `Whether this cluster should enable the Google Compute Engine Persistent Disk Container Storage Interface (CSI) Driver. Defaults to disabled; set enabled = true to enable.`,
=======
							Description:  `The of the Config Connector addon.`,
>>>>>>> 51eaff67
							Elem: &schema.Resource{
								Schema: map[string]*schema.Schema{
									"enabled": {
										Type:     schema.TypeBool,
										Required: true,
									},
								},
							},
						},
<<<<<<< HEAD
						"kalm_config": {
							Type:         schema.TypeList,
							Optional:     true,
							Computed:     true,
							AtLeastOneOf: addonsConfigKeys,
							MaxItems:     1,
							Description:  `Configuration for the KALM addon, which manages the lifecycle of k8s. It is disabled by default; Set enabled = true to enable.`,
							Elem: &schema.Resource{
								Schema: map[string]*schema.Schema{
									"enabled": {
										Type:     schema.TypeBool,
										Required: true,
									},
								},
							},
						},
						"config_connector_config": {
							Type:         schema.TypeList,
							Optional:     true,
							Computed:     true,
							AtLeastOneOf: addonsConfigKeys,
							MaxItems:     1,
							Description:  `The of the Config Connector addon.`,
							Elem: &schema.Resource{
								Schema: map[string]*schema.Schema{
									"enabled": {
										Type:     schema.TypeBool,
										Required: true,
									},
								},
							},
						},
=======
>>>>>>> 51eaff67

					<% end -%>
					},
				},
			},

			"cluster_autoscaling": {
				Type:     schema.TypeList,
				MaxItems: 1,
				// This field is Optional + Computed because we automatically set the
				// enabled value to false if the block is not returned in API responses.
				Optional:    true,
				Computed:    true,
				Description: `Per-cluster configuration of Node Auto-Provisioning with Cluster Autoscaler to automatically adjust the size of the cluster and create/delete node pools based on the current needs of the cluster's workload. See the guide to using Node Auto-Provisioning for more details.`,
				Elem: &schema.Resource{
					Schema: map[string]*schema.Schema{
						"enabled": {
							Type:        schema.TypeBool,
							Required:    true,
							Description: `Whether node auto-provisioning is enabled. Resource limits for cpu and memory must be defined to enable node auto-provisioning.`,
						},
						"resource_limits": {
							Type:        schema.TypeList,
							Optional:    true,
							Description: `Global constraints for machine resources in the cluster. Configuring the cpu and memory types is required if node auto-provisioning is enabled. These limits will apply to node pool autoscaling in addition to node auto-provisioning.`,
							Elem: &schema.Resource{
								Schema: map[string]*schema.Schema{
									"resource_type": {
										Type:        schema.TypeString,
										Required:    true,
										Description: `The type of the resource. For example, cpu and memory. See the guide to using Node Auto-Provisioning for a list of types.`,
									},
									"minimum": {
										Type:        schema.TypeInt,
										Optional:    true,
										Description: `Minimum amount of the resource in the cluster.`,
									},
									"maximum": {
										Type:        schema.TypeInt,
										Optional:    true,
										Description: `Maximum amount of the resource in the cluster.`,
									},
								},
							},
						},
						"auto_provisioning_defaults": {
							Type:        schema.TypeList,
							MaxItems:    1,
							Optional:    true,
							Computed:    true,
							Description: `Contains defaults for a node pool created by NAP.`,
							Elem: &schema.Resource{
								Schema: map[string]*schema.Schema{
									"oauth_scopes": {
										Type:             schema.TypeList,
										Optional:         true,
										Computed:         true,
										Elem:             &schema.Schema{Type: schema.TypeString},
										DiffSuppressFunc: containerClusterAddedScopesSuppress,
										Description:      `Scopes that are used by NAP when creating node pools.`,
									},
									"service_account": {
										Type:        schema.TypeString,
										Optional:    true,
										Default:     "default",
										Description: `The Google Cloud Platform Service Account to be used by the node VMs.`,
									},
									<% unless version == 'ga' -%>
									"min_cpu_platform": {
										Type:             schema.TypeString,
										Optional:         true,
										DiffSuppressFunc: emptyOrDefaultStringSuppress("automatic"),
										Description:      `Minimum CPU platform to be used by this instance. The instance may be scheduled on the specified or newer CPU platform. Applicable values are the friendly names of CPU platforms, such as Intel Haswell.`,
									},
									<% end -%>
								},
							},
						},
						<% unless version == 'ga' -%>
						"autoscaling_profile": {
							Type:         schema.TypeString,
							Default:      "BALANCED",
							Optional:     true,
							ValidateFunc: validation.StringInSlice([]string{"BALANCED", "OPTIMIZE_UTILIZATION"}, false),
							Description:  `Configuration options for the Autoscaling profile feature, which lets you choose whether the cluster autoscaler should optimize for resource utilization or resource availability when deciding to remove nodes from a cluster. Can be BALANCED or OPTIMIZE_UTILIZATION. Defaults to BALANCED.`,
						},
						<% end -%>
					},
				},
			},

			"cluster_ipv4_cidr": {
				Type:          schema.TypeString,
				Optional:      true,
				Computed:      true,
				ForceNew:      true,
				ValidateFunc:  orEmpty(validateRFC1918Network(8, 32)),
				ConflictsWith: []string{"ip_allocation_policy"},
				Description:   `The IP address range of the Kubernetes pods in this cluster in CIDR notation (e.g. 10.96.0.0/14). Leave blank to have one automatically chosen or specify a /14 block in 10.0.0.0/8. This field will only work for routes-based clusters, where ip_allocation_policy is not defined.`,
			},

			"description": {
				Type:        schema.TypeString,
				Optional:    true,
				ForceNew:    true,
				Description: ` Description of the cluster.`,
			},

			"enable_binary_authorization": {
				Default:     false,
				Type:        schema.TypeBool,
				Optional:    true,
				Description: `Enable Binary Authorization for this cluster. If enabled, all container images will be validated by Google Binary Authorization.`,
			},

			"enable_kubernetes_alpha": {
				Type:        schema.TypeBool,
				Optional:    true,
				ForceNew:    true,
				Default:     false,
				Description: `Whether to enable Kubernetes Alpha features for this cluster. Note that when this option is enabled, the cluster cannot be upgraded and will be automatically deleted after 30 days.`,
			},

			"enable_tpu": {
				Type:        schema.TypeBool,
				Optional:    true,
				ForceNew:    true,
				Description: `Whether to enable Cloud TPU resources in this cluster.`,
<% if version == 'ga' -%>
				Removed:  "This field is in beta. Use it in the the google-beta provider instead. See https://terraform.io/docs/providers/google/guides/provider_versions.html for more details.",
				Computed: true,
<% else -%>
				Default: false,
<% end -%>
			},

			"enable_legacy_abac": {
				Type:        schema.TypeBool,
				Optional:    true,
				Default:     false,
				Description: `Whether the ABAC authorizer is enabled for this cluster. When enabled, identities in the system, including service accounts, nodes, and controllers, will have statically granted permissions beyond those provided by the RBAC configuration or IAM. Defaults to false.`,
			},

			"enable_shielded_nodes": {
				Type:        schema.TypeBool,
				Optional:    true,
				Default:     false,
				Description: `Enable Shielded Nodes features on all nodes in this cluster. Defaults to false.`,
			},

			"authenticator_groups_config": {
				Type:        schema.TypeList,
				Optional:    true,
				Computed:    true,
				ForceNew:    true,
				MaxItems:    1,
				Description: `Configuration for the Google Groups for GKE feature.`,
				Elem: &schema.Resource{
					Schema: map[string]*schema.Schema{
						"security_group": {
							Type:        schema.TypeString,
							Required:    true,
							ForceNew:    true,
							Description: `The name of the RBAC security group for use with Google security groups in Kubernetes RBAC. Group name must be in format gke-security-groups@yourdomain.com.`,
						},
					},
				},
			},

			"initial_node_count": {
				Type:        schema.TypeInt,
				Optional:    true,
				ForceNew:    true,
				Description: `The number of nodes to create in this cluster's default node pool. In regional or multi-zonal clusters, this is the number of nodes per zone. Must be set if node_pool is not set. If you're using google_container_node_pool objects with no default node pool, you'll need to set this to a value of at least 1, alongside setting remove_default_node_pool to true.`,
			},

			"logging_service": {
				Type:         schema.TypeString,
				Optional:     true,
				Computed:     true,
<% unless version == 'ga' -%>
				ConflictsWith: []string{"cluster_telemetry"},
<% end -%>
				ValidateFunc: validation.StringInSlice([]string{"logging.googleapis.com", "logging.googleapis.com/kubernetes", "none"}, false),
				Description:  `The logging service that the cluster should write logs to. Available options include logging.googleapis.com(Legacy Stackdriver), logging.googleapis.com/kubernetes(Stackdriver Kubernetes Engine Logging), and none. Defaults to logging.googleapis.com/kubernetes.`,
			},

			"maintenance_policy": {
				Type:        schema.TypeList,
				Optional:    true,
				MaxItems:    1,
				Description: `The maintenance policy to use for the cluster.`,
				Elem: &schema.Resource{
					Schema: map[string]*schema.Schema{
						"daily_maintenance_window": {
							Type:     schema.TypeList,
							Optional: true,
							ExactlyOneOf: []string{
								"maintenance_policy.0.daily_maintenance_window",
								"maintenance_policy.0.recurring_window",
							},
							MaxItems:    1,
							Description: `Time window specified for daily maintenance operations. Specify start_time in RFC3339 format "HH:MM”, where HH : [00-23] and MM : [00-59] GMT.`,
							Elem: &schema.Resource{
								Schema: map[string]*schema.Schema{
									"start_time": {
										Type:             schema.TypeString,
										Required:         true,
										ValidateFunc:     validateRFC3339Time,
										DiffSuppressFunc: rfc3339TimeDiffSuppress,
									},
									"duration": {
										Type:     schema.TypeString,
										Computed: true,
									},
								},
							},
						},
						"recurring_window": {
							Type:     schema.TypeList,
							Optional: true,
							MaxItems: 1,
							ExactlyOneOf: []string{
								"maintenance_policy.0.daily_maintenance_window",
								"maintenance_policy.0.recurring_window",
							},
							Description: `Time window for recurring maintenance operations.`,
							Elem: &schema.Resource{
								Schema: map[string]*schema.Schema{
									"start_time": {
										Type:         schema.TypeString,
										Required:     true,
										ValidateFunc: validateRFC3339Date,
									},
									"end_time": {
										Type:         schema.TypeString,
										Required:     true,
										ValidateFunc: validateRFC3339Date,
									},
									"recurrence": {
										Type:             schema.TypeString,
										Required:         true,
										DiffSuppressFunc: rfc5545RecurrenceDiffSuppress,
									},
								},
							},
						},
					},
				},
			},

			"master_auth": {
				Type:        schema.TypeList,
				Optional:    true,
				MaxItems:    1,
				Computed:    true,
				Description: `The authentication information for accessing the Kubernetes master. Some values in this block are only returned by the API if your service account has permission to get credentials for your GKE cluster. If you see an unexpected diff removing a username/password or unsetting your client cert, ensure you have the container.clusters.getCredentials permission.`,
				Elem: &schema.Resource{
					Schema: map[string]*schema.Schema{
						"password": {
							Type:         schema.TypeString,
							Optional:     true,
							AtLeastOneOf: []string{"master_auth.0.password", "master_auth.0.username", "master_auth.0.client_certificate_config"},
							Sensitive:    true,
							Description:  `The password to use for HTTP basic authentication when accessing the Kubernetes master endpoint.`,
						},

						"username": {
							Type:         schema.TypeString,
							Optional:     true,
							AtLeastOneOf: []string{"master_auth.0.password", "master_auth.0.username", "master_auth.0.client_certificate_config"},
							Description:  `The username to use for HTTP basic authentication when accessing the Kubernetes master endpoint. If not present basic auth will be disabled.`,
						},

						// Ideally, this would be Optional (and not Computed).
						// In past versions (incl. 2.X series) of the provider
						// though, being unset was considered identical to set
						// and the issue_client_certificate value being true.
						"client_certificate_config": {
							Type:         schema.TypeList,
							MaxItems:     1,
							Optional:     true,
							Computed:     true,
							AtLeastOneOf: []string{"master_auth.0.password", "master_auth.0.username", "master_auth.0.client_certificate_config"},
							ForceNew:     true,
							Description:  `Whether client certificate authorization is enabled for this cluster.`,
							Elem: &schema.Resource{
								Schema: map[string]*schema.Schema{
									"issue_client_certificate": {
										Type:        schema.TypeBool,
										Required:    true,
										ForceNew:    true,
										Description: `Whether client certificate authorization is enabled for this cluster.`,
									},
								},
							},
						},

						"client_certificate": {
							Type:        schema.TypeString,
							Computed:    true,
							Description: `Base64 encoded public certificate used by clients to authenticate to the cluster endpoint.`,
						},

						"client_key": {
							Type:        schema.TypeString,
							Computed:    true,
							Sensitive:   true,
							Description: `Base64 encoded private key used by clients to authenticate to the cluster endpoint.`,
						},

						"cluster_ca_certificate": {
							Type:        schema.TypeString,
							Computed:    true,
							Description: `Base64 encoded public certificate that is the root of trust for the cluster.`,
						},
					},
				},
			},

			"master_authorized_networks_config": {
				Type:        schema.TypeList,
				Optional:    true,
				MaxItems:    1,
				Elem:        networkConfig,
				Description: `The desired configuration options for master authorized networks. Omit the nested cidr_blocks attribute to disallow external access (except the cluster node IPs, which GKE automatically whitelists).`,
			},

			"min_master_version": {
				Type:        schema.TypeString,
				Optional:    true,
				Description: `The minimum version of the master. GKE will auto-update the master to new versions, so this does not guarantee the current master version--use the read-only master_version field to obtain that. If unset, the cluster's version will be set by GKE to the version of the most recent official release (which is not necessarily the latest version).`,
			},

			"monitoring_service": {
				Type:         schema.TypeString,
				Optional:     true,
				Computed:     true,
<% unless version == 'ga' -%>
				ConflictsWith: []string{"cluster_telemetry"},
<% end -%>
				ValidateFunc: validation.StringInSlice([]string{"monitoring.googleapis.com", "monitoring.googleapis.com/kubernetes", "none"}, false),
				Description:  `The monitoring service that the cluster should write metrics to. Automatically send metrics from pods in the cluster to the Google Cloud Monitoring API. VM metrics will be collected by Google Compute Engine regardless of this setting Available options include monitoring.googleapis.com(Legacy Stackdriver), monitoring.googleapis.com/kubernetes(Stackdriver Kubernetes Engine Monitoring), and none. Defaults to monitoring.googleapis.com/kubernetes.`,
			},

			"network": {
				Type:             schema.TypeString,
				Optional:         true,
				Default:          "default",
				ForceNew:         true,
				DiffSuppressFunc: compareSelfLinkOrResourceName,
				Description:      `The name or self_link of the Google Compute Engine network to which the cluster is connected. For Shared VPC, set this to the self link of the shared network.`,
			},

			"network_policy": {
				Type:        schema.TypeList,
				Optional:    true,
				Computed:    true,
				MaxItems:    1,
				Description: `Configuration options for the NetworkPolicy feature.`,
				Elem: &schema.Resource{
					Schema: map[string]*schema.Schema{
						"enabled": {
							Type:        schema.TypeBool,
							Required:    true,
							Description: `Whether network policy is enabled on the cluster.`,
						},
						"provider": {
							Type:             schema.TypeString,
							Default:          "PROVIDER_UNSPECIFIED",
							Optional:         true,
							ValidateFunc:     validation.StringInSlice([]string{"PROVIDER_UNSPECIFIED", "CALICO"}, false),
							DiffSuppressFunc: emptyOrDefaultStringSuppress("PROVIDER_UNSPECIFIED"),
							Description:      `The selected network policy provider. Defaults to PROVIDER_UNSPECIFIED.`,
						},
					},
				},
			},

			"node_config": clusterSchemaNodeConfig(),

			"node_pool": {
				Type:     schema.TypeList,
				Optional: true,
				Computed: true,
				ForceNew: true, // TODO(danawillow): Add ability to add/remove nodePools
				Elem: &schema.Resource{
					Schema: schemaNodePool,
				},
				Description: `List of node pools associated with this cluster. See google_container_node_pool for schema. Warning: node pools defined inside a cluster can't be changed (or added/removed) after cluster creation without deleting and recreating the entire cluster. Unless you absolutely need the ability to say "these are the only node pools associated with this cluster", use the google_container_node_pool resource instead of this property.`,
			},

			"node_version": {
				Type:        schema.TypeString,
				Optional:    true,
				Computed:    true,
				Description: `The Kubernetes version on the nodes. Must either be unset or set to the same value as min_master_version on create. Defaults to the default version set by GKE which is not necessarily the latest version. This only affects nodes in the default node pool. While a fuzzy version can be specified, it's recommended that you specify explicit versions as Terraform will see spurious diffs when fuzzy versions are used. See the google_container_engine_versions data source's version_prefix field to approximate fuzzy versions in a Terraform-compatible way. To update nodes in other node pools, use the version attribute on the node pool.`,
			},

			"pod_security_policy_config": {
<% if version == 'ga' -%>
				// Remove return nil from expand when this is removed for good.
				Removed:  "This field is in beta. Use it in the the google-beta provider instead. See https://terraform.io/docs/providers/google/guides/provider_versions.html for more details.",
				Computed: true,
<% else -%>
				DiffSuppressFunc: podSecurityPolicyCfgSuppress,
<% end -%>
				Type:        schema.TypeList,
				Optional:    true,
				MaxItems:    1,
				Description: `Configuration for the PodSecurityPolicy feature.`,
				Elem: &schema.Resource{
					Schema: map[string]*schema.Schema{
						"enabled": {
							Type:        schema.TypeBool,
							Required:    true,
							Description: `Enable the PodSecurityPolicy controller for this cluster. If enabled, pods must be valid under a PodSecurityPolicy to be created.`,
						},
					},
				},
			},

			"project": {
				Type:        schema.TypeString,
				Optional:    true,
				Computed:    true,
				ForceNew:    true,
				Description: `The ID of the project in which the resource belongs. If it is not provided, the provider project is used.`,
			},

			"subnetwork": {
				Type:             schema.TypeString,
				Optional:         true,
				Computed:         true,
				ForceNew:         true,
				DiffSuppressFunc: compareSelfLinkOrResourceName,
				Description:      `The name or self_link of the Google Compute Engine subnetwork in which the cluster's instances are launched.`,
<<<<<<< HEAD
			},

			"self_link": {
				Type:        schema.TypeString,
				Computed:    true,
				Description: `Server-defined URL for the resource.`,
=======
>>>>>>> 51eaff67
			},

			"endpoint": {
				Type:        schema.TypeString,
				Computed:    true,
				Description: `The IP address of this cluster's Kubernetes master.`,
			},

			"instance_group_urls": {
				Type:        schema.TypeList,
				Computed:    true,
				Elem:        &schema.Schema{Type: schema.TypeString},
				Description: `List of instance group URLs which have been assigned to the cluster.`,
			},

			"master_version": {
				Type:        schema.TypeString,
				Computed:    true,
				Description: `The current version of the master in the cluster. This may be different than the min_master_version set in the config if the master has been updated by GKE.`,
			},

			"services_ipv4_cidr": {
				Type:        schema.TypeString,
				Computed:    true,
				Description: `The IP address range of the Kubernetes services in this cluster, in CIDR notation (e.g. 1.2.3.4/29). Service addresses are typically put in the last /16 from the container CIDR.`,
			},

			"ip_allocation_policy": {
				Type:          schema.TypeList,
				MaxItems:      1,
				ForceNew:      true,
				Optional:      true,
				ConflictsWith: []string{"cluster_ipv4_cidr"},
				Description:   `Configuration of cluster IP allocation for VPC-native clusters. Adding this block enables IP aliasing, making the cluster VPC-native instead of routes-based.`,
				Elem: &schema.Resource{
					Schema: map[string]*schema.Schema{
						// GKE creates/deletes secondary ranges in VPC
						"cluster_ipv4_cidr_block": {
							Type:             schema.TypeString,
							Optional:         true,
							Computed:         true,
							ForceNew:         true,
							ConflictsWith:    ipAllocationRangeFields,
							DiffSuppressFunc: cidrOrSizeDiffSuppress,
							Description:      `The IP address range for the cluster pod IPs. Set to blank to have a range chosen with the default size. Set to /netmask (e.g. /14) to have a range chosen with a specific netmask. Set to a CIDR notation (e.g. 10.96.0.0/14) from the RFC-1918 private networks (e.g. 10.0.0.0/8, 172.16.0.0/12, 192.168.0.0/16) to pick a specific range to use.`,
						},

						"services_ipv4_cidr_block": {
							Type:             schema.TypeString,
							Optional:         true,
							Computed:         true,
							ForceNew:         true,
							ConflictsWith:    ipAllocationRangeFields,
							DiffSuppressFunc: cidrOrSizeDiffSuppress,
							Description:      `The IP address range of the services IPs in this cluster. Set to blank to have a range chosen with the default size. Set to /netmask (e.g. /14) to have a range chosen with a specific netmask. Set to a CIDR notation (e.g. 10.96.0.0/14) from the RFC-1918 private networks (e.g. 10.0.0.0/8, 172.16.0.0/12, 192.168.0.0/16) to pick a specific range to use.`,
						},

						// User manages secondary ranges manually
						"cluster_secondary_range_name": {
							Type:          schema.TypeString,
							Optional:      true,
							Computed:      true,
							ForceNew:      true,
							ConflictsWith: ipAllocationCidrBlockFields,
							Description:   `The name of the existing secondary range in the cluster's subnetwork to use for pod IP addresses. Alternatively, cluster_ipv4_cidr_block can be used to automatically create a GKE-managed one.`,
						},

						"services_secondary_range_name": {
							Type:          schema.TypeString,
							Optional:      true,
							Computed:      true,
							ForceNew:      true,
							ConflictsWith: ipAllocationCidrBlockFields,
							Description:   `The name of the existing secondary range in the cluster's subnetwork to use for service ClusterIPs. Alternatively, services_ipv4_cidr_block can be used to automatically create a GKE-managed one.`,
						},

						"subnetwork_name": {
							Type:     schema.TypeString,
							Removed:  "This field is removed as of 3.0.0. Define an explicit google_compute_subnetwork and use subnetwork instead.",
							Computed: true,
							Optional: true,
						},

						"node_ipv4_cidr_block": {
							Type:     schema.TypeString,
							Removed:  "This field is removed as of 3.0.0. Define an explicit google_compute_subnetwork and use subnetwork instead.",
							Computed: true,
							Optional: true,
						},
					},
				},
			},

<% unless version == 'ga' -%>
			"networking_mode": {
				Type:         schema.TypeString,
				Optional:     true,
				Computed:     true,
				ForceNew:     true,
				ValidateFunc: validation.StringInSlice([]string{"VPC_NATIVE", "ROUTES"}, false),
				Description:  `Determines whether alias IPs or routes will be used for pod IPs in the cluster.`,
			},
<% end -%>

			"remove_default_node_pool": {
				Type:        schema.TypeBool,
				Optional:    true,
				Description: `If true, deletes the default node pool upon cluster creation. If you're using google_container_node_pool resources with no default node pool, this should be set to true, alongside setting initial_node_count to at least 1.`,
			},

			"private_cluster_config": {
				Type:             schema.TypeList,
				MaxItems:         1,
				Optional:         true,
				Computed:         true,
				DiffSuppressFunc: containerClusterPrivateClusterConfigSuppress,
				Description:      `Configuration for private clusters, clusters with private nodes.`,
				Elem: &schema.Resource{
					Schema: map[string]*schema.Schema{
						"enable_private_endpoint": {
							Type:             schema.TypeBool,
							Required:         true,
							ForceNew:         true,
							DiffSuppressFunc: containerClusterPrivateClusterConfigSuppress,
							Description:      `Enables the private cluster feature, creating a private endpoint on the cluster. In a private cluster, nodes only have RFC 1918 private addresses and communicate with the master's private endpoint via private networking.`,
						},
						"enable_private_nodes": {
							Type:             schema.TypeBool,
							Optional:         true,
							ForceNew:         true,
							DiffSuppressFunc: containerClusterPrivateClusterConfigSuppress,
							Description:      `When true, the cluster's private endpoint is used as the cluster endpoint and access through the public endpoint is disabled. When false, either endpoint can be used. This field only applies to private clusters, when enable_private_nodes is true.`,
						},
						"master_ipv4_cidr_block": {
							Type:         schema.TypeString,
							Optional:     true,
							ForceNew:     true,
							ValidateFunc: orEmpty(validation.CIDRNetwork(28, 28)),
							Description:  `The IP range in CIDR notation to use for the hosted master network. This range will be used for assigning private IP addresses to the cluster master(s) and the ILB VIP. This range must not overlap with any other ranges in use within the cluster's network, and it must be a /28 subnet. See Private Cluster Limitations for more details. This field only applies to private clusters, when enable_private_nodes is true.`,
						},
						"peering_name": {
							Type:        schema.TypeString,
							Computed:    true,
							Description: `The name of the peering between this cluster and the Google owned VPC.`,
						},
						"private_endpoint": {
							Type:        schema.TypeString,
							Computed:    true,
							Description: `The internal IP address of this cluster's master endpoint.`,
						},
						"public_endpoint": {
							Type:        schema.TypeString,
							Computed:    true,
							Description: `The external IP address of this cluster's master endpoint.`,
						},
<% unless version == 'ga' -%>
						"master_global_access_config": {
							Type:     schema.TypeList,
							MaxItems: 1,
							Optional: true,
							Computed: true,
							Description: "Controls cluster master global access settings.",
							Elem: &schema.Resource{
								Schema: map[string]*schema.Schema{
									"enabled": {
										Type:        schema.TypeBool,
										Required:    true,
										Description: `Whether the cluster master is accessible globally or not.`,
									},
								},
							},
						},
<% end -%>
					},
				},
			},

			"resource_labels": {
				Type:        schema.TypeMap,
				Optional:    true,
				Elem:        &schema.Schema{Type: schema.TypeString},
				Description: `The GCE resource labels (a map of key/value pairs) to be applied to the cluster.`,
			},

			"label_fingerprint": {
				Type:        schema.TypeString,
				Computed:    true,
				Description: `The fingerprint of the set of labels for this cluster.`,
			},

			"default_max_pods_per_node": {
				Type:        schema.TypeInt,
				Optional:    true,
				ForceNew:    true,
				Computed:    true,
				Description: `The default maximum number of pods per node in this cluster. This doesn't work on "routes-based" clusters, clusters that don't have IP Aliasing enabled.`,
			},

			"vertical_pod_autoscaling": {
				Type:        schema.TypeList,
				MaxItems:    1,
				Optional:    true,
				Description: `Vertical Pod Autoscaling automatically adjusts the resources of pods controlled by it.`,
				Elem: &schema.Resource{
					Schema: map[string]*schema.Schema{
						"enabled": {
							Type:        schema.TypeBool,
							Required:    true,
							Description: `Enables vertical pod autoscaling.`,
						},
					},
				},
			},
			"workload_identity_config": {
				Type:     schema.TypeList,
				MaxItems: 1,
				Optional: true,
				Elem: &schema.Resource{
					Schema: map[string]*schema.Schema{
						"identity_namespace": {
							Type:     schema.TypeString,
							Required: true,
						},
					},
				},
			},

      "database_encryption": {
        Type:        schema.TypeList,
        MaxItems:    1,
        Optional:    true,
        Computed:    true,
        Description: `Application-layer Secrets Encryption settings. The object format is {state = string, key_name = string}. Valid values of state are: "ENCRYPTED"; "DECRYPTED". key_name is the name of a CloudKMS key.`,
        Elem: &schema.Resource{
          Schema: map[string]*schema.Schema{
            "state": {
              Type:         schema.TypeString,
              Required:     true,
              ValidateFunc: validation.StringInSlice([]string{"ENCRYPTED", "DECRYPTED"}, false),
              Description:  `ENCRYPTED or DECRYPTED.`,
            },
            "key_name": {
              Type:        schema.TypeString,
              Optional:    true,
              Description: `The key to use to encrypt/decrypt secrets.`,
            },
          },
        },
      },

			"release_channel": {
				Type:        schema.TypeList,
				Optional:    true,
				Computed:    true,
				MaxItems:    1,
				Description: `Configuration options for the Release channel feature, which provide more control over automatic upgrades of your GKE clusters.`,
				Elem: &schema.Resource{
					Schema: map[string]*schema.Schema{
						"channel": {
							Type:             schema.TypeString,
							Required:         true,
							ValidateFunc:     validation.StringInSlice([]string{"UNSPECIFIED", "RAPID", "REGULAR", "STABLE"}, false),
							DiffSuppressFunc: emptyOrDefaultStringSuppress("UNSPECIFIED"),
							Description:      `The selected release channel.`,
						},
					},
				},
			},

<% unless version == 'ga' -%>
			"tpu_ipv4_cidr_block": {
				Computed:    true,
				Type:        schema.TypeString,
				Description: `The IP address range of the Cloud TPUs in this cluster, in CIDR notation (e.g. 1.2.3.4/29).`,
			},



			"cluster_telemetry": {
				Type:     schema.TypeList,
				Optional: true,
				Computed: true,
				MaxItems: 1,
				Elem: &schema.Resource{
					Schema: map[string]*schema.Schema{
						"type": {
							Type:             schema.TypeString,
							Required:         true,
							ValidateFunc:     validation.StringInSlice([]string{"DISABLED","ENABLED","SYSTEM_ONLY"}, false),
						},
					},
				},
			},
<<<<<<< HEAD

=======
			
>>>>>>> 51eaff67
			"default_snat_status": {
				Type: schema.TypeList,
				MaxItems: 1,
				Optional: true,
				Computed: true,
				Description: `Whether the cluster disables default in-node sNAT rules. In-node sNAT rules will be disabled when defaultSnatStatus is disabled.`,
				Elem: &schema.Resource {
					Schema: map[string]*schema.Schema {
						"disabled": {
							Type: schema.TypeBool,
							Required: true,
							Description: `When disabled is set to false, default IP masquerade rules will be applied to the nodes to prevent sNAT on cluster internal traffic.`,
						},
					},
				},
			},
<% end -%>
			"enable_intranode_visibility": {
			   Type: schema.TypeBool,
			   Optional: true,
			   Description: `Whether Intra-node visibility is enabled for this cluster. This makes same node pod to pod traffic visible for VPC network.`,
<% if version == 'ga' -%>
			   Removed:  "This field is in beta. Use it in the the google-beta provider instead. See https://terraform.io/docs/providers/google/guides/provider_versions.html for more details.",
			   Computed: true,
<% else -%>
			   Default: false,
<% end -%>
<<<<<<< HEAD
			},
=======
			}, 
>>>>>>> 51eaff67

			"resource_usage_export_config": {
				Type:        schema.TypeList,
				MaxItems:    1,
				Optional:    true,
				Description: `Configuration for the ResourceUsageExportConfig feature.`,
				Elem: &schema.Resource{
					Schema: map[string]*schema.Schema{
						"enable_network_egress_metering": {
							Type:        schema.TypeBool,
							Optional:    true,
							Default:     false,
							Description: `Whether to enable network egress metering for this cluster. If enabled, a daemonset will be created in the cluster to meter network egress traffic.`,
						},
						"enable_resource_consumption_metering": {
							Type:        schema.TypeBool,
							Optional:    true,
							Default:     true,
							Description: `Whether to enable resource consumption metering on this cluster. When enabled, a table will be created in the resource export BigQuery dataset to store resource consumption data. The resulting table can be joined with the resource usage table or with BigQuery billing export. Defaults to true.`,
						},
						"bigquery_destination": {
							Type:        schema.TypeList,
							MaxItems:    1,
							Required:    true,
							Description: `Parameters for using BigQuery as the destination of resource usage export.`,
							Elem: &schema.Resource{
								Schema: map[string]*schema.Schema{
									"dataset_id": {
										Type:        schema.TypeString,
										Required:    true,
										Description: `The ID of a BigQuery Dataset.`,
									},
								},
							},
						},
					},
				},
			},

		},
	}
}

// Setting a guest accelerator block to count=0 is the equivalent to omitting the block: it won't get
// sent to the API and it won't be stored in state. This diffFunc will try to compare the old + new state
// by only comparing the blocks with a positive count and ignoring those with count=0
//
// One quirk with this approach is that configs with mixed count=0 and count>0 accelerator blocks will
// show a confusing diff if one of there are config changes that result in a legitimate diff as the count=0
// blocks will not be in state.
//
// This could also be modelled by setting `guest_accelerator = []` in the config. However since the
// previous syntax requires that schema.SchemaConfigModeAttr is set on the field it is advisable that
// we have a work around for removing guest accelerators. Also Terraform 0.11 cannot use dynamic blocks
// so this isn't a solution for module authors who want to dynamically omit guest accelerators
// See https://github.com/hashicorp/terraform-provider-google/issues/3786
func resourceNodeConfigEmptyGuestAccelerator(diff *schema.ResourceDiff, meta interface{}) error {
	old, new := diff.GetChange("node_config.0.guest_accelerator")
	oList := old.([]interface{})
	nList := new.([]interface{})

	if len(nList) == len(oList) || len(nList) == 0 {
		return nil
	}
	var hasAcceleratorWithEmptyCount bool
	// the list of blocks in a desired state with count=0 accelerator blocks in it
	// will be longer than the current state.
	// this index tracks the location of positive count accelerator blocks
	index := 0
	for i, item := range nList {
		accel := item.(map[string]interface{})
		if accel["count"].(int) == 0 {
			hasAcceleratorWithEmptyCount = true
			// Ignore any 'empty' accelerators because they aren't sent to the API
			continue
		}
		if index >= len(oList) {
			// Return early if there are more positive count accelerator blocks in the desired state
			// than the current state since a difference in 'legit' blocks is a valid diff.
			// This will prevent array index overruns
			return nil
		}
		if !reflect.DeepEqual(nList[i], oList[index]) {
			return nil
		}
		index += 1
	}

	if hasAcceleratorWithEmptyCount && index == len(oList) {
		// If the number of count>0 blocks match, there are count=0 blocks present and we
		// haven't already returned due to a legitimate diff
		err := diff.Clear("node_config.0.guest_accelerator")
		if err != nil {
			return err
		}
	}

	return nil
}

func resourceContainerClusterCreate(d *schema.ResourceData, meta interface{}) error {
	config := meta.(*Config)

	project, err := getProject(d, config)
	if err != nil {
		return err
	}

	location, err := getLocation(d, config)
	if err != nil {
		return err
	}

	clusterName := d.Get("name").(string)

<% unless version == 'ga' -%>
	ipAllocationBlock, err := expandIPAllocationPolicy(d.Get("ip_allocation_policy"), d.Get("networking_mode").(string))
	if err != nil {
		return err
	}
<% else -%>
	ipAllocationBlock, err := expandIPAllocationPolicy(d.Get("ip_allocation_policy"))
	if err != nil {
		return err
	}
<% end -%>

	cluster := &containerBeta.Cluster{
		Name:                           clusterName,
		InitialNodeCount:               int64(d.Get("initial_node_count").(int)),
		MaintenancePolicy:              expandMaintenancePolicy(d, meta),
		MasterAuthorizedNetworksConfig: expandMasterAuthorizedNetworksConfig(d.Get("master_authorized_networks_config")),
		InitialClusterVersion:          d.Get("min_master_version").(string),
		ClusterIpv4Cidr:                d.Get("cluster_ipv4_cidr").(string),
		Description:                    d.Get("description").(string),
		LegacyAbac: &containerBeta.LegacyAbac{
			Enabled:         d.Get("enable_legacy_abac").(bool),
			ForceSendFields: []string{"Enabled"},
		},
		LoggingService:          d.Get("logging_service").(string),
		MonitoringService:       d.Get("monitoring_service").(string),
		NetworkPolicy:           expandNetworkPolicy(d.Get("network_policy")),
		AddonsConfig:            expandClusterAddonsConfig(d.Get("addons_config")),
		EnableKubernetesAlpha:   d.Get("enable_kubernetes_alpha").(bool),
		IpAllocationPolicy:      ipAllocationBlock,
		PodSecurityPolicyConfig: expandPodSecurityPolicyConfig(d.Get("pod_security_policy_config")),
		Autoscaling:             expandClusterAutoscaling(d.Get("cluster_autoscaling"), d),
		BinaryAuthorization: &containerBeta.BinaryAuthorization{
			Enabled:         d.Get("enable_binary_authorization").(bool),
			ForceSendFields: []string{"Enabled"},
		},
		ShieldedNodes: &containerBeta.ShieldedNodes{
			Enabled:         d.Get("enable_shielded_nodes").(bool),
			ForceSendFields: []string{"Enabled"},
		},
		ReleaseChannel:          expandReleaseChannel(d.Get("release_channel")),
<% unless version == 'ga' -%>
		ClusterTelemetry: expandClusterTelemetry(d.Get("cluster_telemetry")),
		EnableTpu:               d.Get("enable_tpu").(bool),
		NetworkConfig: &containerBeta.NetworkConfig{
			EnableIntraNodeVisibility: d.Get("enable_intranode_visibility").(bool),
			DefaultSnatStatus:         expandDefaultSnatStatus(d.Get("default_snat_status")),
<<<<<<< HEAD
	    },
<% end -%>
=======
	    },	
<% end -%>	
>>>>>>> 51eaff67
		MasterAuth:     expandMasterAuth(d.Get("master_auth")),
		ResourceLabels: expandStringMap(d, "resource_labels"),
	}

	if v, ok := d.GetOk("default_max_pods_per_node"); ok {
		cluster.DefaultMaxPodsConstraint = expandDefaultMaxPodsConstraint(v)
	}

	// Only allow setting node_version on create if it's set to the equivalent master version,
	// since `InitialClusterVersion` only accepts valid master-style versions.
	if v, ok := d.GetOk("node_version"); ok {
		// ignore -gke.X suffix for now. if it becomes a problem later, we can fix it.
		mv := strings.Split(cluster.InitialClusterVersion, "-")[0]
		nv := strings.Split(v.(string), "-")[0]
		if mv != nv {
			return fmt.Errorf("node_version and min_master_version must be set to equivalent values on create")
		}
	}

	if v, ok := d.GetOk("node_locations"); ok {
		locationsSet := v.(*schema.Set)
		if locationsSet.Contains(location) {
			return fmt.Errorf("when using a multi-zonal cluster, node_locations should not contain the original 'zone'")
		}

		// GKE requires a full list of node locations
		// but when using a multi-zonal cluster our schema only asks for the
		// additional zones, so append the cluster location if it's a zone
		if isZone(location) {
			locationsSet.Add(location)
		}
		cluster.Locations = convertStringSet(locationsSet)
	}

	if v, ok := d.GetOk("network"); ok {
		network, err := ParseNetworkFieldValue(v.(string), d, config)
		if err != nil {
			return err
		}
		cluster.Network = network.RelativeLink()
	}

	if v, ok := d.GetOk("subnetwork"); ok {
		subnetwork, err := parseRegionalFieldValue("subnetworks", v.(string), "project", "location", "location", d, config, true) // variant of ParseSubnetworkFieldValue
		if err != nil {
			return err
		}
		cluster.Subnetwork = subnetwork.RelativeLink()
	}

	nodePoolsCount := d.Get("node_pool.#").(int)
	if nodePoolsCount > 0 {
		nodePools := make([]*containerBeta.NodePool, 0, nodePoolsCount)
		for i := 0; i < nodePoolsCount; i++ {
			prefix := fmt.Sprintf("node_pool.%d.", i)
			nodePool, err := expandNodePool(d, prefix)
			if err != nil {
				return err
			}
			nodePools = append(nodePools, nodePool)
		}
		cluster.NodePools = nodePools
	} else {
		// Node Configs have default values that are set in the expand function,
		// but can only be set if node pools are unspecified.
		cluster.NodeConfig = expandNodeConfig([]interface{}{})
	}

	if v, ok := d.GetOk("node_config"); ok {
		cluster.NodeConfig = expandNodeConfig(v)
	}

	if v, ok := d.GetOk("authenticator_groups_config"); ok {
		cluster.AuthenticatorGroupsConfig = expandAuthenticatorGroupsConfig(v)
	}

	if v, ok := d.GetOk("private_cluster_config"); ok {
		cluster.PrivateClusterConfig = expandPrivateClusterConfig(v)
	}

	if v, ok := d.GetOk("vertical_pod_autoscaling"); ok {
		cluster.VerticalPodAutoscaling = expandVerticalPodAutoscaling(v)
	}

	if v, ok := d.GetOk("database_encryption"); ok {
		cluster.DatabaseEncryption = expandDatabaseEncryption(v)
	}

	if v, ok := d.GetOk("workload_identity_config"); ok {
		cluster.WorkloadIdentityConfig = expandWorkloadIdentityConfig(v)
	}

	if v, ok := d.GetOk("resource_usage_export_config"); ok {
		cluster.ResourceUsageExportConfig = expandResourceUsageExportConfig(v)
	}

	req := &containerBeta.CreateClusterRequest{
		Cluster: cluster,
	}

	mutexKV.Lock(containerClusterMutexKey(project, location, clusterName))
	defer mutexKV.Unlock(containerClusterMutexKey(project, location, clusterName))

	parent := fmt.Sprintf("projects/%s/locations/%s", project, location)
	var op *containerBeta.Operation
	err = retry(func() error {
		clusterCreateCall := config.clientContainerBeta.Projects.Locations.Clusters.Create(parent, req)
		if config.UserProjectOverride {
			clusterCreateCall.Header().Add("X-Goog-User-Project", project)
		}
		op, err = clusterCreateCall.Do()
		return err
	})
	if err != nil {
		return err
	}

	d.SetId(containerClusterFullName(project, location, clusterName))

	// Wait until it's created
	waitErr := containerOperationWait(config, op, project, location, "creating GKE cluster", d.Timeout(schema.TimeoutCreate))
	if waitErr != nil {
		// Check if the create operation failed because Terraform was prematurely terminated. If it was we can persist the
		// operation id to state so that a subsequent refresh of this resource will wait until the operation has terminated
		// before attempting to Read the state of the cluster. This allows a graceful resumption of a Create that was killed
		// by the upstream Terraform process exiting early such as a sigterm.
		select {
		case <-config.context.Done():
			log.Printf("[DEBUG] Persisting %s so this operation can be resumed \n", op.Name)
			d.Set("operation", op.Name)
			return nil
		default:
			// leaving default case to ensure this is non blocking
		}
		// Try a GET on the cluster so we can see the state in debug logs. This will help classify error states.
		clusterGetCall := config.clientContainerBeta.Projects.Locations.Clusters.Get(containerClusterFullName(project, location, clusterName))
		if config.UserProjectOverride {
			clusterGetCall.Header().Add("X-Goog-User-Project", project)
		}
		_, getErr := clusterGetCall.Do()
		if getErr != nil {
			log.Printf("[WARN] Cluster %s was created in an error state and not found", clusterName)
			d.SetId("")
		}

		if deleteErr := cleanFailedContainerCluster(d, meta); deleteErr != nil {
			log.Printf("[WARN] Unable to clean up cluster from failed creation: %s", deleteErr)
			// Leave ID set as the cluster likely still exists and should not be removed from state yet.
		} else {
			log.Printf("[WARN] Verified failed creation of cluster %s was cleaned up", d.Id())
			d.SetId("")
		}
		// The resource didn't actually create
		return waitErr
	}

	log.Printf("[INFO] GKE cluster %s has been created", clusterName)

	if d.Get("remove_default_node_pool").(bool) {
		parent := fmt.Sprintf("%s/nodePools/%s", containerClusterFullName(project, location, clusterName), "default-pool")
		err = retry(func() error {
			clusterNodePoolDeleteCall := config.clientContainerBeta.Projects.Locations.Clusters.NodePools.Delete(parent)
			if config.UserProjectOverride {
				clusterNodePoolDeleteCall.Header().Add("X-Goog-User-Project", project)
			}
			op, err = clusterNodePoolDeleteCall.Do()
			return err
		})
		if err != nil {
			return errwrap.Wrapf("Error deleting default node pool: {{err}}", err)
		}
		err = containerOperationWait(config, op, project, location, "removing default node pool", d.Timeout(schema.TimeoutCreate))
		if err != nil {
			return errwrap.Wrapf("Error while waiting to delete default node pool: {{err}}", err)
		}
	}

	if err := resourceContainerClusterRead(d, meta); err != nil {
		return err
	}

	state, err := containerClusterAwaitRestingState(config, project, location, clusterName, d.Timeout(schema.TimeoutCreate))
	if err != nil {
		return err
	}

	if containerClusterRestingStates[state] == ErrorState {
		return fmt.Errorf("Cluster %s was created in the error state %q", clusterName, state)
	}

	return nil
}

func resourceContainerClusterRead(d *schema.ResourceData, meta interface{}) error {
	config := meta.(*Config)

	project, err := getProject(d, config)
	if err != nil {
		return err
	}

	location, err := getLocation(d, config)
	if err != nil {
		return err
	}

	operation := d.Get("operation").(string)
	if operation != "" {
		log.Printf("[DEBUG] in progress operation detected at %v, attempting to resume", operation)
		op := &containerBeta.Operation{
			Name: operation,
		}
		d.Set("operation", "")
		waitErr := containerOperationWait(config, op, project, location, "resuming GKE cluster", d.Timeout(schema.TimeoutRead))
		if waitErr != nil {
			return waitErr
		}
	}

	clusterName := d.Get("name").(string)
	name := containerClusterFullName(project, location, clusterName)
	clusterGetCall := config.clientContainerBeta.Projects.Locations.Clusters.Get(name)
	if config.UserProjectOverride {
		clusterGetCall.Header().Add("X-Goog-User-Project", project)
	}

	cluster, err := clusterGetCall.Do()
	if err != nil {
		return handleNotFoundError(err, d, fmt.Sprintf("Container Cluster %q", d.Get("name").(string)))
	}

	d.Set("name", cluster.Name)
	if err := d.Set("network_policy", flattenNetworkPolicy(cluster.NetworkPolicy)); err != nil {
		return err
	}

	d.Set("location", cluster.Location)

	locations := schema.NewSet(schema.HashString, convertStringArrToInterface(cluster.Locations))
	locations.Remove(cluster.Zone) // Remove the original zone since we only store additional zones
	d.Set("node_locations", locations)

	d.Set("endpoint", cluster.Endpoint)
	d.Set("self_link", cluster.SelfLink)
	if err := d.Set("maintenance_policy", flattenMaintenancePolicy(cluster.MaintenancePolicy)); err != nil {
		return err
	}
	if err := d.Set("master_auth", flattenMasterAuth(cluster.MasterAuth)); err != nil {
		return err
	}
	if err := d.Set("master_authorized_networks_config", flattenMasterAuthorizedNetworksConfig(cluster.MasterAuthorizedNetworksConfig)); err != nil {
		return err
	}
	d.Set("initial_node_count", cluster.InitialNodeCount)
	d.Set("master_version", cluster.CurrentMasterVersion)
	d.Set("node_version", cluster.CurrentNodeVersion)
	d.Set("cluster_ipv4_cidr", cluster.ClusterIpv4Cidr)
	d.Set("services_ipv4_cidr", cluster.ServicesIpv4Cidr)
	d.Set("description", cluster.Description)
	d.Set("enable_kubernetes_alpha", cluster.EnableKubernetesAlpha)
	d.Set("enable_legacy_abac", cluster.LegacyAbac.Enabled)
	d.Set("logging_service", cluster.LoggingService)
	d.Set("monitoring_service", cluster.MonitoringService)
	d.Set("network", cluster.NetworkConfig.Network)
	d.Set("subnetwork", cluster.NetworkConfig.Subnetwork)
	if err := d.Set("cluster_autoscaling", flattenClusterAutoscaling(cluster.Autoscaling)); err != nil {
		return err
	}
	d.Set("enable_binary_authorization", cluster.BinaryAuthorization != nil && cluster.BinaryAuthorization.Enabled)
	if cluster.ShieldedNodes != nil {
		d.Set("enable_shielded_nodes", cluster.ShieldedNodes.Enabled)
	}
	if err := d.Set("release_channel", flattenReleaseChannel(cluster.ReleaseChannel)); err != nil {
		return err
	}
<% unless version == 'ga' -%>
	d.Set("enable_tpu", cluster.EnableTpu)
	d.Set("tpu_ipv4_cidr_block", cluster.TpuIpv4CidrBlock)

	if err := d.Set("default_snat_status", flattenDefaultSnatStatus(cluster.NetworkConfig.DefaultSnatStatus)); err != nil {
		return err
	}
	d.Set("enable_intranode_visibility", cluster.NetworkConfig.EnableIntraNodeVisibility)
<% end -%>	
	if err := d.Set("authenticator_groups_config", flattenAuthenticatorGroupsConfig(cluster.AuthenticatorGroupsConfig)); err != nil {
		return err
	}
	if cluster.DefaultMaxPodsConstraint != nil {
		d.Set("default_max_pods_per_node", cluster.DefaultMaxPodsConstraint.MaxPodsPerNode)
	}
	if err := d.Set("node_config", flattenNodeConfig(cluster.NodeConfig)); err != nil {
		return err
	}
	d.Set("project", project)
	if err := d.Set("addons_config", flattenClusterAddonsConfig(cluster.AddonsConfig)); err != nil {
		return err
	}
	nps, err := flattenClusterNodePools(d, config, cluster.NodePools)
	if err != nil {
		return err
	}
	if err := d.Set("node_pool", nps); err != nil {
		return err
	}

	if err := d.Set("ip_allocation_policy", flattenIPAllocationPolicy(cluster, d, config)); err != nil {
		return err
	}

	if err := d.Set("private_cluster_config", flattenPrivateClusterConfig(cluster.PrivateClusterConfig)); err != nil {
		return err
	}

	igUrls, err := getInstanceGroupUrlsFromManagerUrls(config, cluster.InstanceGroupUrls)
	if err != nil {
		return err
	}
	if err := d.Set("instance_group_urls", igUrls); err != nil {
		return err
	}

	if err := d.Set("vertical_pod_autoscaling", flattenVerticalPodAutoscaling(cluster.VerticalPodAutoscaling)); err != nil {
		return err
	}

	if err := d.Set("workload_identity_config", flattenWorkloadIdentityConfig(cluster.WorkloadIdentityConfig)); err != nil {
		return err
	}

	if err := d.Set("database_encryption", flattenDatabaseEncryption(cluster.DatabaseEncryption)); err != nil {
		return err
	}

<% unless version == 'ga' -%>

	if err := d.Set("pod_security_policy_config", flattenPodSecurityPolicyConfig(cluster.PodSecurityPolicyConfig)); err != nil {
		return err
	}

	if err := d.Set("cluster_telemetry", flattenClusterTelemetry(cluster.ClusterTelemetry)); err != nil {
		return err
	}
<% end -%>

	d.Set("resource_labels", cluster.ResourceLabels)
	d.Set("label_fingerprint", cluster.LabelFingerprint)

	if err := d.Set("resource_usage_export_config", flattenResourceUsageExportConfig(cluster.ResourceUsageExportConfig)); err != nil {
		return err
	}

	return nil
}

func resourceContainerClusterUpdate(d *schema.ResourceData, meta interface{}) error {
	config := meta.(*Config)

	project, err := getProject(d, config)
	if err != nil {
		return err
	}

	location, err := getLocation(d, config)
	if err != nil {
		return err
	}

	clusterName := d.Get("name").(string)

	if _, err := containerClusterAwaitRestingState(config, project, location, clusterName, d.Timeout(schema.TimeoutUpdate)); err != nil {
		return err
	}

	d.Partial(true)

	lockKey := containerClusterMutexKey(project, location, clusterName)

	updateFunc := func(req *containerBeta.UpdateClusterRequest, updateDescription string) func() error {
		return func() error {
			name := containerClusterFullName(project, location, clusterName)
			clusterUpdateCall := config.clientContainerBeta.Projects.Locations.Clusters.Update(name, req)
			if config.UserProjectOverride {
				clusterUpdateCall.Header().Add("X-Goog-User-Project", project)
			}
			op, err := clusterUpdateCall.Do()
			if err != nil {
				return err
			}
			// Wait until it's updated
			return containerOperationWait(config, op, project, location, updateDescription, d.Timeout(schema.TimeoutUpdate))
		}
	}

	// The ClusterUpdate object that we use for most of these updates only allows updating one field at a time,
	// so we have to make separate calls for each field that we want to update. The order here is fairly arbitrary-
	// if the order of updating fields does matter, it is called out explicitly.
	if d.HasChange("master_authorized_networks_config") {
		c := d.Get("master_authorized_networks_config")
		req := &containerBeta.UpdateClusterRequest{
			Update: &containerBeta.ClusterUpdate{
				DesiredMasterAuthorizedNetworksConfig: expandMasterAuthorizedNetworksConfig(c),
			},
		}

		updateF := updateFunc(req, "updating GKE cluster master authorized networks")
		if err := lockedCall(lockKey, updateF); err != nil {
			return err
		}
		log.Printf("[INFO] GKE cluster %s master authorized networks config has been updated", d.Id())

		d.SetPartial("master_authorized_networks_config")
	}

	if d.HasChange("addons_config") {
		if ac, ok := d.GetOk("addons_config"); ok {
			req := &containerBeta.UpdateClusterRequest{
				Update: &containerBeta.ClusterUpdate{
					DesiredAddonsConfig: expandClusterAddonsConfig(ac),
				},
			}

			updateF := updateFunc(req, "updating GKE cluster addons")
			// Call update serially.
			if err := lockedCall(lockKey, updateF); err != nil {
				return err
			}

			log.Printf("[INFO] GKE cluster %s addons have been updated", d.Id())

			d.SetPartial("addons_config")
		}
	}

	if d.HasChange("cluster_autoscaling") {
		req := &containerBeta.UpdateClusterRequest{
			Update: &containerBeta.ClusterUpdate{
				DesiredClusterAutoscaling: expandClusterAutoscaling(d.Get("cluster_autoscaling"), d),
			}}

		updateF := updateFunc(req, "updating GKE cluster autoscaling")
		// Call update serially.
		if err := lockedCall(lockKey, updateF); err != nil {
			return err
		}

		log.Printf("[INFO] GKE cluster %s's cluster-wide autoscaling has been updated", d.Id())

		d.SetPartial("cluster_autoscaling")
	}

	if d.HasChange("enable_binary_authorization") {
		enabled := d.Get("enable_binary_authorization").(bool)
		req := &containerBeta.UpdateClusterRequest{
			Update: &containerBeta.ClusterUpdate{
				DesiredBinaryAuthorization: &containerBeta.BinaryAuthorization{
					Enabled:         enabled,
					ForceSendFields: []string{"Enabled"},
				},
			},
		}

		updateF := updateFunc(req, "updating GKE binary authorization")
		// Call update serially.
		if err := lockedCall(lockKey, updateF); err != nil {
			return err
		}

		log.Printf("[INFO] GKE cluster %s's binary authorization has been updated to %v", d.Id(), enabled)

		d.SetPartial("enable_binary_authorization")
	}

	if d.HasChange("enable_shielded_nodes") {
		enabled := d.Get("enable_shielded_nodes").(bool)
		req := &containerBeta.UpdateClusterRequest{
			Update: &containerBeta.ClusterUpdate{
				DesiredShieldedNodes: &containerBeta.ShieldedNodes{
					Enabled:         enabled,
					ForceSendFields: []string{"Enabled"},
				},
			},
		}

		updateF := updateFunc(req, "updating GKE shielded nodes")
		// Call update serially.
		if err := lockedCall(lockKey, updateF); err != nil {
			return err
		}

		log.Printf("[INFO] GKE cluster %s's shielded nodes has been updated to %v", d.Id(), enabled)

		d.SetPartial("enable_shielded_nodes")
	}

	if d.HasChange("release_channel") {
		req := &containerBeta.UpdateClusterRequest{
			Update: &containerBeta.ClusterUpdate{
				DesiredReleaseChannel: expandReleaseChannel(d.Get("release_channel")),
			},
		}
		updateF := func() error {
			log.Println("[DEBUG] updating release_channel")
			name := containerClusterFullName(project, location, clusterName)
<<<<<<< HEAD
			clusterUpdateCall := config.clientContainerBeta.Projects.Locations.Clusters.Update(name, req)
			if config.UserProjectOverride {
				clusterUpdateCall.Header().Add("X-Goog-User-Project", project)
			}
			op, err := clusterUpdateCall.Do()
=======
			op, err := config.clientContainerBeta.Projects.Locations.Clusters.Update(name, req).Do()
>>>>>>> 51eaff67
			if err != nil {
				return err
			}

			// Wait until it's updated
			err = containerOperationWait(config, op, project, location, "updating Release Channel", d.Timeout(schema.TimeoutUpdate))
			log.Println("[DEBUG] done updating release_channel")
			return err
		}

		// Call update serially.
		if err := lockedCall(lockKey, updateF); err != nil {
			return err
		}

		log.Printf("[INFO] GKE cluster %s Release Channel has been updated to %#v", d.Id(), req.Update.DesiredReleaseChannel)

		d.SetPartial("release_channel")
	}

<% unless version == 'ga' -%>
	if d.HasChange("enable_intranode_visibility") {
		enabled := d.Get("enable_intranode_visibility").(bool)
		req := &containerBeta.UpdateClusterRequest{
			Update: &containerBeta.ClusterUpdate{
				DesiredIntraNodeVisibilityConfig: &containerBeta.IntraNodeVisibilityConfig{
					Enabled:         enabled,
					ForceSendFields: []string{"Enabled"},
				},
			},
		}
		updateF := func() error {
			log.Println("[DEBUG] updating enable_intranode_visibility")
			name := containerClusterFullName(project, location, clusterName)
			clusterUpdateCall := config.clientContainerBeta.Projects.Locations.Clusters.Update(name, req)
			if config.UserProjectOverride {
				clusterUpdateCall.Header().Add("X-Goog-User-Project", project)
			}
			op, err := clusterUpdateCall.Do()
			if err != nil {
				return err
			}

			// Wait until it's updated
			err = containerOperationWait(config, op, project, location, "updating GKE Intra Node Visibility", d.Timeout(schema.TimeoutUpdate))
			log.Println("[DEBUG] done updating enable_intranode_visibility")
			return err
		}

		// Call update serially.
		if err := lockedCall(lockKey, updateF); err != nil {
			return err
		}

		log.Printf("[INFO] GKE cluster %s Intra Node Visibility has been updated to %v", d.Id(), enabled)

		d.SetPartial("enable_intranode_visibility")
	}

	if d.HasChange("default_snat_status") {
		req := &containerBeta.UpdateClusterRequest{
			Update: &containerBeta.ClusterUpdate{
				DesiredDefaultSnatStatus: expandDefaultSnatStatus(d.Get("default_snat_status")),
			},
		}
		updateF := func() error {
			log.Println("[DEBUG] updating default_snat_status")
			name := containerClusterFullName(project, location, clusterName)
<<<<<<< HEAD
			clusterUpdateCall := config.clientContainerBeta.Projects.Locations.Clusters.Update(name, req)
			if config.UserProjectOverride {
				clusterUpdateCall.Header().Add("X-Goog-User-Project", project)
			}
			op, err := clusterUpdateCall.Do()
=======
			op, err := config.clientContainerBeta.Projects.Locations.Clusters.Update(name, req).Do()
>>>>>>> 51eaff67
			if err != nil {
				return err
			}

			// Wait until it's updated
			err = containerOperationWait(config, op, project, location, "updating GKE Default SNAT status", d.Timeout(schema.TimeoutUpdate))
			log.Println("[DEBUG] done updating default_snat_status")
			return err
		}

		// Call update serially.
		if err := lockedCall(lockKey, updateF); err != nil {
			return err
		}

		log.Printf("[INFO] GKE cluster %s Default SNAT status has been updated", d.Id())

		d.SetPartial("default_snat_status")
	}

<% end -%>
	if d.HasChange("maintenance_policy") {
		req := &containerBeta.SetMaintenancePolicyRequest{
			MaintenancePolicy: expandMaintenancePolicy(d, meta),
		}

		updateF := func() error {
			name := containerClusterFullName(project, location, clusterName)
			clusterSetMaintenancePolicyCall := config.clientContainerBeta.Projects.Locations.Clusters.SetMaintenancePolicy(name, req)
			if config.UserProjectOverride {
				clusterSetMaintenancePolicyCall.Header().Add("X-Goog-User-Project", project)
			}
			op, err := clusterSetMaintenancePolicyCall.Do()

			if err != nil {
				return err
			}

			// Wait until it's updated
			return containerOperationWait(config, op, project, location, "updating GKE cluster maintenance policy", d.Timeout(schema.TimeoutUpdate))
		}

		// Call update serially.
		if err := lockedCall(lockKey, updateF); err != nil {
			return err
		}

		log.Printf("[INFO] GKE cluster %s maintenance policy has been updated", d.Id())

		d.SetPartial("maintenance_policy")
	}

	if d.HasChange("node_locations") {
		azSetOldI, azSetNewI := d.GetChange("node_locations")
		azSetNew := azSetNewI.(*schema.Set)
		azSetOld := azSetOldI.(*schema.Set)
		if azSetNew.Contains(location) {
			return fmt.Errorf("for multi-zonal clusters, node_locations should not contain the primary 'zone'")
		}
		// Since we can't add & remove zones in the same request, first add all the
		// zones, then remove the ones we aren't using anymore.
		azSet := azSetOld.Union(azSetNew)

		if isZone(location) {
			azSet.Add(location)
		}

		req := &containerBeta.UpdateClusterRequest{
			Update: &containerBeta.ClusterUpdate{
				DesiredLocations: convertStringSet(azSet),
			},
		}

		updateF := updateFunc(req, "updating GKE cluster node locations")
		// Call update serially.
		if err := lockedCall(lockKey, updateF); err != nil {
			return err
		}

		if isZone(location) {
			azSetNew.Add(location)
		}
		if !azSet.Equal(azSetNew) {
			req = &containerBeta.UpdateClusterRequest{
				Update: &containerBeta.ClusterUpdate{
					DesiredLocations: convertStringSet(azSetNew),
				},
			}

			updateF := updateFunc(req, "updating GKE cluster node locations")
			// Call update serially.
			if err := lockedCall(lockKey, updateF); err != nil {
				return err
			}
		}

		log.Printf("[INFO] GKE cluster %s node locations have been updated to %v", d.Id(), azSet.List())

		d.SetPartial("node_locations")
	}

	if d.HasChange("enable_legacy_abac") {
		enabled := d.Get("enable_legacy_abac").(bool)
		req := &containerBeta.SetLegacyAbacRequest{
			Enabled:         enabled,
			ForceSendFields: []string{"Enabled"},
		}

		updateF := func() error {
			log.Println("[DEBUG] updating enable_legacy_abac")
			name := containerClusterFullName(project, location, clusterName)
			clusterSetLegacyAbacCall := config.clientContainerBeta.Projects.Locations.Clusters.SetLegacyAbac(name, req)
			if config.UserProjectOverride {
				clusterSetLegacyAbacCall.Header().Add("X-Goog-User-Project", project)
			}
			op, err := clusterSetLegacyAbacCall.Do()
			if err != nil {
				return err
			}

			// Wait until it's updated
			err = containerOperationWait(config, op, project, location, "updating GKE legacy ABAC", d.Timeout(schema.TimeoutUpdate))
			log.Println("[DEBUG] done updating enable_legacy_abac")
			return err
		}

		// Call update serially.
		if err := lockedCall(lockKey, updateF); err != nil {
			return err
		}

		log.Printf("[INFO] GKE cluster %s legacy ABAC has been updated to %v", d.Id(), enabled)

		d.SetPartial("enable_legacy_abac")
	}

	if d.HasChange("monitoring_service") || d.HasChange("logging_service") {
		logging := d.Get("logging_service").(string)
		monitoring := d.Get("monitoring_service").(string)

		updateF := func() error {
			name := containerClusterFullName(project, location, clusterName)
			req := &containerBeta.UpdateClusterRequest{
				Update: &containerBeta.ClusterUpdate{
					DesiredMonitoringService: monitoring,
					DesiredLoggingService:    logging,
				},
			}
			clusterUpdateCall := config.clientContainerBeta.Projects.Locations.Clusters.Update(name, req)
			if config.UserProjectOverride {
				clusterUpdateCall.Header().Add("X-Goog-User-Project", project)
			}
			op, err := clusterUpdateCall.Do()
			if err != nil {
				return err
			}

			// Wait until it's updated
			return containerOperationWait(config, op, project, location, "updating GKE logging+monitoring service", d.Timeout(schema.TimeoutUpdate))
		}

		// Call update serially.
		if err := lockedCall(lockKey, updateF); err != nil {
			return err
		}

		log.Printf("[INFO] GKE cluster %s: logging service has been updated to %s, monitoring service has been updated to %s", d.Id(), logging, monitoring)
		d.SetPartial("logging_service")
		d.SetPartial("monitoring_service")
	}

	if d.HasChange("network_policy") {
		np := d.Get("network_policy")
		req := &containerBeta.SetNetworkPolicyRequest{
			NetworkPolicy: expandNetworkPolicy(np),
		}

		updateF := func() error {
			log.Println("[DEBUG] updating network_policy")
			name := containerClusterFullName(project, location, clusterName)
			clusterSetNetworkPolicyCall := config.clientContainerBeta.Projects.Locations.Clusters.SetNetworkPolicy(name, req)
			if config.UserProjectOverride {
				clusterSetNetworkPolicyCall.Header().Add("X-Goog-User-Project", project)
			}
			op, err := clusterSetNetworkPolicyCall.Do()
			if err != nil {
				return err
			}

			// Wait until it's updated
			err = containerOperationWait(config, op, project, location, "updating GKE cluster network policy", d.Timeout(schema.TimeoutUpdate))
			log.Println("[DEBUG] done updating network_policy")
			return err
		}

		// Call update serially.
		if err := lockedCall(lockKey, updateF); err != nil {
			return err
		}

		log.Printf("[INFO] Network policy for GKE cluster %s has been updated", d.Id())

		d.SetPartial("network_policy")

	}

	if n, ok := d.GetOk("node_pool.#"); ok {
		for i := 0; i < n.(int); i++ {
			nodePoolInfo, err := extractNodePoolInformationFromCluster(d, config, clusterName)
			if err != nil {
				return err
			}

			if err := nodePoolUpdate(d, meta, nodePoolInfo, fmt.Sprintf("node_pool.%d.", i), d.Timeout(schema.TimeoutUpdate)); err != nil {
				return err
			}
		}
		d.SetPartial("node_pool")
	}

	// The master must be updated before the nodes
	// If set to "", skip this step- any master version satisfies that minimum.
	if ver := d.Get("min_master_version").(string); d.HasChange("min_master_version") && ver != "" {
		des, err := version.NewVersion(ver)
		if err != nil {
			return err
		}

		currentMasterVersion := d.Get("master_version").(string)
		cur, err := version.NewVersion(currentMasterVersion)
		if err != nil {
			return err
		}

		// Only upgrade the master if the current version is lower than the desired version
		if cur.LessThan(des) {
			req := &containerBeta.UpdateClusterRequest{
				Update: &containerBeta.ClusterUpdate{
					DesiredMasterVersion: ver,
				},
			}

			updateF := updateFunc(req, "updating GKE master version")
			// Call update serially.
			if err := lockedCall(lockKey, updateF); err != nil {
				return err
			}
			log.Printf("[INFO] GKE cluster %s: master has been updated to %s", d.Id(), ver)
		}
		d.SetPartial("min_master_version")
	}

	// It's not super important that this come after updating the node pools, but it still seems like a better
	// idea than doing it before.
	if d.HasChange("node_version") {
		foundDefault := false
		if n, ok := d.GetOk("node_pool.#"); ok {
			for i := 0; i < n.(int); i++ {
				key := fmt.Sprintf("node_pool.%d.", i)
				if d.Get(key+"name").(string) == "default-pool" {
					desiredNodeVersion := d.Get("node_version").(string)
					req := &containerBeta.UpdateClusterRequest{
						Update: &containerBeta.ClusterUpdate{
							DesiredNodeVersion: desiredNodeVersion,
							DesiredNodePoolId:  "default-pool",
						},
					}
					updateF := updateFunc(req, "updating GKE default node pool node version")
					// Call update serially.
					if err := lockedCall(lockKey, updateF); err != nil {
						return err
					}
					log.Printf("[INFO] GKE cluster %s: default node pool has been updated to %s", d.Id(),
						desiredNodeVersion)
					foundDefault = true
				}
			}
		}

		if !foundDefault {
			return fmt.Errorf("node_version was updated but default-pool was not found. To update the version for a non-default pool, use the version attribute on that pool.")
		}

		d.SetPartial("node_version")
	}

	if d.HasChange("node_config") {
		if d.HasChange("node_config.0.image_type") {
			it := d.Get("node_config.0.image_type").(string)
			req := &containerBeta.UpdateClusterRequest{
				Update: &containerBeta.ClusterUpdate{
					DesiredImageType: it,
				},
			}

			updateF := func() error {
				name := containerClusterFullName(project, location, clusterName)
				clusterUpdateCall := config.clientContainerBeta.Projects.Locations.Clusters.Update(name, req)
				if config.UserProjectOverride {
					clusterUpdateCall.Header().Add("X-Goog-User-Project", project)
				}
				op, err := clusterUpdateCall.Do()
				if err != nil {
					return err
				}

				// Wait until it's updated
				return containerOperationWait(config, op, project, location, "updating GKE image type", d.Timeout(schema.TimeoutUpdate))
			}

			// Call update serially.
			if err := lockedCall(lockKey, updateF); err != nil {
				return err
			}

			log.Printf("[INFO] GKE cluster %s: image type has been updated to %s", d.Id(), it)
		}
		d.SetPartial("node_config")
	}

	if d.HasChange("master_auth") {
		var req *containerBeta.SetMasterAuthRequest
		if ma, ok := d.GetOk("master_auth"); ok {
			req = &containerBeta.SetMasterAuthRequest{
				Action: "SET_USERNAME",
				Update: expandMasterAuth(ma),
			}
		} else {
			req = &containerBeta.SetMasterAuthRequest{
				Action: "SET_USERNAME",
				Update: &containerBeta.MasterAuth{
					Username: "admin",
				},
			}
		}

		updateF := func() error {
			name := containerClusterFullName(project, location, clusterName)
			clusterSetMasterAuthCall := config.clientContainerBeta.Projects.Locations.Clusters.SetMasterAuth(name, req)
			if config.UserProjectOverride {
				clusterSetMasterAuthCall.Header().Add("X-Goog-User-Project", project)
			}
			op, err := clusterSetMasterAuthCall.Do()
			if err != nil {
				return err
			}

			// Wait until it's updated
			return containerOperationWait(config, op, project, location, "updating master auth", d.Timeout(schema.TimeoutUpdate))
		}

		// Call update serially.
		if err := lockedCall(lockKey, updateF); err != nil {
			return err
		}

		log.Printf("[INFO] GKE cluster %s: master auth has been updated", d.Id())
		d.SetPartial("master_auth")
	}

	if d.HasChange("vertical_pod_autoscaling") {
		if ac, ok := d.GetOk("vertical_pod_autoscaling"); ok {
			req := &containerBeta.UpdateClusterRequest{
				Update: &containerBeta.ClusterUpdate{
					DesiredVerticalPodAutoscaling: expandVerticalPodAutoscaling(ac),
				},
			}

			updateF := updateFunc(req, "updating GKE cluster vertical pod autoscaling")
			// Call update serially.
			if err := lockedCall(lockKey, updateF); err != nil {
				return err
			}

			log.Printf("[INFO] GKE cluster %s vertical pod autoscaling has been updated", d.Id())

			d.SetPartial("vertical_pod_autoscaling")
		}
	}

	if d.HasChange("database_encryption") {
		c := d.Get("database_encryption")
		req := &containerBeta.UpdateClusterRequest{
			Update: &containerBeta.ClusterUpdate{
				DesiredDatabaseEncryption: expandDatabaseEncryption(c),
			},
		}

		updateF := func() error {
			name := containerClusterFullName(project, location, clusterName)
			op, err := config.clientContainerBeta.Projects.Locations.Clusters.Update(name, req).Do()
			if err != nil {
				return err
			}
<<<<<<< HEAD

			log.Printf("[INFO] GKE cluster %s vertical pod autoscaling has been updated", d.Id())

			d.SetPartial("vertical_pod_autoscaling")
		}
	}

	if d.HasChange("database_encryption") {
		c := d.Get("database_encryption")
		req := &containerBeta.UpdateClusterRequest{
			Update: &containerBeta.ClusterUpdate{
				DesiredDatabaseEncryption: expandDatabaseEncryption(c),
			},
		}

		updateF := func() error {
			name := containerClusterFullName(project, location, clusterName)
			clusterUpdateCall := config.clientContainerBeta.Projects.Locations.Clusters.Update(name, req)
			if config.UserProjectOverride {
				clusterUpdateCall.Header().Add("X-Goog-User-Project", project)
			}
			op, err := clusterUpdateCall.Do()
			if err != nil {
				return err
			}
=======
>>>>>>> 51eaff67
			// Wait until it's updated
			return containerOperationWait(config, op, project, location, "updating GKE cluster database encryption config", d.Timeout(schema.TimeoutUpdate))
		}
		if err := lockedCall(lockKey, updateF); err != nil {
			return err
		}
		log.Printf("[INFO] GKE cluster %s database encryption config has been updated", d.Id())

		d.SetPartial("database_encryption")
	}

<% unless version == 'ga' -%>
	if d.HasChange("pod_security_policy_config") {
		c := d.Get("pod_security_policy_config")
		req := &containerBeta.UpdateClusterRequest{
			Update: &containerBeta.ClusterUpdate{
				DesiredPodSecurityPolicyConfig: expandPodSecurityPolicyConfig(c),
			},
		}

		updateF := func() error {
			name := containerClusterFullName(project, location, clusterName)
			clusterUpdateCall := config.clientContainerBeta.Projects.Locations.Clusters.Update(name, req)
			if config.UserProjectOverride {
				clusterUpdateCall.Header().Add("X-Goog-User-Project", project)
			}
			op, err := clusterUpdateCall.Do()
			if err != nil {
				return err
			}
			// Wait until it's updated
			return containerOperationWait(config, op, project, location, "updating GKE cluster pod security policy config", d.Timeout(schema.TimeoutUpdate))
		}
		if err := lockedCall(lockKey, updateF); err != nil {
			return err
		}
		log.Printf("[INFO] GKE cluster %s pod security policy config has been updated", d.Id())

		d.SetPartial("pod_security_policy_config")
	}
<% end -%>

	if d.HasChange("workload_identity_config") {
		// Because GKE uses a non-RESTful update function, when removing the
		// feature you need to specify a fairly full request body or it fails:
		// "update": {"desiredWorkloadIdentityConfig": {"identityNamespace": ""}}
		req := &containerBeta.UpdateClusterRequest{}
		if v, ok := d.GetOk("workload_identity_config"); !ok {
			req.Update = &containerBeta.ClusterUpdate{
				DesiredWorkloadIdentityConfig: &containerBeta.WorkloadIdentityConfig{
					IdentityNamespace: "",
					ForceSendFields:   []string{"IdentityNamespace"},
				},
			}
		} else {
			req.Update = &containerBeta.ClusterUpdate{
				DesiredWorkloadIdentityConfig: expandWorkloadIdentityConfig(v),
			}
		}

		updateF := updateFunc(req, "updating GKE cluster workload identity config")
		// Call update serially.
		if err := lockedCall(lockKey, updateF); err != nil {
			return err
		}

		log.Printf("[INFO] GKE cluster %s workload identity config has been updated", d.Id())

		d.SetPartial("workload_identity_config")
	}

	if d.HasChange("resource_labels") {
		resourceLabels := d.Get("resource_labels").(map[string]interface{})
		labelFingerprint := d.Get("label_fingerprint").(string)
		req := &containerBeta.SetLabelsRequest{
			ResourceLabels:   convertStringMap(resourceLabels),
			LabelFingerprint: labelFingerprint,
		}
		updateF := func() error {
			name := containerClusterFullName(project, location, clusterName)
			clusterSetResourceLabelsCall := config.clientContainerBeta.Projects.Locations.Clusters.SetResourceLabels(name, req)
			if config.UserProjectOverride {
				clusterSetResourceLabelsCall.Header().Add("X-Goog-User-Project", project)
			}
			op, err := clusterSetResourceLabelsCall.Do()
			if err != nil {
				return err
			}

			// Wait until it's updated
			return containerOperationWait(config, op, project, location, "updating GKE resource labels", d.Timeout(schema.TimeoutUpdate))
		}

		// Call update serially.
		if err := lockedCall(lockKey, updateF); err != nil {
			return err
		}

		d.SetPartial("resource_labels")
	}

	if d.HasChange("remove_default_node_pool") && d.Get("remove_default_node_pool").(bool) {
		name := fmt.Sprintf("%s/nodePools/%s", containerClusterFullName(project, location, clusterName), "default-pool")
		clusterNodePoolDeleteCall := config.clientContainerBeta.Projects.Locations.Clusters.NodePools.Delete(name)
		if config.UserProjectOverride {
			clusterNodePoolDeleteCall.Header().Add("X-Goog-User-Project", project)
		}
		op, err := clusterNodePoolDeleteCall.Do()
		if err != nil {
			if !isGoogleApiErrorWithCode(err, 404) {
				return errwrap.Wrapf("Error deleting default node pool: {{err}}", err)
			}
			log.Printf("[WARN] Container cluster %q default node pool already removed, no change", d.Id())
		} else {
			err = containerOperationWait(config, op, project, location, "removing default node pool", d.Timeout(schema.TimeoutUpdate))
			if err != nil {
				return errwrap.Wrapf("Error deleting default node pool: {{err}}", err)
			}
		}
	}

	if d.HasChange("resource_usage_export_config") {
		c := d.Get("resource_usage_export_config")
		req := &containerBeta.UpdateClusterRequest{
			Update: &containerBeta.ClusterUpdate{
				DesiredResourceUsageExportConfig: expandResourceUsageExportConfig(c),
			},
		}

		updateF := func() error {
			name := containerClusterFullName(project, location, clusterName)
<<<<<<< HEAD
			clusterUpdateCall := config.clientContainerBeta.Projects.Locations.Clusters.Update(name, req)
			if config.UserProjectOverride {
				clusterUpdateCall.Header().Add("X-Goog-User-Project", project)
			}
			op, err := clusterUpdateCall.Do()
=======
			op, err := config.clientContainerBeta.Projects.Locations.Clusters.Update(name, req).Do()
>>>>>>> 51eaff67
			if err != nil {
				return err
			}
			// Wait until it's updated
			return containerOperationWait(config, op, project, location, "updating GKE cluster resource usage export config", d.Timeout(schema.TimeoutUpdate))
		}
		if err := lockedCall(lockKey, updateF); err != nil {
			return err
		}
		log.Printf("[INFO] GKE cluster %s resource usage export config has been updated", d.Id())

		d.SetPartial("resource_usage_export_config")
	}

	d.Partial(false)

<% unless version == 'ga' -%>
	if d.HasChange("cluster_telemetry") {
		req := &containerBeta.UpdateClusterRequest{
			Update: &containerBeta.ClusterUpdate{
				DesiredClusterTelemetry: expandClusterTelemetry(d.Get("cluster_telemetry")),
			},
		}
		updateF := func() error {
			log.Println("[DEBUG] updating cluster_telemetry")
			name := containerClusterFullName(project, location, clusterName)
<<<<<<< HEAD
			clusterUpdateCall := config.clientContainerBeta.Projects.Locations.Clusters.Update(name, req)
			if config.UserProjectOverride {
				clusterUpdateCall.Header().Add("X-Goog-User-Project", project)
			}
			op, err := clusterUpdateCall.Do()
=======
			op, err := config.clientContainerBeta.Projects.Locations.Clusters.Update(name, req).Do()
>>>>>>> 51eaff67
			if err != nil {
				return err
			}

			// Wait until it's updated
			err = containerOperationWait(config, op, project, location, "updating Cluster Telemetry", d.Timeout(schema.TimeoutUpdate))
			log.Println("[DEBUG] done updating cluster_telemetry")
			return err
		}

		// Call update serially.
		if err := lockedCall(lockKey, updateF); err != nil {
			return err
		}

		log.Printf("[INFO] GKE cluster %s Cluster Telemetry has been updated to %#v", d.Id(), req.Update.DesiredClusterTelemetry)

		d.SetPartial("cluster_telemetry")
	}
<% end -%>

	if _, err := containerClusterAwaitRestingState(config, project, location, clusterName, d.Timeout(schema.TimeoutUpdate)); err != nil {
		return err
	}

	return resourceContainerClusterRead(d, meta)
}

func resourceContainerClusterDelete(d *schema.ResourceData, meta interface{}) error {
	config := meta.(*Config)

	project, err := getProject(d, config)
	if err != nil {
		return err
	}

	location, err := getLocation(d, config)
	if err != nil {
		return err
	}

	clusterName := d.Get("name").(string)

	if _, err := containerClusterAwaitRestingState(config, project, location, clusterName, d.Timeout(schema.TimeoutDelete)); err != nil {
		return err
	}

	log.Printf("[DEBUG] Deleting GKE cluster %s", d.Get("name").(string))
	mutexKV.Lock(containerClusterMutexKey(project, location, clusterName))
	defer mutexKV.Unlock(containerClusterMutexKey(project, location, clusterName))

	var op *containerBeta.Operation
	var count = 0
	err = resource.Retry(30*time.Second, func() *resource.RetryError {
		count++

		name := containerClusterFullName(project, location, clusterName)
		clusterDeleteCall := config.clientContainerBeta.Projects.Locations.Clusters.Delete(name)
		if config.UserProjectOverride {
			clusterDeleteCall.Header().Add("X-Goog-User-Project", project)
		}
		op, err = clusterDeleteCall.Do()

		if err != nil {
			log.Printf("[WARNING] Cluster is still not ready to delete, retrying %s", clusterName)
			return resource.RetryableError(err)
		}

		if count == 15 {
			return resource.NonRetryableError(fmt.Errorf("Error retrying to delete cluster %s", clusterName))
		}
		return nil
	})

	if err != nil {
		return fmt.Errorf("Error deleting Cluster: %s", err)
	}

	// Wait until it's deleted
	waitErr := containerOperationWait(config, op, project, location, "deleting GKE cluster", d.Timeout(schema.TimeoutDelete))
	if waitErr != nil {
		return waitErr
	}

	log.Printf("[INFO] GKE cluster %s has been deleted", d.Id())

	d.SetId("")

	return nil
}

// cleanFailedContainerCluster deletes clusters that failed but were
// created in an error state. Similar to resourceContainerClusterDelete
// but implemented in separate function as it doesn't try to lock already
// locked cluster state, does different error handling, and doesn't do retries.
func cleanFailedContainerCluster(d *schema.ResourceData, meta interface{}) error {
	config := meta.(*Config)

	project, err := getProject(d, config)
	if err != nil {
		return err
	}

	location, err := getLocation(d, config)
	if err != nil {
		return err
	}

	clusterName := d.Get("name").(string)
	fullName := containerClusterFullName(project, location, clusterName)

	log.Printf("[DEBUG] Cleaning up failed GKE cluster %s", d.Get("name").(string))
	clusterDeleteCall := config.clientContainerBeta.Projects.Locations.Clusters.Delete(fullName)
	if config.UserProjectOverride {
		clusterDeleteCall.Header().Add("X-Goog-User-Project", project)
	}
	op, err := clusterDeleteCall.Do()
	if err != nil {
		return handleNotFoundError(err, d, fmt.Sprintf("Container Cluster %q", d.Get("name").(string)))
	}

	// Wait until it's deleted
	waitErr := containerOperationWait(config, op, project, location, "deleting GKE cluster", d.Timeout(schema.TimeoutDelete))
	if waitErr != nil {
		return waitErr
	}

	log.Printf("[INFO] GKE cluster %s has been deleted", d.Id())
	d.SetId("")
	return nil
}

var containerClusterRestingStates = RestingStates{
	"RUNNING":  ReadyState,
	"DEGRADED": ErrorState,
	"ERROR":    ErrorState,
}

// returns a state with no error if the state is a resting state, and the last state with an error otherwise
func containerClusterAwaitRestingState(config *Config, project, location, clusterName string, timeout time.Duration) (state string, err error) {
	err = resource.Retry(timeout, func() *resource.RetryError {
		name := containerClusterFullName(project, location, clusterName)
		clusterGetCall := config.clientContainerBeta.Projects.Locations.Clusters.Get(name)
		if config.UserProjectOverride {
			clusterGetCall.Header().Add("X-Goog-User-Project", project)
		}
		cluster, gErr := clusterGetCall.Do()
		if gErr != nil {
			return resource.NonRetryableError(gErr)
		}

		state = cluster.Status

		switch stateType := containerClusterRestingStates[cluster.Status]; stateType {
		case ReadyState:
			log.Printf("[DEBUG] Cluster %q has status %q with message %q.", clusterName, state, cluster.StatusMessage)
			return nil
		case ErrorState:
			log.Printf("[DEBUG] Cluster %q has error state %q with message %q.", clusterName, state, cluster.StatusMessage)
			return nil
		default:
			return resource.RetryableError(fmt.Errorf("Cluster %q has state %q with message %q", clusterName, state, cluster.StatusMessage))
		}
	})

	return state, err
}

// container engine's API returns the instance group manager's URL instead of the instance
// group's URL in its responses, while the field is named as if it should have been the group
// and not the manager. This shim should be supported for backwards compatibility reasons.
func getInstanceGroupUrlsFromManagerUrls(config *Config, igmUrls []string) ([]string, error) {
	instanceGroupURLs := make([]string, 0, len(igmUrls))
	for _, u := range igmUrls {
		if !instanceGroupManagerURL.MatchString(u) {
			instanceGroupURLs = append(instanceGroupURLs, u)
			continue
		}
		matches := instanceGroupManagerURL.FindStringSubmatch(u)
		instanceGroupManager, err := config.clientCompute.InstanceGroupManagers.Get(matches[1], matches[2], matches[3]).Do()
		if isGoogleApiErrorWithCode(err, 404) {
			// The IGM URL is stale; don't include it
			continue
		}
		if err != nil {
			return nil, fmt.Errorf("Error reading instance group manager returned as an instance group URL: %s", err)
		}
		instanceGroupURLs = append(instanceGroupURLs, instanceGroupManager.InstanceGroup)
	}
	return instanceGroupURLs, nil
}

func expandClusterAddonsConfig(configured interface{}) *containerBeta.AddonsConfig {
	l := configured.([]interface{})
	if len(l) == 0 || l[0] == nil {
		return nil
	}

	config := l[0].(map[string]interface{})
	ac := &containerBeta.AddonsConfig{}

	if v, ok := config["http_load_balancing"]; ok && len(v.([]interface{})) > 0 {
		addon := v.([]interface{})[0].(map[string]interface{})
		ac.HttpLoadBalancing = &containerBeta.HttpLoadBalancing{
			Disabled:        addon["disabled"].(bool),
			ForceSendFields: []string{"Disabled"},
		}
	}

	if v, ok := config["horizontal_pod_autoscaling"]; ok && len(v.([]interface{})) > 0 {
		addon := v.([]interface{})[0].(map[string]interface{})
		ac.HorizontalPodAutoscaling = &containerBeta.HorizontalPodAutoscaling{
			Disabled:        addon["disabled"].(bool),
			ForceSendFields: []string{"Disabled"},
		}
	}

	if v, ok := config["network_policy_config"]; ok && len(v.([]interface{})) > 0 {
		addon := v.([]interface{})[0].(map[string]interface{})
		ac.NetworkPolicyConfig = &containerBeta.NetworkPolicyConfig{
			Disabled:        addon["disabled"].(bool),
			ForceSendFields: []string{"Disabled"},
		}
	}

	if v, ok := config["cloudrun_config"]; ok && len(v.([]interface{})) > 0 {
		addon := v.([]interface{})[0].(map[string]interface{})
		ac.CloudRunConfig = &containerBeta.CloudRunConfig{
			Disabled:        addon["disabled"].(bool),
			ForceSendFields: []string{"Disabled"},
		}
	}

<% unless version == 'ga' -%>
	if v, ok := config["istio_config"]; ok && len(v.([]interface{})) > 0 {
		addon := v.([]interface{})[0].(map[string]interface{})
		ac.IstioConfig = &containerBeta.IstioConfig{
			Disabled:        addon["disabled"].(bool),
			Auth:            addon["auth"].(string),
			ForceSendFields: []string{"Disabled"},
		}
	}

	if v, ok := config["dns_cache_config"]; ok && len(v.([]interface{})) > 0 {
		addon := v.([]interface{})[0].(map[string]interface{})
		ac.DnsCacheConfig = &containerBeta.DnsCacheConfig{
			Enabled:         addon["enabled"].(bool),
			ForceSendFields: []string{"Enabled"},
		}
	}

	if v, ok := config["gce_persistent_disk_csi_driver_config"]; ok && len(v.([]interface{})) > 0 {
		addon := v.([]interface{})[0].(map[string]interface{})
		ac.GcePersistentDiskCsiDriverConfig = &containerBeta.GcePersistentDiskCsiDriverConfig{
			Enabled:         addon["enabled"].(bool),
			ForceSendFields: []string{"Enabled"},
		}
	}

	if v, ok := config["kalm_config"]; ok && len(v.([]interface{})) > 0 {
		addon := v.([]interface{})[0].(map[string]interface{})
		ac.KalmConfig = &containerBeta.KalmConfig{
			Enabled:         addon["enabled"].(bool),
			ForceSendFields: []string{"Enabled"},
		}
	}
	if v, ok := config["config_connector_config"]; ok && len(v.([]interface{})) > 0 {
		addon := v.([]interface{})[0].(map[string]interface{})
		ac.ConfigConnectorConfig = &containerBeta.ConfigConnectorConfig{
			Enabled:         addon["enabled"].(bool),
			ForceSendFields: []string{"Enabled"},
		}
	}
<% end -%>

	return ac
}

<% unless version == 'ga' -%>
func expandIPAllocationPolicy(configured interface{}, networkingMode string) (*containerBeta.IPAllocationPolicy, error) {
<% else -%>
func expandIPAllocationPolicy(configured interface{}) (*containerBeta.IPAllocationPolicy, error) {
<% end -%>
	l := configured.([]interface{})
	if len(l) == 0 || l[0] == nil {
<% unless version == 'ga' -%>
		if networkingMode == "VPC_NATIVE" {
			return nil, fmt.Errorf("`ip_allocation_policy` block is required for VPC_NATIVE clusters.")
		}
<% end -%>
		return &containerBeta.IPAllocationPolicy{
			UseIpAliases:    false,
			ForceSendFields: []string{"UseIpAliases"},
		}, nil
	}

	config := l[0].(map[string]interface{})
	return &containerBeta.IPAllocationPolicy{
<% unless version == 'ga' -%>
		UseIpAliases:          networkingMode == "VPC_NATIVE" || networkingMode == "",
<% else -%>
		UseIpAliases:          true,
<% end -%>
		ClusterIpv4CidrBlock:  config["cluster_ipv4_cidr_block"].(string),
		ServicesIpv4CidrBlock: config["services_ipv4_cidr_block"].(string),

		ClusterSecondaryRangeName:  config["cluster_secondary_range_name"].(string),
		ServicesSecondaryRangeName: config["services_secondary_range_name"].(string),
		ForceSendFields:            []string{"UseIpAliases"},
<% unless version == 'ga' -%>
		UseRoutes:              networkingMode == "ROUTES",
<% end -%>
	}, nil
}

func expandMaintenancePolicy(d *schema.ResourceData, meta interface{}) *containerBeta.MaintenancePolicy {
	config := meta.(*Config)
	// We have to perform a full Get() as part of this, to get the fingerprint.  We can't do this
	// at any other time, because the fingerprint update might happen between plan and apply.
	// We can omit error checks, since to have gotten this far, a project is definitely configured.
	project, _ := getProject(d, config)
	location, _ := getLocation(d, config)
	clusterName := d.Get("name").(string)
	name := containerClusterFullName(project, location, clusterName)
	clusterGetCall := config.clientContainerBeta.Projects.Locations.Clusters.Get(name)
	if config.UserProjectOverride {
		clusterGetCall.Header().Add("X-Goog-User-Project", project)
	}
	cluster, _ := clusterGetCall.Do()
	resourceVersion := ""
	// If the cluster doesn't exist or if there is a read error of any kind, we will pass in an empty
	// resourceVersion.  If there happens to be a change to maintenance policy, we will fail at that
	// point.  This is a compromise between code cleanliness and a slightly worse user experience in
	// an unlikely error case - we choose code cleanliness.
	if cluster != nil && cluster.MaintenancePolicy != nil {
		resourceVersion = cluster.MaintenancePolicy.ResourceVersion
	}
	exclusions := make(map[string]containerBeta.TimeWindow)
	if cluster != nil && cluster.MaintenancePolicy != nil && cluster.MaintenancePolicy.Window != nil {
		exclusions = cluster.MaintenancePolicy.Window.MaintenanceExclusions
	}

	configured := d.Get("maintenance_policy")
	l := configured.([]interface{})
	if len(l) == 0 || l[0] == nil {
		return &containerBeta.MaintenancePolicy{
			ResourceVersion: resourceVersion,
			Window: &containerBeta.MaintenanceWindow{
				MaintenanceExclusions: exclusions,
			},
		}
	}
	maintenancePolicy := l[0].(map[string]interface{})

	if dailyMaintenanceWindow, ok := maintenancePolicy["daily_maintenance_window"]; ok && len(dailyMaintenanceWindow.([]interface{})) > 0 {
		dmw := dailyMaintenanceWindow.([]interface{})[0].(map[string]interface{})
		startTime := dmw["start_time"].(string)
		return &containerBeta.MaintenancePolicy{
			Window: &containerBeta.MaintenanceWindow{
				MaintenanceExclusions: exclusions,
				DailyMaintenanceWindow: &containerBeta.DailyMaintenanceWindow{
					StartTime: startTime,
				},
			},
			ResourceVersion: resourceVersion,
		}
	}
	if recurringWindow, ok := maintenancePolicy["recurring_window"]; ok && len(recurringWindow.([]interface{})) > 0 {
		rw := recurringWindow.([]interface{})[0].(map[string]interface{})
		return &containerBeta.MaintenancePolicy{
			Window: &containerBeta.MaintenanceWindow{
				MaintenanceExclusions: exclusions,
				RecurringWindow: &containerBeta.RecurringTimeWindow{
					Window: &containerBeta.TimeWindow{
						StartTime: rw["start_time"].(string),
						EndTime:   rw["end_time"].(string),
					},
					Recurrence: rw["recurrence"].(string),
				},
			},
			ResourceVersion: resourceVersion,
		}
	}
	return nil
}

func expandClusterAutoscaling(configured interface{}, d *schema.ResourceData) *containerBeta.ClusterAutoscaling {
	l, ok := configured.([]interface{})
	if !ok || l == nil || len(l) == 0 || l[0] == nil {
		return &containerBeta.ClusterAutoscaling{
			EnableNodeAutoprovisioning: false,
			ForceSendFields:            []string{"EnableNodeAutoprovisioning"},
		}
	}

	config := l[0].(map[string]interface{})

	// Conditionally provide an empty list to preserve a legacy 2.X behaviour
	// when `enabled` is false and resource_limits is unset, allowing users to
	// explicitly disable the feature. resource_limits don't work when node
	// auto-provisioning is disabled at time of writing. This may change API-side
	// in the future though, as the feature is intended to apply to both node
	// auto-provisioning and node autoscaling.
	var resourceLimits []*containerBeta.ResourceLimit
	if limits, ok := config["resource_limits"]; ok {
		resourceLimits = make([]*containerBeta.ResourceLimit, 0)
		if lmts, ok := limits.([]interface{}); ok {
			for _, v := range lmts {
				limit := v.(map[string]interface{})
				resourceLimits = append(resourceLimits,
					&containerBeta.ResourceLimit{
						ResourceType: limit["resource_type"].(string),
						// Here we're relying on *not* setting ForceSendFields for 0-values.
						Minimum: int64(limit["minimum"].(int)),
						Maximum: int64(limit["maximum"].(int)),
					})
			}
		}
	}
	return &containerBeta.ClusterAutoscaling{
		EnableNodeAutoprovisioning: config["enabled"].(bool),
		ResourceLimits:             resourceLimits,
		<% unless version == 'ga' -%>
		AutoscalingProfile: config["autoscaling_profile"].(string),
		<% end -%>
		AutoprovisioningNodePoolDefaults: expandAutoProvisioningDefaults(config["auto_provisioning_defaults"], d),
	}
}

func expandAutoProvisioningDefaults(configured interface{}, d *schema.ResourceData) *containerBeta.AutoprovisioningNodePoolDefaults {
	l, ok := configured.([]interface{})
	if !ok || l == nil || len(l) == 0 || l[0] == nil {
		return &containerBeta.AutoprovisioningNodePoolDefaults{}
	}
	config := l[0].(map[string]interface{})

	npd := &containerBeta.AutoprovisioningNodePoolDefaults{
		OauthScopes:    convertStringArr(config["oauth_scopes"].([]interface{})),
		ServiceAccount: config["service_account"].(string),
	}

<% unless version == 'ga' -%>
	cpu := config["min_cpu_platform"].(string)
	// the only way to unset the field is to pass "automatic" as its value
	if cpu == "" {
		cpu = "automatic"
	}
	npd.MinCpuPlatform = cpu
<% end -%>
	return npd
}

func expandAuthenticatorGroupsConfig(configured interface{}) *containerBeta.AuthenticatorGroupsConfig {
	l := configured.([]interface{})
	if len(l) == 0 {
		return nil
	}
	result := &containerBeta.AuthenticatorGroupsConfig{}
	config := l[0].(map[string]interface{})
	if securityGroup, ok := config["security_group"]; ok {
		result.Enabled = true
		result.SecurityGroup = securityGroup.(string)
	}
	return result
}

func expandMasterAuth(configured interface{}) *containerBeta.MasterAuth {
	l := configured.([]interface{})
	if len(l) == 0 || l[0] == nil {
		return nil
	}

	masterAuth := l[0].(map[string]interface{})
	result := &containerBeta.MasterAuth{
		Username: masterAuth["username"].(string),
		Password: masterAuth["password"].(string),
	}

	if v, ok := masterAuth["client_certificate_config"]; ok {
		if len(v.([]interface{})) > 0 {
			clientCertificateConfig := masterAuth["client_certificate_config"].([]interface{})[0].(map[string]interface{})

			result.ClientCertificateConfig = &containerBeta.ClientCertificateConfig{
				IssueClientCertificate: clientCertificateConfig["issue_client_certificate"].(bool),
			}
		}
	}

	return result
}

func expandMasterAuthorizedNetworksConfig(configured interface{}) *containerBeta.MasterAuthorizedNetworksConfig {
	l := configured.([]interface{})
	if len(l) == 0 {
		return &containerBeta.MasterAuthorizedNetworksConfig{
			Enabled: false,
		}
	}
	result := &containerBeta.MasterAuthorizedNetworksConfig{
		Enabled: true,
	}
	if config, ok := l[0].(map[string]interface{}); ok {
		if _, ok := config["cidr_blocks"]; ok {
			cidrBlocks := config["cidr_blocks"].(*schema.Set).List()
			result.CidrBlocks = make([]*containerBeta.CidrBlock, 0)
			for _, v := range cidrBlocks {
				cidrBlock := v.(map[string]interface{})
				result.CidrBlocks = append(result.CidrBlocks, &containerBeta.CidrBlock{
					CidrBlock:   cidrBlock["cidr_block"].(string),
					DisplayName: cidrBlock["display_name"].(string),
				})
			}
		}
	}
	return result
}

func expandNetworkPolicy(configured interface{}) *containerBeta.NetworkPolicy {
	l := configured.([]interface{})
	if len(l) == 0 {
		return nil
	}
	result := &containerBeta.NetworkPolicy{}
	config := l[0].(map[string]interface{})
	if enabled, ok := config["enabled"]; ok && enabled.(bool) {
		result.Enabled = true
		if provider, ok := config["provider"]; ok {
			result.Provider = provider.(string)
		}
	}
	return result
}

func expandPrivateClusterConfig(configured interface{}) *containerBeta.PrivateClusterConfig {
	l := configured.([]interface{})
	if len(l) == 0 {
		return nil
	}
	config := l[0].(map[string]interface{})
	return &containerBeta.PrivateClusterConfig{
		EnablePrivateEndpoint:    config["enable_private_endpoint"].(bool),
		EnablePrivateNodes:       config["enable_private_nodes"].(bool),
		MasterIpv4CidrBlock:      config["master_ipv4_cidr_block"].(string),
<% unless version == 'ga' -%>
		MasterGlobalAccessConfig: expandPrivateClusterConfigMasterGlobalAccessConfig(config["master_global_access_config"]),
		ForceSendFields:          []string{"EnablePrivateEndpoint", "EnablePrivateNodes", "MasterIpv4CidrBlock", "MasterGlobalAccessConfig"},
<% else -%>
		ForceSendFields:          []string{"EnablePrivateEndpoint", "EnablePrivateNodes", "MasterIpv4CidrBlock"},
<% end -%>
	}
}

<% unless version == 'ga' -%>
func expandPrivateClusterConfigMasterGlobalAccessConfig(configured interface{}) *containerBeta.PrivateClusterMasterGlobalAccessConfig {
	l := configured.([]interface{})
	if len(l) == 0 {
		return nil
	}
	config := l[0].(map[string]interface{})
	return &containerBeta.PrivateClusterMasterGlobalAccessConfig{
		Enabled: config["enabled"].(bool),
		ForceSendFields:       []string{"Enabled"},
	}
}
<% end -%>

func expandVerticalPodAutoscaling(configured interface{}) *containerBeta.VerticalPodAutoscaling {
	l := configured.([]interface{})
	if len(l) == 0 {
		return nil
	}
	config := l[0].(map[string]interface{})
	return &containerBeta.VerticalPodAutoscaling{
		Enabled: config["enabled"].(bool),
	}
}

func expandDatabaseEncryption(configured interface{}) *containerBeta.DatabaseEncryption {
	l := configured.([]interface{})
	if len(l) == 0 {
		return nil
	}
	config := l[0].(map[string]interface{})
	return &containerBeta.DatabaseEncryption{
		State:   config["state"].(string),
		KeyName: config["key_name"].(string),
	}
}

func expandReleaseChannel(configured interface{}) *containerBeta.ReleaseChannel {
	l := configured.([]interface{})
	if len(l) == 0 || l[0] == nil {
		return nil
	}
	config := l[0].(map[string]interface{})
	return &containerBeta.ReleaseChannel{
		Channel: config["channel"].(string),
	}
}

<% unless version == 'ga' -%>
func expandClusterTelemetry(configured interface{}) *containerBeta.ClusterTelemetry {
	l := configured.([]interface{})
	if len(l) == 0 || l[0] == nil {
		return nil
	}
	config := l[0].(map[string]interface{})
	return &containerBeta.ClusterTelemetry{
		Type: config["type"].(string),
	}
}

func expandDefaultSnatStatus(configured interface{}) *containerBeta.DefaultSnatStatus {
	l := configured.([]interface{})
	if len(l) == 0 || l[0] == nil {
		return nil
	}
	config := l[0].(map[string]interface{})
	return &containerBeta.DefaultSnatStatus{
		Disabled:        config["disabled"].(bool),
		ForceSendFields: []string{"Disabled"},
	}

}

<% end -%>

func expandWorkloadIdentityConfig(configured interface{}) *containerBeta.WorkloadIdentityConfig {
	l := configured.([]interface{})
	if len(l) == 0 || l[0] == nil {
		return nil
	}
	config := l[0].(map[string]interface{})
	return &containerBeta.WorkloadIdentityConfig{
		IdentityNamespace: config["identity_namespace"].(string),
	}
}

func expandPodSecurityPolicyConfig(configured interface{}) *containerBeta.PodSecurityPolicyConfig {
<% unless version == 'ga' -%>
	l := configured.([]interface{})
	if len(l) == 0 || l[0] == nil {
		return nil
	}

	config := l[0].(map[string]interface{})
	return &containerBeta.PodSecurityPolicyConfig{
		Enabled:         config["enabled"].(bool),
		ForceSendFields: []string{"Enabled"},
	}
<% else -%>
	// Removing lists is hard - the element count (#) will have a diff from nil -> computed
	// If we set this to empty on Read, it will be stable.
	return nil
<% end -%>
}

func expandDefaultMaxPodsConstraint(v interface{}) *containerBeta.MaxPodsConstraint {
	if v == nil {
		return nil
	}

	return &containerBeta.MaxPodsConstraint{
		MaxPodsPerNode: int64(v.(int)),
	}
}
func expandResourceUsageExportConfig(configured interface{}) *containerBeta.ResourceUsageExportConfig {
	l := configured.([]interface{})
	if len(l) == 0 || l[0] == nil {
		return &containerBeta.ResourceUsageExportConfig{}
	}

	resourceUsageConfig := l[0].(map[string]interface{})

	result := &containerBeta.ResourceUsageExportConfig{
		EnableNetworkEgressMetering: resourceUsageConfig["enable_network_egress_metering"].(bool),
		ConsumptionMeteringConfig: &containerBeta.ConsumptionMeteringConfig{
			Enabled:         resourceUsageConfig["enable_resource_consumption_metering"].(bool),
			ForceSendFields: []string{"Enabled"},
		},
		ForceSendFields: []string{"EnableNetworkEgressMetering"},
	}
	if _, ok := resourceUsageConfig["bigquery_destination"]; ok {
		destinationArr := resourceUsageConfig["bigquery_destination"].([]interface{})
		if len(destinationArr) > 0 && destinationArr[0] != nil {
			bigqueryDestination := destinationArr[0].(map[string]interface{})
			if _, ok := bigqueryDestination["dataset_id"]; ok {
				result.BigqueryDestination = &containerBeta.BigQueryDestination{
					DatasetId: bigqueryDestination["dataset_id"].(string),
				}
			}
		}
	}
	return result
}

func flattenNetworkPolicy(c *containerBeta.NetworkPolicy) []map[string]interface{} {
	result := []map[string]interface{}{}
	if c != nil {
		result = append(result, map[string]interface{}{
			"enabled":  c.Enabled,
			"provider": c.Provider,
		})
	} else {
		// Explicitly set the network policy to the default.
		result = append(result, map[string]interface{}{
			"enabled":  false,
			"provider": "PROVIDER_UNSPECIFIED",
		})
	}
	return result
}

func flattenClusterAddonsConfig(c *containerBeta.AddonsConfig) []map[string]interface{} {
	result := make(map[string]interface{})
	if c == nil {
		return nil
	}
	if c.HorizontalPodAutoscaling != nil {
		result["horizontal_pod_autoscaling"] = []map[string]interface{}{
			{
				"disabled": c.HorizontalPodAutoscaling.Disabled,
			},
		}
	}
	if c.HttpLoadBalancing != nil {
		result["http_load_balancing"] = []map[string]interface{}{
			{
				"disabled": c.HttpLoadBalancing.Disabled,
			},
		}
	}
	if c.NetworkPolicyConfig != nil {
		result["network_policy_config"] = []map[string]interface{}{
			{
				"disabled": c.NetworkPolicyConfig.Disabled,
			},
		}
	}

	if c.CloudRunConfig != nil {
		result["cloudrun_config"] = []map[string]interface{}{
			{
				"disabled": c.CloudRunConfig.Disabled,
			},
		}
	}

<% unless version == 'ga' -%>
	if c.IstioConfig != nil {
		result["istio_config"] = []map[string]interface{}{
			{
				"disabled": c.IstioConfig.Disabled,
				"auth":     c.IstioConfig.Auth,
			},
		}
	}

	if c.DnsCacheConfig != nil {
		result["dns_cache_config"] = []map[string]interface{}{
			{
				"enabled": c.DnsCacheConfig.Enabled,
			},
		}
	}

	if c.GcePersistentDiskCsiDriverConfig != nil {
		result["gce_persistent_disk_csi_driver_config"] = []map[string]interface{}{
			{
				"enabled": c.GcePersistentDiskCsiDriverConfig.Enabled,
			},
		}
	}

	if c.KalmConfig != nil {
		result["kalm_config"] = []map[string]interface{}{
			{
				"enabled": c.KalmConfig.Enabled,
			},
		}
	}
	if c.ConfigConnectorConfig != nil {
		result["config_connector_config"] = []map[string]interface{}{
			{
				"enabled": c.ConfigConnectorConfig.Enabled,
			},
		}
	}
<% end -%>
	return []map[string]interface{}{result}
}

func flattenClusterNodePools(d *schema.ResourceData, config *Config, c []*containerBeta.NodePool) ([]map[string]interface{}, error) {
	nodePools := make([]map[string]interface{}, 0, len(c))

	for i, np := range c {
		nodePool, err := flattenNodePool(d, config, np, fmt.Sprintf("node_pool.%d.", i))
		if err != nil {
			return nil, err
		}
		nodePools = append(nodePools, nodePool)
	}

	return nodePools, nil
}

func flattenAuthenticatorGroupsConfig(c *containerBeta.AuthenticatorGroupsConfig) []map[string]interface{} {
	if c == nil {
		return nil
	}
	return []map[string]interface{}{
		{
			"security_group": c.SecurityGroup,
		},
	}
}

func flattenPrivateClusterConfig(c *containerBeta.PrivateClusterConfig) []map[string]interface{} {
	if c == nil {
		return nil
	}
	return []map[string]interface{}{
		{
			"enable_private_endpoint":     c.EnablePrivateEndpoint,
			"enable_private_nodes":        c.EnablePrivateNodes,
			"master_ipv4_cidr_block":      c.MasterIpv4CidrBlock,
<% unless version == 'ga' -%>
			"master_global_access_config": flattenPrivateClusterConfigMasterGlobalAccessConfig(c.MasterGlobalAccessConfig),
<% end -%>
			"peering_name":                c.PeeringName,
			"private_endpoint":            c.PrivateEndpoint,
			"public_endpoint":             c.PublicEndpoint,
		},
	}
}

<% unless version == 'ga' -%>
func flattenPrivateClusterConfigMasterGlobalAccessConfig(c *containerBeta.PrivateClusterMasterGlobalAccessConfig) []map[string]interface{} {
	if c == nil {
		return nil
	}
	return []map[string]interface{}{
		{
			"enabled": c.Enabled,
		},
	}
}
<% end -%>

func flattenVerticalPodAutoscaling(c *containerBeta.VerticalPodAutoscaling) []map[string]interface{} {
	if c == nil {
		return nil
	}
	return []map[string]interface{}{
		{
			"enabled": c.Enabled,
		},
	}
}

func flattenReleaseChannel(c *containerBeta.ReleaseChannel) []map[string]interface{} {
	result := []map[string]interface{}{}
	if c != nil {
		result = append(result, map[string]interface{}{
			"channel": c.Channel,
		})
	} else {
		// Explicitly set the release channel to the default.
		result = append(result, map[string]interface{}{
			"channel": "UNSPECIFIED",
		})
	}
	return result
}

<% unless version == 'ga' -%>

func flattenClusterTelemetry(c *containerBeta.ClusterTelemetry) []map[string]interface{} {
	result := []map[string]interface{}{}
	if c != nil {
		result = append(result, map[string]interface{}{
			"type": c.Type,
		})
	}
	return result
}

func flattenDefaultSnatStatus(c *containerBeta.DefaultSnatStatus) []map[string]interface{} {
	result := []map[string]interface{}{}
	if c != nil {
		result = append(result, map[string]interface{}{
			"disabled": c.Disabled,
		})
	}
	return result
}

<% end -%>
func flattenWorkloadIdentityConfig(c *containerBeta.WorkloadIdentityConfig) []map[string]interface{} {
	if c == nil {
		return nil
	}
	return []map[string]interface{}{
		{
			"identity_namespace": c.IdentityNamespace,
		},
	}
}

func flattenIPAllocationPolicy(c *containerBeta.Cluster, d *schema.ResourceData, config *Config) []map[string]interface{} {
	// If IP aliasing isn't enabled, none of the values in this block can be set.
	if c == nil || c.IpAllocationPolicy == nil || !c.IpAllocationPolicy.UseIpAliases {
<% unless version == 'ga' -%>
		d.Set("networking_mode", "ROUTES")
<% end -%>
		return nil
	}
<% unless version == 'ga' -%>
		d.Set("networking_mode", "VPC_NATIVE")
<% end -%>

	p := c.IpAllocationPolicy
	return []map[string]interface{}{
		{
			"cluster_ipv4_cidr_block":       p.ClusterIpv4CidrBlock,
			"services_ipv4_cidr_block":      p.ServicesIpv4CidrBlock,
			"cluster_secondary_range_name":  p.ClusterSecondaryRangeName,
			"services_secondary_range_name": p.ServicesSecondaryRangeName,
		},
	}
}

func flattenMaintenancePolicy(mp *containerBeta.MaintenancePolicy) []map[string]interface{} {
	if mp == nil || mp.Window == nil {
		return nil
	}
	if mp.Window.DailyMaintenanceWindow != nil {
		return []map[string]interface{}{
			{
				"daily_maintenance_window": []map[string]interface{}{
					{
						"start_time": mp.Window.DailyMaintenanceWindow.StartTime,
						"duration":   mp.Window.DailyMaintenanceWindow.Duration,
					},
				},
			},
		}
	}
	if mp.Window.RecurringWindow != nil {
		return []map[string]interface{}{
			{
				"recurring_window": []map[string]interface{}{
					{
						"start_time": mp.Window.RecurringWindow.Window.StartTime,
						"end_time":   mp.Window.RecurringWindow.Window.EndTime,
						"recurrence": mp.Window.RecurringWindow.Recurrence,
					},
				},
			},
		}
	}
	return nil
}

func flattenMasterAuth(ma *containerBeta.MasterAuth) []map[string]interface{} {
	if ma == nil {
		return nil
	}
	masterAuth := []map[string]interface{}{
		{
			"username":               ma.Username,
			"password":               ma.Password,
			"client_certificate":     ma.ClientCertificate,
			"client_key":             ma.ClientKey,
			"cluster_ca_certificate": ma.ClusterCaCertificate,
		},
	}

	// No version of the GKE API returns the client_certificate_config value.
	// Instead, we need to infer whether or not it was set based on the
	// client cert being returned from the API or not.
	// Previous versions of the provider didn't record anything in state when
	// a client cert was enabled, only setting the block when it was false.
	masterAuth[0]["client_certificate_config"] = []map[string]interface{}{
		{
			"issue_client_certificate": len(ma.ClientCertificate) != 0,
		},
	}

	return masterAuth
}

func flattenClusterAutoscaling(a *containerBeta.ClusterAutoscaling) []map[string]interface{} {
	r := make(map[string]interface{})
	if a == nil {
		r["enabled"] = false
		return []map[string]interface{}{r}
	}

	if a.EnableNodeAutoprovisioning {
		resourceLimits := make([]interface{}, 0, len(a.ResourceLimits))
		for _, rl := range a.ResourceLimits {
			resourceLimits = append(resourceLimits, map[string]interface{}{
				"resource_type": rl.ResourceType,
				"minimum":       rl.Minimum,
				"maximum":       rl.Maximum,
			})
		}
		r["resource_limits"] = resourceLimits
		r["enabled"] = true
		r["auto_provisioning_defaults"] = flattenAutoProvisioningDefaults(a.AutoprovisioningNodePoolDefaults)
	} else {
		r["enabled"] = false
	}
	<% unless version == 'ga' -%>
	r["autoscaling_profile"] = a.AutoscalingProfile
	<% end -%>

	return []map[string]interface{}{r}
}

func flattenAutoProvisioningDefaults(a *containerBeta.AutoprovisioningNodePoolDefaults) []map[string]interface{} {
	r := make(map[string]interface{})
	r["oauth_scopes"] = a.OauthScopes
	r["service_account"] = a.ServiceAccount
	<% unless version == 'ga' -%>
	r["min_cpu_platform"] = a.MinCpuPlatform
	<% end -%>

	return []map[string]interface{}{r}
}

func flattenMasterAuthorizedNetworksConfig(c *containerBeta.MasterAuthorizedNetworksConfig) []map[string]interface{} {
	if c == nil || !c.Enabled {
		return nil
	}
	result := make(map[string]interface{})
	if c.Enabled {
		cidrBlocks := make([]interface{}, 0, len(c.CidrBlocks))
		for _, v := range c.CidrBlocks {
			cidrBlocks = append(cidrBlocks, map[string]interface{}{
				"cidr_block":   v.CidrBlock,
				"display_name": v.DisplayName,
			})
		}
		result["cidr_blocks"] = schema.NewSet(schema.HashResource(cidrBlockConfig), cidrBlocks)
	}
	return []map[string]interface{}{result}
}

<% unless version == 'ga' -%>
func flattenPodSecurityPolicyConfig(c *containerBeta.PodSecurityPolicyConfig) []map[string]interface{} {
	if c == nil {
		return []map[string]interface{}{
			{
				"enabled": false,
			},
		}
	}
	return []map[string]interface{}{
		{
			"enabled": c.Enabled,
		},
	}
}

<% end -%>

func flattenResourceUsageExportConfig(c *containerBeta.ResourceUsageExportConfig) []map[string]interface{} {
	if c == nil {
		return nil
	}

	enableResourceConsumptionMetering := false
	if c.ConsumptionMeteringConfig != nil && c.ConsumptionMeteringConfig.Enabled == true {
		enableResourceConsumptionMetering = true
	}

	return []map[string]interface{}{
		{
			"enable_network_egress_metering":       c.EnableNetworkEgressMetering,
			"enable_resource_consumption_metering": enableResourceConsumptionMetering,
			"bigquery_destination": []map[string]interface{}{
				{"dataset_id": c.BigqueryDestination.DatasetId},
			},
		},
	}
}

func flattenDatabaseEncryption(c *containerBeta.DatabaseEncryption) []map[string]interface{} {
	if c == nil {
		return nil
	}
	return []map[string]interface{}{
		{
			"state":    c.State,
			"key_name": c.KeyName,
		},
	}
}

func resourceContainerClusterStateImporter(d *schema.ResourceData, meta interface{}) ([]*schema.ResourceData, error) {
	config := meta.(*Config)

	if err := parseImportId([]string{"projects/(?P<project>[^/]+)/locations/(?P<location>[^/]+)/clusters/(?P<name>[^/]+)", "(?P<project>[^/]+)/(?P<location>[^/]+)/(?P<name>[^/]+)", "(?P<location>[^/]+)/(?P<name>[^/]+)"}, d, config); err != nil {
		return nil, err
	}
	project, err := getProject(d, config)
	if err != nil {
		return nil, err
	}

	location, err := getLocation(d, config)
	if err != nil {
		return nil, err
	}

	clusterName := d.Get("name").(string)

	d.Set("location", location)
	if _, err := containerClusterAwaitRestingState(config, project, location, clusterName, d.Timeout(schema.TimeoutCreate)); err != nil {
		return nil, err
	}

	d.SetId(containerClusterFullName(project, location, clusterName))

	return []*schema.ResourceData{d}, nil
}

func containerClusterMutexKey(project, location, clusterName string) string {
	return fmt.Sprintf("google-container-cluster/%s/%s/%s", project, location, clusterName)
}

func containerClusterFullName(project, location, cluster string) string {
	return fmt.Sprintf("projects/%s/locations/%s/clusters/%s", project, location, cluster)
}

func extractNodePoolInformationFromCluster(d *schema.ResourceData, config *Config, clusterName string) (*NodePoolInformation, error) {
	project, err := getProject(d, config)
	if err != nil {
		return nil, err
	}

	location, err := getLocation(d, config)
	if err != nil {
		return nil, err
	}

	return &NodePoolInformation{
		project:  project,
		location: location,
		cluster:  d.Get("name").(string),
	}, nil
}

func cidrOrSizeDiffSuppress(k, old, new string, d *schema.ResourceData) bool {
	// If the user specified a size and the API returned a full cidr block, suppress.
	return strings.HasPrefix(new, "/") && strings.HasSuffix(old, new)
}

// Suppress unremovable default scope values from GCP.
// If the default service account would not otherwise have it, the `monitoring.write` scope
// is added to a GKE cluster's scopes regardless of what the user provided.
// monitoring.write is inherited from monitoring (rw) and cloud-platform, so it won't always
// be present.
// Enabling Stackdriver features through logging_service and monitoring_service may enable
// monitoring or logging.write. We've chosen not to suppress in those cases because they're
// removable by disabling those features.
func containerClusterAddedScopesSuppress(k, old, new string, d *schema.ResourceData) bool {
	o, n := d.GetChange("cluster_autoscaling.0.auto_provisioning_defaults.0.oauth_scopes")
	if o == nil || n == nil {
		return false
	}

	addedScopes := []string{
		"https://www.googleapis.com/auth/monitoring.write",
	}

	// combine what the default scopes are with what was passed
	m := golangSetFromStringSlice(append(addedScopes, convertStringArr(n.([]interface{}))...))
	combined := stringSliceFromGolangSet(m)

	// compare if the combined new scopes and default scopes differ from the old scopes
	if len(combined) != len(convertStringArr(o.([]interface{}))) {
		return false
	}

	for _, i := range combined {
		if stringInSlice(convertStringArr(o.([]interface{})), i) {
			continue
		}

		return false
	}

	return true
}

// We want to suppress diffs for empty/disabled private cluster config.
func containerClusterPrivateClusterConfigSuppress(k, old, new string, d *schema.ResourceData) bool {
	o, n := d.GetChange("private_cluster_config.0.enable_private_endpoint")
	suppressEndpoint := !o.(bool) && !n.(bool)

	o, n = d.GetChange("private_cluster_config.0.enable_private_nodes")
	suppressNodes := !o.(bool) && !n.(bool)

	if k == "private_cluster_config.0.enable_private_endpoint" {
		return suppressEndpoint
	} else if k == "private_cluster_config.0.enable_private_nodes" {
		return suppressNodes
	} else if k == "private_cluster_config.#" {
		return suppressEndpoint && suppressNodes
	}
	return false
}

func containerClusterPrivateClusterConfigCustomDiff(d *schema.ResourceDiff, meta interface{}) error {
	pcc, ok := d.GetOk("private_cluster_config")
	if !ok {
		return nil
	}
	pccList := pcc.([]interface{})
	if len(pccList) == 0 {
		return nil
	}
	config := pccList[0].(map[string]interface{})
	if config["enable_private_nodes"].(bool) {
		block := config["master_ipv4_cidr_block"]

		// We can only apply this validation if we know the final value of the field, and we may
		// not know the final value if users feed the value into their config in unintuitive ways.
		// https://github.com/hashicorp/terraform-provider-google/issues/4186
		blockValueKnown := d.NewValueKnown("private_cluster_config.0.master_ipv4_cidr_block")

		if blockValueKnown && (block == nil || block == "") {
			return fmt.Errorf("master_ipv4_cidr_block must be set if enable_private_nodes == true")
		}
	}
	return nil
}

<% unless version == 'ga' -%>
func podSecurityPolicyCfgSuppress(k, old, new string, r *schema.ResourceData) bool {
	if k == "pod_security_policy_config.#" && old == "1" && new == "0" {
		if v, ok := r.GetOk("pod_security_policy_config"); ok {
			cfgList := v.([]interface{})
			if len(cfgList) > 0 {
				d := cfgList[0].(map[string]interface{})
				// Suppress if old value was {enabled == false}
				return !d["enabled"].(bool)
			}
		}
	}
	return false
}

<% end -%><|MERGE_RESOLUTION|>--- conflicted
+++ resolved
@@ -331,8 +331,6 @@
 							},
 						},
 						"gce_persistent_disk_csi_driver_config": {
-<<<<<<< HEAD
-=======
 							Type:         schema.TypeList,
 							Optional:     true,
 							Computed:     true,
@@ -365,44 +363,6 @@
 							},
 						},
 						"config_connector_config": {
->>>>>>> 51eaff67
-							Type:         schema.TypeList,
-							Optional:     true,
-							Computed:     true,
-							AtLeastOneOf: addonsConfigKeys,
-							MaxItems:     1,
-<<<<<<< HEAD
-							Description:  `Whether this cluster should enable the Google Compute Engine Persistent Disk Container Storage Interface (CSI) Driver. Defaults to disabled; set enabled = true to enable.`,
-=======
-							Description:  `The of the Config Connector addon.`,
->>>>>>> 51eaff67
-							Elem: &schema.Resource{
-								Schema: map[string]*schema.Schema{
-									"enabled": {
-										Type:     schema.TypeBool,
-										Required: true,
-									},
-								},
-							},
-						},
-<<<<<<< HEAD
-						"kalm_config": {
-							Type:         schema.TypeList,
-							Optional:     true,
-							Computed:     true,
-							AtLeastOneOf: addonsConfigKeys,
-							MaxItems:     1,
-							Description:  `Configuration for the KALM addon, which manages the lifecycle of k8s. It is disabled by default; Set enabled = true to enable.`,
-							Elem: &schema.Resource{
-								Schema: map[string]*schema.Schema{
-									"enabled": {
-										Type:     schema.TypeBool,
-										Required: true,
-									},
-								},
-							},
-						},
-						"config_connector_config": {
 							Type:         schema.TypeList,
 							Optional:     true,
 							Computed:     true,
@@ -418,8 +378,6 @@
 								},
 							},
 						},
-=======
->>>>>>> 51eaff67
 
 					<% end -%>
 					},
@@ -857,15 +815,6 @@
 				ForceNew:         true,
 				DiffSuppressFunc: compareSelfLinkOrResourceName,
 				Description:      `The name or self_link of the Google Compute Engine subnetwork in which the cluster's instances are launched.`,
-<<<<<<< HEAD
-			},
-
-			"self_link": {
-				Type:        schema.TypeString,
-				Computed:    true,
-				Description: `Server-defined URL for the resource.`,
-=======
->>>>>>> 51eaff67
 			},
 
 			"endpoint": {
@@ -1159,11 +1108,7 @@
 					},
 				},
 			},
-<<<<<<< HEAD
-
-=======
 			
->>>>>>> 51eaff67
 			"default_snat_status": {
 				Type: schema.TypeList,
 				MaxItems: 1,
@@ -1191,11 +1136,7 @@
 <% else -%>
 			   Default: false,
 <% end -%>
-<<<<<<< HEAD
-			},
-=======
 			}, 
->>>>>>> 51eaff67
 
 			"resource_usage_export_config": {
 				Type:        schema.TypeList,
@@ -1358,13 +1299,8 @@
 		NetworkConfig: &containerBeta.NetworkConfig{
 			EnableIntraNodeVisibility: d.Get("enable_intranode_visibility").(bool),
 			DefaultSnatStatus:         expandDefaultSnatStatus(d.Get("default_snat_status")),
-<<<<<<< HEAD
-	    },
-<% end -%>
-=======
 	    },	
 <% end -%>	
->>>>>>> 51eaff67
 		MasterAuth:     expandMasterAuth(d.Get("master_auth")),
 		ResourceLabels: expandStringMap(d, "resource_labels"),
 	}
@@ -1868,15 +1804,7 @@
 		updateF := func() error {
 			log.Println("[DEBUG] updating release_channel")
 			name := containerClusterFullName(project, location, clusterName)
-<<<<<<< HEAD
-			clusterUpdateCall := config.clientContainerBeta.Projects.Locations.Clusters.Update(name, req)
-			if config.UserProjectOverride {
-				clusterUpdateCall.Header().Add("X-Goog-User-Project", project)
-			}
-			op, err := clusterUpdateCall.Do()
-=======
 			op, err := config.clientContainerBeta.Projects.Locations.Clusters.Update(name, req).Do()
->>>>>>> 51eaff67
 			if err != nil {
 				return err
 			}
@@ -1945,15 +1873,7 @@
 		updateF := func() error {
 			log.Println("[DEBUG] updating default_snat_status")
 			name := containerClusterFullName(project, location, clusterName)
-<<<<<<< HEAD
-			clusterUpdateCall := config.clientContainerBeta.Projects.Locations.Clusters.Update(name, req)
-			if config.UserProjectOverride {
-				clusterUpdateCall.Header().Add("X-Goog-User-Project", project)
-			}
-			op, err := clusterUpdateCall.Do()
-=======
 			op, err := config.clientContainerBeta.Projects.Locations.Clusters.Update(name, req).Do()
->>>>>>> 51eaff67
 			if err != nil {
 				return err
 			}
@@ -2348,34 +2268,6 @@
 			if err != nil {
 				return err
 			}
-<<<<<<< HEAD
-
-			log.Printf("[INFO] GKE cluster %s vertical pod autoscaling has been updated", d.Id())
-
-			d.SetPartial("vertical_pod_autoscaling")
-		}
-	}
-
-	if d.HasChange("database_encryption") {
-		c := d.Get("database_encryption")
-		req := &containerBeta.UpdateClusterRequest{
-			Update: &containerBeta.ClusterUpdate{
-				DesiredDatabaseEncryption: expandDatabaseEncryption(c),
-			},
-		}
-
-		updateF := func() error {
-			name := containerClusterFullName(project, location, clusterName)
-			clusterUpdateCall := config.clientContainerBeta.Projects.Locations.Clusters.Update(name, req)
-			if config.UserProjectOverride {
-				clusterUpdateCall.Header().Add("X-Goog-User-Project", project)
-			}
-			op, err := clusterUpdateCall.Do()
-			if err != nil {
-				return err
-			}
-=======
->>>>>>> 51eaff67
 			// Wait until it's updated
 			return containerOperationWait(config, op, project, location, "updating GKE cluster database encryption config", d.Timeout(schema.TimeoutUpdate))
 		}
@@ -2507,15 +2399,7 @@
 
 		updateF := func() error {
 			name := containerClusterFullName(project, location, clusterName)
-<<<<<<< HEAD
-			clusterUpdateCall := config.clientContainerBeta.Projects.Locations.Clusters.Update(name, req)
-			if config.UserProjectOverride {
-				clusterUpdateCall.Header().Add("X-Goog-User-Project", project)
-			}
-			op, err := clusterUpdateCall.Do()
-=======
 			op, err := config.clientContainerBeta.Projects.Locations.Clusters.Update(name, req).Do()
->>>>>>> 51eaff67
 			if err != nil {
 				return err
 			}
@@ -2542,15 +2426,7 @@
 		updateF := func() error {
 			log.Println("[DEBUG] updating cluster_telemetry")
 			name := containerClusterFullName(project, location, clusterName)
-<<<<<<< HEAD
-			clusterUpdateCall := config.clientContainerBeta.Projects.Locations.Clusters.Update(name, req)
-			if config.UserProjectOverride {
-				clusterUpdateCall.Header().Add("X-Goog-User-Project", project)
-			}
-			op, err := clusterUpdateCall.Do()
-=======
 			op, err := config.clientContainerBeta.Projects.Locations.Clusters.Update(name, req).Do()
->>>>>>> 51eaff67
 			if err != nil {
 				return err
 			}
