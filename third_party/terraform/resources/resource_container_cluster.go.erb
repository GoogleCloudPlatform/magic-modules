<% autogen_exception -%>
package google

import (
	"fmt"
	"log"
	"reflect"
	"regexp"
	"strings"
	"time"

	"github.com/hashicorp/errwrap"
	"github.com/hashicorp/go-version"
	"github.com/hashicorp/terraform-plugin-sdk/helper/resource"
	"github.com/hashicorp/terraform-plugin-sdk/helper/schema"
	"github.com/hashicorp/terraform-plugin-sdk/helper/validation"
	containerBeta "google.golang.org/api/container/v1beta1"
)

var (
	instanceGroupManagerURL = regexp.MustCompile(fmt.Sprintf("projects/(%s)/zones/([a-z0-9-]*)/instanceGroupManagers/([^/]*)", ProjectRegex))

	networkConfig = &schema.Resource{
		Schema: map[string]*schema.Schema{
			"cidr_blocks": {
				Type:     schema.TypeSet,
				// Despite being the only entry in a nested block, this should be kept
				// Optional. Expressing the parent with no entries and omitting the
				// parent entirely are semantically different.
				Optional: true,
				Elem:     cidrBlockConfig,
			},
		},
	}
	cidrBlockConfig = &schema.Resource{
		Schema: map[string]*schema.Schema{
			"cidr_block": {
				Type:         schema.TypeString,
				Required:     true,
				ValidateFunc: validation.CIDRNetwork(0, 32),
			},
			"display_name": {
				Type:     schema.TypeString,
				Optional: true,
			},
		},
	}

	ipAllocationCidrBlockFields = []string{"ip_allocation_policy.0.cluster_ipv4_cidr_block", "ip_allocation_policy.0.services_ipv4_cidr_block"}
	ipAllocationRangeFields     = []string{"ip_allocation_policy.0.cluster_secondary_range_name", "ip_allocation_policy.0.services_secondary_range_name"}

	addonsConfigKeys = []string{
		"addons_config.0.http_load_balancing",
		"addons_config.0.horizontal_pod_autoscaling",
		"addons_config.0.network_policy_config",
		"addons_config.0.cloudrun_config",
	<% unless version == 'ga' -%>
		"addons_config.0.istio_config",
		"addons_config.0.dns_cache_config",
		"addons_config.0.gce_persistent_disk_csi_driver_config",
		"addons_config.0.kalm_config",
		"addons_config.0.config_connector_config",
	<% end -%>
	}

	forceNewClusterNodeConfigFields = []string{
	<% unless version == 'ga' -%>
		"workload_metadata_config",
	<% end -%>
	}
)

// This uses the node pool nodeConfig schema but sets
// node-pool-only updatable fields to ForceNew
func clusterSchemaNodeConfig() *schema.Schema {
	nodeConfigSch := schemaNodeConfig()
	schemaMap := nodeConfigSch.Elem.(*schema.Resource).Schema
	for _, k := range forceNewClusterNodeConfigFields {
		if sch, ok := schemaMap[k]; ok {
			changeFieldSchemaToForceNew(sch)
		}
	}
	return nodeConfigSch
}

func rfc5545RecurrenceDiffSuppress(k, o, n string, d *schema.ResourceData) bool {
	// This diff gets applied in the cloud console if you specify
	// "FREQ=DAILY" in your config and add a maintenance exclusion.
	if o == "FREQ=WEEKLY;BYDAY=MO,TU,WE,TH,FR,SA,SU" && n == "FREQ=DAILY" {
		return true
	}
	// Writing a full diff suppress for identical recurrences would be
	// complex and error-prone - it's not a big problem if a user
	// changes the recurrence and it's textually difference but semantically
	// identical.
	return false
}

func resourceContainerCluster() *schema.Resource {
	return &schema.Resource{
		Create: resourceContainerClusterCreate,
		Read:   resourceContainerClusterRead,
		Update: resourceContainerClusterUpdate,
		Delete: resourceContainerClusterDelete,

		CustomizeDiff: customdiff.All(
			resourceNodeConfigEmptyGuestAccelerator,
			containerClusterPrivateClusterConfigCustomDiff,
		),

		Timeouts: &schema.ResourceTimeout{
			Create: schema.DefaultTimeout(40 * time.Minute),
			Read:   schema.DefaultTimeout(40 * time.Minute),
			Update: schema.DefaultTimeout(60 * time.Minute),
			Delete: schema.DefaultTimeout(40 * time.Minute),
		},

		SchemaVersion: 1,
		MigrateState:  resourceContainerClusterMigrateState,

		Importer: &schema.ResourceImporter{
			State: resourceContainerClusterStateImporter,
		},

		Schema: map[string]*schema.Schema{
			"name": {
				Type:     schema.TypeString,
				Required: true,
				ForceNew: true,
				ValidateFunc: func(v interface{}, k string) (ws []string, errors []error) {
					value := v.(string)

					if len(value) > 40 {
						errors = append(errors, fmt.Errorf(
							"%q cannot be longer than 40 characters", k))
					}
					if !regexp.MustCompile("^[a-z0-9-]+$").MatchString(value) {
						errors = append(errors, fmt.Errorf(
							"%q can only contain lowercase letters, numbers and hyphens", k))
					}
					if !regexp.MustCompile("^[a-z]").MatchString(value) {
						errors = append(errors, fmt.Errorf(
							"%q must start with a letter", k))
					}
					if !regexp.MustCompile("[a-z0-9]$").MatchString(value) {
						errors = append(errors, fmt.Errorf(
							"%q must end with a number or a letter", k))
					}
					return
				},
			},

			"operation": {
				Type:     schema.TypeString,
				Computed: true,
			},

			"location": {
				Type:          schema.TypeString,
				Optional:      true,
				Computed:      true,
				ForceNew:      true,
			},

			"region": {
				Type:     schema.TypeString,
				Optional: true,
				Removed:  "Use location instead",
				Computed: true,
			},

			"zone": {
				Type:     schema.TypeString,
				Optional: true,
				Removed:  "Use location instead",
				Computed: true,
			},

			"node_locations": {
				Type:     schema.TypeSet,
				Optional: true,
				Computed: true,
				Elem:     &schema.Schema{Type: schema.TypeString},
			},

			"additional_zones": {
				Type:     schema.TypeSet,
				Optional: true,
				Removed:  "Use node_locations instead",
				Computed: true,
				Elem:     &schema.Schema{Type: schema.TypeString},
			},

			"addons_config": {
				Type:     schema.TypeList,
				Optional: true,
				Computed: true,
				MaxItems: 1,
				Elem: &schema.Resource{
					Schema: map[string]*schema.Schema{
						"http_load_balancing": {
							Type:         schema.TypeList,
							Optional:     true,
							Computed:     true,
							AtLeastOneOf: addonsConfigKeys,
							MaxItems:     1,
							Elem: &schema.Resource{
								Schema: map[string]*schema.Schema{
									"disabled": {
										Type:     schema.TypeBool,
										Required: true,
									},
								},
							},
						},
						"horizontal_pod_autoscaling": {
							Type:         schema.TypeList,
							Optional:     true,
							Computed:     true,
							AtLeastOneOf: addonsConfigKeys,
							MaxItems:     1,
							Elem: &schema.Resource{
								Schema: map[string]*schema.Schema{
									"disabled": {
										Type:     schema.TypeBool,
										Required: true,
									},
								},
							},
						},
						"kubernetes_dashboard": {
							Type:       schema.TypeList,
							Optional:  true,
							Removed: "The Kubernetes Dashboard addon is removed for clusters on GKE.",
							Computed: true,
							MaxItems: 1,
							Elem: &schema.Resource{
								Schema: map[string]*schema.Schema{
									"disabled": {
										Type:     schema.TypeBool,
										Optional: true,
									},
								},
							},
						},
						"network_policy_config": {
							Type:         schema.TypeList,
							Optional:     true,
							Computed:     true,
							AtLeastOneOf: addonsConfigKeys,
							MaxItems:     1,
							Elem: &schema.Resource{
								Schema: map[string]*schema.Schema{
									"disabled": {
										Type:     schema.TypeBool,
										Required: true,
									},
								},
							},
						},
						"cloudrun_config": {
							Type:         schema.TypeList,
							Optional:     true,
							Computed:     true,
							AtLeastOneOf: addonsConfigKeys,
							MaxItems:     1,
							Elem: &schema.Resource{
								Schema: map[string]*schema.Schema{
									"disabled": {
										Type:     schema.TypeBool,
										Required: true,
									},
								},
							},
						},
						<% unless version == 'ga' -%>
						"istio_config": {
							Type:         schema.TypeList,
							Optional:     true,
							Computed:     true,
							AtLeastOneOf: addonsConfigKeys,
							MaxItems:     1,
							Elem: &schema.Resource{
								Schema: map[string]*schema.Schema{
									"disabled": {
										Type:     schema.TypeBool,
										Required: true,
									},
									"auth": {
										Type:         schema.TypeString,
										Optional:     true,
										// We can't use a Terraform-level default because it won't be true when the block is disabled: true
										DiffSuppressFunc: emptyOrDefaultStringSuppress("AUTH_NONE"),
										ValidateFunc: validation.StringInSlice([]string{"AUTH_NONE", "AUTH_MUTUAL_TLS"}, false),
									},
								},
							},
						},
						"dns_cache_config": {
							Type:         schema.TypeList,
							Optional:     true,
							Computed:     true,
							AtLeastOneOf: addonsConfigKeys,
							MaxItems:     1,
							Elem: &schema.Resource{
								Schema: map[string]*schema.Schema{
									"enabled": {
										Type:     schema.TypeBool,
										Required: true,
									},
								},
							},
						},
						"gce_persistent_disk_csi_driver_config": {
							Type:         schema.TypeList,
							Optional:     true,
							Computed:     true,
							AtLeastOneOf: addonsConfigKeys,
							MaxItems:     1,
							Elem: &schema.Resource{
								Schema: map[string]*schema.Schema{
									"enabled": {
										Type:     schema.TypeBool,
										Required: true,
									},
								},
							},
						},
						"kalm_config": {
							Type:         schema.TypeList,
							Optional:     true,
							Computed:     true,
							AtLeastOneOf: addonsConfigKeys,
							MaxItems:     1,
							Elem: &schema.Resource{
								Schema: map[string]*schema.Schema{
									"enabled": {
										Type:     schema.TypeBool,
										Required: true,
									},
								},
							},
						},
						"config_connector_config": {
							Type:         schema.TypeList,
							Optional:     true,
							Computed:     true,
							AtLeastOneOf: addonsConfigKeys,
							MaxItems:     1,
							Elem: &schema.Resource{
								Schema: map[string]*schema.Schema{
									"enabled": {
										Type:     schema.TypeBool,
										Required: true,
									},
								},
							},
						},

					<% end -%>
					},
				},
			},

			"cluster_autoscaling": {
				Type:     schema.TypeList,
				MaxItems: 1,
				// This field is Optional + Computed because we automatically set the
				// enabled value to false if the block is not returned in API responses.
				Optional: true,
				Computed: true,
				Elem: &schema.Resource{
					Schema: map[string]*schema.Schema{
						"enabled": {
							Type:     schema.TypeBool,
							Required: true,
						},
						"resource_limits": {
							Type:     schema.TypeList,
							Optional: true,
							Elem: &schema.Resource{
								Schema: map[string]*schema.Schema{
									"resource_type": {
										Type:     schema.TypeString,
										Required: true,
									},
									"minimum": {
										Type:     schema.TypeInt,
										Optional: true,
									},
									"maximum": {
										Type:     schema.TypeInt,
										Optional: true,
									},
								},
							},
						},
						"auto_provisioning_defaults": {
							Type:     schema.TypeList,
							MaxItems: 1,
							Optional: true,
							Computed: true,
							Elem: &schema.Resource{
								Schema: map[string]*schema.Schema{
									"oauth_scopes": {
										Type:     schema.TypeList,
										Optional: true,
										Computed: true,
										Elem:     &schema.Schema{Type: schema.TypeString},
										DiffSuppressFunc: containerClusterAddedScopesSuppress,
									},
									"service_account": {
										Type:     schema.TypeString,
										Optional: true,
										Default:  "default",
									},
									<% unless version == 'ga' -%>
									"min_cpu_platform": {
										Type:  schema.TypeString,
										Optional: true,
										DiffSuppressFunc: emptyOrDefaultStringSuppress("automatic"),
									},
									<% end -%>
								},
							},
						},
						<% unless version == 'ga' -%>
						"autoscaling_profile": {
							Type:             schema.TypeString,
							Default:          "BALANCED",
							Optional:         true,
							ValidateFunc:     validation.StringInSlice([]string{"BALANCED", "OPTIMIZE_UTILIZATION"}, false),
						},
						<% end -%>
					},
				},
			},

			"cluster_ipv4_cidr": {
				Type:         schema.TypeString,
				Optional:     true,
				Computed:     true,
				ForceNew:     true,
				ValidateFunc: orEmpty(validateRFC1918Network(8, 32)),
				ConflictsWith: []string{"ip_allocation_policy"},
			},

			"description": {
				Type:     schema.TypeString,
				Optional: true,
				ForceNew: true,
			},

			"enable_binary_authorization": {
				Default:  false,
				Type:     schema.TypeBool,
				Optional: true,
			},

			"enable_kubernetes_alpha": {
				Type:     schema.TypeBool,
				Optional: true,
				ForceNew: true,
				Default:  false,
			},

			"enable_tpu": {
				Type:     schema.TypeBool,
				Optional: true,
				ForceNew: true,
<% if version == 'ga' -%>
				Removed:  "This field is in beta. Use it in the the google-beta provider instead. See https://terraform.io/docs/providers/google/guides/provider_versions.html for more details.",
				Computed: true,
<% else -%>
				Default:  false,
<% end -%>
			},

			"enable_legacy_abac": {
				Type:     schema.TypeBool,
				Optional: true,
				Default:  false,
			},

			"enable_shielded_nodes": {
				Type:     schema.TypeBool,
				Optional: true,
				Default:  false,
			},

			"authenticator_groups_config": {
				Type:     schema.TypeList,
				Optional: true,
				Computed: true,
				ForceNew: true,
				MaxItems: 1,
				Elem: &schema.Resource{
					Schema: map[string]*schema.Schema{
						"security_group": {
							Type:     schema.TypeString,
							Required: true,
							ForceNew: true,
						},
					},
				},
			},

			"initial_node_count": {
				Type:     schema.TypeInt,
				Optional: true,
				ForceNew: true,
			},

			"logging_service": {
				Type:         schema.TypeString,
				Optional:     true,
				Computed:     true,
				ConflictsWith: []string{"cluster_telemetry"},
				ValidateFunc: validation.StringInSlice([]string{"logging.googleapis.com", "logging.googleapis.com/kubernetes", "none"}, false),
			},

			"maintenance_policy": {
				Type:     schema.TypeList,
				Optional: true,
				MaxItems: 1,
				Elem: &schema.Resource{
					Schema: map[string]*schema.Schema{
						"daily_maintenance_window": {
							Type:     schema.TypeList,
							Optional:     true,
							ExactlyOneOf: []string{
								"maintenance_policy.0.daily_maintenance_window",
								"maintenance_policy.0.recurring_window",
							},
							MaxItems: 1,
							Elem: &schema.Resource{
								Schema: map[string]*schema.Schema{
									"start_time": {
										Type:             schema.TypeString,
										Required:         true,
										ValidateFunc:     validateRFC3339Time,
										DiffSuppressFunc: rfc3339TimeDiffSuppress,
									},
									"duration": {
										Type:     schema.TypeString,
										Computed: true,
									},
								},
							},
						},
						"recurring_window": {
							Type:         schema.TypeList,
							Optional:     true,
							MaxItems:     1,
							ExactlyOneOf: []string{
								"maintenance_policy.0.daily_maintenance_window",
								"maintenance_policy.0.recurring_window",
							},
							Elem: &schema.Resource{
								Schema: map[string]*schema.Schema{
									"start_time": {
										Type: schema.TypeString,
										Required: true,
										ValidateFunc: validateRFC3339Date,
									},
									"end_time": {
										Type: schema.TypeString,
										Required: true,
										ValidateFunc: validateRFC3339Date,
									},
									"recurrence": {
										Type: schema.TypeString,
										Required: true,
										DiffSuppressFunc: rfc5545RecurrenceDiffSuppress,
									},
								},
							},
						},
					},
				},
			},

			"master_auth": {
				Type:     schema.TypeList,
				Optional: true,
				MaxItems: 1,
				Computed: true,
				Elem: &schema.Resource{
					Schema: map[string]*schema.Schema{
						"password": {
							Type:      schema.TypeString,
							Optional:  true,
							AtLeastOneOf: []string{"master_auth.0.password", "master_auth.0.username", "master_auth.0.client_certificate_config"},
							Sensitive: true,
						},

						"username": {
							Type:     schema.TypeString,
							Optional: true,
							AtLeastOneOf: []string{"master_auth.0.password", "master_auth.0.username", "master_auth.0.client_certificate_config"},
						},

						// Ideally, this would be Optional (and not Computed).
						// In past versions (incl. 2.X series) of the provider
						// though, being unset was considered identical to set
						// and the issue_client_certificate value being true.
						"client_certificate_config": {
							Type:     schema.TypeList,
							MaxItems: 1,
							Optional: true,
							Computed: true,
							AtLeastOneOf: []string{"master_auth.0.password", "master_auth.0.username", "master_auth.0.client_certificate_config"},
							ForceNew: true,
							Elem: &schema.Resource{
								Schema: map[string]*schema.Schema{
									"issue_client_certificate": {
										Type:     schema.TypeBool,
										Required: true,
										ForceNew: true,
									},
								},
							},
						},

						"client_certificate": {
							Type:     schema.TypeString,
							Computed: true,
						},

						"client_key": {
							Type:      schema.TypeString,
							Computed:  true,
							Sensitive: true,
						},

						"cluster_ca_certificate": {
							Type:     schema.TypeString,
							Computed: true,
						},
					},
				},
			},

			"master_authorized_networks_config": {
				Type:     schema.TypeList,
				Optional: true,
				MaxItems: 1,
				Elem:     networkConfig,
			},

			"min_master_version": {
				Type:     schema.TypeString,
				Optional: true,
			},

			"monitoring_service": {
				Type:         schema.TypeString,
				Optional:     true,
				Computed:     true,
				ConflictsWith: []string{"cluster_telemetry"},
				ValidateFunc: validation.StringInSlice([]string{"monitoring.googleapis.com", "monitoring.googleapis.com/kubernetes", "none"}, false),
			},

			"network": {
				Type:             schema.TypeString,
				Optional:         true,
				Default:          "default",
				ForceNew:         true,
				DiffSuppressFunc: compareSelfLinkOrResourceName,
			},

			"network_policy": {
				Type:     schema.TypeList,
				Optional: true,
				Computed: true,
				MaxItems: 1,
				Elem: &schema.Resource{
					Schema: map[string]*schema.Schema{
						"enabled": {
							Type:     schema.TypeBool,
							Required: true,
						},
						"provider": {
							Type:             schema.TypeString,
							Default:          "PROVIDER_UNSPECIFIED",
							Optional:         true,
							ValidateFunc:     validation.StringInSlice([]string{"PROVIDER_UNSPECIFIED", "CALICO"}, false),
							DiffSuppressFunc: emptyOrDefaultStringSuppress("PROVIDER_UNSPECIFIED"),
						},
					},
				},
			},

			"node_config": clusterSchemaNodeConfig(),

			"node_pool": {
				Type:     schema.TypeList,
				Optional: true,
				Computed: true,
				ForceNew: true, // TODO(danawillow): Add ability to add/remove nodePools
				Elem: &schema.Resource{
					Schema: schemaNodePool,
				},
			},

			"node_version": {
				Type:     schema.TypeString,
				Optional: true,
				Computed: true,
			},

			"pod_security_policy_config": {
<% if version == 'ga' -%>
				// Remove return nil from expand when this is removed for good.
				Removed: "This field is in beta. Use it in the the google-beta provider instead. See https://terraform.io/docs/providers/google/guides/provider_versions.html for more details.",
				Computed: true,
<% else -%>
				DiffSuppressFunc: podSecurityPolicyCfgSuppress,
<% end -%>
				Type:       schema.TypeList,
				Optional:   true,
				MaxItems:   1,
				Elem: &schema.Resource{
					Schema: map[string]*schema.Schema{
						"enabled": {
							Type:     schema.TypeBool,
							Required: true,
						},
					},
				},
			},

			"project": {
				Type:     schema.TypeString,
				Optional: true,
				Computed: true,
				ForceNew: true,
			},

			"subnetwork": {
				Type:             schema.TypeString,
				Optional:         true,
				Computed:         true,
				ForceNew:         true,
				DiffSuppressFunc: compareSelfLinkOrResourceName,
			},

			"endpoint": {
				Type:     schema.TypeString,
				Computed: true,
			},

			"instance_group_urls": {
				Type:     schema.TypeList,
				Computed: true,
				Elem:     &schema.Schema{Type: schema.TypeString},
			},

			"master_version": {
				Type:     schema.TypeString,
				Computed: true,
			},

			"services_ipv4_cidr": {
				Type:     schema.TypeString,
				Computed: true,
			},

			"ip_allocation_policy": {
				Type:       schema.TypeList,
				MaxItems:   1,
				ForceNew:   true,
				Optional:   true,
				ConflictsWith: []string{"cluster_ipv4_cidr"},
				Elem: &schema.Resource{
					Schema: map[string]*schema.Schema{
						// GKE creates/deletes secondary ranges in VPC
						"cluster_ipv4_cidr_block": {
							Type:             schema.TypeString,
							Optional:         true,
							Computed:         true,
							ForceNew:         true,
							ConflictsWith:    ipAllocationRangeFields,
							DiffSuppressFunc: cidrOrSizeDiffSuppress,
						},

						"services_ipv4_cidr_block": {
							Type:             schema.TypeString,
							Optional:         true,
							Computed:         true,
							ForceNew:         true,
							ConflictsWith:    ipAllocationRangeFields,
							DiffSuppressFunc: cidrOrSizeDiffSuppress,
						},

						// User manages secondary ranges manually
						"cluster_secondary_range_name": {
							Type:          schema.TypeString,
							Optional:      true,
							Computed:      true,
							ForceNew:      true,
							ConflictsWith: ipAllocationCidrBlockFields,
						},

						"services_secondary_range_name": {
							Type:          schema.TypeString,
							Optional:      true,
							Computed:      true,
							ForceNew:      true,
							ConflictsWith: ipAllocationCidrBlockFields,
						},

						"subnetwork_name": {
							Type:     schema.TypeString,
							Removed:  "This field is removed as of 3.0.0. Define an explicit google_compute_subnetwork and use subnetwork instead.",
							Computed: true,
							Optional: true,
						},

						"node_ipv4_cidr_block": {
							Type:     schema.TypeString,
							Removed:  "This field is removed as of 3.0.0. Define an explicit google_compute_subnetwork and use subnetwork instead.",
							Computed: true,
							Optional: true,
						},
					},
				},
			},

			"remove_default_node_pool": {
				Type:     schema.TypeBool,
				Optional: true,
			},

			"private_cluster_config": {
				Type:             schema.TypeList,
				MaxItems:         1,
				Optional:         true,
				Computed:         true,
				DiffSuppressFunc: containerClusterPrivateClusterConfigSuppress,
				Elem: &schema.Resource{
					Schema: map[string]*schema.Schema{
						"enable_private_endpoint": {
							Type:     schema.TypeBool,
							Required: true,
							ForceNew: true,
							DiffSuppressFunc: containerClusterPrivateClusterConfigSuppress,
						},
						"enable_private_nodes": {
							Type:     schema.TypeBool,
							Optional: true,
							ForceNew: true,
							DiffSuppressFunc: containerClusterPrivateClusterConfigSuppress,
						},
						"master_ipv4_cidr_block": {
							Type:         schema.TypeString,
							Optional:     true,
							ForceNew:     true,
							ValidateFunc: orEmpty(validation.CIDRNetwork(28, 28)),
						},
						"peering_name": {
							Type:     schema.TypeString,
							Computed: true,
						},
						"private_endpoint": {
							Type:     schema.TypeString,
							Computed: true,
						},
						"public_endpoint": {
							Type:     schema.TypeString,
							Computed: true,
						},
					},
				},
			},

			"resource_labels": {
				Type:     schema.TypeMap,
				Optional: true,
				Elem:     &schema.Schema{Type: schema.TypeString},
			},

			"label_fingerprint": {
				Type:     schema.TypeString,
				Computed: true,
			},

			"default_max_pods_per_node": {
				Type:     schema.TypeInt,
				Optional: true,
				ForceNew: true,
				Computed: true,
			},

			"vertical_pod_autoscaling": {
				Type:     schema.TypeList,
				MaxItems: 1,
				Optional: true,
				Elem: &schema.Resource{
					Schema: map[string]*schema.Schema{
						"enabled": {
							Type:     schema.TypeBool,
							Required: true,
						},
					},
				},
			},
			"workload_identity_config": {
				Type:     schema.TypeList,
				MaxItems: 1,
				Optional: true,
				Elem: &schema.Resource{
					Schema: map[string]*schema.Schema{
						"identity_namespace": {
							Type:     schema.TypeString,
							Required: true,
						},
					},
				},
			},

<% unless version == 'ga' -%>
			"release_channel": {
				Type:     schema.TypeList,
				Optional: true,
				Computed: true,
				MaxItems: 1,
				Elem: &schema.Resource{
					Schema: map[string]*schema.Schema{
						"channel": {
							Type:             schema.TypeString,
							Required:         true,
							ValidateFunc:     validation.StringInSlice([]string{"UNSPECIFIED", "RAPID", "REGULAR", "STABLE"}, false),
							DiffSuppressFunc: emptyOrDefaultStringSuppress("UNSPECIFIED"),
						},
					},
				},
			},

			"tpu_ipv4_cidr_block":  {
				Computed: true,
				Type: schema.TypeString,
			},

			"database_encryption": {
				Type:     schema.TypeList,
				MaxItems: 1,
				Optional: true,
				ForceNew: true,
				Computed: true,
				Elem: &schema.Resource{
					Schema: map[string]*schema.Schema{
						"state": {
							Type:         schema.TypeString,
							ForceNew:     true,
							Required:     true,
							ValidateFunc: validation.StringInSlice([]string{"ENCRYPTED", "DECRYPTED"}, false),
						},
						"key_name": {
							Type:     schema.TypeString,
							ForceNew: true,
							Optional: true,
						},
					},
				},
			},

			"cluster_telemetry": {
				Type:     schema.TypeList,
				Optional: true,
				Computed: true,
				MaxItems: 1,
				Elem: &schema.Resource{
					Schema: map[string]*schema.Schema{
						"type": {
							Type:             schema.TypeString,
							Required:         true,
							ValidateFunc:     validation.StringInSlice([]string{"DISABLED","ENABLED","SYSTEM_ONLY"}, false),
						},
					},
				},
			},
			
<% end -%>

			"resource_usage_export_config": {
					Type:       schema.TypeList,
					MaxItems:   1,
					Optional:   true,
					Elem: &schema.Resource{
							Schema: map[string]*schema.Schema{
									"enable_network_egress_metering": {
											Type:     schema.TypeBool,
											Optional: true,
											Default:  false,
									},
									"enable_resource_consumption_metering": {
											Type:     schema.TypeBool,
											Optional: true,
											Default:  true,
									},
									"bigquery_destination": {
											Type:       schema.TypeList,
											MaxItems:   1,
											Required: true,
											Elem: &schema.Resource{
													Schema: map[string]*schema.Schema{
															"dataset_id": {
																	Type:     schema.TypeString,
																	Required: true,
															},
													},
											},
									},
							},
					},
			},

			"enable_intranode_visibility": {
				Type:     schema.TypeBool,
				Optional: true,
<% if version == 'ga' -%>
				Removed: "This field is in beta. Use it in the the google-beta provider instead. See https://terraform.io/docs/providers/google/guides/provider_versions.html for more details.",
				Computed: true,
<% else -%>
				Default:  false,
<% end -%>
			},
		},
	}
}

// Setting a guest accelerator block to count=0 is the equivalent to omitting the block: it won't get
// sent to the API and it won't be stored in state. This diffFunc will try to compare the old + new state
// by only comparing the blocks with a positive count and ignoring those with count=0
//
// One quirk with this approach is that configs with mixed count=0 and count>0 accelerator blocks will
// show a confusing diff if one of there are config changes that result in a legitimate diff as the count=0
// blocks will not be in state.
//
// This could also be modelled by setting `guest_accelerator = []` in the config. However since the
// previous syntax requires that schema.SchemaConfigModeAttr is set on the field it is advisable that
// we have a work around for removing guest accelerators. Also Terraform 0.11 cannot use dynamic blocks
// so this isn't a solution for module authors who want to dynamically omit guest accelerators
// See https://github.com/terraform-providers/terraform-provider-google/issues/3786
func resourceNodeConfigEmptyGuestAccelerator(diff *schema.ResourceDiff, meta interface{}) error {
	old, new := diff.GetChange("node_config.0.guest_accelerator")
	oList := old.([]interface{})
	nList := new.([]interface{})

	if len(nList) == len(oList) || len(nList) == 0 {
		return nil
	}
	var hasAcceleratorWithEmptyCount bool
	// the list of blocks in a desired state with count=0 accelerator blocks in it
	// will be longer than the current state.
	// this index tracks the location of positive count accelerator blocks
	index := 0
	for i, item := range nList {
		accel := item.(map[string]interface{})
		if accel["count"].(int) == 0 {
			hasAcceleratorWithEmptyCount = true
			// Ignore any 'empty' accelerators because they aren't sent to the API
			continue
		}
		if index >= len(oList) {
			// Return early if there are more positive count accelerator blocks in the desired state
			// than the current state since a difference in 'legit' blocks is a valid diff.
			// This will prevent array index overruns
			return nil
		}
		if !reflect.DeepEqual(nList[i], oList[index]) {
			return nil
		}
		index += 1
	}

	if hasAcceleratorWithEmptyCount && index == len(oList) {
		// If the number of count>0 blocks match, there are count=0 blocks present and we
		// haven't already returned due to a legitimate diff
		err := diff.Clear("node_config.0.guest_accelerator")
		if err != nil {
			return err
		}
	}

	return nil
}

func resourceContainerClusterCreate(d *schema.ResourceData, meta interface{}) error {
	config := meta.(*Config)

	project, err := getProject(d, config)
	if err != nil {
		return err
	}

	location, err := getLocation(d, config)
	if err != nil {
		return err
	}

	clusterName := d.Get("name").(string)

	cluster := &containerBeta.Cluster{
		Name:                           clusterName,
		InitialNodeCount:               int64(d.Get("initial_node_count").(int)),
		MaintenancePolicy:              expandMaintenancePolicy(d, meta),
		MasterAuthorizedNetworksConfig: expandMasterAuthorizedNetworksConfig(d.Get("master_authorized_networks_config")),
		InitialClusterVersion:          d.Get("min_master_version").(string),
		ClusterIpv4Cidr:                d.Get("cluster_ipv4_cidr").(string),
		Description:                    d.Get("description").(string),
		LegacyAbac: &containerBeta.LegacyAbac{
			Enabled:         d.Get("enable_legacy_abac").(bool),
			ForceSendFields: []string{"Enabled"},
		},
		LoggingService:          d.Get("logging_service").(string),
		MonitoringService:       d.Get("monitoring_service").(string),
		NetworkPolicy:           expandNetworkPolicy(d.Get("network_policy")),
		AddonsConfig:            expandClusterAddonsConfig(d.Get("addons_config")),
		EnableKubernetesAlpha:   d.Get("enable_kubernetes_alpha").(bool),
		IpAllocationPolicy:      expandIPAllocationPolicy(d.Get("ip_allocation_policy")),
		PodSecurityPolicyConfig: expandPodSecurityPolicyConfig(d.Get("pod_security_policy_config")),
		Autoscaling:             expandClusterAutoscaling(d.Get("cluster_autoscaling"), d),
		BinaryAuthorization:     &containerBeta.BinaryAuthorization{
			Enabled:         d.Get("enable_binary_authorization").(bool),
			ForceSendFields: []string{"Enabled"},
		},
		ShieldedNodes: &containerBeta.ShieldedNodes{
			Enabled:         d.Get("enable_shielded_nodes").(bool),
			ForceSendFields: []string{"Enabled"},
		},
<% unless version == 'ga' -%>
		ReleaseChannel:          expandReleaseChannel(d.Get("release_channel")),
		ClusterTelemetry: expandClusterTelemetry(d.Get("cluster_telemetry")),
		EnableTpu:               d.Get("enable_tpu").(bool),
		NetworkConfig: &containerBeta.NetworkConfig{
			EnableIntraNodeVisibility: d.Get("enable_intranode_visibility").(bool),
		},
<% end -%>
		MasterAuth:     expandMasterAuth(d.Get("master_auth")),
		ResourceLabels: expandStringMap(d, "resource_labels"),
	}

	if v, ok := d.GetOk("default_max_pods_per_node"); ok {
		cluster.DefaultMaxPodsConstraint = expandDefaultMaxPodsConstraint(v)
	}

	// Only allow setting node_version on create if it's set to the equivalent master version,
	// since `InitialClusterVersion` only accepts valid master-style versions.
	if v, ok := d.GetOk("node_version"); ok {
		// ignore -gke.X suffix for now. if it becomes a problem later, we can fix it.
		mv := strings.Split(cluster.InitialClusterVersion, "-")[0]
		nv := strings.Split(v.(string), "-")[0]
		if mv != nv {
			return fmt.Errorf("node_version and min_master_version must be set to equivalent values on create")
		}
	}

	if v, ok := d.GetOk("node_locations"); ok {
		locationsSet := v.(*schema.Set)
		if locationsSet.Contains(location) {
			return fmt.Errorf("when using a multi-zonal cluster, node_locations should not contain the original 'zone'")
		}

		// GKE requires a full list of node locations
		// but when using a multi-zonal cluster our schema only asks for the
		// additional zones, so append the cluster location if it's a zone
		if isZone(location) {
			locationsSet.Add(location)
		}
		cluster.Locations = convertStringSet(locationsSet)
	}

	if v, ok := d.GetOk("network"); ok {
		network, err := ParseNetworkFieldValue(v.(string), d, config)
		if err != nil {
			return err
		}
		cluster.Network = network.RelativeLink()
	}

	if v, ok := d.GetOk("subnetwork"); ok {
		subnetwork, err := ParseSubnetworkFieldValue(v.(string), d, config)
		if err != nil {
			return err
		}
		cluster.Subnetwork = subnetwork.RelativeLink()
	}

	nodePoolsCount := d.Get("node_pool.#").(int)
	if nodePoolsCount > 0 {
		nodePools := make([]*containerBeta.NodePool, 0, nodePoolsCount)
		for i := 0; i < nodePoolsCount; i++ {
			prefix := fmt.Sprintf("node_pool.%d.", i)
			nodePool, err := expandNodePool(d, prefix)
			if err != nil {
				return err
			}
			nodePools = append(nodePools, nodePool)
		}
		cluster.NodePools = nodePools
	} else {
		// Node Configs have default values that are set in the expand function,
		// but can only be set if node pools are unspecified.
		cluster.NodeConfig = expandNodeConfig([]interface{}{})
	}

	if v, ok := d.GetOk("node_config"); ok {
		cluster.NodeConfig = expandNodeConfig(v)
	}

	if v, ok := d.GetOk("authenticator_groups_config"); ok {
		cluster.AuthenticatorGroupsConfig = expandAuthenticatorGroupsConfig(v)
	}

	if v, ok := d.GetOk("private_cluster_config"); ok {
		cluster.PrivateClusterConfig = expandPrivateClusterConfig(v)
	}

	if v, ok := d.GetOk("vertical_pod_autoscaling"); ok {
		cluster.VerticalPodAutoscaling = expandVerticalPodAutoscaling(v)
	}

<% unless version == 'ga' -%>
	if v, ok := d.GetOk("database_encryption"); ok {
		cluster.DatabaseEncryption = expandDatabaseEncryption(v)
	}

<% end -%>

	if v, ok := d.GetOk("workload_identity_config"); ok {
		cluster.WorkloadIdentityConfig = expandWorkloadIdentityConfig(v)
	}

	if v, ok := d.GetOk("resource_usage_export_config"); ok {
		cluster.ResourceUsageExportConfig = expandResourceUsageExportConfig(v)
	}

	req := &containerBeta.CreateClusterRequest{
		Cluster: cluster,
	}

	mutexKV.Lock(containerClusterMutexKey(project, location, clusterName))
	defer mutexKV.Unlock(containerClusterMutexKey(project, location, clusterName))

	parent := fmt.Sprintf("projects/%s/locations/%s", project, location)
	var op *containerBeta.Operation
	err = retry(func() error {
		op, err = config.clientContainerBeta.Projects.Locations.Clusters.Create(parent, req).Do()
		return err
	})
	if err != nil {
		return err
	}

	d.SetId(containerClusterFullName(project, location, clusterName))

	// Wait until it's created
	waitErr := containerOperationWait(config, op, project, location, "creating GKE cluster", d.Timeout(schema.TimeoutCreate))
	if waitErr != nil {
		// Check if the create operation failed because Terraform was prematurely terminated. If it was we can persist the
		// operation id to state so that a subsequent refresh of this resource will wait until the operation has terminated
		// before attempting to Read the state of the cluster. This allows a graceful resumption of a Create that was killed
		// by the upstream Terraform process exiting early such as a sigterm.
		select {
		case <-config.context.Done():
			log.Printf("[DEBUG] Persisting %s so this operation can be resumed \n", op.Name)
			d.Set("operation", op.Name)
			return nil
		default:
			// leaving default case to ensure this is non blocking
		}
		// Try a GET on the cluster so we can see the state in debug logs. This will help classify error states.
		_, getErr := config.clientContainerBeta.Projects.Locations.Clusters.Get(containerClusterFullName(project, location, clusterName)).Do()
		if getErr != nil {
			log.Printf("[WARN] Cluster %s was created in an error state and not found", clusterName)
			d.SetId("")
		}

		if deleteErr := cleanFailedContainerCluster(d, meta); deleteErr != nil {
			log.Printf("[WARN] Unable to clean up cluster from failed creation: %s", deleteErr)
			// Leave ID set as the cluster likely still exists and should not be removed from state yet.
		} else {
			log.Printf("[WARN] Verified failed creation of cluster %s was cleaned up", d.Id())
			d.SetId("")
		}
		// The resource didn't actually create
		return waitErr
	}

	log.Printf("[INFO] GKE cluster %s has been created", clusterName)

	if d.Get("remove_default_node_pool").(bool) {
		parent := fmt.Sprintf("%s/nodePools/%s", containerClusterFullName(project, location, clusterName), "default-pool")
		err = retry(func() error {
			op, err = config.clientContainerBeta.Projects.Locations.Clusters.NodePools.Delete(parent).Do()
			return err
		})
		if err != nil {
			return errwrap.Wrapf("Error deleting default node pool: {{err}}", err)
		}
		err = containerOperationWait(config, op, project, location, "removing default node pool", d.Timeout(schema.TimeoutCreate))
		if err != nil {
			return errwrap.Wrapf("Error while waiting to delete default node pool: {{err}}", err)
		}
	}

	if err := resourceContainerClusterRead(d, meta); err != nil {
		return err
	}

	state, err := containerClusterAwaitRestingState(config, project, location, clusterName, d.Timeout(schema.TimeoutCreate))
	if err != nil {
		return err
	}

	if containerClusterRestingStates[state] == ErrorState {
		return fmt.Errorf("Cluster %s was created in the error state %q", clusterName, state)
	}

	return nil
}

func resourceContainerClusterRead(d *schema.ResourceData, meta interface{}) error {
	config := meta.(*Config)

	project, err := getProject(d, config)
	if err != nil {
		return err
	}

	location, err := getLocation(d, config)
	if err != nil {
		return err
	}

	operation := d.Get("operation").(string)
	if operation != "" {
		log.Printf("[DEBUG] in progress operation detected at %v, attempting to resume", operation)
		op := &containerBeta.Operation{
			Name: operation,
		}
		d.Set("operation", "")
		waitErr := containerOperationWait(config, op, project, location, "resuming GKE cluster", d.Timeout(schema.TimeoutRead))
		if waitErr != nil {
			return waitErr
		}
	}

	clusterName := d.Get("name").(string)
	name := containerClusterFullName(project, location, clusterName)
	cluster, err := config.clientContainerBeta.Projects.Locations.Clusters.Get(name).Do()
	if err != nil {
		return handleNotFoundError(err, d, fmt.Sprintf("Container Cluster %q", d.Get("name").(string)))
	}

	d.Set("name", cluster.Name)
	if err := d.Set("network_policy", flattenNetworkPolicy(cluster.NetworkPolicy)); err != nil {
		return err
	}

	d.Set("location", cluster.Location)

	locations := schema.NewSet(schema.HashString, convertStringArrToInterface(cluster.Locations))
	locations.Remove(cluster.Zone) // Remove the original zone since we only store additional zones
	d.Set("node_locations", locations)

	d.Set("endpoint", cluster.Endpoint)
	if err := d.Set("maintenance_policy", flattenMaintenancePolicy(cluster.MaintenancePolicy)); err != nil {
		return err
	}
	if err := d.Set("master_auth", flattenMasterAuth(cluster.MasterAuth)); err != nil {
		return err
	}
	if err := d.Set("master_authorized_networks_config", flattenMasterAuthorizedNetworksConfig(cluster.MasterAuthorizedNetworksConfig)); err != nil {
		return err
	}
	d.Set("initial_node_count", cluster.InitialNodeCount)
	d.Set("master_version", cluster.CurrentMasterVersion)
	d.Set("node_version", cluster.CurrentNodeVersion)
	d.Set("cluster_ipv4_cidr", cluster.ClusterIpv4Cidr)
	d.Set("services_ipv4_cidr", cluster.ServicesIpv4Cidr)
	d.Set("description", cluster.Description)
	d.Set("enable_kubernetes_alpha", cluster.EnableKubernetesAlpha)
	d.Set("enable_legacy_abac", cluster.LegacyAbac.Enabled)
	d.Set("logging_service", cluster.LoggingService)
	d.Set("monitoring_service", cluster.MonitoringService)
	d.Set("network", cluster.NetworkConfig.Network)
	d.Set("subnetwork", cluster.NetworkConfig.Subnetwork)
	if err := d.Set("cluster_autoscaling", flattenClusterAutoscaling(cluster.Autoscaling)); err != nil {
		return err
	}
	d.Set("enable_binary_authorization", cluster.BinaryAuthorization != nil && cluster.BinaryAuthorization.Enabled)
	if cluster.ShieldedNodes != nil {
		d.Set("enable_shielded_nodes", cluster.ShieldedNodes.Enabled)
	}
<% unless version == 'ga' -%>
	d.Set("enable_tpu", cluster.EnableTpu)
	d.Set("tpu_ipv4_cidr_block", cluster.TpuIpv4CidrBlock)

	if err := d.Set("release_channel", flattenReleaseChannel(cluster.ReleaseChannel)); err != nil {
		return err
	}
	d.Set("enable_intranode_visibility", cluster.NetworkConfig.EnableIntraNodeVisibility)
<% end -%>
	if err := d.Set("authenticator_groups_config", flattenAuthenticatorGroupsConfig(cluster.AuthenticatorGroupsConfig)); err != nil {
		return err
	}
	if cluster.DefaultMaxPodsConstraint != nil {
		d.Set("default_max_pods_per_node", cluster.DefaultMaxPodsConstraint.MaxPodsPerNode)
	}
	if err := d.Set("node_config", flattenNodeConfig(cluster.NodeConfig)); err != nil {
		return err
	}
	d.Set("project", project)
	if err := d.Set("addons_config", flattenClusterAddonsConfig(cluster.AddonsConfig)); err != nil {
		return err
	}
	nps, err := flattenClusterNodePools(d, config, cluster.NodePools)
	if err != nil {
		return err
	}
	if err := d.Set("node_pool", nps); err != nil {
		return err
	}

	if err := d.Set("ip_allocation_policy", flattenIPAllocationPolicy(cluster, d, config)); err != nil {
		return err
	}

	if err := d.Set("private_cluster_config", flattenPrivateClusterConfig(cluster.PrivateClusterConfig)); err != nil {
		return err
	}

	igUrls, err := getInstanceGroupUrlsFromManagerUrls(config, cluster.InstanceGroupUrls)
	if err != nil {
		return err
	}
	if err := d.Set("instance_group_urls", igUrls); err != nil {
		return err
	}

	if err := d.Set("vertical_pod_autoscaling", flattenVerticalPodAutoscaling(cluster.VerticalPodAutoscaling)); err != nil {
		return err
	}

	if err := d.Set("workload_identity_config", flattenWorkloadIdentityConfig(cluster.WorkloadIdentityConfig)); err != nil {
		return err
	}
<% unless version == 'ga' -%>

	if err := d.Set("pod_security_policy_config", flattenPodSecurityPolicyConfig(cluster.PodSecurityPolicyConfig)); err != nil {
		return err
	}

	if err := d.Set("database_encryption", flattenDatabaseEncryption(cluster.DatabaseEncryption)); err != nil {
		return err
	}

	if err := d.Set("cluster_telemetry", flattenClusterTelemetry(cluster.ClusterTelemetry)); err != nil {
		return err
	}
<% end -%>

	d.Set("resource_labels", cluster.ResourceLabels)
	d.Set("label_fingerprint", cluster.LabelFingerprint)

	if err := d.Set("resource_usage_export_config", flattenResourceUsageExportConfig(cluster.ResourceUsageExportConfig)); err != nil {
			return err
	}

	return nil
}

func resourceContainerClusterUpdate(d *schema.ResourceData, meta interface{}) error {
	config := meta.(*Config)

	project, err := getProject(d, config)
	if err != nil {
		return err
	}

	location, err := getLocation(d, config)
	if err != nil {
		return err
	}

	clusterName := d.Get("name").(string)

	if _, err := containerClusterAwaitRestingState(config, project, location, clusterName, d.Timeout(schema.TimeoutUpdate)); err != nil {
		return err
	}

	d.Partial(true)

	lockKey := containerClusterMutexKey(project, location, clusterName)

	updateFunc := func(req *containerBeta.UpdateClusterRequest, updateDescription string) func() error {
		return func() error {
			name := containerClusterFullName(project, location, clusterName)
			op, err := config.clientContainerBeta.Projects.Locations.Clusters.Update(name, req).Do()
			if err != nil {
				return err
			}
			// Wait until it's updated
			return containerOperationWait(config, op, project, location, updateDescription, d.Timeout(schema.TimeoutUpdate))
		}
	}

	// The ClusterUpdate object that we use for most of these updates only allows updating one field at a time,
	// so we have to make separate calls for each field that we want to update. The order here is fairly arbitrary-
	// if the order of updating fields does matter, it is called out explicitly.
	if d.HasChange("master_authorized_networks_config") {
		c := d.Get("master_authorized_networks_config")
		req := &containerBeta.UpdateClusterRequest{
			Update: &containerBeta.ClusterUpdate{
				DesiredMasterAuthorizedNetworksConfig: expandMasterAuthorizedNetworksConfig(c),
			},
		}

		updateF := updateFunc(req, "updating GKE cluster master authorized networks")
		if err := lockedCall(lockKey, updateF); err != nil {
			return err
		}
		log.Printf("[INFO] GKE cluster %s master authorized networks config has been updated", d.Id())

		d.SetPartial("master_authorized_networks_config")
	}

	if d.HasChange("addons_config") {
		if ac, ok := d.GetOk("addons_config"); ok {
			req := &containerBeta.UpdateClusterRequest{
				Update: &containerBeta.ClusterUpdate{
					DesiredAddonsConfig: expandClusterAddonsConfig(ac),
				},
			}

			updateF := updateFunc(req, "updating GKE cluster addons")
			// Call update serially.
			if err := lockedCall(lockKey, updateF); err != nil {
				return err
			}

			log.Printf("[INFO] GKE cluster %s addons have been updated", d.Id())

			d.SetPartial("addons_config")
		}
	}

	if d.HasChange("cluster_autoscaling") {
		req := &containerBeta.UpdateClusterRequest{
			Update: &containerBeta.ClusterUpdate{
				DesiredClusterAutoscaling: expandClusterAutoscaling(d.Get("cluster_autoscaling"), d),
			}}

		updateF := updateFunc(req, "updating GKE cluster autoscaling")
		// Call update serially.
		if err := lockedCall(lockKey, updateF); err != nil {
			return err
		}

		log.Printf("[INFO] GKE cluster %s's cluster-wide autoscaling has been updated", d.Id())

		d.SetPartial("cluster_autoscaling")
	}

	if d.HasChange("enable_binary_authorization") {
		enabled := d.Get("enable_binary_authorization").(bool)
		req := &containerBeta.UpdateClusterRequest{
			Update: &containerBeta.ClusterUpdate{
				DesiredBinaryAuthorization: &containerBeta.BinaryAuthorization{
					Enabled:         enabled,
					ForceSendFields: []string{"Enabled"},
				},
			},
		}

		updateF := updateFunc(req, "updating GKE binary authorization")
		// Call update serially.
		if err := lockedCall(lockKey, updateF); err != nil {
			return err
		}

		log.Printf("[INFO] GKE cluster %s's binary authorization has been updated to %v", d.Id(), enabled)

		d.SetPartial("enable_binary_authorization")
	}

	if d.HasChange("enable_shielded_nodes") {
		enabled := d.Get("enable_shielded_nodes").(bool)
		req := &containerBeta.UpdateClusterRequest{
			Update: &containerBeta.ClusterUpdate{
				DesiredShieldedNodes: &containerBeta.ShieldedNodes{
					Enabled:         enabled,
					ForceSendFields: []string{"Enabled"},
				},
			},
		}

		updateF := updateFunc(req, "updating GKE shielded nodes")
		// Call update serially.
		if err := lockedCall(lockKey, updateF); err != nil {
			return err
		}

		log.Printf("[INFO] GKE cluster %s's shielded nodes has been updated to %v", d.Id(), enabled)

		d.SetPartial("enable_shielded_nodes")
	}
<% unless version == 'ga' -%>
	if d.HasChange("enable_intranode_visibility") {
		enabled := d.Get("enable_intranode_visibility").(bool)
		req := &containerBeta.UpdateClusterRequest{
			Update: &containerBeta.ClusterUpdate{
				DesiredIntraNodeVisibilityConfig: &containerBeta.IntraNodeVisibilityConfig{
					Enabled:         enabled,
					ForceSendFields: []string{"Enabled"},
				},
			},
		}
		updateF := func() error {
			log.Println("[DEBUG] updating enable_intranode_visibility")
			name := containerClusterFullName(project, location, clusterName)
			op, err := config.clientContainerBeta.Projects.Locations.Clusters.Update(name, req).Do()
			if err != nil {
				return err
			}

			// Wait until it's updated
			err = containerOperationWait(config, op, project, location, "updating GKE Intra Node Visibility", d.Timeout(schema.TimeoutUpdate))
			log.Println("[DEBUG] done updating enable_intranode_visibility")
			return err
		}

		// Call update serially.
		if err := lockedCall(lockKey, updateF); err != nil {
			return err
		}

		log.Printf("[INFO] GKE cluster %s Intra Node Visibility has been updated to %v", d.Id(), enabled)

		d.SetPartial("enable_intranode_visibility")
	}
<% end -%>
<% unless version == 'ga' -%>
	if d.HasChange("release_channel") {
		req := &containerBeta.UpdateClusterRequest{
			Update: &containerBeta.ClusterUpdate{
				DesiredReleaseChannel: expandReleaseChannel(d.Get("release_channel")),
			},
		}
		updateF := func() error {
			log.Println("[DEBUG] updating release_channel")
			name := containerClusterFullName(project, location, clusterName)
			op, err := config.clientContainerBeta.Projects.Locations.Clusters.Update(name, req).Do()
			if err != nil {
				return err
			}

			// Wait until it's updated
			err = containerOperationWait(config, op, project, location, "updating Release Channel", d.Timeout(schema.TimeoutUpdate))
			log.Println("[DEBUG] done updating release_channel")
			return err
		}

		// Call update serially.
		if err := lockedCall(lockKey, updateF); err != nil {
			return err
		}

		log.Printf("[INFO] GKE cluster %s Release Channel has been updated to %#v", d.Id(), req.Update.DesiredReleaseChannel)

		d.SetPartial("release_channel")
	}
<% end -%>
	if d.HasChange("maintenance_policy") {
		req := &containerBeta.SetMaintenancePolicyRequest{
			MaintenancePolicy: expandMaintenancePolicy(d, meta),
		}

		updateF := func() error {
			name := containerClusterFullName(project, location, clusterName)
			op, err := config.clientContainerBeta.Projects.Locations.Clusters.SetMaintenancePolicy(name, req).Do()

			if err != nil {
				return err
			}

			// Wait until it's updated
			return containerOperationWait(config, op, project, location, "updating GKE cluster maintenance policy", d.Timeout(schema.TimeoutUpdate))
		}

		// Call update serially.
		if err := lockedCall(lockKey, updateF); err != nil {
			return err
		}

		log.Printf("[INFO] GKE cluster %s maintenance policy has been updated", d.Id())

		d.SetPartial("maintenance_policy")
	}

	 if d.HasChange("node_locations") {
		azSetOldI, azSetNewI := d.GetChange("node_locations")
		azSetNew := azSetNewI.(*schema.Set)
		azSetOld := azSetOldI.(*schema.Set)
		if azSetNew.Contains(location) {
			return fmt.Errorf("for multi-zonal clusters, node_locations should not contain the primary 'zone'")
		}
		// Since we can't add & remove zones in the same request, first add all the
		// zones, then remove the ones we aren't using anymore.
		azSet := azSetOld.Union(azSetNew)

		if isZone(location) {
			azSet.Add(location)
		}

		req := &containerBeta.UpdateClusterRequest{
			Update: &containerBeta.ClusterUpdate{
				DesiredLocations: convertStringSet(azSet),
			},
		}

		updateF := updateFunc(req, "updating GKE cluster node locations")
		// Call update serially.
		if err := lockedCall(lockKey, updateF); err != nil {
			return err
		}

		if isZone(location) {
			azSetNew.Add(location)
		}
		if !azSet.Equal(azSetNew) {
			req = &containerBeta.UpdateClusterRequest{
				Update: &containerBeta.ClusterUpdate{
					DesiredLocations: convertStringSet(azSetNew),
				},
			}

			updateF := updateFunc(req, "updating GKE cluster node locations")
			// Call update serially.
			if err := lockedCall(lockKey, updateF); err != nil {
				return err
			}
		}

		log.Printf("[INFO] GKE cluster %s node locations have been updated to %v", d.Id(), azSet.List())

		d.SetPartial("node_locations")
	}

	if d.HasChange("enable_legacy_abac") {
		enabled := d.Get("enable_legacy_abac").(bool)
		req := &containerBeta.SetLegacyAbacRequest{
			Enabled:         enabled,
			ForceSendFields: []string{"Enabled"},
		}

		updateF := func() error {
			log.Println("[DEBUG] updating enable_legacy_abac")
			name := containerClusterFullName(project, location, clusterName)
			op, err := config.clientContainerBeta.Projects.Locations.Clusters.SetLegacyAbac(name, req).Do()
			if err != nil {
				return err
			}

			// Wait until it's updated
			err = containerOperationWait(config, op, project, location, "updating GKE legacy ABAC", d.Timeout(schema.TimeoutUpdate))
			log.Println("[DEBUG] done updating enable_legacy_abac")
			return err
		}

		// Call update serially.
		if err := lockedCall(lockKey, updateF); err != nil {
			return err
		}

		log.Printf("[INFO] GKE cluster %s legacy ABAC has been updated to %v", d.Id(), enabled)

		d.SetPartial("enable_legacy_abac")
	}

	if d.HasChange("monitoring_service") || d.HasChange("logging_service") {
		logging := d.Get("logging_service").(string)
		monitoring := d.Get("monitoring_service").(string)

		updateF := func() error {
			name := containerClusterFullName(project, location, clusterName)
			req := &containerBeta.UpdateClusterRequest{
				Update: &containerBeta.ClusterUpdate{
					DesiredMonitoringService: monitoring,
					DesiredLoggingService:    logging,
				},
			}
			op, err := config.clientContainerBeta.Projects.Locations.Clusters.Update(name, req).Do()
			if err != nil {
				return err
			}

			// Wait until it's updated
			return containerOperationWait(config, op, project, location, "updating GKE logging+monitoring service", d.Timeout(schema.TimeoutUpdate))
		}

		// Call update serially.
		if err := lockedCall(lockKey, updateF); err != nil {
			return err
		}

		log.Printf("[INFO] GKE cluster %s: logging service has been updated to %s, monitoring service has been updated to %s", d.Id(), logging, monitoring)
		d.SetPartial("logging_service")
		d.SetPartial("monitoring_service")
	}

	if d.HasChange("network_policy") {
		np := d.Get("network_policy")
		req := &containerBeta.SetNetworkPolicyRequest{
			NetworkPolicy: expandNetworkPolicy(np),
		}

		updateF := func() error {
			log.Println("[DEBUG] updating network_policy")
			name := containerClusterFullName(project, location, clusterName)
			op, err := config.clientContainerBeta.Projects.Locations.Clusters.SetNetworkPolicy(name, req).Do()
			if err != nil {
				return err
			}

			// Wait until it's updated
			err = containerOperationWait(config, op, project, location, "updating GKE cluster network policy", d.Timeout(schema.TimeoutUpdate))
			log.Println("[DEBUG] done updating network_policy")
			return err
		}

		// Call update serially.
		if err := lockedCall(lockKey, updateF); err != nil {
			return err
		}

		log.Printf("[INFO] Network policy for GKE cluster %s has been updated", d.Id())

		d.SetPartial("network_policy")

	}

	if n, ok := d.GetOk("node_pool.#"); ok {
		for i := 0; i < n.(int); i++ {
			nodePoolInfo, err := extractNodePoolInformationFromCluster(d, config, clusterName)
			if err != nil {
				return err
			}

			if err := nodePoolUpdate(d, meta, nodePoolInfo, fmt.Sprintf("node_pool.%d.", i), d.Timeout(schema.TimeoutUpdate)); err != nil {
				return err
			}
		}
		d.SetPartial("node_pool")
	}

	// The master must be updated before the nodes
	// If set to "", skip this step- any master version satisfies that minimum.
	if ver := d.Get("min_master_version").(string); d.HasChange("min_master_version") && ver != "" {
		des, err := version.NewVersion(ver)
		if err != nil {
			return err
		}

		currentMasterVersion := d.Get("master_version").(string)
		cur, err := version.NewVersion(currentMasterVersion)
		if err != nil {
			return err
		}

		// Only upgrade the master if the current version is lower than the desired version
		if cur.LessThan(des) {
			req := &containerBeta.UpdateClusterRequest{
				Update: &containerBeta.ClusterUpdate{
					DesiredMasterVersion: ver,
				},
			}

			updateF := updateFunc(req, "updating GKE master version")
			// Call update serially.
			if err := lockedCall(lockKey, updateF); err != nil {
				return err
			}
			log.Printf("[INFO] GKE cluster %s: master has been updated to %s", d.Id(), ver)
		}
		d.SetPartial("min_master_version")
	}

	// It's not super important that this come after updating the node pools, but it still seems like a better
	// idea than doing it before.
	if d.HasChange("node_version") {
		foundDefault := false
		if n, ok := d.GetOk("node_pool.#"); ok {
			for i := 0; i < n.(int); i++ {
				key := fmt.Sprintf("node_pool.%d.", i)
				if d.Get(key+"name").(string) == "default-pool" {
					desiredNodeVersion := d.Get("node_version").(string)
					req := &containerBeta.UpdateClusterRequest{
						Update: &containerBeta.ClusterUpdate{
							DesiredNodeVersion: desiredNodeVersion,
							DesiredNodePoolId:  "default-pool",
						},
					}
					updateF := updateFunc(req, "updating GKE default node pool node version")
					// Call update serially.
					if err := lockedCall(lockKey, updateF); err != nil {
						return err
					}
					log.Printf("[INFO] GKE cluster %s: default node pool has been updated to %s", d.Id(),
						desiredNodeVersion)
					foundDefault = true
				}
			}
		}

		if !foundDefault {
			return fmt.Errorf("node_version was updated but default-pool was not found. To update the version for a non-default pool, use the version attribute on that pool.")
		}

		d.SetPartial("node_version")
	}

	if d.HasChange("node_config") {
		if d.HasChange("node_config.0.image_type") {
			it := d.Get("node_config.0.image_type").(string)
			req := &containerBeta.UpdateClusterRequest{
				Update: &containerBeta.ClusterUpdate{
					DesiredImageType: it,
				},
			}

			updateF := func() error {
				name := containerClusterFullName(project, location, clusterName)
				op, err := config.clientContainerBeta.Projects.Locations.Clusters.Update(name, req).Do()
				if err != nil {
					return err
				}

				// Wait until it's updated
				return containerOperationWait(config, op, project, location, "updating GKE image type", d.Timeout(schema.TimeoutUpdate))
			}

			// Call update serially.
			if err := lockedCall(lockKey, updateF); err != nil {
				return err
			}

			log.Printf("[INFO] GKE cluster %s: image type has been updated to %s", d.Id(), it)
		}
		d.SetPartial("node_config")
	}

	if d.HasChange("master_auth") {
		var req *containerBeta.SetMasterAuthRequest
		if ma, ok := d.GetOk("master_auth"); ok {
			req = &containerBeta.SetMasterAuthRequest{
				Action: "SET_USERNAME",
				Update: expandMasterAuth(ma),
			}
		} else {
			req = &containerBeta.SetMasterAuthRequest{
				Action: "SET_USERNAME",
				Update: &containerBeta.MasterAuth{
					Username: "admin",
				},
			}
		}

		updateF := func() error {
			name := containerClusterFullName(project, location, clusterName)
			op, err := config.clientContainerBeta.Projects.Locations.Clusters.SetMasterAuth(name, req).Do()
			if err != nil {
				return err
			}

			// Wait until it's updated
			return containerOperationWait(config, op, project, location, "updating master auth", d.Timeout(schema.TimeoutUpdate))
		}

		// Call update serially.
		if err := lockedCall(lockKey, updateF); err != nil {
			return err
		}

		log.Printf("[INFO] GKE cluster %s: master auth has been updated", d.Id())
		d.SetPartial("master_auth")
	}

	if d.HasChange("vertical_pod_autoscaling") {
		if ac, ok := d.GetOk("vertical_pod_autoscaling"); ok {
			req := &containerBeta.UpdateClusterRequest{
				Update: &containerBeta.ClusterUpdate{
					DesiredVerticalPodAutoscaling: expandVerticalPodAutoscaling(ac),
				},
			}

			updateF := updateFunc(req, "updating GKE cluster vertical pod autoscaling")
			// Call update serially.
			if err := lockedCall(lockKey, updateF); err != nil {
				return err
			}

			log.Printf("[INFO] GKE cluster %s vertical pod autoscaling has been updated", d.Id())

			d.SetPartial("vertical_pod_autoscaling")
		}
	}

<% unless version == 'ga' -%>
	if d.HasChange("pod_security_policy_config") {
		c := d.Get("pod_security_policy_config")
		req := &containerBeta.UpdateClusterRequest{
			Update: &containerBeta.ClusterUpdate{
				DesiredPodSecurityPolicyConfig: expandPodSecurityPolicyConfig(c),
			},
		}

		updateF := func() error {
			name := containerClusterFullName(project, location, clusterName)
			op, err := config.clientContainerBeta.Projects.Locations.Clusters.Update(name, req).Do()
			if err != nil {
				return err
			}
			// Wait until it's updated
			return containerOperationWait(config, op, project, location, "updating GKE cluster pod security policy config", d.Timeout(schema.TimeoutUpdate))
		}
		if err := lockedCall(lockKey, updateF); err != nil {
			return err
		}
		log.Printf("[INFO] GKE cluster %s pod security policy config has been updated", d.Id())

		d.SetPartial("pod_security_policy_config")
	}
<% end -%>

	if d.HasChange("workload_identity_config") {
		// Because GKE uses a non-RESTful update function, when removing the
		// feature you need to specify a fairly full request body or it fails:
		// "update": {"desiredWorkloadIdentityConfig": {"identityNamespace": ""}}
		req := &containerBeta.UpdateClusterRequest{}
		if v, ok := d.GetOk("workload_identity_config"); !ok {
			req.Update = &containerBeta.ClusterUpdate{
				DesiredWorkloadIdentityConfig: &containerBeta.WorkloadIdentityConfig{
					IdentityNamespace: "",
					ForceSendFields:   []string{"IdentityNamespace"},
				},
			}
		} else {
			req.Update = &containerBeta.ClusterUpdate{
				DesiredWorkloadIdentityConfig: expandWorkloadIdentityConfig(v),
			}
		}

		updateF := updateFunc(req, "updating GKE cluster workload identity config")
		// Call update serially.
		if err := lockedCall(lockKey, updateF); err != nil {
			return err
		}

		log.Printf("[INFO] GKE cluster %s workload identity config has been updated", d.Id())

		d.SetPartial("workload_identity_config")
	}

	if d.HasChange("resource_labels") {
		resourceLabels := d.Get("resource_labels").(map[string]interface{})
		labelFingerprint := d.Get("label_fingerprint").(string)
		req := &containerBeta.SetLabelsRequest{
			ResourceLabels: convertStringMap(resourceLabels),
			LabelFingerprint: labelFingerprint,
		}
		updateF := func() error {
			name := containerClusterFullName(project, location, clusterName)
			op, err := config.clientContainerBeta.Projects.Locations.Clusters.SetResourceLabels(name, req).Do()
			if err != nil {
				return err
			}

			// Wait until it's updated
			return containerOperationWait(config, op, project, location, "updating GKE resource labels", d.Timeout(schema.TimeoutUpdate))
		}

		// Call update serially.
		if err := lockedCall(lockKey, updateF); err != nil {
			return err
		}

		d.SetPartial("resource_labels")
	}

	if d.HasChange("remove_default_node_pool") && d.Get("remove_default_node_pool").(bool) {
		name := fmt.Sprintf("%s/nodePools/%s", containerClusterFullName(project, location, clusterName), "default-pool")
		op, err := config.clientContainerBeta.Projects.Locations.Clusters.NodePools.Delete(name).Do()
		if err != nil {
			if !isGoogleApiErrorWithCode(err, 404) {
				return errwrap.Wrapf("Error deleting default node pool: {{err}}", err)
			}
			log.Printf("[WARN] Container cluster %q default node pool already removed, no change", d.Id())
		} else {
			err = containerOperationWait(config, op, project, location, "removing default node pool", d.Timeout(schema.TimeoutUpdate))
			if err != nil {
				return errwrap.Wrapf("Error deleting default node pool: {{err}}", err)
			}
		}
	}

	if d.HasChange("resource_usage_export_config") {
			c := d.Get("resource_usage_export_config")
			req := &containerBeta.UpdateClusterRequest{
					Update: &containerBeta.ClusterUpdate{
							DesiredResourceUsageExportConfig: expandResourceUsageExportConfig(c),
					},
			}

			updateF := func() error {
					name := containerClusterFullName(project, location, clusterName)
					op, err := config.clientContainerBeta.Projects.Locations.Clusters.Update(name, req).Do()
					if err != nil {
							return err
					}
					// Wait until it's updated
					return containerOperationWait(config, op, project, location, "updating GKE cluster resource usage export config", d.Timeout(schema.TimeoutUpdate))
			}
			if err := lockedCall(lockKey, updateF); err != nil {
					return err
			}
			log.Printf("[INFO] GKE cluster %s resource usage export config has been updated", d.Id())

			d.SetPartial("resource_usage_export_config")
	}

	d.Partial(false)

<% unless version == 'ga' -%>
	if d.HasChange("cluster_telemetry") {
		req := &containerBeta.UpdateClusterRequest{
			Update: &containerBeta.ClusterUpdate{
				DesiredClusterTelemetry: expandClusterTelemetry(d.Get("cluster_telemetry")),
			},
		}
		updateF := func() error {
			log.Println("[DEBUG] updating cluster_telemetry")
			name := containerClusterFullName(project, location, clusterName)
			op, err := config.clientContainerBeta.Projects.Locations.Clusters.Update(name, req).Do()
			if err != nil {
				return err
			}

			// Wait until it's updated
			err = containerOperationWait(config, op, project, location, "updating Cluster Telemetry", d.Timeout(schema.TimeoutUpdate))
			log.Println("[DEBUG] done updating cluster_telemetry")
			return err
		}

		// Call update serially.
		if err := lockedCall(lockKey, updateF); err != nil {
			return err
		}

		log.Printf("[INFO] GKE cluster %s Cluster Telemetry has been updated to %#v", d.Id(), req.Update.DesiredClusterTelemetry)

		d.SetPartial("cluster_telemetry")
	}
<% end -%>

	if _, err := containerClusterAwaitRestingState(config, project, location, clusterName, d.Timeout(schema.TimeoutUpdate)); err != nil {
		return err
	}

	return resourceContainerClusterRead(d, meta)
}

func resourceContainerClusterDelete(d *schema.ResourceData, meta interface{}) error {
	config := meta.(*Config)

	project, err := getProject(d, config)
	if err != nil {
		return err
	}

	location, err := getLocation(d, config)
	if err != nil {
		return err
	}

	clusterName := d.Get("name").(string)

	if _, err := containerClusterAwaitRestingState(config, project, location, clusterName, d.Timeout(schema.TimeoutDelete)); err != nil {
		return err
	}

	log.Printf("[DEBUG] Deleting GKE cluster %s", d.Get("name").(string))
	mutexKV.Lock(containerClusterMutexKey(project, location, clusterName))
	defer mutexKV.Unlock(containerClusterMutexKey(project, location, clusterName))

	var op *containerBeta.Operation
	var count = 0
	err = resource.Retry(30*time.Second, func() *resource.RetryError {
		count++

		name := containerClusterFullName(project, location, clusterName)
		op, err = config.clientContainerBeta.Projects.Locations.Clusters.Delete(name).Do()

		if err != nil {
			log.Printf("[WARNING] Cluster is still not ready to delete, retrying %s", clusterName)
			return resource.RetryableError(err)
		}

		if count == 15 {
			return resource.NonRetryableError(fmt.Errorf("Error retrying to delete cluster %s", clusterName))
		}
		return nil
	})

	if err != nil {
		return fmt.Errorf("Error deleting Cluster: %s", err)
	}

	// Wait until it's deleted
	waitErr := containerOperationWait(config, op, project, location, "deleting GKE cluster", d.Timeout(schema.TimeoutDelete))
	if waitErr != nil {
		return waitErr
	}

	log.Printf("[INFO] GKE cluster %s has been deleted", d.Id())

	d.SetId("")

	return nil
}

// cleanFailedContainerCluster deletes clusters that failed but were
// created in an error state. Similar to resourceContainerClusterDelete
// but implemented in separate function as it doesn't try to lock already
// locked cluster state, does different error handling, and doesn't do retries.
func cleanFailedContainerCluster(d *schema.ResourceData, meta interface{}) error {
	config := meta.(*Config)

	project, err := getProject(d, config)
	if err != nil {
		return err
	}

	location, err := getLocation(d, config)
	if err != nil {
		return err
	}

	clusterName := d.Get("name").(string)
	fullName := containerClusterFullName(project, location, clusterName)

	log.Printf("[DEBUG] Cleaning up failed GKE cluster %s", d.Get("name").(string))
	op, err := config.clientContainerBeta.Projects.Locations.Clusters.Delete(fullName).Do()
	if err != nil {
		return handleNotFoundError(err, d, fmt.Sprintf("Container Cluster %q", d.Get("name").(string)))
	}

	// Wait until it's deleted
	waitErr := containerOperationWait(config, op, project, location, "deleting GKE cluster", d.Timeout(schema.TimeoutDelete))
	if waitErr != nil {
		return waitErr
	}

	log.Printf("[INFO] GKE cluster %s has been deleted", d.Id())
	d.SetId("")
	return nil
}

var containerClusterRestingStates = RestingStates{
	"RUNNING":  ReadyState,
	"DEGRADED": ErrorState,
	"ERROR":    ErrorState,
}

// returns a state with no error if the state is a resting state, and the last state with an error otherwise
func containerClusterAwaitRestingState(config *Config, project, location, clusterName string, timeout time.Duration) (state string, err error) {
	err = resource.Retry(timeout, func() *resource.RetryError {
		name := containerClusterFullName(project, location, clusterName)
		cluster, gErr := config.clientContainerBeta.Projects.Locations.Clusters.Get(name).Do()
		if gErr != nil {
			return resource.NonRetryableError(gErr)
		}

		state = cluster.Status

		switch stateType := containerClusterRestingStates[cluster.Status]; stateType {
		case ReadyState:
			log.Printf("[DEBUG] Cluster %q has status %q with message %q.", clusterName, state, cluster.StatusMessage)
			return nil
		case ErrorState:
			log.Printf("[DEBUG] Cluster %q has error state %q with message %q.", clusterName, state, cluster.StatusMessage)
			return nil
		default:
			return resource.RetryableError(fmt.Errorf("Cluster %q has state %q with message %q", clusterName, state, cluster.StatusMessage))
		}
	})

	return state, err
}

// container engine's API returns the instance group manager's URL instead of the instance
// group's URL in its responses, while the field is named as if it should have been the group
// and not the manager. This shim should be supported for backwards compatibility reasons.
func getInstanceGroupUrlsFromManagerUrls(config *Config, igmUrls []string) ([]string, error) {
	instanceGroupURLs := make([]string, 0, len(igmUrls))
	for _, u := range igmUrls {
		if !instanceGroupManagerURL.MatchString(u) {
			instanceGroupURLs = append(instanceGroupURLs, u)
			continue
		}
		matches := instanceGroupManagerURL.FindStringSubmatch(u)
		instanceGroupManager, err := config.clientCompute.InstanceGroupManagers.Get(matches[1], matches[2], matches[3]).Do()
		if isGoogleApiErrorWithCode(err, 404) {
			// The IGM URL is stale; don't include it
			continue
		}
		if err != nil {
			return nil, fmt.Errorf("Error reading instance group manager returned as an instance group URL: %s", err)
		}
		instanceGroupURLs = append(instanceGroupURLs, instanceGroupManager.InstanceGroup)
	}
	return instanceGroupURLs, nil
}

func expandClusterAddonsConfig(configured interface{}) *containerBeta.AddonsConfig {
	l := configured.([]interface{})
	if len(l) == 0 || l[0] == nil {
		return nil
	}

	config := l[0].(map[string]interface{})
	ac := &containerBeta.AddonsConfig{}

	if v, ok := config["http_load_balancing"]; ok && len(v.([]interface{})) > 0 {
		addon := v.([]interface{})[0].(map[string]interface{})
		ac.HttpLoadBalancing = &containerBeta.HttpLoadBalancing{
			Disabled:        addon["disabled"].(bool),
			ForceSendFields: []string{"Disabled"},
		}
	}

	if v, ok := config["horizontal_pod_autoscaling"]; ok && len(v.([]interface{})) > 0 {
		addon := v.([]interface{})[0].(map[string]interface{})
		ac.HorizontalPodAutoscaling = &containerBeta.HorizontalPodAutoscaling{
			Disabled:        addon["disabled"].(bool),
			ForceSendFields: []string{"Disabled"},
		}
	}

	if v, ok := config["network_policy_config"]; ok && len(v.([]interface{})) > 0 {
		addon := v.([]interface{})[0].(map[string]interface{})
		ac.NetworkPolicyConfig = &containerBeta.NetworkPolicyConfig{
			Disabled:        addon["disabled"].(bool),
			ForceSendFields: []string{"Disabled"},
		}
	}

	if v, ok := config["cloudrun_config"]; ok && len(v.([]interface{})) > 0 {
		addon := v.([]interface{})[0].(map[string]interface{})
		ac.CloudRunConfig = &containerBeta.CloudRunConfig{
			Disabled:        addon["disabled"].(bool),
			ForceSendFields: []string{"Disabled"},
		}
	}

<% unless version == 'ga' -%>
	if v, ok := config["istio_config"]; ok && len(v.([]interface{})) > 0 {
		addon := v.([]interface{})[0].(map[string]interface{})
		ac.IstioConfig = &containerBeta.IstioConfig{
			Disabled:        addon["disabled"].(bool),
			Auth:            addon["auth"].(string),
			ForceSendFields: []string{"Disabled"},
		}
	}

	if v, ok := config["dns_cache_config"]; ok && len(v.([]interface{})) > 0 {
		addon := v.([]interface{})[0].(map[string]interface{})
		ac.DnsCacheConfig = &containerBeta.DnsCacheConfig{
			Enabled:         addon["enabled"].(bool),
			ForceSendFields: []string{"Enabled"},
		}
	}

	if v, ok := config["gce_persistent_disk_csi_driver_config"]; ok && len(v.([]interface{})) > 0 {
		addon := v.([]interface{})[0].(map[string]interface{})
		ac.GcePersistentDiskCsiDriverConfig = &containerBeta.GcePersistentDiskCsiDriverConfig{
			Enabled:         addon["enabled"].(bool),
			ForceSendFields: []string{"Enabled"},
		}
	}

	if v, ok := config["kalm_config"]; ok && len(v.([]interface{})) > 0 {
		addon := v.([]interface{})[0].(map[string]interface{})
		ac.KalmConfig = &containerBeta.KalmConfig{
			Enabled:         addon["enabled"].(bool),
			ForceSendFields: []string{"Enabled"},
		}
	}
	if v, ok := config["config_connector_config"]; ok && len(v.([]interface{})) > 0 {
		addon := v.([]interface{})[0].(map[string]interface{})
		ac.ConfigConnectorConfig = &containerBeta.ConfigConnectorConfig{
			Enabled:         addon["enabled"].(bool),
			ForceSendFields: []string{"Enabled"},
		}
	}
<% end -%>

	return ac
}

func expandIPAllocationPolicy(configured interface{}) *containerBeta.IPAllocationPolicy {
	l := configured.([]interface{})
	if len(l) == 0 || l[0] == nil {
		return &containerBeta.IPAllocationPolicy{
			UseIpAliases: false,
			ForceSendFields: []string{"UseIpAliases"},
		}
	}

	config := l[0].(map[string]interface{})
	return &containerBeta.IPAllocationPolicy{
		UseIpAliases: true,
		ClusterIpv4CidrBlock:  config["cluster_ipv4_cidr_block"].(string),
		ServicesIpv4CidrBlock: config["services_ipv4_cidr_block"].(string),

		ClusterSecondaryRangeName:  config["cluster_secondary_range_name"].(string),
		ServicesSecondaryRangeName: config["services_secondary_range_name"].(string),
		ForceSendFields: []string{"UseIpAliases"},
	}
}

func expandMaintenancePolicy(d *schema.ResourceData, meta interface{}) *containerBeta.MaintenancePolicy {
	config := meta.(*Config)
	// We have to perform a full Get() as part of this, to get the fingerprint.  We can't do this
	// at any other time, because the fingerprint update might happen between plan and apply.
	// We can omit error checks, since to have gotten this far, a project is definitely configured.
	project, _ := getProject(d, config)
	location, _ := getLocation(d, config)
	clusterName := d.Get("name").(string)
	name := containerClusterFullName(project, location, clusterName)
	cluster, _ := config.clientContainerBeta.Projects.Locations.Clusters.Get(name).Do()
	resourceVersion := ""
	// If the cluster doesn't exist or if there is a read error of any kind, we will pass in an empty
	// resourceVersion.  If there happens to be a change to maintenance policy, we will fail at that
	// point.  This is a compromise between code cleanliness and a slightly worse user experience in
	// an unlikely error case - we choose code cleanliness.
	if cluster != nil && cluster.MaintenancePolicy != nil {
		resourceVersion = cluster.MaintenancePolicy.ResourceVersion
	}
	exclusions := make(map[string]containerBeta.TimeWindow)
	if cluster != nil && cluster.MaintenancePolicy != nil && cluster.MaintenancePolicy.Window != nil {
		exclusions = cluster.MaintenancePolicy.Window.MaintenanceExclusions
	}

	configured := d.Get("maintenance_policy")
	l := configured.([]interface{})
	if len(l) == 0 || l[0] == nil {
		return &containerBeta.MaintenancePolicy{
			ResourceVersion: resourceVersion,
			Window: &containerBeta.MaintenanceWindow{
				MaintenanceExclusions: exclusions,
			},
		}
	}
	maintenancePolicy := l[0].(map[string]interface{})

	if dailyMaintenanceWindow, ok := maintenancePolicy["daily_maintenance_window"]; ok && len(dailyMaintenanceWindow.([]interface{})) > 0 {
		dmw := dailyMaintenanceWindow.([]interface{})[0].(map[string]interface{})
		startTime := dmw["start_time"].(string)
		return &containerBeta.MaintenancePolicy{
			Window: &containerBeta.MaintenanceWindow{
				MaintenanceExclusions: exclusions,
				DailyMaintenanceWindow: &containerBeta.DailyMaintenanceWindow{
					StartTime: startTime,
				},
			},
			ResourceVersion: resourceVersion,
		}
	}
	if recurringWindow, ok := maintenancePolicy["recurring_window"]; ok && len(recurringWindow.([]interface{})) > 0 {
		rw := recurringWindow.([]interface{})[0].(map[string]interface{})
		return &containerBeta.MaintenancePolicy{
			Window: &containerBeta.MaintenanceWindow{
				MaintenanceExclusions: exclusions,
				RecurringWindow: &containerBeta.RecurringTimeWindow{
					Window: &containerBeta.TimeWindow{
						StartTime: rw["start_time"].(string),
						EndTime: rw["end_time"].(string),
					},
					Recurrence: rw["recurrence"].(string),
				},
			},
			ResourceVersion: resourceVersion,
		}
	}
	return nil
}

func expandClusterAutoscaling(configured interface{}, d *schema.ResourceData) *containerBeta.ClusterAutoscaling {
	l, ok := configured.([]interface{})
	if !ok || l == nil || len(l) == 0 || l[0] == nil {
		return &containerBeta.ClusterAutoscaling{
			EnableNodeAutoprovisioning: false,
			ForceSendFields:            []string{"EnableNodeAutoprovisioning"},
		}
	}

	config := l[0].(map[string]interface{})

	// Conditionally provide an empty list to preserve a legacy 2.X behaviour
	// when `enabled` is false and resource_limits is unset, allowing users to
	// explicitly disable the feature. resource_limits don't work when node
	// auto-provisioning is disabled at time of writing. This may change API-side
	// in the future though, as the feature is intended to apply to both node
	// auto-provisioning and node autoscaling.
	var resourceLimits []*containerBeta.ResourceLimit
	if limits, ok := config["resource_limits"]; ok {
		resourceLimits = make([]*containerBeta.ResourceLimit, 0)
		if lmts, ok := limits.([]interface{}); ok {
			for _, v := range lmts {
				limit := v.(map[string]interface{})
				resourceLimits = append(resourceLimits,
					&containerBeta.ResourceLimit{
						ResourceType: limit["resource_type"].(string),
						// Here we're relying on *not* setting ForceSendFields for 0-values.
						Minimum: int64(limit["minimum"].(int)),
						Maximum: int64(limit["maximum"].(int)),
					})
			}
		}
	}
	return &containerBeta.ClusterAutoscaling{
		EnableNodeAutoprovisioning: config["enabled"].(bool),
		ResourceLimits:             resourceLimits,
		<% unless version == 'ga' -%>
		AutoscalingProfile:         config["autoscaling_profile"].(string),
		<% end -%>
		AutoprovisioningNodePoolDefaults:   expandAutoProvisioningDefaults(config["auto_provisioning_defaults"], d),
	}
}

func expandAutoProvisioningDefaults(configured interface{}, d *schema.ResourceData) *containerBeta.AutoprovisioningNodePoolDefaults {
	l, ok := configured.([]interface{})
	if !ok || l == nil || len(l) == 0 || l[0] == nil {
		return &containerBeta.AutoprovisioningNodePoolDefaults{}
	}
	config := l[0].(map[string]interface{})

	npd := &containerBeta.AutoprovisioningNodePoolDefaults{
		OauthScopes:    convertStringArr(config["oauth_scopes"].([]interface{})),
		ServiceAccount: config["service_account"].(string),
	}

	<% unless version == 'ga' -%>
	cpu := config["min_cpu_platform"].(string)
	// the only way to unset the field is to pass "automatic" as its value
	if cpu == "" {
		cpu = "automatic"
	}
	npd.MinCpuPlatform = cpu
	<% end -%>
	return npd
}

func expandAuthenticatorGroupsConfig(configured interface{}) *containerBeta.AuthenticatorGroupsConfig {
	l := configured.([]interface{})
	if len(l) == 0 {
		return nil
	}
	result := &containerBeta.AuthenticatorGroupsConfig{}
	config := l[0].(map[string]interface{})
	if securityGroup, ok := config["security_group"]; ok {
		result.Enabled = true
		result.SecurityGroup = securityGroup.(string)
	}
	return result
}

func expandMasterAuth(configured interface{}) *containerBeta.MasterAuth {
	l := configured.([]interface{})
	if len(l) == 0 || l[0] == nil {
		return nil
	}

	masterAuth := l[0].(map[string]interface{})
	result := &containerBeta.MasterAuth{
		Username: masterAuth["username"].(string),
		Password: masterAuth["password"].(string),
	}

	if v, ok := masterAuth["client_certificate_config"]; ok {
		if len(v.([]interface{})) > 0 {
			clientCertificateConfig := masterAuth["client_certificate_config"].([]interface{})[0].(map[string]interface{})

			result.ClientCertificateConfig = &containerBeta.ClientCertificateConfig{
				IssueClientCertificate: clientCertificateConfig["issue_client_certificate"].(bool),
			}
		}
	}

	return result
}

func expandMasterAuthorizedNetworksConfig(configured interface{}) *containerBeta.MasterAuthorizedNetworksConfig {
	l := configured.([]interface{})
	if len(l) == 0 {
		return &containerBeta.MasterAuthorizedNetworksConfig{
			Enabled: false,
		}
	}
	result := &containerBeta.MasterAuthorizedNetworksConfig{
		Enabled: true,
	}
	if config, ok := l[0].(map[string]interface{}); ok {
		if _, ok := config["cidr_blocks"]; ok {
			cidrBlocks := config["cidr_blocks"].(*schema.Set).List()
			result.CidrBlocks = make([]*containerBeta.CidrBlock, 0)
			for _, v := range cidrBlocks {
				cidrBlock := v.(map[string]interface{})
				result.CidrBlocks = append(result.CidrBlocks, &containerBeta.CidrBlock{
					CidrBlock:   cidrBlock["cidr_block"].(string),
					DisplayName: cidrBlock["display_name"].(string),
				})
			}
		}
	}
	return result
}

func expandNetworkPolicy(configured interface{}) *containerBeta.NetworkPolicy {
	l := configured.([]interface{})
	if len(l) == 0 {
		return nil
	}
	result := &containerBeta.NetworkPolicy{}
	config := l[0].(map[string]interface{})
	if enabled, ok := config["enabled"]; ok && enabled.(bool) {
		result.Enabled = true
		if provider, ok := config["provider"]; ok {
			result.Provider = provider.(string)
		}
	}
	return result
}

func expandPrivateClusterConfig(configured interface{}) *containerBeta.PrivateClusterConfig {
	l := configured.([]interface{})
	if len(l) == 0 {
		return nil
	}
	config := l[0].(map[string]interface{})
	return &containerBeta.PrivateClusterConfig{
		EnablePrivateEndpoint: config["enable_private_endpoint"].(bool),
		EnablePrivateNodes:    config["enable_private_nodes"].(bool),
		MasterIpv4CidrBlock:   config["master_ipv4_cidr_block"].(string),
		ForceSendFields:       []string{"EnablePrivateEndpoint", "EnablePrivateNodes", "MasterIpv4CidrBlock"},
	}
}

func expandVerticalPodAutoscaling(configured interface{}) *containerBeta.VerticalPodAutoscaling {
	l := configured.([]interface{})
	if len(l) == 0 {
		return nil
	}
	config := l[0].(map[string]interface{})
	return &containerBeta.VerticalPodAutoscaling{
		Enabled: config["enabled"].(bool),
	}
}

<% unless version == 'ga' -%>
func expandReleaseChannel(configured interface{}) *containerBeta.ReleaseChannel {
	l := configured.([]interface{})
	if len(l) == 0 || l[0] == nil {
		return nil
	}
	config := l[0].(map[string]interface{})
	return &containerBeta.ReleaseChannel{
		Channel: config["channel"].(string),
	}
}

func expandDatabaseEncryption(configured interface{}) *containerBeta.DatabaseEncryption {
	l := configured.([]interface{})
	if len(l) == 0 {
		return nil
	}
	config := l[0].(map[string]interface{})
	return &containerBeta.DatabaseEncryption{
		State:   config["state"].(string),
		KeyName: config["key_name"].(string),
	}
}

<% end -%>
func expandWorkloadIdentityConfig(configured interface{}) *containerBeta.WorkloadIdentityConfig {
	l := configured.([]interface{})
	if len(l) == 0 || l[0] == nil {
		return nil
	}
	config := l[0].(map[string]interface{})
	return &containerBeta.WorkloadIdentityConfig{
		IdentityNamespace: config["identity_namespace"].(string),
	}
}
<<<<<<< HEAD

func expandClusterTelemetry(configured interface{}) *containerBeta.ClusterTelemetry {
	l := configured.([]interface{})
	if len(l) == 0 || l[0] == nil {
		return nil
	}
	config := l[0].(map[string]interface{})
	return &containerBeta.ClusterTelemetry{
		Type: config["type"].(string),
	}
}
<% end -%>
=======
>>>>>>> e96c6383

func expandPodSecurityPolicyConfig(configured interface{}) *containerBeta.PodSecurityPolicyConfig {
<% unless version == 'ga' -%>
	l := configured.([]interface{})
	if len(l) == 0 || l[0] == nil {
		return nil
	}

	config := l[0].(map[string]interface{})
	return &containerBeta.PodSecurityPolicyConfig{
		Enabled:         config["enabled"].(bool),
		ForceSendFields: []string{"Enabled"},
	}
<% else -%>
	// Removing lists is hard - the element count (#) will have a diff from nil -> computed
	// If we set this to empty on Read, it will be stable.
	return nil
<% end -%>
}

func expandDefaultMaxPodsConstraint(v interface{}) *containerBeta.MaxPodsConstraint {
	if v == nil {
		return nil
	}

	return &containerBeta.MaxPodsConstraint{
		MaxPodsPerNode: int64(v.(int)),
	}
}
func expandResourceUsageExportConfig(configured interface{}) *containerBeta.ResourceUsageExportConfig {
	l := configured.([]interface{})
	if len(l) == 0 || l[0] == nil {
			return &containerBeta.ResourceUsageExportConfig{}
	}

	resourceUsageConfig := l[0].(map[string]interface{})

	result := &containerBeta.ResourceUsageExportConfig{
			EnableNetworkEgressMetering: resourceUsageConfig["enable_network_egress_metering"].(bool),
			ConsumptionMeteringConfig: &containerBeta.ConsumptionMeteringConfig{
				Enabled: resourceUsageConfig["enable_resource_consumption_metering"].(bool),
				ForceSendFields: []string{"Enabled"},
			},
			ForceSendFields: []string{"EnableNetworkEgressMetering"},
	}
	if _, ok := resourceUsageConfig["bigquery_destination"]; ok {
			if len(resourceUsageConfig["bigquery_destination"].([]interface{})) > 0 {
					bigqueryDestination := resourceUsageConfig["bigquery_destination"].([]interface{})[0].(map[string]interface{})
					if _, ok := bigqueryDestination["dataset_id"]; ok {
							result.BigqueryDestination = &containerBeta.BigQueryDestination{
									DatasetId: bigqueryDestination["dataset_id"].(string),
							}
					}
			}
	}
	return result
}

func flattenNetworkPolicy(c *containerBeta.NetworkPolicy) []map[string]interface{} {
	result := []map[string]interface{}{}
	if c != nil {
		result = append(result, map[string]interface{}{
			"enabled":  c.Enabled,
			"provider": c.Provider,
		})
	} else {
		// Explicitly set the network policy to the default.
		result = append(result, map[string]interface{}{
			"enabled":  false,
			"provider": "PROVIDER_UNSPECIFIED",
		})
	}
	return result
}

func flattenClusterAddonsConfig(c *containerBeta.AddonsConfig) []map[string]interface{} {
	result := make(map[string]interface{})
	if c == nil {
		return nil
	}
	if c.HorizontalPodAutoscaling != nil {
		result["horizontal_pod_autoscaling"] = []map[string]interface{}{
			{
				"disabled": c.HorizontalPodAutoscaling.Disabled,
			},
		}
	}
	if c.HttpLoadBalancing != nil {
		result["http_load_balancing"] = []map[string]interface{}{
			{
				"disabled": c.HttpLoadBalancing.Disabled,
			},
		}
	}
	if c.NetworkPolicyConfig != nil {
		result["network_policy_config"] = []map[string]interface{}{
			{
				"disabled": c.NetworkPolicyConfig.Disabled,
			},
		}
	}

	if c.CloudRunConfig != nil {
		result["cloudrun_config"] = []map[string]interface{}{
			{
				"disabled": c.CloudRunConfig.Disabled,
			},
		}
	}

<% unless version == 'ga' -%>
	if c.IstioConfig != nil {
		result["istio_config"] = []map[string]interface{}{
			{
				"disabled": c.IstioConfig.Disabled,
				"auth":     c.IstioConfig.Auth,
			},
		}
	}

	if c.DnsCacheConfig != nil {
		result["dns_cache_config"] = []map[string]interface{}{
			{
				"enabled": c.DnsCacheConfig.Enabled,
			},
		}
	}

	if c.GcePersistentDiskCsiDriverConfig != nil {
		result["gce_persistent_disk_csi_driver_config"] = []map[string]interface{}{
			{
				"enabled": c.GcePersistentDiskCsiDriverConfig.Enabled,
			},
		}
	}

	if c.KalmConfig != nil {
		result["kalm_config"] = []map[string]interface{}{
			{
				"enabled": c.KalmConfig.Enabled,
			},
		}
	}
	if c.ConfigConnectorConfig != nil {
		result["config_connector_config"] = []map[string]interface{}{
			{
				"enabled": c.ConfigConnectorConfig.Enabled,
			},
		}
	}
<% end -%>
	return []map[string]interface{}{result}
}

func flattenClusterNodePools(d *schema.ResourceData, config *Config, c []*containerBeta.NodePool) ([]map[string]interface{}, error) {
	nodePools := make([]map[string]interface{}, 0, len(c))

	for i, np := range c {
		nodePool, err := flattenNodePool(d, config, np, fmt.Sprintf("node_pool.%d.", i))
		if err != nil {
			return nil, err
		}
		nodePools = append(nodePools, nodePool)
	}

	return nodePools, nil
}

func flattenAuthenticatorGroupsConfig(c *containerBeta.AuthenticatorGroupsConfig) []map[string]interface{} {
	if c == nil {
		return nil
	}
	return []map[string]interface{}{
		{
			"security_group": c.SecurityGroup,
		},
	}
}

func flattenPrivateClusterConfig(c *containerBeta.PrivateClusterConfig) []map[string]interface{} {
	if c == nil {
		return nil
	}
	return []map[string]interface{}{
		{
			"enable_private_endpoint": c.EnablePrivateEndpoint,
			"enable_private_nodes":    c.EnablePrivateNodes,
			"master_ipv4_cidr_block":  c.MasterIpv4CidrBlock,
			"peering_name":            c.PeeringName,
			"private_endpoint":        c.PrivateEndpoint,
			"public_endpoint":         c.PublicEndpoint,
		},
	}
}

func flattenVerticalPodAutoscaling(c *containerBeta.VerticalPodAutoscaling) []map[string]interface{} {
	if c == nil {
		return nil
	}
	return []map[string]interface{}{
		{
			"enabled": c.Enabled,
		},
	}
}

<% unless version == 'ga' -%>
func flattenReleaseChannel(c *containerBeta.ReleaseChannel) []map[string]interface{} {
	result := []map[string]interface{}{}
	if c != nil {
		result = append(result, map[string]interface{}{
			"channel": c.Channel,
		})
	} else {
		// Explicitly set the release channel to the default.
		result = append(result, map[string]interface{}{
			"channel": "UNSPECIFIED",
		})
	}
	return result
}

<% end -%>
func flattenWorkloadIdentityConfig(c *containerBeta.WorkloadIdentityConfig) []map[string]interface{} {
	if c == nil {
		return nil
	}
	return []map[string]interface{}{
		{
			"identity_namespace": c.IdentityNamespace,
		},
	}
}
<<<<<<< HEAD

func flattenClusterTelemetry(c *containerBeta.ClusterTelemetry) []map[string]interface{} {
	result := []map[string]interface{}{}
	if c != nil {
		result = append(result, map[string]interface{}{
			"type": c.Type,
		})
	} 
	return result
}
<% end -%>
=======
>>>>>>> e96c6383

func flattenIPAllocationPolicy(c *containerBeta.Cluster, d *schema.ResourceData, config *Config) []map[string]interface{} {
	// If IP aliasing isn't enabled, none of the values in this block can be set.
	if c == nil || c.IpAllocationPolicy == nil || !c.IpAllocationPolicy.UseIpAliases {
		return nil
	}

	p := c.IpAllocationPolicy
	return []map[string]interface{}{
		{
			"cluster_ipv4_cidr_block":  p.ClusterIpv4CidrBlock,
			"services_ipv4_cidr_block": p.ServicesIpv4CidrBlock,
			"cluster_secondary_range_name":  p.ClusterSecondaryRangeName,
			"services_secondary_range_name": p.ServicesSecondaryRangeName,
		},
	}
}

func flattenMaintenancePolicy(mp *containerBeta.MaintenancePolicy) []map[string]interface{} {
	if mp == nil || mp.Window == nil {
		return nil
	}
	if mp.Window.DailyMaintenanceWindow != nil {
		return []map[string]interface{}{
			{
				"daily_maintenance_window": []map[string]interface{}{
					{
						"start_time": mp.Window.DailyMaintenanceWindow.StartTime,
						"duration":   mp.Window.DailyMaintenanceWindow.Duration,
					},
				},
			},
		}
	}
	if mp.Window.RecurringWindow != nil {
		return []map[string]interface{}{
			{
				"recurring_window": []map[string]interface{}{
					{
						"start_time": mp.Window.RecurringWindow.Window.StartTime,
						"end_time": mp.Window.RecurringWindow.Window.EndTime,
						"recurrence": mp.Window.RecurringWindow.Recurrence,
					},
				},
			},
		}
	}
	return nil
}

func flattenMasterAuth(ma *containerBeta.MasterAuth) []map[string]interface{} {
	if ma == nil {
		return nil
	}
	masterAuth := []map[string]interface{}{
		{
			"username":               ma.Username,
			"password":               ma.Password,
			"client_certificate":     ma.ClientCertificate,
			"client_key":             ma.ClientKey,
			"cluster_ca_certificate": ma.ClusterCaCertificate,
		},
	}

	// No version of the GKE API returns the client_certificate_config value.
	// Instead, we need to infer whether or not it was set based on the
	// client cert being returned from the API or not.
	// Previous versions of the provider didn't record anything in state when
	// a client cert was enabled, only setting the block when it was false.
	masterAuth[0]["client_certificate_config"] = []map[string]interface{}{
		{
			"issue_client_certificate": len(ma.ClientCertificate) != 0,
		},
	}

	return masterAuth
}

func flattenClusterAutoscaling(a *containerBeta.ClusterAutoscaling) []map[string]interface{} {
	r := make(map[string]interface{})
	if a == nil {
		r["enabled"] = false
		return []map[string]interface{}{r}
	}

	if a.EnableNodeAutoprovisioning {
		resourceLimits := make([]interface{}, 0, len(a.ResourceLimits))
		for _, rl := range a.ResourceLimits {
			resourceLimits = append(resourceLimits, map[string]interface{}{
				"resource_type": rl.ResourceType,
				"minimum":       rl.Minimum,
				"maximum":       rl.Maximum,
			})
		}
		r["resource_limits"] = resourceLimits
		r["enabled"] = true
		r["auto_provisioning_defaults"] = flattenAutoProvisioningDefaults(a.AutoprovisioningNodePoolDefaults)
	} else {
		r["enabled"] = false
	}
	<% unless version == 'ga' -%>
	r["autoscaling_profile"] = a.AutoscalingProfile
	<% end -%>

	return []map[string]interface{}{r}
}

func flattenAutoProvisioningDefaults(a *containerBeta.AutoprovisioningNodePoolDefaults) []map[string]interface{} {
	r := make(map[string]interface{})
	r["oauth_scopes"] = a.OauthScopes
	r["service_account"] = a.ServiceAccount
	<% unless version == 'ga' -%>
	r["min_cpu_platform"] = a.MinCpuPlatform
	<% end -%>

	return []map[string]interface{}{r}
}

func flattenMasterAuthorizedNetworksConfig(c *containerBeta.MasterAuthorizedNetworksConfig) []map[string]interface{} {
	if c == nil || !c.Enabled {
		return nil
	}
	result := make(map[string]interface{})
	if c.Enabled {
		cidrBlocks := make([]interface{}, 0, len(c.CidrBlocks))
		for _, v := range c.CidrBlocks {
			cidrBlocks = append(cidrBlocks, map[string]interface{}{
				"cidr_block":   v.CidrBlock,
				"display_name": v.DisplayName,
			})
		}
		result["cidr_blocks"] = schema.NewSet(schema.HashResource(cidrBlockConfig), cidrBlocks)
	}
	return []map[string]interface{}{result}
}

<% unless version == 'ga' -%>
func flattenPodSecurityPolicyConfig(c *containerBeta.PodSecurityPolicyConfig) []map[string]interface{} {
	if c == nil {
		return nil
	}
	return []map[string]interface{}{
		{
			"enabled": c.Enabled,
		},
	}
}
<% end -%>

func flattenResourceUsageExportConfig(c *containerBeta.ResourceUsageExportConfig) []map[string]interface{} {
		if c == nil {
				return nil
		}

		enableResourceConsumptionMetering := false
		if c.ConsumptionMeteringConfig != nil && c.ConsumptionMeteringConfig.Enabled == true {
			enableResourceConsumptionMetering = true
		}

		return []map[string]interface{}{
				{
						"enable_network_egress_metering": c.EnableNetworkEgressMetering,
						"enable_resource_consumption_metering": enableResourceConsumptionMetering,
						"bigquery_destination": []map[string]interface{}{
								{"dataset_id": c.BigqueryDestination.DatasetId},
						},
				},
		}
}

<% unless version == 'ga' -%>
func flattenDatabaseEncryption(c *containerBeta.DatabaseEncryption) []map[string]interface{} {
	if c == nil {
		return nil
	}
	return []map[string]interface{}{
		{
			"state":    c.State,
			"key_name": c.KeyName,
		},
	}
}
<% end -%>

func resourceContainerClusterStateImporter(d *schema.ResourceData, meta interface{}) ([]*schema.ResourceData, error) {
	config := meta.(*Config)

	if err := parseImportId([]string{"projects/(?P<project>[^/]+)/locations/(?P<location>[^/]+)/clusters/(?P<name>[^/]+)", "(?P<project>[^/]+)/(?P<location>[^/]+)/(?P<name>[^/]+)", "(?P<location>[^/]+)/(?P<name>[^/]+)"}, d, config); err != nil {
		return nil, err
	}
	project, err := getProject(d, config)
	if err != nil {
		return nil, err
	}

	location, err := getLocation(d, config)
	if err != nil {
		return nil, err
	}

	clusterName := d.Get("name").(string)

	d.Set("location", location)
	if _, err := containerClusterAwaitRestingState(config, project, location, clusterName, d.Timeout(schema.TimeoutCreate)); err != nil {
		return nil, err
	}

	d.SetId(containerClusterFullName(project, location, clusterName))

	return []*schema.ResourceData{d}, nil
}

func containerClusterMutexKey(project, location, clusterName string) string {
	return fmt.Sprintf("google-container-cluster/%s/%s/%s", project, location, clusterName)
}

func containerClusterFullName(project, location, cluster string) string {
	return fmt.Sprintf("projects/%s/locations/%s/clusters/%s", project, location, cluster)
}

func extractNodePoolInformationFromCluster(d *schema.ResourceData, config *Config, clusterName string) (*NodePoolInformation, error) {
	project, err := getProject(d, config)
	if err != nil {
		return nil, err
	}

	location, err := getLocation(d, config)
	if err != nil {
		return nil, err
	}

	return &NodePoolInformation{
		project:  project,
		location: location,
		cluster:  d.Get("name").(string),
	}, nil
}

func cidrOrSizeDiffSuppress(k, old, new string, d *schema.ResourceData) bool {
	// If the user specified a size and the API returned a full cidr block, suppress.
	return strings.HasPrefix(new, "/") && strings.HasSuffix(old, new)
}

// Suppress unremovable default scope values from GCP.
// If the default service account would not otherwise have it, the `monitoring.write` scope
// is added to a GKE cluster's scopes regardless of what the user provided.
// monitoring.write is inherited from monitoring (rw) and cloud-platform, so it won't always
// be present.
// Enabling Stackdriver features through logging_service and monitoring_service may enable
// monitoring or logging.write. We've chosen not to suppress in those cases because they're
// removable by disabling those features.
func containerClusterAddedScopesSuppress(k, old, new string, d *schema.ResourceData) bool {
	o, n := d.GetChange("cluster_autoscaling.0.auto_provisioning_defaults.0.oauth_scopes")
	if o == nil || n == nil {
		return false
	}

	addedScopes := []string{
		"https://www.googleapis.com/auth/monitoring.write",
	}

	// combine what the default scopes are with what was passed
	m := golangSetFromStringSlice(append(addedScopes, convertStringArr(n.([]interface{}))... ))
	combined := stringSliceFromGolangSet(m)

	// compare if the combined new scopes and default scopes differ from the old scopes
	if len(combined) != len(convertStringArr(o.([]interface{}))) {
		return false
	}

	for _, i := range combined {
		if stringInSlice(convertStringArr(o.([]interface{})), i) {
			continue
		}

		return false
	}

	return true
}

// We want to suppress diffs for empty/disabled private cluster config.
func containerClusterPrivateClusterConfigSuppress(k, old, new string, d *schema.ResourceData) bool {
	o, n := d.GetChange("private_cluster_config.0.enable_private_endpoint")
	suppressEndpoint := !o.(bool) && !n.(bool)

	o, n = d.GetChange("private_cluster_config.0.enable_private_nodes")
	suppressNodes := !o.(bool) && !n.(bool)

	if k == "private_cluster_config.0.enable_private_endpoint" {
		return suppressEndpoint
	} else if k == "private_cluster_config.0.enable_private_nodes" {
		return suppressNodes
	} else if k == "private_cluster_config.#" {
		return suppressEndpoint && suppressNodes
	}
	return false
}

func containerClusterPrivateClusterConfigCustomDiff(d *schema.ResourceDiff, meta interface{}) error {
	pcc, ok := d.GetOk("private_cluster_config")
	if !ok {
		return nil
	}
	pccList := pcc.([]interface{})
	if len(pccList) == 0 {
		return nil
	}
	config := pccList[0].(map[string]interface{})
	if config["enable_private_nodes"].(bool) {
		block := config["master_ipv4_cidr_block"]

		// We can only apply this validation if we know the final value of the field, and we may
		// not know the final value if users feed the value into their config in unintuitive ways.
		// https://github.com/terraform-providers/terraform-provider-google/issues/4186
		blockValueKnown := d.NewValueKnown("private_cluster_config.0.master_ipv4_cidr_block")

		if blockValueKnown && (block == nil || block == "") {
			return fmt.Errorf("master_ipv4_cidr_block must be set if enable_private_nodes == true")
		}
	}
	return nil
}

<% unless version == 'ga' -%>
func podSecurityPolicyCfgSuppress(k, old, new string, r *schema.ResourceData) bool {
	if k == "pod_security_policy_config.#" && old == "1" && new == "0" {
		if v, ok := r.GetOk("pod_security_policy_config"); ok {
			cfgList := v.([]interface{})
			if len(cfgList) > 0 {
				d := cfgList[0].(map[string]interface{})
				// Suppress if old value was {enabled == false}
				return !d["enabled"].(bool)
			}
		}
	}
	return false
}
<% end -%><|MERGE_RESOLUTION|>--- conflicted
+++ resolved
@@ -2706,7 +2706,6 @@
 		IdentityNamespace: config["identity_namespace"].(string),
 	}
 }
-<<<<<<< HEAD
 
 func expandClusterTelemetry(configured interface{}) *containerBeta.ClusterTelemetry {
 	l := configured.([]interface{})
@@ -2719,8 +2718,6 @@
 	}
 }
 <% end -%>
-=======
->>>>>>> e96c6383
 
 func expandPodSecurityPolicyConfig(configured interface{}) *containerBeta.PodSecurityPolicyConfig {
 <% unless version == 'ga' -%>
@@ -2954,7 +2951,6 @@
 		},
 	}
 }
-<<<<<<< HEAD
 
 func flattenClusterTelemetry(c *containerBeta.ClusterTelemetry) []map[string]interface{} {
 	result := []map[string]interface{}{}
@@ -2966,8 +2962,6 @@
 	return result
 }
 <% end -%>
-=======
->>>>>>> e96c6383
 
 func flattenIPAllocationPolicy(c *containerBeta.Cluster, d *schema.ResourceData, config *Config) []map[string]interface{} {
 	// If IP aliasing isn't enabled, none of the values in this block can be set.
