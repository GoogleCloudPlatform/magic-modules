--- conflicted
+++ resolved
@@ -1409,13 +1409,7 @@
 				if err != nil {
 					return err
 				}
-<<<<<<< HEAD
 				err = niH.CreateAccessConfigs()
-=======
-
-				op, err := config.NewComputeBetaClient(userAgent).Instances.AddAccessConfig(
-					project, zone, instance.Name, networkName, ac).Do()
->>>>>>> 49de8cd0
 				if err != nil {
 					return err
 				}
@@ -1425,35 +1419,10 @@
 					return err
 				}
 			}
-<<<<<<< HEAD
 			if d.HasChange(prefix + ".alias_ip_range") {
 				// Alias IP ranges cannot be updated; they must be removed and then added
 				// unless you are changing subnetwork/network
 				err := niH.DeleteAliasIPRanges()
-=======
-
-			// re-read fingerprint
-			instance, err = config.NewComputeBetaClient(userAgent).Instances.Get(project, zone, instance.Name).Do()
-			if err != nil {
-				return err
-			}
-			instNetworkInterface = instance.NetworkInterfaces[i]
-		}
-
-		// Setting NetworkIP to empty and AccessConfigs to nil.
-		// This will opt them out from being modified in the patch call.
-		networkInterface.NetworkIP = ""
-		networkInterface.AccessConfigs = nil
-		if !updateDuringStop && d.HasChange(prefix + ".alias_ip_range") {
-			// Alias IP ranges cannot be updated; they must be removed and then added
-			// unless you are changing subnetwork/network
-			if len(instNetworkInterface.AliasIpRanges) > 0 {
-				ni := &computeBeta.NetworkInterface{
-					Fingerprint:     instNetworkInterface.Fingerprint,
-					ForceSendFields: []string{"AliasIpRanges"},
-				}
-				op, err := config.NewComputeBetaClient(userAgent).Instances.UpdateNetworkInterface(project, zone, instance.Name, networkName, ni).Do()
->>>>>>> 49de8cd0
 				if err != nil {
 					return err
 				}
@@ -1462,36 +1431,17 @@
 				if err != nil {
 					return err
 				}
-<<<<<<< HEAD
 				err = niH.CreateAliasIPRanges()
-=======
-				// re-read fingerprint
-				instance, err = config.NewComputeBetaClient(userAgent).Instances.Get(project, zone, instance.Name).Do()
->>>>>>> 49de8cd0
 				if err != nil {
 					return err
 				}
 			}
-<<<<<<< HEAD
 		} else {
 			patch, err := niH.CreateUpdateWhileStoppedCall()
-=======
-
-			networkInterface.Fingerprint = instNetworkInterface.Fingerprint
-			updateCall := config.NewComputeBetaClient(userAgent).Instances.UpdateNetworkInterface(project, zone, instance.Name, networkName, networkInterface).Do
-			op, err := updateCall()
->>>>>>> 49de8cd0
 			if err != nil {
 				return err
 			}
-<<<<<<< HEAD
 			updatesToNIWhileStopped = append(updatesToNIWhileStopped, patch)
-=======
-		} else if updateDuringStop {
-			networkInterface.Fingerprint = instNetworkInterface.Fingerprint
-			updateCall := config.NewComputeBetaClient(userAgent).Instances.UpdateNetworkInterface(project, zone, instance.Name, networkName, networkInterface).Do
-			updatesToNIWhileStopped = append(updatesToNIWhileStopped, updateCall)
->>>>>>> 49de8cd0
 		}
 	}
 
