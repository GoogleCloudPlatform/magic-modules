// <% autogen_exception -%>

package google

import (
	"crypto/sha256"
	"encoding/base64"
	"errors"
	"fmt"
	"log"
	"strings"
	"time"

	"github.com/hashicorp/errwrap"
	"github.com/hashicorp/terraform-plugin-sdk/helper/customdiff"
	"github.com/hashicorp/terraform-plugin-sdk/helper/resource"
	"github.com/hashicorp/terraform-plugin-sdk/helper/schema"
	"github.com/hashicorp/terraform-plugin-sdk/helper/validation"
	"github.com/mitchellh/hashstructure"
	computeBeta "google.golang.org/api/compute/v0.beta"
	"google.golang.org/api/compute/v1"
)

var (
	bootDiskKeys = []string{
		"boot_disk.0.auto_delete",
		"boot_disk.0.device_name",
		"boot_disk.0.disk_encryption_key_raw",
		"boot_disk.0.kms_key_self_link",
		"boot_disk.0.initialize_params",
		"boot_disk.0.mode",
		"boot_disk.0.source",
	}

	initializeParamsKeys = []string{
		"boot_disk.0.initialize_params.0.size",
		"boot_disk.0.initialize_params.0.type",
		"boot_disk.0.initialize_params.0.image",
		"boot_disk.0.initialize_params.0.labels",
	}

	schedulingKeys = []string{
		"scheduling.0.on_host_maintenance",
		"scheduling.0.automatic_restart",
		"scheduling.0.preemptible",
		"scheduling.0.node_affinities",
<% unless version == 'ga' -%>
		"scheduling.0.min_node_cpus",
<% end -%>
	}

	shieldedInstanceConfigKeys = []string{
		"shielded_instance_config.0.enable_secure_boot",
		"shielded_instance_config.0.enable_vtpm",
		"shielded_instance_config.0.enable_integrity_monitoring",
	}
)

func resourceComputeInstance() *schema.Resource {
	return &schema.Resource{
		Create: resourceComputeInstanceCreate,
		Read:   resourceComputeInstanceRead,
		Update: resourceComputeInstanceUpdate,
		Delete: resourceComputeInstanceDelete,
		Importer: &schema.ResourceImporter{
			State: resourceComputeInstanceImportState,
		},

		SchemaVersion: 6,
		MigrateState:  resourceComputeInstanceMigrateState,

		Timeouts: &schema.ResourceTimeout{
			Create: schema.DefaultTimeout(20 * time.Minute),
			Update: schema.DefaultTimeout(20 * time.Minute),
			Delete: schema.DefaultTimeout(20 * time.Minute),
		},

		// A compute instance is more or less a superset of a compute instance
		// template. Please attempt to maintain consistency with the
		// resource_compute_instance_template schema when updating this one.
		Schema: map[string]*schema.Schema{
			"boot_disk": {
				Type:        schema.TypeList,
				Required:    true,
				ForceNew:    true,
				MaxItems:    1,
				Description: `The boot disk for the instance.`,
				Elem: &schema.Resource{
					Schema: map[string]*schema.Schema{
						"auto_delete": {
							Type:         schema.TypeBool,
							Optional:     true,
							AtLeastOneOf: bootDiskKeys,
							Default:      true,
							ForceNew:     true,
							Description:  `Whether the disk will be auto-deleted when the instance is deleted.`,
						},

						"device_name": {
							Type:         schema.TypeString,
							Optional:     true,
							AtLeastOneOf: bootDiskKeys,
							Computed:     true,
							ForceNew:     true,
							Description:  `Name with which attached disk will be accessible under /dev/disk/by-id/`,
						},

						"disk_encryption_key_raw": {
							Type:          schema.TypeString,
							Optional:      true,
							AtLeastOneOf:  bootDiskKeys,
							ForceNew:      true,
							ConflictsWith: []string{"boot_disk.0.kms_key_self_link"},
							Sensitive:     true,
							Description:   `A 256-bit customer-supplied encryption key, encoded in RFC 4648 base64 to encrypt this disk. Only one of kms_key_self_link and disk_encryption_key_raw may be set.`,
						},

						"disk_encryption_key_sha256": {
							Type:        schema.TypeString,
							Computed:    true,
							Description: `The RFC 4648 base64 encoded SHA-256 hash of the customer-supplied encryption key that protects this resource.`,
						},

						"kms_key_self_link": {
							Type:             schema.TypeString,
							Optional:         true,
							AtLeastOneOf:     bootDiskKeys,
							ForceNew:         true,
							ConflictsWith:    []string{"boot_disk.0.disk_encryption_key_raw"},
							DiffSuppressFunc: compareSelfLinkRelativePaths,
							Computed:         true,
							Description:      `The self_link of the encryption key that is stored in Google Cloud KMS to encrypt this disk. Only one of kms_key_self_link and disk_encryption_key_raw may be set.`,
						},

						"initialize_params": {
							Type:         schema.TypeList,
							Optional:     true,
							AtLeastOneOf: bootDiskKeys,
							Computed:     true,
							ForceNew:     true,
							MaxItems:     1,
							Description:  `Parameters with which a disk was created alongside the instance.`,
							Elem: &schema.Resource{
								Schema: map[string]*schema.Schema{
									"size": {
										Type:         schema.TypeInt,
										Optional:     true,
										AtLeastOneOf: initializeParamsKeys,
										Computed:     true,
										ForceNew:     true,
										ValidateFunc: validation.IntAtLeast(1),
										Description:  `The size of the image in gigabytes.`,
									},

									"type": {
										Type:         schema.TypeString,
										Optional:     true,
										AtLeastOneOf: initializeParamsKeys,
										Computed:     true,
										ForceNew:     true,
										ValidateFunc: validation.StringInSlice([]string{"pd-standard", "pd-ssd"}, false),
										Description:  `The GCE disk type. One of pd-standard or pd-ssd.`,
									},

									"image": {
										Type:             schema.TypeString,
										Optional:         true,
										AtLeastOneOf:     initializeParamsKeys,
										Computed:         true,
										ForceNew:         true,
										DiffSuppressFunc: diskImageDiffSuppress,
										Description:      `The image from which this disk was initialised.`,
									},

									"labels": {
										Type:         schema.TypeMap,
										Optional:     true,
										AtLeastOneOf: initializeParamsKeys,
										Computed:     true,
										ForceNew:     true,
										Description:  `A set of key/value label pairs assigned to the disk.`,
									},
								},
							},
						},

						"mode": {
							Type:         schema.TypeString,
							Optional:     true,
							AtLeastOneOf: bootDiskKeys,
							ForceNew:     true,
							Default:      "READ_WRITE",
							ValidateFunc: validation.StringInSlice([]string{"READ_WRITE", "READ_ONLY"}, false),
							Description:  `Read/write mode for the disk. One of "READ_ONLY" or "READ_WRITE".`,
						},

						"source": {
							Type:             schema.TypeString,
							Optional:         true,
							AtLeastOneOf:     bootDiskKeys,
							Computed:         true,
							ForceNew:         true,
							ConflictsWith:    []string{"boot_disk.initialize_params"},
							DiffSuppressFunc: compareSelfLinkOrResourceName,
							Description:      `The name or self_link of the disk attached to this instance.`,
						},
					},
				},
			},

			"machine_type": {
				Type:        schema.TypeString,
				Required:    true,
				Description: `The machine type to create.`,
			},

			"name": {
				Type:        schema.TypeString,
				Required:    true,
				ForceNew:    true,
				Description: `The name of the instance. One of name or self_link must be provided.`,
			},

			"network_interface": {
				Type:        schema.TypeList,
				Required:    true,
				ForceNew:    true,
				Description: `The networks attached to the instance.`,
				Elem: &schema.Resource{
					Schema: map[string]*schema.Schema{
						"network": {
							Type:             schema.TypeString,
							Optional:         true,
							Computed:         true,
							ForceNew:         true,
							DiffSuppressFunc: compareSelfLinkOrResourceName,
							Description:      `The name or self_link of the network attached to this interface.`,
						},

						"subnetwork": {
							Type:             schema.TypeString,
							Optional:         true,
							Computed:         true,
							ForceNew:         true,
							DiffSuppressFunc: compareSelfLinkOrResourceName,
							Description:      `The name or self_link of the subnetwork attached to this interface.`,
						},

						"subnetwork_project": {
							Type:        schema.TypeString,
							Optional:    true,
							Computed:    true,
							ForceNew:    true,
							Description: `The project in which the subnetwork belongs.`,
						},

						"network_ip": {
							Type:        schema.TypeString,
							Optional:    true,
							ForceNew:    true,
							Computed:    true,
							Description: `The private IP address assigned to the instance.`,
						},

						"name": {
							Type:        schema.TypeString,
							Computed:    true,
							Description: `The name of the interface`,
						},

						"access_config": {
							Type:        schema.TypeList,
							Optional:    true,
							Description: `Access configurations, i.e. IPs via which this instance can be accessed via the Internet.`,
							Elem: &schema.Resource{
								Schema: map[string]*schema.Schema{
									"nat_ip": {
										Type:        schema.TypeString,
										Optional:    true,
										Computed:    true,
										Description: `The IP address that is be 1:1 mapped to the instance's network ip.`,
									},

									"network_tier": {
										Type:         schema.TypeString,
										Optional:     true,
										Computed:     true,
										ValidateFunc: validation.StringInSlice([]string{"PREMIUM", "STANDARD"}, false),
										Description:  `The networking tier used for configuring this instance. One of PREMIUM or STANDARD.`,
									},

									"public_ptr_domain_name": {
										Type:        schema.TypeString,
										Optional:    true,
										Description: `The DNS domain name for the public PTR record.`,
									},
								},
							},
						},

						"alias_ip_range": {
							Type:        schema.TypeList,
							Optional:    true,
							Description: `An array of alias IP ranges for this network interface.`,
							Elem: &schema.Resource{
								Schema: map[string]*schema.Schema{
									"ip_cidr_range": {
										Type:             schema.TypeString,
										Required:         true,
										DiffSuppressFunc: ipCidrRangeDiffSuppress,
										Description:      `The IP CIDR range represented by this alias IP range.`,
									},
									"subnetwork_range_name": {
										Type:        schema.TypeString,
										Optional:    true,
										Description: `The subnetwork secondary range name specifying the secondary range from which to allocate the IP CIDR range for this alias IP range.`,
									},
								},
							},
						},
					},
				},
			},

			"allow_stopping_for_update": {
				Type:        schema.TypeBool,
				Optional:    true,
				Description: `If true, allows Terraform to stop the instance to update its properties. If you try to update a property that requires stopping the instance without setting this field, the update will fail.`,
			},

			"attached_disk": {
				Type:        schema.TypeList,
				Optional:    true,
				Description: `List of disks attached to the instance`,
				Elem: &schema.Resource{
					Schema: map[string]*schema.Schema{
						"source": {
							Type:             schema.TypeString,
							Required:         true,
							DiffSuppressFunc: compareSelfLinkOrResourceName,
							Description:      `The name or self_link of the disk attached to this instance.`,
						},

						"device_name": {
							Type:        schema.TypeString,
							Optional:    true,
							Computed:    true,
							Description: `Name with which the attached disk is accessible under /dev/disk/by-id/`,
						},

						"mode": {
							Type:         schema.TypeString,
							Optional:     true,
							Default:      "READ_WRITE",
							ValidateFunc: validation.StringInSlice([]string{"READ_WRITE", "READ_ONLY"}, false),
							Description:  `Read/write mode for the disk. One of "READ_ONLY" or "READ_WRITE".`,
						},

						"disk_encryption_key_raw": {
							Type:        schema.TypeString,
							Optional:    true,
							Sensitive:   true,
							Description: `A 256-bit customer-supplied encryption key, encoded in RFC 4648 base64 to encrypt this disk. Only one of kms_key_self_link and disk_encryption_key_raw may be set.`,
						},

						"kms_key_self_link": {
							Type:             schema.TypeString,
							Optional:         true,
							DiffSuppressFunc: compareSelfLinkRelativePaths,
							Computed:         true,
							Description:      `The self_link of the encryption key that is stored in Google Cloud KMS to encrypt this disk. Only one of kms_key_self_link and disk_encryption_key_raw may be set.`,
						},

						"disk_encryption_key_sha256": {
							Type:        schema.TypeString,
							Computed:    true,
							Description: `The RFC 4648 base64 encoded SHA-256 hash of the customer-supplied encryption key that protects this resource.`,
						},
					},
				},
			},

			"can_ip_forward": {
				Type:        schema.TypeBool,
				Optional:    true,
				Default:     false,
				ForceNew:    true,
				Description: `Whether sending and receiving of packets with non-matching source or destination IPs is allowed.`,
			},

			"description": {
				Type:        schema.TypeString,
				Optional:    true,
				ForceNew:    true,
				Description: `A brief description of the resource.`,
			},

			"deletion_protection": {
				Type:        schema.TypeBool,
				Optional:    true,
				Default:     false,
				Description: `Whether deletion protection is enabled on this instance.`,
			},

			"enable_display": {
				Type:        schema.TypeBool,
				Optional:    true,
				Description: `Whether the instance has virtual displays enabled.`,
			},

			"guest_accelerator": {
				Type:        schema.TypeList,
				Optional:    true,
				Computed:    true,
				ForceNew:    true,
				ConfigMode:  schema.SchemaConfigModeAttr,
				Description: `List of the type and count of accelerator cards attached to the instance.`,
				Elem: &schema.Resource{
					Schema: map[string]*schema.Schema{
						"count": {
							Type:        schema.TypeInt,
							Required:    true,
							ForceNew:    true,
							Description: `The number of the guest accelerator cards exposed to this instance.`,
						},
						"type": {
							Type:             schema.TypeString,
							Required:         true,
							ForceNew:         true,
							DiffSuppressFunc: compareSelfLinkOrResourceName,
							Description:      `The accelerator type resource exposed to this instance. E.g. nvidia-tesla-k80.`,
						},
					},
				},
			},

			"labels": {
				Type:        schema.TypeMap,
				Optional:    true,
				Elem:        &schema.Schema{Type: schema.TypeString},
				Description: `A set of key/value label pairs assigned to the instance.`,
			},

			"metadata": {
				Type:        schema.TypeMap,
				Optional:    true,
				Elem:        &schema.Schema{Type: schema.TypeString},
				Description: `Metadata key/value pairs made available within the instance.`,
			},

			"metadata_startup_script": {
				Type:        schema.TypeString,
				Optional:    true,
				ForceNew:    true,
				Description: `Metadata startup scripts made available within the instance.`,
			},

			"min_cpu_platform": {
				Type:        schema.TypeString,
				Optional:    true,
				Computed:    true,
				Description: `The minimum CPU platform specified for the VM instance.`,
			},

			"project": {
				Type:        schema.TypeString,
				Optional:    true,
				Computed:    true,
				ForceNew:    true,
				Description: `The ID of the project in which the resource belongs. If self_link is provided, this value is ignored. If neither self_link nor project are provided, the provider project is used.`,
			},

			"scheduling": {
				Type:        schema.TypeList,
				MaxItems:    1,
				Optional:    true,
				Computed:    true,
				Description: `The scheduling strategy being used by the instance.`,
				Elem: &schema.Resource{
					// !!! IMPORTANT !!!
					// We have a custom diff function for the scheduling block due to issues with Terraform's
					// diff on schema.Set. If changes are made to this block, they must be reflected in that
					// method. See schedulingHasChange in compute_instance_helpers.go
					Schema: map[string]*schema.Schema{
						"on_host_maintenance": {
							Type:         schema.TypeString,
							Optional:     true,
							Computed:     true,
							AtLeastOneOf: schedulingKeys,
							Description:  `Describes maintenance behavior for the instance. One of MIGRATE or TERMINATE,`,
						},

						"automatic_restart": {
							Type:         schema.TypeBool,
							Optional:     true,
							AtLeastOneOf: schedulingKeys,
							Default:      true,
							Description:  `Specifies if the instance should be restarted if it was terminated by Compute Engine (not a user).`,
						},

						"preemptible": {
							Type:         schema.TypeBool,
							Optional:     true,
							Default:      false,
							AtLeastOneOf: schedulingKeys,
							ForceNew:     true,
							Description:  `Whether the instance is preemptible.`,
						},

						"node_affinities": {
							Type:             schema.TypeSet,
							Optional:         true,
							AtLeastOneOf:     schedulingKeys,
							ForceNew:         true,
							Elem:             instanceSchedulingNodeAffinitiesElemSchema(),
							DiffSuppressFunc: emptyOrDefaultStringSuppress(""),
							Description:      `Specifies node affinities or anti-affinities to determine which sole-tenant nodes your instances and managed instance groups will use as host systems.`,
						},
<% unless version == 'ga' -%>
						"min_node_cpus": {
							Type:             schema.TypeInt,
							Optional:         true,
							AtLeastOneOf:     schedulingKeys,
						},
<% end -%>
					},
				},
			},

			"scratch_disk": {
				Type:        schema.TypeList,
				Optional:    true,
				ForceNew:    true,
				Description: `The scratch disks attached to the instance.`,
				Elem: &schema.Resource{
					Schema: map[string]*schema.Schema{
						"interface": {
							Type:         schema.TypeString,
							Required:     true,
							ValidateFunc: validation.StringInSlice([]string{"SCSI", "NVME"}, false),
							Description:  `The disk interface used for attaching this disk. One of SCSI or NVME.`,
						},
					},
				},
			},

			"service_account": {
				Type:        schema.TypeList,
				MaxItems:    1,
				Optional:    true,
				Description: `The service account to attach to the instance.`,
				Elem: &schema.Resource{
					Schema: map[string]*schema.Schema{
						"email": {
							Type:        schema.TypeString,
							Optional:    true,
							Computed:    true,
							Description: `The service account e-mail address.`,
						},

						"scopes": {
							Type:        schema.TypeSet,
							Required:    true,
							Description: `A list of service scopes.`,
							Elem: &schema.Schema{
								Type: schema.TypeString,
								StateFunc: func(v interface{}) string {
									return canonicalizeServiceScope(v.(string))
								},
							},
							Set: stringScopeHashcode,
						},
					},
				},
			},

			"shielded_instance_config": {
				Type:     schema.TypeList,
				MaxItems: 1,
				Optional: true,
				// Since this block is used by the API based on which
				// image being used, the field needs to be marked as Computed.
				Computed:         true,
				DiffSuppressFunc: emptyOrDefaultStringSuppress(""),
				Description:      `The shielded vm config being used by the instance.`,
				Elem: &schema.Resource{
					Schema: map[string]*schema.Schema{
						"enable_secure_boot": {
							Type:         schema.TypeBool,
							Optional:     true,
							AtLeastOneOf: shieldedInstanceConfigKeys,
							Default:      false,
							Description:  `Whether secure boot is enabled for the instance.`,
						},

						"enable_vtpm": {
							Type:         schema.TypeBool,
							Optional:     true,
							AtLeastOneOf: shieldedInstanceConfigKeys,
							Default:      true,
							Description:  `Whether the instance uses vTPM.`,
						},

						"enable_integrity_monitoring": {
							Type:         schema.TypeBool,
							Optional:     true,
							AtLeastOneOf: shieldedInstanceConfigKeys,
							Default:      true,
							Description:  `Whether integrity monitoring is enabled for the instance.`,
						},
					},
				},
			},
<% unless version == 'ga' -%>
			"confidential_instance_config": {
				Type:     schema.TypeList,
				MaxItems: 1,
				Optional: true,
				ForceNew: true,
				Computed: true,
				Description: `The Confidential VM config being used by the instance.  on_host_maintenance has to be set to TERMINATE or this will fail to create.`,
				Elem: &schema.Resource{
					Schema: map[string]*schema.Schema{
						"enable_confidential_compute": {
							Type:         schema.TypeBool,
							Required:     true,
							Optional:     true,
							Default:      false,
							Description:  `Defines whether the instance should have confidential compute enabled.`,
						},
					},
				},
			},
<% end -%>
			"desired_status": {
				Type:         schema.TypeString,
				Optional:     true,
				ValidateFunc: validation.StringInSlice([]string{"RUNNING", "TERMINATED"}, false),
				Description:  `Desired status of the instance. Either "RUNNING" or "TERMINATED".`,
			},
			"current_status": {
				Type:        schema.TypeString,
				Computed:    true,
				Description: `Current status of the instance.`,
			},
			"tags": {
				Type:        schema.TypeSet,
				Optional:    true,
				Elem:        &schema.Schema{Type: schema.TypeString},
				Set:         schema.HashString,
				Description: `The list of tags attached to the instance.`,
			},

			"zone": {
				Type:        schema.TypeString,
				Optional:    true,
				Computed:    true,
				ForceNew:    true,
				Description: `The zone of the instance. If self_link is provided, this value is ignored. If neither self_link nor zone are provided, the provider zone is used.`,
			},

			"cpu_platform": {
				Type:        schema.TypeString,
				Computed:    true,
				Description: `The CPU platform used by this instance.`,
			},

			"instance_id": {
				Type:        schema.TypeString,
				Computed:    true,
				Description: `The server-assigned unique identifier of this instance.`,
			},

			"label_fingerprint": {
				Type:        schema.TypeString,
				Computed:    true,
				Description: `The unique fingerprint of the labels.`,
			},

			"metadata_fingerprint": {
				Type:        schema.TypeString,
				Computed:    true,
				Description: `The unique fingerprint of the metadata.`,
			},

			"self_link": {
				Type:        schema.TypeString,
				Computed:    true,
				Description: `The URI of the created resource.`,
			},

			"tags_fingerprint": {
				Type:        schema.TypeString,
				Computed:    true,
				Description: `The unique fingerprint of the tags.`,
			},

			"hostname": {
				Type:        schema.TypeString,
				Optional:    true,
				ForceNew:    true,
				Description: `A custom hostname for the instance. Must be a fully qualified DNS name and RFC-1035-valid. Valid format is a series of labels 1-63 characters long matching the regular expression [a-z]([-a-z0-9]*[a-z0-9]), concatenated with periods. The entire hostname must not exceed 253 characters. Changing this forces a new resource to be created.`,
			},

			"resource_policies": {
				Type:             schema.TypeList,
				Elem:             &schema.Schema{Type: schema.TypeString},
				DiffSuppressFunc: compareSelfLinkRelativePaths,
				Optional:         true,
				ForceNew:         true,
				MaxItems:         1,
				Description:      `A list of short names or self_links of resource policies to attach to the instance. Modifying this list will cause the instance to recreate. Currently a max of 1 resource policy is supported.`,
			},
		},
		CustomizeDiff: customdiff.All(
			customdiff.If(
				func(d *schema.ResourceDiff, meta interface{}) bool {
					return d.HasChange("guest_accelerator")
				},
				suppressEmptyGuestAcceleratorDiff,
			),
			desiredStatusDiff,
		),
	}
}

func getInstance(config *Config, d *schema.ResourceData) (*computeBeta.Instance, error) {
	project, err := getProject(d, config)
	if err != nil {
		return nil, err
	}
	zone, err := getZone(d, config)
	if err != nil {
		return nil, err
	}
	instance, err := config.clientComputeBeta.Instances.Get(project, zone, d.Get("name").(string)).Do()
	if err != nil {
		return nil, handleNotFoundError(err, d, fmt.Sprintf("Instance %s", d.Get("name").(string)))
	}
	return instance, nil
}

func getDisk(diskUri string, d *schema.ResourceData, config *Config) (*compute.Disk, error) {
	source, err := ParseDiskFieldValue(diskUri, d, config)
	if err != nil {
		return nil, err
	}

	disk, err := config.clientCompute.Disks.Get(source.Project, source.Zone, source.Name).Do()
	if err != nil {
		return nil, err
	}

	return disk, err
}

func expandComputeInstance(project string, d *schema.ResourceData, config *Config) (*computeBeta.Instance, error) {
	// Get the machine type
	var machineTypeUrl string
	if mt, ok := d.GetOk("machine_type"); ok {
		machineType, err := ParseMachineTypesFieldValue(mt.(string), d, config)
		if err != nil {
			return nil, fmt.Errorf(
				"Error loading machine type: %s",
				err)
		}
		machineTypeUrl = machineType.RelativeLink()
	}

	// Build up the list of disks

	disks := []*computeBeta.AttachedDisk{}
	if _, hasBootDisk := d.GetOk("boot_disk"); hasBootDisk {
		bootDisk, err := expandBootDisk(d, config, project)
		if err != nil {
			return nil, err
		}
		disks = append(disks, bootDisk)
	}

	if _, hasScratchDisk := d.GetOk("scratch_disk"); hasScratchDisk {
		scratchDisks, err := expandScratchDisks(d, config, project)
		if err != nil {
			return nil, err
		}
		disks = append(disks, scratchDisks...)
	}

	attachedDisksCount := d.Get("attached_disk.#").(int)

	for i := 0; i < attachedDisksCount; i++ {
		diskConfig := d.Get(fmt.Sprintf("attached_disk.%d", i)).(map[string]interface{})
		disk, err := expandAttachedDisk(diskConfig, d, config)
		if err != nil {
			return nil, err
		}

		disks = append(disks, disk)
	}

	scheduling, err := expandScheduling(d.Get("scheduling"))
	if err != nil {
		return nil, fmt.Errorf("Error creating scheduling: %s", err)
	}

	metadata, err := resourceInstanceMetadata(d)
	if err != nil {
		return nil, fmt.Errorf("Error creating metadata: %s", err)
	}

	networkInterfaces, err := expandNetworkInterfaces(d, config)
	if err != nil {
		return nil, fmt.Errorf("Error creating network interfaces: %s", err)
	}

	accels, err := expandInstanceGuestAccelerators(d, config)
	if err != nil {
		return nil, fmt.Errorf("Error creating guest accelerators: %s", err)
	}

	// Create the instance information
	return &computeBeta.Instance{
		CanIpForward:       d.Get("can_ip_forward").(bool),
		Description:        d.Get("description").(string),
		Disks:              disks,
		MachineType:        machineTypeUrl,
		Metadata:           metadata,
		Name:               d.Get("name").(string),
		NetworkInterfaces:  networkInterfaces,
		Tags:               resourceInstanceTags(d),
		Labels:             expandLabels(d),
		ServiceAccounts:    expandServiceAccounts(d.Get("service_account").([]interface{})),
		GuestAccelerators:  accels,
		MinCpuPlatform:     d.Get("min_cpu_platform").(string),
		Scheduling:         scheduling,
		DeletionProtection: d.Get("deletion_protection").(bool),
		Hostname:           d.Get("hostname").(string),
		ForceSendFields:    []string{"CanIpForward", "DeletionProtection"},
<<<<<<< HEAD
		ShieldedVmConfig:   expandShieldedVmConfigs(d),
		ConfidentialInstanceConfig:  d.Get("confidential_instance_config"),
=======
		ShieldedInstanceConfig:   expandShieldedVmConfigs(d),
>>>>>>> 171732cd
		DisplayDevice:      expandDisplayDevice(d),
		ResourcePolicies:   convertStringArr(d.Get("resource_policies").([]interface{})),
	}, nil
}

var computeInstanceStatus = []string{
	"PROVISIONING",
	"REPAIRING",
	"RUNNING",
	"STAGING",
	"STOPPED",
	"STOPPING",
	"SUSPENDED",
	"SUSPENDING",
	"TERMINATED",
}

// return all possible Compute instances status except the one passed as parameter
func getAllStatusBut(status string) []string {
	for i, s := range computeInstanceStatus {
		if status == s {
			return append(computeInstanceStatus[:i], computeInstanceStatus[i+1:]...)
		}
	}
	return computeInstanceStatus
}

func waitUntilInstanceHasDesiredStatus(config *Config, d *schema.ResourceData) error {
	desiredStatus := d.Get("desired_status").(string)

	if desiredStatus != "" {
		stateRefreshFunc := func() (interface{}, string, error) {
			instance, err := getInstance(config, d)
			if err != nil || instance == nil {
				log.Printf("Error on InstanceStateRefresh: %s", err)
				return nil, "", err
			}
			return instance.Id, instance.Status, nil
		}
		stateChangeConf := resource.StateChangeConf{
			Delay:      5 * time.Second,
			Pending:    getAllStatusBut(desiredStatus),
			Refresh:    stateRefreshFunc,
			Target:     []string{desiredStatus},
			Timeout:    d.Timeout(schema.TimeoutUpdate),
			MinTimeout: 2 * time.Second,
		}
		_, err := stateChangeConf.WaitForState()

		if err != nil {
			return fmt.Errorf(
				"Error waiting for instance to reach desired status %s: %s", desiredStatus, err)
		}
	}

	return nil
}

func resourceComputeInstanceCreate(d *schema.ResourceData, meta interface{}) error {
	config := meta.(*Config)

	project, err := getProject(d, config)
	if err != nil {
		return err
	}

	// Get the zone
	z, err := getZone(d, config)
	if err != nil {
		return err
	}
	log.Printf("[DEBUG] Loading zone: %s", z)
	zone, err := config.clientCompute.Zones.Get(
		project, z).Do()
	if err != nil {
		return fmt.Errorf("Error loading zone '%s': %s", z, err)
	}

	instance, err := expandComputeInstance(project, d, config)
	if err != nil {
		return err
	}

	log.Printf("[INFO] Requesting instance creation")
	op, err := config.clientComputeBeta.Instances.Insert(project, zone.Name, instance).Do()
	if err != nil {
		return fmt.Errorf("Error creating instance: %s", err)
	}

	// Store the ID now
	d.SetId(fmt.Sprintf("projects/%s/zones/%s/instances/%s", project, z, instance.Name))

	// Wait for the operation to complete
	waitErr := computeOperationWaitTime(config, op, project, "instance to create", d.Timeout(schema.TimeoutCreate))
	if waitErr != nil {
		// The resource didn't actually create
		d.SetId("")
		return waitErr
	}

	err = waitUntilInstanceHasDesiredStatus(config, d)
	if err != nil {
		return fmt.Errorf("Error waiting for status: %s", err)
	}

	return resourceComputeInstanceRead(d, meta)
}

func resourceComputeInstanceRead(d *schema.ResourceData, meta interface{}) error {
	config := meta.(*Config)

	project, err := getProject(d, config)
	if err != nil {
		return err
	}

	instance, err := getInstance(config, d)
	if err != nil || instance == nil {
		return err
	}

	md := flattenMetadataBeta(instance.Metadata)
	existingMetadata := d.Get("metadata").(map[string]interface{})

	// If the existing config specifies "metadata.startup-script" instead of "metadata_startup_script",
	// we shouldn't move the remote metadata.startup-script to metadata_startup_script.  Otherwise,
	// we should.
	if _, ok := existingMetadata["startup-script"]; !ok {
		d.Set("metadata_startup_script", md["startup-script"])
		// Note that here we delete startup-script from our metadata list. This is to prevent storing the startup-script
		// as a value in the metadata since the config specifically tracks it under 'metadata_startup_script'
		delete(md, "startup-script")
	} else if _, ok := d.GetOk("metadata_startup_script"); ok {
		delete(md, "startup-script")
	}

	if err = d.Set("metadata", md); err != nil {
		return fmt.Errorf("Error setting metadata: %s", err)
	}

	d.Set("metadata_fingerprint", instance.Metadata.Fingerprint)
	d.Set("can_ip_forward", instance.CanIpForward)
	d.Set("machine_type", GetResourceNameFromSelfLink(instance.MachineType))

	// Set the networks
	// Use the first external IP found for the default connection info.
	networkInterfaces, _, internalIP, externalIP, err := flattenNetworkInterfaces(d, config, instance.NetworkInterfaces)
	if err != nil {
		return err
	}
	if err := d.Set("network_interface", networkInterfaces); err != nil {
		return err
	}

	// Fall back on internal ip if there is no external ip.  This makes sense in the situation where
	// terraform is being used on a cloud instance and can therefore access the instances it creates
	// via their internal ips.
	sshIP := externalIP
	if sshIP == "" {
		sshIP = internalIP
	}

	// Initialize the connection info
	d.SetConnInfo(map[string]string{
		"type": "ssh",
		"host": sshIP,
	})

	// Set the tags fingerprint if there is one.
	if instance.Tags != nil {
		d.Set("tags_fingerprint", instance.Tags.Fingerprint)
		d.Set("tags", convertStringArrToInterface(instance.Tags.Items))
	}

	if err := d.Set("labels", instance.Labels); err != nil {
		return err
	}

	if instance.LabelFingerprint != "" {
		d.Set("label_fingerprint", instance.LabelFingerprint)
	}

	attachedDiskSources := make(map[string]int)
	for i, v := range d.Get("attached_disk").([]interface{}) {
		if v == nil {
			// There was previously a bug in this code that, when triggered,
			// would cause some nil values to end up in the list of attached disks.
			// Check for this case to make sure we don't try to parse the nil disk.
			continue
		}
		disk := v.(map[string]interface{})
		s := disk["source"].(string)
		var sourceLink string
		if strings.Contains(s, "regions/") {
			source, err := ParseRegionDiskFieldValue(disk["source"].(string), d, config)
			if err != nil {
				return err
			}
			sourceLink = source.RelativeLink()
		} else {
			source, err := ParseDiskFieldValue(disk["source"].(string), d, config)
			if err != nil {
				return err
			}
			sourceLink = source.RelativeLink()
		}
		attachedDiskSources[sourceLink] = i
	}

	attachedDisks := make([]map[string]interface{}, d.Get("attached_disk.#").(int))
	scratchDisks := []map[string]interface{}{}
	for _, disk := range instance.Disks {
		if disk.Boot {
			d.Set("boot_disk", flattenBootDisk(d, disk, config))
		} else if disk.Type == "SCRATCH" {
			scratchDisks = append(scratchDisks, flattenScratchDisk(disk))
		} else {
			var sourceLink string
			if strings.Contains(disk.Source, "regions/") {
				source, err := ParseRegionDiskFieldValue(disk.Source, d, config)
				if err != nil {
					return err
				}
				sourceLink = source.RelativeLink()
			} else {
				source, err := ParseDiskFieldValue(disk.Source, d, config)
				if err != nil {
					return err
				}
				sourceLink = source.RelativeLink()
			}
			adIndex, inConfig := attachedDiskSources[sourceLink]
			di := map[string]interface{}{
				"source":      ConvertSelfLinkToV1(disk.Source),
				"device_name": disk.DeviceName,
				"mode":        disk.Mode,
			}
			if key := disk.DiskEncryptionKey; key != nil {
				if inConfig {
					rawKey := d.Get(fmt.Sprintf("attached_disk.%d.disk_encryption_key_raw", adIndex))
					if rawKey != "" {
						di["disk_encryption_key_raw"] = rawKey
					}
				}
				if key.KmsKeyName != "" {
					// The response for crypto keys often includes the version of the key which needs to be removed
					// format: projects/<project>/locations/<region>/keyRings/<keyring>/cryptoKeys/<key>/cryptoKeyVersions/1
					di["kms_key_self_link"] = strings.Split(disk.DiskEncryptionKey.KmsKeyName, "/cryptoKeyVersions")[0]
				}
				if key.Sha256 != "" {
					di["disk_encryption_key_sha256"] = key.Sha256
				}
			}
			// We want the disks to remain in the order we set in the config, so if a disk
			// is present in the config, make sure it's at the correct index. Otherwise, append it.
			if inConfig {
				attachedDisks[adIndex] = di
			} else {
				attachedDisks = append(attachedDisks, di)
			}
		}
	}

	d.Set("resource_policies", instance.ResourcePolicies)

	// Remove nils from map in case there were disks in the config that were not present on read;
	// i.e. a disk was detached out of band
	ads := []map[string]interface{}{}
	for _, d := range attachedDisks {
		if d != nil {
			ads = append(ads, d)
		}
	}

	zone := GetResourceNameFromSelfLink(instance.Zone)

	d.Set("service_account", flattenServiceAccounts(instance.ServiceAccounts))
	d.Set("attached_disk", ads)
	d.Set("scratch_disk", scratchDisks)
	d.Set("scheduling", flattenScheduling(instance.Scheduling))
	d.Set("guest_accelerator", flattenGuestAccelerators(instance.GuestAccelerators))
	d.Set("shielded_instance_config", flattenShieldedVmConfig(instance.ShieldedInstanceConfig))
	d.Set("enable_display", flattenEnableDisplay(instance.DisplayDevice))
	d.Set("cpu_platform", instance.CpuPlatform)
	d.Set("min_cpu_platform", instance.MinCpuPlatform)
	d.Set("deletion_protection", instance.DeletionProtection)
	d.Set("self_link", ConvertSelfLinkToV1(instance.SelfLink))
	d.Set("instance_id", fmt.Sprintf("%d", instance.Id))
	d.Set("project", project)
	d.Set("zone", zone)
	d.Set("name", instance.Name)
	d.Set("description", instance.Description)
	d.Set("hostname", instance.Hostname)
	d.Set("current_status", instance.Status)
	d.Set("confidential_instance_config", instance.ConfidentialInstanceConfig)

	if d.Get("desired_status") != "" {
		d.Set("desired_status", instance.Status)
	}

	d.SetId(fmt.Sprintf("projects/%s/zones/%s/instances/%s", project, zone, instance.Name))

	return nil
}

func resourceComputeInstanceUpdate(d *schema.ResourceData, meta interface{}) error {
	config := meta.(*Config)

	project, err := getProject(d, config)
	if err != nil {
		return err
	}

	zone, err := getZone(d, config)
	if err != nil {
		return err
	}

	// Use beta api directly in order to read network_interface.fingerprint without having to put it in the schema.
	// Change back to getInstance(config, d) once updating alias ips is GA.
	instance, err := config.clientComputeBeta.Instances.Get(project, zone, d.Get("name").(string)).Do()
	if err != nil {
		return handleNotFoundError(err, d, fmt.Sprintf("Instance %s", instance.Name))
	}

	// Enable partial mode for the resource since it is possible
	d.Partial(true)

	if d.HasChange("metadata") {
		metadata, err := resourceInstanceMetadata(d)
		if err != nil {
			return fmt.Errorf("Error parsing metadata: %s", err)
		}

		metadataV1 := &compute.Metadata{}
		if err := Convert(metadata, metadataV1); err != nil {
			return err
		}

		// We're retrying for an error 412 where the metadata fingerprint is out of date
		err = retry(
			func() error {
				// retrieve up-to-date metadata from the API in case several updates hit simultaneously. instances
				// sometimes but not always share metadata fingerprints.
				instance, err := config.clientComputeBeta.Instances.Get(project, zone, instance.Name).Do()
				if err != nil {
					return fmt.Errorf("Error retrieving metadata: %s", err)
				}

				metadataV1.Fingerprint = instance.Metadata.Fingerprint

				op, err := config.clientCompute.Instances.SetMetadata(project, zone, instance.Name, metadataV1).Do()
				if err != nil {
					return fmt.Errorf("Error updating metadata: %s", err)
				}

				opErr := computeOperationWaitTime(config, op, project, "metadata to update", d.Timeout(schema.TimeoutUpdate))
				if opErr != nil {
					return opErr
				}

				return nil
			},
		)

		if err != nil {
			return err
		}

		d.SetPartial("metadata")
	}

	if d.HasChange("tags") {
		tags := resourceInstanceTags(d)
		tagsV1 := &compute.Tags{}
		if err := Convert(tags, tagsV1); err != nil {
			return err
		}
		op, err := config.clientCompute.Instances.SetTags(
			project, zone, d.Get("name").(string), tagsV1).Do()
		if err != nil {
			return fmt.Errorf("Error updating tags: %s", err)
		}

		opErr := computeOperationWaitTime(config, op, project, "tags to update", d.Timeout(schema.TimeoutUpdate))
		if opErr != nil {
			return opErr
		}

		d.SetPartial("tags")
	}

	if d.HasChange("labels") {
		labels := expandLabels(d)
		labelFingerprint := d.Get("label_fingerprint").(string)
		req := compute.InstancesSetLabelsRequest{Labels: labels, LabelFingerprint: labelFingerprint}

		op, err := config.clientCompute.Instances.SetLabels(project, zone, instance.Name, &req).Do()
		if err != nil {
			return fmt.Errorf("Error updating labels: %s", err)
		}

		opErr := computeOperationWaitTime(config, op, project, "labels to update", d.Timeout(schema.TimeoutUpdate))
		if opErr != nil {
			return opErr
		}

		d.SetPartial("labels")
	}

	if schedulingHasChange(d) {
		scheduling, err := expandScheduling(d.Get("scheduling"))
		if err != nil {
			return fmt.Errorf("Error creating request data to update scheduling: %s", err)
		}

		op, err := config.clientComputeBeta.Instances.SetScheduling(
			project, zone, instance.Name, scheduling).Do()
		if err != nil {
			return fmt.Errorf("Error updating scheduling policy: %s", err)
		}

		opErr := computeOperationWaitTime(
			config, op, project, "scheduling policy update",
			d.Timeout(schema.TimeoutUpdate))
		if opErr != nil {
			return opErr
		}

		d.SetPartial("scheduling")
	}

	networkInterfacesCount := d.Get("network_interface.#").(int)
	// Sanity check
	if networkInterfacesCount != len(instance.NetworkInterfaces) {
		return fmt.Errorf("Instance had unexpected number of network interfaces: %d", len(instance.NetworkInterfaces))
	}
	for i := 0; i < networkInterfacesCount; i++ {
		prefix := fmt.Sprintf("network_interface.%d", i)
		instNetworkInterface := instance.NetworkInterfaces[i]
		networkName := d.Get(prefix + ".name").(string)

		// Sanity check
		if networkName != instNetworkInterface.Name {
			return fmt.Errorf("Instance networkInterface had unexpected name: %s", instNetworkInterface.Name)
		}

		if d.HasChange(prefix + ".access_config") {

			// TODO: This code deletes then recreates accessConfigs.  This is bad because it may
			// leave the machine inaccessible from either ip if the creation part fails (network
			// timeout etc).  However right now there is a GCE limit of 1 accessConfig so it is
			// the only way to do it.  In future this should be revised to only change what is
			// necessary, and also add before removing.

			// Delete any accessConfig that currently exists in instNetworkInterface
			for _, ac := range instNetworkInterface.AccessConfigs {
				op, err := config.clientCompute.Instances.DeleteAccessConfig(
					project, zone, instance.Name, ac.Name, networkName).Do()
				if err != nil {
					return fmt.Errorf("Error deleting old access_config: %s", err)
				}
				opErr := computeOperationWaitTime(config, op, project, "old access_config to delete", d.Timeout(schema.TimeoutUpdate))
				if opErr != nil {
					return opErr
				}
			}

			// Create new ones
			accessConfigsCount := d.Get(prefix + ".access_config.#").(int)
			for j := 0; j < accessConfigsCount; j++ {
				acPrefix := fmt.Sprintf("%s.access_config.%d", prefix, j)
				ac := &computeBeta.AccessConfig{
					Type:        "ONE_TO_ONE_NAT",
					NatIP:       d.Get(acPrefix + ".nat_ip").(string),
					NetworkTier: d.Get(acPrefix + ".network_tier").(string),
				}
				if ptr, ok := d.GetOk(acPrefix + ".public_ptr_domain_name"); ok && ptr != "" {
					ac.SetPublicPtr = true
					ac.PublicPtrDomainName = ptr.(string)
				}

				op, err := config.clientComputeBeta.Instances.AddAccessConfig(
					project, zone, instance.Name, networkName, ac).Do()
				if err != nil {
					return fmt.Errorf("Error adding new access_config: %s", err)
				}
				opErr := computeOperationWaitTime(config, op, project, "new access_config to add", d.Timeout(schema.TimeoutUpdate))
				if opErr != nil {
					return opErr
				}
			}
		}

		if d.HasChange(prefix + ".alias_ip_range") {
			rereadFingerprint := false

			// Alias IP ranges cannot be updated; they must be removed and then added.
			if len(instNetworkInterface.AliasIpRanges) > 0 {
				ni := &computeBeta.NetworkInterface{
					Fingerprint:     instNetworkInterface.Fingerprint,
					ForceSendFields: []string{"AliasIpRanges"},
				}
				op, err := config.clientComputeBeta.Instances.UpdateNetworkInterface(project, zone, instance.Name, networkName, ni).Do()
				if err != nil {
					return errwrap.Wrapf("Error removing alias_ip_range: {{err}}", err)
				}
				opErr := computeOperationWaitTime(config, op, project, "updating alias ip ranges", d.Timeout(schema.TimeoutUpdate))
				if opErr != nil {
					return opErr
				}
				rereadFingerprint = true
			}

			ranges := d.Get(prefix + ".alias_ip_range").([]interface{})
			if len(ranges) > 0 {
				if rereadFingerprint {
					instance, err = config.clientComputeBeta.Instances.Get(project, zone, instance.Name).Do()
					if err != nil {
						return err
					}
					instNetworkInterface = instance.NetworkInterfaces[i]
				}
				ni := &computeBeta.NetworkInterface{
					AliasIpRanges: expandAliasIpRanges(ranges),
					Fingerprint:   instNetworkInterface.Fingerprint,
				}
				op, err := config.clientComputeBeta.Instances.UpdateNetworkInterface(project, zone, instance.Name, networkName, ni).Do()
				if err != nil {
					return errwrap.Wrapf("Error adding alias_ip_range: {{err}}", err)
				}
				opErr := computeOperationWaitTime(config, op, project, "updating alias ip ranges", d.Timeout(schema.TimeoutUpdate))
				if opErr != nil {
					return opErr
				}
			}
		}
		d.SetPartial("network_interface")
	}

	if d.HasChange("attached_disk") {
		o, n := d.GetChange("attached_disk")

		// Keep track of disks currently in the instance. Because the google_compute_disk resource
		// can detach disks, it's possible that there are fewer disks currently attached than there
		// were at the time we ran terraform plan.
		currDisks := map[string]struct{}{}
		for _, disk := range instance.Disks {
			if !disk.Boot && disk.Type != "SCRATCH" {
				currDisks[disk.DeviceName] = struct{}{}
			}
		}

		// Keep track of disks currently in state.
		// Since changing any field within the disk needs to detach+reattach it,
		// keep track of the hash of the full disk.
		oDisks := map[uint64]string{}
		for _, disk := range o.([]interface{}) {
			diskConfig := disk.(map[string]interface{})
			computeDisk, err := expandAttachedDisk(diskConfig, d, config)
			if err != nil {
				return err
			}
			hash, err := hashstructure.Hash(*computeDisk, nil)
			if err != nil {
				return err
			}
			if _, ok := currDisks[computeDisk.DeviceName]; ok {
				oDisks[hash] = computeDisk.DeviceName
			}
		}

		// Keep track of new config's disks.
		// Since changing any field within the disk needs to detach+reattach it,
		// keep track of the hash of the full disk.
		// If a disk with a certain hash is only in the new config, it should be attached.
		nDisks := map[uint64]struct{}{}
		var attach []*compute.AttachedDisk
		for _, disk := range n.([]interface{}) {
			diskConfig := disk.(map[string]interface{})
			computeDisk, err := expandAttachedDisk(diskConfig, d, config)
			if err != nil {
				return err
			}
			hash, err := hashstructure.Hash(*computeDisk, nil)
			if err != nil {
				return err
			}
			nDisks[hash] = struct{}{}

			if _, ok := oDisks[hash]; !ok {
				computeDiskV1 := &compute.AttachedDisk{}
				err = Convert(computeDisk, computeDiskV1)
				if err != nil {
					return err
				}
				attach = append(attach, computeDiskV1)
			}
		}

		// If a source is only in the old config, it should be detached.
		// Detach the old disks.
		for hash, deviceName := range oDisks {
			if _, ok := nDisks[hash]; !ok {
				op, err := config.clientCompute.Instances.DetachDisk(project, zone, instance.Name, deviceName).Do()
				if err != nil {
					return errwrap.Wrapf("Error detaching disk: %s", err)
				}

				opErr := computeOperationWaitTime(config, op, project, "detaching disk", d.Timeout(schema.TimeoutUpdate))
				if opErr != nil {
					return opErr
				}
				log.Printf("[DEBUG] Successfully detached disk %s", deviceName)
			}
		}

		// Attach the new disks
		for _, disk := range attach {
			op, err := config.clientCompute.Instances.AttachDisk(project, zone, instance.Name, disk).Do()
			if err != nil {
				return errwrap.Wrapf("Error attaching disk : {{err}}", err)
			}

			opErr := computeOperationWaitTime(config, op, project, "attaching disk", d.Timeout(schema.TimeoutUpdate))
			if opErr != nil {
				return opErr
			}
			log.Printf("[DEBUG] Successfully attached disk %s", disk.Source)
		}

		d.SetPartial("attached_disk")
	}

	// d.HasChange("service_account") is oversensitive: see https://github.com/hashicorp/terraform/issues/17411
	// Until that's fixed, manually check whether there is a change.
	o, n := d.GetChange("service_account")
	oList := o.([]interface{})
	nList := n.([]interface{})
	scopesChange := false
	if len(oList) != len(nList) {
		scopesChange = true
	} else if len(oList) == 1 {
		// service_account has MaxItems: 1
		// scopes is a required field and so will always be set
		oScopes := oList[0].(map[string]interface{})["scopes"].(*schema.Set)
		nScopes := nList[0].(map[string]interface{})["scopes"].(*schema.Set)
		scopesChange = !oScopes.Equal(nScopes)
	}

	if d.HasChange("deletion_protection") {
		nDeletionProtection := d.Get("deletion_protection").(bool)

		op, err := config.clientCompute.Instances.SetDeletionProtection(project, zone, d.Get("name").(string)).DeletionProtection(nDeletionProtection).Do()
		if err != nil {
			return fmt.Errorf("Error updating deletion protection flag: %s", err)
		}

		opErr := computeOperationWaitTime(config, op, project, "deletion protection to update", d.Timeout(schema.TimeoutUpdate))
		if opErr != nil {
			return opErr
		}

		d.SetPartial("deletion_protection")
	}

	needToStopInstanceBeforeUpdating := scopesChange || d.HasChange("service_account.0.email") || d.HasChange("machine_type") || d.HasChange("min_cpu_platform") || d.HasChange("enable_display")

	if d.HasChange("desired_status") && !needToStopInstanceBeforeUpdating {
		desiredStatus := d.Get("desired_status").(string)

		if desiredStatus != "" {
			var op *compute.Operation

			if desiredStatus == "RUNNING" {
				op, err = startInstanceOperation(d, config)
				if err != nil {
					return errwrap.Wrapf("Error starting instance: {{err}}", err)
				}
			} else if desiredStatus == "TERMINATED" {
				op, err = config.clientCompute.Instances.Stop(project, zone, instance.Name).Do()
				if err != nil {
					return err
				}
			}
			opErr := computeOperationWaitTime(
				config, op, project, "updating status",
				d.Timeout(schema.TimeoutUpdate))
			if opErr != nil {
				return opErr
			}
		}
		d.SetPartial("desired_status")
	}

	// Attributes which can only be changed if the instance is stopped
	if needToStopInstanceBeforeUpdating {
		statusBeforeUpdate := instance.Status
		desiredStatus := d.Get("desired_status").(string)

		if statusBeforeUpdate == "RUNNING" && desiredStatus != "TERMINATED" && !d.Get("allow_stopping_for_update").(bool) {
			return fmt.Errorf("Changing the machine_type, min_cpu_platform, service_account, or enable display on a started instance requires stopping it. " +
				"To acknowledge this, please set allow_stopping_for_update = true in your config. " +
				"You can also stop it by setting desired_status = \"TERMINATED\", but the instance will not be restarted after the update.")
		}

		if statusBeforeUpdate != "TERMINATED" {
			op, err := config.clientCompute.Instances.Stop(project, zone, instance.Name).Do()
			if err != nil {
				return errwrap.Wrapf("Error stopping instance: {{err}}", err)
			}

			opErr := computeOperationWaitTime(config, op, project, "stopping instance", d.Timeout(schema.TimeoutUpdate))
			if opErr != nil {
				return opErr
			}
		}

		if d.HasChange("machine_type") {
			mt, err := ParseMachineTypesFieldValue(d.Get("machine_type").(string), d, config)
			if err != nil {
				return err
			}
			req := &compute.InstancesSetMachineTypeRequest{
				MachineType: mt.RelativeLink(),
			}
			op, err := config.clientCompute.Instances.SetMachineType(project, zone, instance.Name, req).Do()
			if err != nil {
				return err
			}
			opErr := computeOperationWaitTime(config, op, project, "updating machinetype", d.Timeout(schema.TimeoutUpdate))
			if opErr != nil {
				return opErr
			}
			d.SetPartial("machine_type")
		}

		if d.HasChange("min_cpu_platform") {
			minCpuPlatform, ok := d.GetOk("min_cpu_platform")
			// Even though you don't have to set minCpuPlatform on create, you do have to set it to an
			// actual value on update. "Automatic" is the default. This will be read back from the API as empty,
			// so we don't need to worry about diffs.
			if !ok {
				minCpuPlatform = "Automatic"
			}
			req := &compute.InstancesSetMinCpuPlatformRequest{
				MinCpuPlatform: minCpuPlatform.(string),
			}
			op, err := config.clientCompute.Instances.SetMinCpuPlatform(project, zone, instance.Name, req).Do()
			if err != nil {
				return err
			}
			opErr := computeOperationWaitTime(config, op, project, "updating min cpu platform", d.Timeout(schema.TimeoutUpdate))
			if opErr != nil {
				return opErr
			}
			d.SetPartial("min_cpu_platform")
		}

		if d.HasChange("service_account.0.email") || scopesChange {
			sa := d.Get("service_account").([]interface{})
			req := &compute.InstancesSetServiceAccountRequest{ForceSendFields: []string{"email"}}
			if len(sa) > 0 && sa[0] != nil {
				saMap := sa[0].(map[string]interface{})
				req.Email = saMap["email"].(string)
				req.Scopes = canonicalizeServiceScopes(convertStringSet(saMap["scopes"].(*schema.Set)))
			}
			op, err := config.clientCompute.Instances.SetServiceAccount(project, zone, instance.Name, req).Do()
			if err != nil {
				return err
			}
			opErr := computeOperationWaitTime(config, op, project, "updating service account", d.Timeout(schema.TimeoutUpdate))
			if opErr != nil {
				return opErr
			}
			d.SetPartial("service_account")
		}

		if d.HasChange("enable_display") {
			req := &compute.DisplayDevice{
				EnableDisplay:   d.Get("enable_display").(bool),
				ForceSendFields: []string{"EnableDisplay"},
			}
			op, err := config.clientCompute.Instances.UpdateDisplayDevice(project, zone, instance.Name, req).Do()
			if err != nil {
				return fmt.Errorf("Error updating display device: %s", err)
			}
			opErr := computeOperationWaitTime(config, op, project, "updating display device", d.Timeout(schema.TimeoutUpdate))
			if opErr != nil {
				return opErr
			}
			d.SetPartial("enable_display")
		}

		if (statusBeforeUpdate == "RUNNING" && desiredStatus != "TERMINATED") ||
			(statusBeforeUpdate == "TERMINATED" && desiredStatus == "RUNNING") {
			op, err := startInstanceOperation(d, config)
			if err != nil {
				return errwrap.Wrapf("Error starting instance: {{err}}", err)
			}

			opErr := computeOperationWaitTime(config, op, project,
				"starting instance", d.Timeout(schema.TimeoutUpdate))
			if opErr != nil {
				return opErr
			}
		}
	}

	if d.HasChange("shielded_instance_config") {
		shieldedVmConfig := expandShieldedVmConfigs(d)

		op, err := config.clientComputeBeta.Instances.UpdateShieldedInstanceConfig(project, zone, instance.Name, shieldedVmConfig).Do()
		if err != nil {
			return fmt.Errorf("Error updating shielded vm config: %s", err)
		}

		opErr := computeOperationWaitTime(config, op, project,
			"shielded vm config update", d.Timeout(schema.TimeoutUpdate))
		if opErr != nil {
			return opErr
		}

		d.SetPartial("shielded_instance_config")
	}

	// We made it, disable partial mode
	d.Partial(false)

	return resourceComputeInstanceRead(d, meta)
}

func startInstanceOperation(d *schema.ResourceData, config *Config) (*compute.Operation, error) {
	project, err := getProject(d, config)
	if err != nil {
		return nil, err
	}

	zone, err := getZone(d, config)
	if err != nil {
		return nil, err
	}

	// Use beta api directly in order to read network_interface.fingerprint without having to put it in the schema.
	// Change back to getInstance(config, d) once updating alias ips is GA.
	instance, err := config.clientComputeBeta.Instances.Get(project, zone, d.Get("name").(string)).Do()
	if err != nil {
		return nil, handleNotFoundError(err, d, fmt.Sprintf("Instance %s", instance.Name))
	}

	// Retrieve instance from config to pull encryption keys if necessary
	instanceFromConfig, err := expandComputeInstance(project, d, config)
	if err != nil {
		return nil, err
	}

	var encrypted []*compute.CustomerEncryptionKeyProtectedDisk
	for _, disk := range instanceFromConfig.Disks {
		if disk.DiskEncryptionKey != nil {
			key := compute.CustomerEncryptionKey{RawKey: disk.DiskEncryptionKey.RawKey, KmsKeyName: disk.DiskEncryptionKey.KmsKeyName}
			eDisk := compute.CustomerEncryptionKeyProtectedDisk{Source: disk.Source, DiskEncryptionKey: &key}
			encrypted = append(encrypted, &eDisk)
		}
	}

	var op *compute.Operation

	if len(encrypted) > 0 {
		request := compute.InstancesStartWithEncryptionKeyRequest{Disks: encrypted}
		op, err = config.clientCompute.Instances.StartWithEncryptionKey(project, zone, instance.Name, &request).Do()
	} else {
		op, err = config.clientCompute.Instances.Start(project, zone, instance.Name).Do()
	}

	return op, err
}

func expandAttachedDisk(diskConfig map[string]interface{}, d *schema.ResourceData, meta interface{}) (*computeBeta.AttachedDisk, error) {
	config := meta.(*Config)

	s := diskConfig["source"].(string)
	var sourceLink string
	if strings.Contains(s, "regions/") {
		source, err := ParseRegionDiskFieldValue(s, d, config)
		if err != nil {
			return nil, err
		}
		sourceLink = source.RelativeLink()
	} else {
		source, err := ParseDiskFieldValue(s, d, config)
		if err != nil {
			return nil, err
		}
		sourceLink = source.RelativeLink()
	}

	disk := &computeBeta.AttachedDisk{
		Source: sourceLink,
	}

	if v, ok := diskConfig["mode"]; ok {
		disk.Mode = v.(string)
	}

	if v, ok := diskConfig["device_name"]; ok {
		disk.DeviceName = v.(string)
	}

	keyValue, keyOk := diskConfig["disk_encryption_key_raw"]
	if keyOk {
		if keyValue != "" {
			disk.DiskEncryptionKey = &computeBeta.CustomerEncryptionKey{
				RawKey: keyValue.(string),
			}
		}
	}

	kmsValue, kmsOk := diskConfig["kms_key_self_link"]
	if kmsOk {
		if keyOk && keyValue != "" && kmsValue != "" {
			return nil, errors.New("Only one of kms_key_self_link and disk_encryption_key_raw can be set")
		}
		if kmsValue != "" {
			disk.DiskEncryptionKey = &computeBeta.CustomerEncryptionKey{
				KmsKeyName: kmsValue.(string),
			}
		}
	}
	return disk, nil
}

// See comment on expandInstanceTemplateGuestAccelerators regarding why this
// code is duplicated.
func expandInstanceGuestAccelerators(d TerraformResourceData, config *Config) ([]*computeBeta.AcceleratorConfig, error) {
	configs, ok := d.GetOk("guest_accelerator")
	if !ok {
		return nil, nil
	}
	accels := configs.([]interface{})
	guestAccelerators := make([]*computeBeta.AcceleratorConfig, 0, len(accels))
	for _, raw := range accels {
		data := raw.(map[string]interface{})
		if data["count"].(int) == 0 {
			continue
		}
		at, err := ParseAcceleratorFieldValue(data["type"].(string), d, config)
		if err != nil {
			return nil, fmt.Errorf("cannot parse accelerator type: %v", err)
		}
		guestAccelerators = append(guestAccelerators, &computeBeta.AcceleratorConfig{
			AcceleratorCount: int64(data["count"].(int)),
			AcceleratorType:  at.RelativeLink(),
		})
	}

	return guestAccelerators, nil
}

// suppressEmptyGuestAcceleratorDiff is used to work around perpetual diff
// issues when a count of `0` guest accelerators is desired. This may occur when
// guest_accelerator support is controlled via a module variable. E.g.:
//
// 		guest_accelerators {
//      	count = "${var.enable_gpu ? var.gpu_count : 0}"
//          ...
// 		}
// After reconciling the desired and actual state, we would otherwise see a
// perpetual resembling:
// 		[] != [{"count":0, "type": "nvidia-tesla-k80"}]
func suppressEmptyGuestAcceleratorDiff(d *schema.ResourceDiff, meta interface{}) error {
	oldi, newi := d.GetChange("guest_accelerator")

	old, ok := oldi.([]interface{})
	if !ok {
		return fmt.Errorf("Expected old guest accelerator diff to be a slice")
	}

	new, ok := newi.([]interface{})
	if !ok {
		return fmt.Errorf("Expected new guest accelerator diff to be a slice")
	}

	if len(old) != 0 && len(new) != 1 {
		return nil
	}

	firstAccel, ok := new[0].(map[string]interface{})
	if !ok {
		return fmt.Errorf("Unable to type assert guest accelerator")
	}

	if firstAccel["count"].(int) == 0 {
		if err := d.Clear("guest_accelerator"); err != nil {
			return err
		}
	}

	return nil
}

// return an error if the desired_status field is set to a value other than RUNNING on Create.
func desiredStatusDiff(diff *schema.ResourceDiff, meta interface{}) error {
	// when creating an instance, name is not set
	oldName, _ := diff.GetChange("name")

	if oldName == nil || oldName == "" {
		_, newDesiredStatus := diff.GetChange("desired_status")

		if newDesiredStatus == nil || newDesiredStatus == "" {
			return nil
		} else if newDesiredStatus != "RUNNING" {
			return fmt.Errorf("When creating an instance, desired_status can only accept RUNNING value")
		}
		return nil
	}

	return nil
}

func resourceComputeInstanceDelete(d *schema.ResourceData, meta interface{}) error {
	config := meta.(*Config)

	project, err := getProject(d, config)
	if err != nil {
		return err
	}

	zone, err := getZone(d, config)
	if err != nil {
		return err
	}
	log.Printf("[INFO] Requesting instance deletion: %s", d.Get("name").(string))

	if d.Get("deletion_protection").(bool) {
		return fmt.Errorf("Cannot delete instance %s: instance Deletion Protection is enabled. Set deletion_protection to false for this resource and run \"terraform apply\" before attempting to delete it.", d.Get("name").(string))
	} else {
		op, err := config.clientCompute.Instances.Delete(project, zone, d.Get("name").(string)).Do()
		if err != nil {
			return fmt.Errorf("Error deleting instance: %s", err)
		}

		// Wait for the operation to complete
		opErr := computeOperationWaitTime(config, op, project, "instance to delete", d.Timeout(schema.TimeoutDelete))
		if opErr != nil {
			return opErr
		}

		d.SetId("")
		return nil
	}
}

func resourceComputeInstanceImportState(d *schema.ResourceData, meta interface{}) ([]*schema.ResourceData, error) {
	config := meta.(*Config)
	if err := parseImportId([]string{
		"projects/(?P<project>[^/]+)/zones/(?P<zone>[^/]+)/instances/(?P<name>[^/]+)",
		"(?P<project>[^/]+)/(?P<zone>[^/]+)/(?P<name>[^/]+)",
		"(?P<name>[^/]+)",
	}, d, config); err != nil {
		return nil, err
	}

	// Replace import id for the resource id
	id, err := replaceVars(d, config, "projects/{{project}}/zones/{{zone}}/instances/{{name}}")
	if err != nil {
		return nil, fmt.Errorf("Error constructing id: %s", err)
	}
	d.SetId(id)

	return []*schema.ResourceData{d}, nil
}

func expandBootDisk(d *schema.ResourceData, config *Config, project string) (*computeBeta.AttachedDisk, error) {
	disk := &computeBeta.AttachedDisk{
		AutoDelete: d.Get("boot_disk.0.auto_delete").(bool),
		Boot:       true,
	}

	if v, ok := d.GetOk("boot_disk.0.device_name"); ok {
		disk.DeviceName = v.(string)
	}

	if v, ok := d.GetOk("boot_disk.0.disk_encryption_key_raw"); ok {
		if v != "" {
			disk.DiskEncryptionKey = &computeBeta.CustomerEncryptionKey{
				RawKey: v.(string),
			}
		}
	}

	if v, ok := d.GetOk("boot_disk.0.kms_key_self_link"); ok {
		if v != "" {
			disk.DiskEncryptionKey = &computeBeta.CustomerEncryptionKey{
				KmsKeyName: v.(string),
			}
		}
	}

	if v, ok := d.GetOk("boot_disk.0.source"); ok {
		source, err := ParseDiskFieldValue(v.(string), d, config)
		if err != nil {
			return nil, err
		}
		disk.Source = source.RelativeLink()
	}

	if _, ok := d.GetOk("boot_disk.0.initialize_params"); ok {
		disk.InitializeParams = &computeBeta.AttachedDiskInitializeParams{}

		if v, ok := d.GetOk("boot_disk.0.initialize_params.0.size"); ok {
			disk.InitializeParams.DiskSizeGb = int64(v.(int))
		}

		if v, ok := d.GetOk("boot_disk.0.initialize_params.0.type"); ok {
			diskTypeName := v.(string)
			diskType, err := readDiskType(config, d, diskTypeName)
			if err != nil {
				return nil, fmt.Errorf("Error loading disk type '%s': %s", diskTypeName, err)
			}
			disk.InitializeParams.DiskType = diskType.RelativeLink()
		}

		if v, ok := d.GetOk("boot_disk.0.initialize_params.0.image"); ok {
			imageName := v.(string)
			imageUrl, err := resolveImage(config, project, imageName)
			if err != nil {
				return nil, fmt.Errorf("Error resolving image name '%s': %s", imageName, err)
			}

			disk.InitializeParams.SourceImage = imageUrl
		}

		if _, ok := d.GetOk("boot_disk.0.initialize_params.0.labels"); ok {
			disk.InitializeParams.Labels = expandStringMap(d, "boot_disk.0.initialize_params.0.labels")
		}
	}

	if v, ok := d.GetOk("boot_disk.0.mode"); ok {
		disk.Mode = v.(string)
	}

	return disk, nil
}

func flattenBootDisk(d *schema.ResourceData, disk *computeBeta.AttachedDisk, config *Config) []map[string]interface{} {
	result := map[string]interface{}{
		"auto_delete": disk.AutoDelete,
		"device_name": disk.DeviceName,
		"mode":        disk.Mode,
		"source":      ConvertSelfLinkToV1(disk.Source),
		// disk_encryption_key_raw is not returned from the API, so copy it from what the user
		// originally specified to avoid diffs.
		"disk_encryption_key_raw": d.Get("boot_disk.0.disk_encryption_key_raw"),
	}

	diskDetails, err := getDisk(disk.Source, d, config)
	if err != nil {
		log.Printf("[WARN] Cannot retrieve boot disk details: %s", err)

		if _, ok := d.GetOk("boot_disk.0.initialize_params.#"); ok {
			// If we can't read the disk details due to permission for instance,
			// copy the initialize_params from what the user originally specified to avoid diffs.
			m := d.Get("boot_disk.0.initialize_params")
			result["initialize_params"] = m
		}
	} else {
		result["initialize_params"] = []map[string]interface{}{{
			"type": GetResourceNameFromSelfLink(diskDetails.Type),
			// If the config specifies a family name that doesn't match the image name, then
			// the diff won't be properly suppressed. See DiffSuppressFunc for this field.
			"image":  diskDetails.SourceImage,
			"size":   diskDetails.SizeGb,
			"labels": diskDetails.Labels,
		}}
	}

	if disk.DiskEncryptionKey != nil {
		if disk.DiskEncryptionKey.Sha256 != "" {
			result["disk_encryption_key_sha256"] = disk.DiskEncryptionKey.Sha256
		}
		if disk.DiskEncryptionKey.KmsKeyName != "" {
			// The response for crypto keys often includes the version of the key which needs to be removed
			// format: projects/<project>/locations/<region>/keyRings/<keyring>/cryptoKeys/<key>/cryptoKeyVersions/1
			result["kms_key_self_link"] = strings.Split(disk.DiskEncryptionKey.KmsKeyName, "/cryptoKeyVersions")[0]
		}
	}

	return []map[string]interface{}{result}
}

func expandScratchDisks(d *schema.ResourceData, config *Config, project string) ([]*computeBeta.AttachedDisk, error) {
	diskType, err := readDiskType(config, d, "local-ssd")
	if err != nil {
		return nil, fmt.Errorf("Error loading disk type 'local-ssd': %s", err)
	}

	n := d.Get("scratch_disk.#").(int)
	scratchDisks := make([]*computeBeta.AttachedDisk, 0, n)
	for i := 0; i < n; i++ {
		scratchDisks = append(scratchDisks, &computeBeta.AttachedDisk{
			AutoDelete: true,
			Type:       "SCRATCH",
			Interface:  d.Get(fmt.Sprintf("scratch_disk.%d.interface", i)).(string),
			InitializeParams: &computeBeta.AttachedDiskInitializeParams{
				DiskType: diskType.RelativeLink(),
			},
		})
	}

	return scratchDisks, nil
}

func flattenScratchDisk(disk *computeBeta.AttachedDisk) map[string]interface{} {
	result := map[string]interface{}{
		"interface": disk.Interface,
	}
	return result
}

func hash256(raw string) (string, error) {
	decoded, err := base64.StdEncoding.DecodeString(raw)
	if err != nil {
		return "", err
	}
	h := sha256.Sum256(decoded)
	return base64.StdEncoding.EncodeToString(h[:]), nil
}<|MERGE_RESOLUTION|>--- conflicted
+++ resolved
@@ -836,12 +836,8 @@
 		DeletionProtection: d.Get("deletion_protection").(bool),
 		Hostname:           d.Get("hostname").(string),
 		ForceSendFields:    []string{"CanIpForward", "DeletionProtection"},
-<<<<<<< HEAD
-		ShieldedVmConfig:   expandShieldedVmConfigs(d),
 		ConfidentialInstanceConfig:  d.Get("confidential_instance_config"),
-=======
 		ShieldedInstanceConfig:   expandShieldedVmConfigs(d),
->>>>>>> 171732cd
 		DisplayDevice:      expandDisplayDevice(d),
 		ResourcePolicies:   convertStringArr(d.Get("resource_policies").([]interface{})),
 	}, nil
