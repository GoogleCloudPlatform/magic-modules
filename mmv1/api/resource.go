// Copyright 2024 Google Inc.
// Licensed under the Apache License, Version 2.0 (the "License");
// you may not use this file except in compliance with the License.
// You may obtain a copy of the License at
//
//	http://www.apache.org/licenses/LICENSE-2.0
//
// Unless required by applicable law or agreed to in writing, software
// distributed under the License is distributed on an "AS IS" BASIS,
// WITHOUT WARRANTIES OR CONDITIONS OF ANY KIND, either express or implied.
// See the License for the specific language governing permissions and
// limitations under the License.
package api

import (
	"bytes"
	"fmt"
	"log"
	"maps"
	"path/filepath"
	"regexp"
	"slices"
	"sort"
	"strings"
	"text/template"

	"github.com/golang/glog"

	"github.com/GoogleCloudPlatform/magic-modules/mmv1/api/product"
	"github.com/GoogleCloudPlatform/magic-modules/mmv1/api/resource"
	"github.com/GoogleCloudPlatform/magic-modules/mmv1/api/utils"
	"github.com/GoogleCloudPlatform/magic-modules/mmv1/google"
)

const RELATIVE_MAGICIAN_LOCATION = "mmv1/"
const GITHUB_BASE_URL = "https://github.com/GoogleCloudPlatform/magic-modules/tree/main/" + RELATIVE_MAGICIAN_LOCATION

type Resource struct {
	Name string

	// original value of :name before the provider override happens
	// same as :name if not overridden in provider
	ApiName string `yaml:"api_name,omitempty"`

	// [Required] A description of the resource that's surfaced in provider
	// documentation.
	Description string

	// [Required] Reference links provided in
	// downstream documentation. Expected to follow the format as follows:
	//
	//	references:
	//  	guides:
	//			'Guide name': 'official_documentation_url'
	//		api: 'rest_api_reference_url/version'
	//
	References resource.ReferenceLinks `yaml:"references,omitempty"`

	// [Required] The GCP "relative URI" of a resource, relative to the product
	// base URL. It can often be inferred from the `create` path.
	BaseUrl string `yaml:"base_url,omitempty"`

	// ====================
	// Common Configuration
	// ====================
	//
	// [Optional] The minimum API version this resource is in. Defaults to ga.
	MinVersion string `yaml:"min_version,omitempty"`

	// [Optional] If set to true, don't generate the resource.
	Exclude bool `yaml:"exclude,omitempty"`

	// [Optional] If set to true, the resource is not able to be updated.
	Immutable bool `yaml:"immutable,omitempty"`

	// [Optional] If set to true, this resource uses an update mask to perform
	// updates. This is typical of newer GCP APIs.
	UpdateMask bool `yaml:"update_mask,omitempty"`

	// [Optional] If set to true, the object has a `self_link` field. This is
	// typical of older GCP APIs.
	HasSelfLink bool `yaml:"has_self_link,omitempty"`

	// [Optional] The validator "relative URI" of a resource, relative to the product
	// base URL. Specific to defining the resource as a CAI asset.
	CaiBaseUrl string `yaml:"cai_base_url,omitempty"`

	// ====================
	// URL / HTTP Configuration
	// ====================
	//
	// [Optional] The "identity" URL of the resource. Defaults to:
	// * base_url when the create_verb is POST
	// * self_link when the create_verb is PUT  or PATCH
	SelfLink string `yaml:"self_link,omitempty"`

	// [Optional] The URL used to creating the resource. Defaults to:
	// * collection url when the create_verb is POST
	// * self_link when the create_verb is PUT or PATCH
	CreateUrl string `yaml:"create_url,omitempty"`

	// [Optional] The URL used to delete the resource. Defaults to the self
	// link.
	DeleteUrl string `yaml:"delete_url,omitempty"`

	// [Optional] The URL used to update the resource. Defaults to the self
	// link.
	UpdateUrl string `yaml:"update_url,omitempty"`
	// [Optional] The HTTP verb used during create. Defaults to POST.
	CreateVerb string `yaml:"create_verb,omitempty"`

	// [Optional] The HTTP verb used during read. Defaults to GET.
	ReadVerb string `yaml:"read_verb,omitempty"`

	// [Optional] The HTTP verb used during update. Defaults to PUT.
	UpdateVerb string `yaml:"update_verb,omitempty"`

	// [Optional] The HTTP verb used during delete. Defaults to DELETE.
	DeleteVerb string `yaml:"delete_verb,omitempty"`

	// [Optional] Additional Query Parameters to append to GET. Defaults to ""
	ReadQueryParams string `yaml:"read_query_params,omitempty"`

	// ====================
	// Collection / Identity URL Configuration
	// ====================
	//
	// [Optional] This is the name of the list of items
	// within the collection (list) json. Will default to the
	// camelcase plural name of the resource.
	CollectionUrlKey string `yaml:"collection_url_key,omitempty"`

	// [Optional] An ordered list of names of parameters that uniquely identify
	// the resource.
	// Generally, it's safe to leave empty, in which case it defaults to `name`.
	// Other values are normally useful in cases where an object has a parent
	// and is identified by some non-name value, such as an ip+port pair.
	// If you're writing a fine-grained resource (eg with nested_query) a value
	// must be set.
	Identity []string `yaml:"identity,omitempty"`

	// [Optional] (Api::Resource::NestedQuery) This is useful in case you need
	// to change the query made for GET requests only. In particular, this is
	// often used to extract an object from a parent object or a collection.
	// Note that if both nested_query and custom_code.decoder are provided,
	// the decoder will be included within the code handling the nested query.
	NestedQuery *resource.NestedQuery `yaml:"nested_query,omitempty"`

	// ====================
	// IAM Configuration
	// ====================
	//
	// [Optional] (Api::Resource::IamPolicy) Configuration of a resource's
	// resource-specific IAM Policy.
	IamPolicy *resource.IamPolicy `yaml:"iam_policy,omitempty"`

	// [Optional] If set to true, don't generate the resource itself; only
	// generate the IAM policy.
	// TODO rewrite: rename?
	ExcludeResource bool `yaml:"exclude_resource,omitempty"`

	// [Optional] GCP kind, e.g. `compute//disk`
	Kind string `yaml:"kind,omitempty"`

	// [Optional] If set to true, indicates that a resource is not configurable
	// such as GCP regions.
	Readonly bool `yaml:"readonly,omitempty"`

	// ====================
	// Terraform Overrides
	// ====================
	// [Optional] If non-empty, overrides the full filename prefix
	// i.e. google/resource_product_{{resource_filename_override}}.go
	// i.e. google/resource_product_{{resource_filename_override}}_test.go
	FilenameOverride string `yaml:"filename_override,omitempty"`

	// If non-empty, overrides the full given resource name.
	// i.e. 'google_project' for resourcemanager.Project
	// Use Provider::Terraform::Config.legacy_name to override just
	// product name.
	// Note: This should not be used for vanity names for new products.
	// This was added to handle preexisting handwritten resources that
	// don't match the natural generated name exactly, and to support
	// services with a mix of handwritten and generated resources.
	LegacyName string `yaml:"legacy_name,omitempty"`

	// The Terraform resource id format used when calling //setId(...).
	// For instance, `{{name}}` means the id will be the resource name.
	IdFormat string `yaml:"id_format,omitempty"`

	// Override attribute used to handwrite the formats for generating regex strings
	// that match templated values to a self_link when importing, only necessary when
	// a resource is not adequately covered by the standard provider generated options.
	// Leading a token with `%`
	// i.e. {{%parent}}/resource/{{resource}}
	// will allow that token to hold multiple /'s.
	//
	// Expected to be formatted as follows:
	//
	//	import_format:
	//		- example_import_one
	//		- example_import_two
	//
	ImportFormat []string `yaml:"import_format,omitempty"`

	CustomCode resource.CustomCode `yaml:"custom_code,omitempty"`

	Docs resource.Docs `yaml:"docs,omitempty"`

	// This block inserts entries into the customdiff.All() block in the
	// resource schema -- the code for these custom diff functions must
	// be included in the resource constants or come from tpgresource
	CustomDiff []string `yaml:"custom_diff,omitempty"`

	// Lock name for a mutex to prevent concurrent API calls for a given
	// resource.
	Mutex string `yaml:"mutex,omitempty"`

	// Examples in documentation. Backed by generated tests, and have
	// corresponding OiCS walkthroughs.
	Examples []resource.Examples

	// If true, generates product operation handling logic.
	AutogenAsync bool `yaml:"autogen_async,omitempty"`

	// If true, resource is not importable
	ExcludeImport bool `yaml:"exclude_import,omitempty"`

	// If true, skip sweeper generation for this resource
	ExcludeSweeper bool `yaml:"exclude_sweeper,omitempty"`

	// Override sweeper settings
	Sweeper resource.Sweeper `yaml:"sweeper,omitempty"`

	Timeouts *Timeouts `yaml:"timeouts,omitempty"`

	// An array of function names that determine whether an error is retryable.
	ErrorRetryPredicates []string `yaml:"error_retry_predicates,omitempty"`

	// An array of function names that determine whether an error is not retryable.
	ErrorAbortPredicates []string `yaml:"error_abort_predicates,omitempty"`

	// Optional attributes for declaring a resource's current version and generating
	// state_upgrader code to the output .go file from files stored at
	// mmv1/templates/terraform/state_migrations/
	// used for maintaining state stability with resources first provisioned on older api versions.
	SchemaVersion int `yaml:"schema_version,omitempty"`

	// The version of the identity schema for the resource.
	IdentitySchemaVersion int `yaml:"identity_schema_version,omitempty"`

<<<<<<< HEAD
=======
	IdentityUpgraders bool `yaml:"identity_upgraders,omitempty"`

>>>>>>> 6299ab8b
	// From this schema version on, state_upgrader code is generated for the resource.
	// When unset, state_upgrade_base_schema_version defauts to 0.
	// Normally, it is not needed to be set.
	StateUpgradeBaseSchemaVersion int `yaml:"state_upgrade_base_schema_version,omitempty"`

	StateUpgraders bool `yaml:"state_upgraders,omitempty"`

	// Do not apply the default attribution label
	ExcludeAttributionLabel bool `yaml:"exclude_attribution_label,omitempty"`

	// This block inserts the named function and its attribute into the
	// resource schema -- the code for the migrate_state function must
	// be included in the resource constants or come from tpgresource
	// included for backwards compatibility as an older state migration method
	// and should not be used for new resources.
	MigrateState string `yaml:"migrate_state,omitempty"`

	// Set to true for resources that are unable to be deleted, such as KMS keyrings or project
	// level resources such as firebase project
	ExcludeDelete bool `yaml:"exclude_delete,omitempty"`

	// Set to true for resources that are unable to be read from the API, such as
	// public ca external account keys
	ExcludeRead bool `yaml:"exclude_read,omitempty"`

	// Set to true for resources that wish to disable automatic generation of default provider
	// value customdiff functions
	// TODO rewrite: 1 instance used
	ExcludeDefaultCdiff bool `yaml:"exclude_default_cdiff,omitempty"`

	// This enables resources that get their project via a reference to a different resource
	// instead of a project field to use User Project Overrides
	SupportsIndirectUserProjectOverride bool `yaml:"supports_indirect_user_project_override,omitempty"`

	// If true, the resource's project field can be specified as either the short form project
	// id or the long form projects/project-id. The extra projects/ string will be removed from
	// urls and ids. This should only be used for resources that previously supported long form
	// project ids for backwards compatibility.
	LegacyLongFormProject bool `yaml:"legacy_long_form_project,omitempty"`

	// Function to transform a read error so that handleNotFound recognises
	// it as a 404. This should be added as a handwritten fn that takes in
	// an error and returns one.
	ReadErrorTransform string `yaml:"read_error_transform,omitempty"`

	// If true, resources that failed creation will be marked as tainted. As a consequence
	// these resources will be deleted and recreated on the next apply call. This pattern
	// is preferred over deleting the resource directly in post_create_failure hooks.
	TaintResourceOnFailedCreate bool `yaml:"taint_resource_on_failed_create,omitempty"`

	// Add a deprecation message for a resource that's been deprecated in the API.
	DeprecationMessage string `yaml:"deprecation_message,omitempty"`

	Async *Async

	// Tag autogen resources so that we can track them. In the future this will
	// control if a resource is continuously generated from public OpenAPI docs
	AutogenStatus string `yaml:"autogen_status"`

	// The three groups of []*Type fields are expected to be strictly ordered within a yaml file
	// in the sequence of Virtual Fields -> Parameters -> Properties

	// Virtual fields are Terraform-only fields that control Terraform's
	// behaviour. They don't map to underlying API fields (although they
	// may map to parameters), and will require custom code to be added to
	// control them.
	//
	// Virtual fields are similar to url_param_only fields in that they create
	// a schema entry which is not read from or submitted to the API. However
	// virtual fields are meant to provide toggles for Terraform-specific behavior in a resource
	// (eg: delete_contents_on_destroy) whereas url_param_only fields _should_
	// be used for url construction.
	//
	// Both are resource level fields and do not make sense, and are also not
	// supported, for nested fields. Nested fields that shouldn't be included
	// in API payloads are better handled with custom expand/encoder logic.
	VirtualFields []*Type `yaml:"virtual_fields,omitempty"`

	Parameters []*Type

	Properties []*Type

	ProductMetadata *Product `yaml:"-"`

	// The version name provided by the user through CI
	TargetVersionName string `yaml:"-"`

	// The compiler to generate the downstream files, for example "terraformgoogleconversion-codegen".
	Compiler string `yaml:"-"`

	// The API "resource type kind" used for this resource e.g., "Function".
	// If this is not set, then :name is used instead, which is strongly
	// preferred wherever possible. Its main purpose is for supporting
	// fine-grained resources and legacy resources.
	ApiResourceTypeKind string `yaml:"api_resource_type_kind,omitempty"`

	// The API URL patterns used by this resource that represent variants e.g.,
	// "folders/{folder}/feeds/{feed}". Each pattern must match the value
	// defined in the API exactly. The use of `api_variant_patterns` is only
	// meaningful when the resource type has multiple parent types available.
	// This is commonly used for resources that have a project, folder, and
	// organization variant, however most resources do not need it.
	ApiVariantPatterns []string `yaml:"api_variant_patterns,omitempty"`

	ImportPath     string `yaml:"-"`
	SourceYamlFile string `yaml:"-"`

	// ====================
	// TGC
	// ====================
	TGCResource `yaml:",inline"`
}

type TGCResource struct {
	// If true, exclude resource from Terraform Validator
	// (i.e. terraform-provider-conversion)
	ExcludeTgc bool `yaml:"exclude_tgc,omitempty"`

	// If true, include resource in the new package of TGC (terraform-provider-conversion)
	IncludeInTGCNext bool `yaml:"include_in_tgc_next_DO_NOT_USE,omitempty"`

	// Name of the hcl resource block used in TGC
	TgcHclBlockName string `yaml:"tgc_hcl_block_name,omitempty"`

	// The resource kind in CAI.
	// If this is not set, then :name is used instead.
	// For example: compute.googleapis.com/Address has Address for CaiResourceKind,
	// and compute.googleapis.com/GlobalAddress has GlobalAddress for CaiResourceKind.
	// But they have the same api resource type: address
	CaiResourceKind string `yaml:"cai_resource_kind,omitempty"`
}

func (r *Resource) UnmarshalYAML(unmarshal func(any) error) error {
	type resourceAlias Resource
	aliasObj := (*resourceAlias)(r)

	err := unmarshal(aliasObj)
	if err != nil {
		return err
	}

	return nil
}

func (r *Resource) SetDefault(product *Product) {
	if r.CreateVerb == "" {
		r.CreateVerb = "POST"
	}
	if r.ReadVerb == "" {
		r.ReadVerb = "GET"
	}
	if r.DeleteVerb == "" {
		r.DeleteVerb = "DELETE"
	}
	if r.UpdateVerb == "" {
		r.UpdateVerb = "PUT"
	}

	if r.ApiName == "" {
		r.ApiName = r.Name
	}
	if r.CollectionUrlKey == "" {
		r.CollectionUrlKey = google.Camelize(google.Plural(r.Name), "lower")
	}
	if r.IdFormat == "" {
		r.IdFormat = r.SelfLinkUri()
	}

	if len(r.VirtualFields) > 0 {
		for _, f := range r.VirtualFields {
			f.ClientSide = true
		}
	}

	r.ProductMetadata = product
	for _, property := range r.AllProperties() {
		property.SetDefault(r)
	}
	for _, vf := range r.VirtualFields {
		vf.SetDefault(r)
	}
	if r.IamPolicy != nil && r.IamPolicy.MinVersion == "" {
		r.IamPolicy.MinVersion = r.MinVersion
	}
	if r.Timeouts == nil {
		r.Timeouts = NewTimeouts()
	}

}

func (r *Resource) Validate() {
	if r.Name == "" {
		log.Fatalf("Missing `name` for resource")
	}

	if r.NestedQuery != nil && r.NestedQuery.IsListOfIds && len(r.Identity) != 1 {
		log.Fatalf("`is_list_of_ids: true` implies resource has exactly one `identity` property")
	}

	// Ensures we have all properties defined
	for _, i := range r.Identity {
		hasIdentify := slices.ContainsFunc(r.AllUserProperties(), func(p *Type) bool {
			return p.Name == i
		})
		if !hasIdentify {
			log.Fatalf("Missing property/parameter for identity %s", i)
		}
	}

	if r.Description == "" {
		log.Fatalf("Missing `description` for resource %s", r.Name)
	}

	if !r.Exclude {
		if len(r.Properties) == 0 {
			log.Fatalf("Missing `properties` for resource %s", r.Name)
		}
	}

	allowed := []string{"POST", "PUT", "PATCH"}
	if !slices.Contains(allowed, r.CreateVerb) {
		log.Fatalf("Value on `create_verb` should be one of %#v", allowed)
	}

	allowed = []string{"GET", "POST"}
	if !slices.Contains(allowed, r.ReadVerb) {
		log.Fatalf("Value on `read_verb` should be one of %#v", allowed)
	}

	allowed = []string{"POST", "PUT", "PATCH", "DELETE"}
	if !slices.Contains(allowed, r.DeleteVerb) {
		log.Fatalf("Value on `delete_verb` should be one of %#v", allowed)
	}

	allowed = []string{"POST", "PUT", "PATCH"}
	if !slices.Contains(allowed, r.UpdateVerb) {
		log.Fatalf("Value on `update_verb` should be one of %#v", allowed)
	}

	for _, property := range r.AllProperties() {
		property.Validate(r.Name)
	}

	if r.IamPolicy != nil {
		r.IamPolicy.Validate(r.Name)
	}

	if r.NestedQuery != nil {
		r.NestedQuery.Validate(r.Name)
	}

	for _, example := range r.Examples {
		example.Validate(r.Name)
	}

	if r.Async != nil {
		r.Async.Validate()
	}
}

// ====================
// Custom Getters and Setters
// ====================

// Returns all properties and parameters including the ones that are
// excluded. This is used for PropertyOverride validation
func (r Resource) AllProperties() []*Type {
	return google.Concat(r.Properties, r.Parameters)
}

func (r Resource) AllPropertiesInVersion() []*Type {
	return google.Reject(google.Concat(r.Properties, r.Parameters), func(p *Type) bool {
		return p.Exclude
	})
}

func (r Resource) PropertiesWithExcluded() []*Type {
	return r.Properties
}

func (r Resource) UserProperites() []*Type {
	return google.Reject(r.Properties, func(p *Type) bool {
		return p.Exclude
	})
}

func (r Resource) UserParameters() []*Type {
	return google.Reject(r.Parameters, func(p *Type) bool {
		return p.Exclude
	})
}

func (r Resource) UserVirtualFields() []*Type {
	return google.Reject(r.VirtualFields, func(p *Type) bool {
		return p.Exclude
	})
}

func (r Resource) ServiceVersion() string {
	if r.CaiBaseUrl != "" {
		return extractVersionFromBaseUrl(r.CaiBaseUrl)
	}
	return extractVersionFromBaseUrl(r.BaseUrl)
}

func extractVersionFromBaseUrl(baseUrl string) string {
	parts := strings.Split(baseUrl, "/")
	// starts with v...
	if parts[0] != "" && parts[0][0] == 'v' {
		return parts[0]
	}
	// starts with /v...
	if parts[0] == "" && parts[1][0] == 'v' {
		return parts[1]
	}
	return ""
}

// Return the user-facing properties in client tools; this ends up meaning
// both properties and parameters but without any that are excluded due to
// version mismatches or manual exclusion
func (r Resource) AllUserProperties() []*Type {
	return google.Concat(r.UserProperites(), r.UserParameters())
}

func (r Resource) RequiredProperties() []*Type {
	return google.Select(r.AllUserProperties(), func(p *Type) bool {
		return p.Required
	})
}

func (r Resource) AllNestedProperties(props []*Type) []*Type {
	nested := props
	for _, prop := range props {
		if nestedProperties := prop.NestedProperties(); !prop.FlattenObject && nestedProperties != nil {
			nested = google.Concat(nested, r.AllNestedProperties(nestedProperties))
		}
	}

	return nested
}

func (r Resource) IdentityProperties() []*Type {
	props := make([]*Type, 0)
	importFormat := r.ExtractIdentifiers(ImportIdFormats(r.ImportFormat, r.Identity, r.BaseUrl)[0])
	optionalValues := map[string]bool{"project": false, "zone": false, "region": false}
	for _, p := range r.AllProperties() {
		if slices.Contains(importFormat, google.Underscore(p.Name)) {
			props = append(props, p)
			optionalValues[p.Name] = true
		}
	}

	for _, field := range []string{"project", "zone", "region"} { // prevents duplicates
		if slices.Contains(importFormat, field) && !optionalValues[field] {
			props = append(props, &Type{Name: field, Type: "string"})
		}
	}

	return props
}

func (r Resource) SensitiveProps() []*Type {
	props := r.AllNestedProperties(r.RootProperties())
	return google.Select(props, func(p *Type) bool {
		return p.Sensitive
	})
}

func (r Resource) WriteOnlyProps() []*Type {
	props := r.AllNestedProperties(r.RootProperties())
	return google.Select(props, func(p *Type) bool {
		return p.WriteOnly
	})
}

func (r Resource) SensitivePropsToString() string {
	var props []string

	for _, prop := range r.SensitiveProps() {
		props = append(props, fmt.Sprintf("`%s`", prop.Lineage()))
	}

	return strings.Join(props, ", ")
}

func (r Resource) WriteOnlyPropsToString() string {
	var props []string

	for _, prop := range r.WriteOnlyProps() {
		props = append(props, fmt.Sprintf("`%s`", prop.Lineage()))
	}

	return strings.Join(props, ", ")
}

// All settable properties in the resource.
// Fingerprints aren't *really" settable properties, but they behave like one.
// At Create, they have no value but they can just be read in anyways, and after a Read
// they will need to be set in every Update.
func (r Resource) SettableProperties() []*Type {
	props := make([]*Type, 0)

	props = google.Reject(r.AllUserProperties(), func(v *Type) bool {
		return v.Output && !v.IsA("Fingerprint") && !v.IsA("KeyValueEffectiveLabels")
	})

	props = google.Reject(props, func(v *Type) bool {
		return v.UrlParamOnly
	})

	props = google.Reject(props, func(v *Type) bool {
		return v.IsA("KeyValueLabels") || v.IsA("KeyValueAnnotations")
	})

	return props
}

func (r Resource) IsSettableProperty(t *Type) bool {
	return slices.Contains(r.SettableProperties(), t)
}

func (r Resource) UnorderedListProperties() []*Type {
	return google.Select(r.SettableProperties(), func(t *Type) bool {
		return t.UnorderedList
	})
}

// Properties that will be returned in the API body
func (r Resource) GettableProperties() []*Type {
	return google.Reject(r.AllUserProperties(), func(v *Type) bool {
		return v.UrlParamOnly
	})
}

// Returns the list of top-level properties once any nested objects with flatten_object
// set to true have been collapsed
func (r Resource) RootProperties() []*Type {
	props := make([]*Type, 0)

	for _, p := range r.AllUserProperties() {
		if p.FlattenObject {
			props = google.Concat(props, p.RootProperties())
		} else {
			props = append(props, p)
		}
	}
	return props
}

// Returns a sorted list of all "leaf" properties, meaning properties that have
// no children.
func (r Resource) LeafProperties() []*Type {
	types := r.AllNestedProperties(google.Concat(r.RootProperties(), r.UserVirtualFields()))

	// Remove types that have children, because we only want "leaf" fields
	types = slices.DeleteFunc(types, func(t *Type) bool {
		nestedProperties := t.NestedProperties()
		return len(nestedProperties) > 0
	})

	// Sort types by lineage
	slices.SortFunc(types, func(a, b *Type) int {
		if a.MetadataLineage() < b.MetadataLineage() {
			return -1
		}
		return 1
	})

	return types
}

// Return the product-level async object, or the resource-specific one
// if one exists.
func (r Resource) GetAsync() *Async {
	if r.Async != nil {
		return r.Async
	}

	return r.ProductMetadata.Async
}

// Return the resource-specific identity properties, or a best guess of the
// `name` value for the resource.
func (r Resource) GetIdentity() []*Type {
	props := r.AllUserProperties()

	if r.Identity != nil {
		identities := google.Select(props, func(p *Type) bool {
			return slices.Contains(r.Identity, p.Name)
		})

		slices.SortFunc(identities, func(a, b *Type) int {
			return slices.Index(r.Identity, a.Name) - slices.Index(r.Identity, b.Name)
		})

		return identities
	}

	return google.Select(props, func(p *Type) bool {
		return p.Name == "name"
	})
}

func (r *Resource) AddLabelsRelatedFields(props []*Type, parent *Type) []*Type {
	for _, p := range props {
		if p.IsA("KeyValueLabels") {
			props = r.addLabelsFields(props, parent, p)
		} else if p.IsA("KeyValueAnnotations") {
			props = r.addAnnotationsFields(props, parent, p)
		} else if p.IsA("NestedObject") && len(p.AllProperties()) > 0 {
			p.Properties = r.AddLabelsRelatedFields(p.AllProperties(), p)
		}
	}
	return props
}

func (r *Resource) addLabelsFields(props []*Type, parent *Type, labels *Type) []*Type {
	if parent == nil || parent.FlattenObject {
		if r.ExcludeAttributionLabel {
			r.CustomDiff = append(r.CustomDiff, "tpgresource.SetLabelsDiffWithoutAttributionLabel")
		} else {
			r.CustomDiff = append(r.CustomDiff, "tpgresource.SetLabelsDiff")
		}
	} else if parent.Name == "metadata" {
		r.CustomDiff = append(r.CustomDiff, "tpgresource.SetMetadataLabelsDiff")
	}

	terraformLabelsField := buildTerraformLabelsField("labels", parent, labels)
	effectiveLabelsField := buildEffectiveLabelsField("labels", labels)
	props = append(props, terraformLabelsField, effectiveLabelsField)

	// The effective_labels field is used to write to API, instead of the labels field.
	labels.IgnoreWrite = true
	labels.Description = fmt.Sprintf("%s\n\n%s", labels.Description, getLabelsFieldNote(labels.Name))

	if parent == nil {
		labels.Immutable = false
	}

	return props
}

func (r *Resource) HasLabelsField() bool {
	for _, p := range r.Properties {
		if p.Name == "labels" {
			return true
		}
	}
	return false
}

func (r *Resource) addAnnotationsFields(props []*Type, parent *Type, annotations *Type) []*Type {

	// The effective_annotations field is used to write to API,
	// instead of the annotations field.
	annotations.IgnoreWrite = true
	annotations.Description = fmt.Sprintf("%s\n\n%s", annotations.Description, getLabelsFieldNote(annotations.Name))

	if parent == nil {
		r.CustomDiff = append(r.CustomDiff, "tpgresource.SetAnnotationsDiff")
	} else if parent.Name == "metadata" {
		r.CustomDiff = append(r.CustomDiff, "tpgresource.SetMetadataAnnotationsDiff")
	}

	effectiveAnnotationsField := buildEffectiveLabelsField("annotations", annotations)
	props = append(props, effectiveAnnotationsField)
	return props
}

func buildEffectiveLabelsField(name string, labels *Type) *Type {
	description := fmt.Sprintf("All of %s (key/value pairs) present on the resource in GCP, "+
		"including the %s configured through Terraform, other clients and services.", name, name)

	t := "KeyValueEffectiveLabels"

	n := fmt.Sprintf("effective%s", strings.Title(name))

	options := []func(*Type){
		propertyWithType(t),
		propertyWithOutput(true),
		propertyWithDescription(description),
		propertyWithMinVersion(labels.fieldMinVersion()),
		propertyWithUpdateVerb(labels.UpdateVerb),
		propertyWithUpdateUrl(labels.UpdateUrl),
		propertyWithImmutable(labels.Immutable),
	}
	return NewProperty(n, name, options)
}

func buildTerraformLabelsField(name string, parent *Type, labels *Type) *Type {
	description := fmt.Sprintf("The combination of %s configured directly on the resource\n"+
		" and default %s configured on the provider.", name, name)

	immutable := false
	if parent != nil {
		immutable = labels.Immutable
	}

	n := fmt.Sprintf("terraform%s", strings.Title(name))

	options := []func(*Type){
		propertyWithType("KeyValueTerraformLabels"),
		propertyWithOutput(true),
		propertyWithDescription(description),
		propertyWithMinVersion(labels.fieldMinVersion()),
		propertyWithIgnoreWrite(true),
		propertyWithUpdateUrl(labels.UpdateUrl),
		propertyWithImmutable(immutable),
	}
	return NewProperty(n, name, options)
}

// Check if the resource has root "labels" field
func (r Resource) RootLabels() bool {
	for _, p := range r.RootProperties() {
		if p.IsA("KeyValueLabels") {
			return true
		}
	}
	return false
}

// Return labels fields that should be added to ImportStateVerifyIgnore
func (r Resource) IgnoreReadLabelsFields(props []*Type) []string {
	fields := make([]string, 0)
	for _, p := range props {
		if p.IsA("KeyValueLabels") ||
			p.IsA("KeyValueTerraformLabels") ||
			p.IsA("KeyValueAnnotations") {
			fields = append(fields, p.TerraformLineage())
		} else if p.IsA("NestedObject") && len(p.AllProperties()) > 0 {
			fields = google.Concat(fields, r.IgnoreReadLabelsFields(p.AllProperties()))
		}
	}
	return fields
}

func getLabelsFieldNote(title string) string {
	return fmt.Sprintf(
		"**Note**: This field is non-authoritative, and will only manage the %s present "+
			"in your configuration.\n"+
			"Please refer to the field `effective_%s` for all of the %s present on the resource.",
		title, title, title)
}

func (r Resource) StateMigrationFile() string {
	return fmt.Sprintf("templates/terraform/state_migrations/%s_%s.go.tmpl", google.Underscore(r.ProductMetadata.Name), google.Underscore(r.Name))
}

func (r Resource) IdentityUpgraderFile() string {
	return fmt.Sprintf("templates/terraform/identity_upgraders/%s_%s.go.tmpl", google.Underscore(r.ProductMetadata.Name), google.Underscore(r.Name))
}

// ====================
// Version-related methods
// ====================
func (r Resource) MinVersionObj() *product.Version {
	if r.MinVersion != "" {
		return r.ProductMetadata.versionObj(r.MinVersion)
	} else {
		return r.ProductMetadata.lowestVersion()
	}
}

func (r Resource) NotInVersion(version *product.Version) bool {
	return version.CompareTo(r.MinVersionObj()) < 0
}

// Recurses through all nested properties and parameters and changes their
// 'exclude' instance variable if the property is at a version below the
// one that is passed in.
func (r *Resource) ExcludeIfNotInVersion(version *product.Version) {
	if !r.Exclude {
		r.Exclude = r.NotInVersion(version)
	}

	if r.Properties != nil {
		for _, p := range r.Properties {
			p.ExcludeIfNotInVersion(version)
		}
	}

	if r.Parameters != nil {
		for _, p := range r.Parameters {
			p.ExcludeIfNotInVersion(version)
		}
	}
}

// ====================
// URL-related methods
// ====================

// Returns the "self_link_url" which is generally really the resource's GET
// URL. In older resources generally, this was the self_link value & was the
// product.base_url + resource.base_url + '/name'
// In newer resources there is much less standardisation in terms of value.
// Generally for them though, it's the product.base_url + resource.name
func (r Resource) SelfLinkUrl() string {
	s := []string{r.ProductMetadata.BaseUrl, r.SelfLinkUri()}
	return strings.Join(s, "")
}

// Returns the partial uri / relative path of a resource. In newer resources,
// this is the name. This fn is named self_link_uri for consistency, but
// could otherwise be considered to be "path"
func (r Resource) SelfLinkUri() string {
	// If the terms in this are not snake-cased, this will require
	// an override in Terraform.
	if r.SelfLink != "" {
		return r.SelfLink
	}

	return strings.Join([]string{r.BaseUrl, "{{name}}"}, "/")
}

func (r Resource) CollectionUrl() string {
	s := []string{r.ProductMetadata.BaseUrl, r.collectionUri()}
	return strings.Join(s, "")
}

func (r Resource) collectionUri() string {
	return r.BaseUrl
}

func (r Resource) CreateUri() string {
	if r.CreateUrl != "" {
		return r.CreateUrl
	}

	if r.CreateVerb == "" || r.CreateVerb == "POST" {
		return r.collectionUri()
	}

	return r.SelfLinkUri()
}

func (r Resource) UpdateUri() string {
	if r.UpdateUrl != "" {
		return r.UpdateUrl
	}

	return r.SelfLinkUri()
}

func (r Resource) DeleteUri() string {
	if r.DeleteUrl != "" {
		return r.DeleteUrl
	}

	return r.SelfLinkUri()
}

func (r Resource) ResourceName() string {
	return fmt.Sprintf("%s%s", r.ProductMetadata.Name, r.Name)
}

// Filter the properties to keep only the ones don't have custom update
// method and group them by update url & verb.
func propertiesWithoutCustomUpdate(properties []*Type) []*Type {
	return google.Select(properties, func(p *Type) bool {
		return p.UpdateUrl == "" || p.UpdateVerb == "" || p.UpdateVerb == "NOOP"
	})
}

func (r Resource) UpdateBodyProperties() []*Type {
	updateProp := propertiesWithoutCustomUpdate(r.SettableProperties())
	if r.UpdateVerb == "PATCH" {
		updateProp = google.Reject(updateProp, func(p *Type) bool {
			return p.Immutable
		})
	}
	return updateProp
}

// Handwritten TF Operation objects will be shaped like accessContextManager
// while the Google Go Client will have a name like accesscontextmanager
func (r Resource) ClientNamePascal() string {
	clientName := r.ProductMetadata.ClientName
	if clientName == "" {
		clientName = r.ProductMetadata.Name
	}

	return google.Camelize(clientName, "upper")
}

func (r Resource) PackageName() string {
	return strings.ToLower(r.ProductMetadata.Name)
}

// In order of preference, use TF override,
// general defined timeouts, or default Timeouts
func (r Resource) GetTimeouts() *Timeouts {
	timeoutsFiltered := r.Timeouts
	if timeoutsFiltered == nil {
		if async := r.GetAsync(); async != nil && async.Operation != nil {
			timeoutsFiltered = async.Operation.Timeouts
		}

		if timeoutsFiltered == nil {
			timeoutsFiltered = NewTimeouts()
		}
	}

	return timeoutsFiltered
}

func (r Resource) HasProject() bool {
	return strings.Contains(r.BaseUrl, "{{project}}") || strings.Contains(r.CreateUrl, "{{project}}")
}

func (r Resource) IncludeProjectForOperation() bool {
	return strings.Contains(r.BaseUrl, "{{project}}") || (r.GetAsync().IsA("OpAsync") && r.GetAsync().IncludeProject)
}

func (r Resource) HasRegion() bool {
	found := false
	for _, p := range r.Parameters {
		if p.Name == "region" && p.IgnoreRead {
			found = true
			break
		}
	}
	return found && strings.Contains(r.BaseUrl, "{{region}}")
}

func (r Resource) HasZone() bool {
	found := false
	for _, p := range r.Parameters {
		if p.Name == "zone" && p.IgnoreRead {
			found = true
			break
		}
	}
	return found && strings.Contains(r.BaseUrl, "{{zone}}")
}

// resource functions needed for template that previously existed in terraform.go
// but due to how files are being inherited here it was easier to put in here
// taken wholesale from tpgtools
func (r Resource) Updatable() bool {
	if !r.Immutable {
		return true
	}
	for _, p := range r.AllPropertiesInVersion() {
		if p.UpdateUrl != "" {
			return true
		}
	}
	return false
}

// ====================
// Debugging Methods
// ====================

// Prints a dot notation path to where the field is nested within the parent
// object when called on a property. eg: parent.meta.label.foo
// Redefined on Resource to terminate the calls up the parent chain.
func (r Resource) Lineage() string {
	return r.Name
}

func (r Resource) TerraformName() string {
	if r.LegacyName != "" {
		return r.LegacyName
	}
	return fmt.Sprintf("google_%s_%s", r.ProductMetadata.TerraformName(), google.Underscore(r.Name))
}

func (r Resource) ImportIdFormatsFromResource() []string {
	return ImportIdFormats(r.ImportFormat, r.Identity, r.BaseUrl)
}

// Returns a list of import id formats for a given resource. If an id
// contains provider-default values, this fn will return formats both
// including and omitting the value.
//
// If a resource has an explicit import_format value set, that will be the
// base import url used. Next, the values of `identity` will be used to
// construct a URL. Finally, `{{name}}` will be used by default.
//
// For instance, if the resource base url is:
//
//	projects/{{project}}/global/networks
//
// It returns 3 formats:
// a) self_link: projects/{{project}}/global/networks/{{name}}
// b) short id: {{project}}/{{name}}
// c) short id w/o defaults: {{name}}
func ImportIdFormats(importFormat, identity []string, baseUrl string) []string {
	var idFormats []string
	if len(importFormat) == 0 {
		underscoredBaseUrl := baseUrl

		if len(identity) == 0 {
			idFormats = []string{fmt.Sprintf("%s/{{name}}", underscoredBaseUrl)}
		} else {
			var transformedIdentity []string
			for _, id := range identity {
				transformedIdentity = append(transformedIdentity, fmt.Sprintf("{{%s}}", id))
			}
			identityPath := strings.Join(transformedIdentity, "/")
			idFormats = []string{fmt.Sprintf("%s/%s", underscoredBaseUrl, google.Underscore(identityPath))}
		}
	} else {
		idFormats = importFormat
	}

	// short id: {{project}}/{{zone}}/{{name}}
	fieldMarkers := regexp.MustCompile(`{{[[:word:]]+}}`).FindAllString(idFormats[0], -1)
	shortIdFormat := strings.Join(fieldMarkers, "/")
	// short ids without fields with provider-level defaults:

	// without project
	fieldMarkers = slices.DeleteFunc(fieldMarkers, func(s string) bool { return s == "{{project}}" })
	shortIdDefaultProjectFormat := strings.Join(fieldMarkers, "/")

	// without project or location
	fieldMarkers = slices.DeleteFunc(fieldMarkers, func(s string) bool { return s == "{{region}}" })
	fieldMarkers = slices.DeleteFunc(fieldMarkers, func(s string) bool { return s == "{{zone}}" })
	shortIdDefaultFormat := strings.Join(fieldMarkers, "/")

	// If the id format can include `/` characters we cannot allow short forms such as:
	// `{{project}}/{{%name}}` as there is no way to differentiate between
	// project-name/resource-name and resource-name/with-slash
	if !strings.Contains(idFormats[0], "%") {
		idFormats = append(idFormats, shortIdFormat, shortIdDefaultProjectFormat, shortIdDefaultFormat)
	}

	slices.SortFunc(idFormats, func(a, b string) int {
		i := strings.Count(a, "/")
		j := strings.Count(b, "/")
		if i == j {
			return strings.Count(a, "{{") - strings.Count(b, "{{")
		}
		return i - j
	})
	slices.Reverse(idFormats)

	// Remove duplicates from idFormats
	uniq := make([]string, len(idFormats))
	uniq[0] = idFormats[0]
	i := 1
	j := 1
	for j < len(idFormats) {
		format := idFormats[j]
		if format != uniq[i-1] {
			uniq[i] = format
			i++
		}
		j++
	}

	uniq = google.Reject(slices.Compact(uniq), func(i string) bool {
		return i == ""
	})

	return uniq
}

func (r Resource) IgnoreReadPropertiesToString(e resource.Examples) string {
	var props []string
	for _, tp := range r.AllUserProperties() {
		if tp.UrlParamOnly || tp.IsA("ResourceRef") {
			props = append(props, fmt.Sprintf("\"%s\"", google.Underscore(tp.Name)))
		}
	}
	for _, tp := range e.IgnoreReadExtra {
		props = append(props, fmt.Sprintf("\"%s\"", tp))
	}
	for _, tp := range r.IgnoreReadLabelsFields(r.PropertiesWithExcluded()) {
		props = append(props, fmt.Sprintf("\"%s\"", tp))
	}
	for _, tp := range ignoreReadFields(r.AllUserProperties()) {
		props = append(props, fmt.Sprintf("\"%s\"", tp))
	}

	slices.Sort(props)

	if len(props) > 0 {
		return fmt.Sprintf("[]string{%s}", strings.Join(props, ", "))
	}
	return ""
}

func ignoreReadFields(props []*Type) []string {
	var fields []string
	for _, tp := range props {
		if tp.IgnoreRead && !tp.UrlParamOnly && !tp.IsA("ResourceRef") {
			fields = append(fields, tp.TerraformLineage())
		} else if tp.IsA("NestedObject") && tp.AllProperties() != nil {
			fields = append(fields, ignoreReadFields(tp.AllProperties())...)
		}
	}
	return fields
}

func (r *Resource) SetCompiler(t string) {
	r.Compiler = fmt.Sprintf("%s-codegen", strings.ToLower(t))
}

// Returns the id format of an object, or self_link_uri if none is explicitly defined
// We prefer the long name of a resource as the id so that users can reference
// resources in a standard way, and most APIs accept short name, long name or self_link
func (r Resource) GetIdFormat() string {
	idFormat := r.IdFormat
	if idFormat == "" {
		idFormat = r.SelfLinkUri()
	}
	return idFormat
}

// Returns true if the Type is in the ID format and false otherwise.
func (r Resource) InPostCreateComputed(prop Type) bool {
	fields := map[string]struct{}{}
	for _, f := range r.ExtractIdentifiers(r.GetIdFormat()) {
		fields[f] = struct{}{}
	}
	for _, f := range r.ExtractIdentifiers(r.SelfLinkUri()) {
		fields[f] = struct{}{}
	}
	_, ok := fields[google.Underscore(prop.Name)]
	return ok
}

// Returns true if at least one of the fields in the ID format is computed
func (r Resource) HasPostCreateComputedFields() bool {
	fields := map[string]struct{}{}
	for _, f := range r.ExtractIdentifiers(r.GetIdFormat()) {
		fields[f] = struct{}{}
	}
	for _, f := range r.ExtractIdentifiers(r.SelfLinkUri()) {
		fields[f] = struct{}{}
	}
	for _, p := range r.GettableProperties() {
		// Skip fields not in the id format
		if _, ok := fields[google.Underscore(p.Name)]; !ok {
			continue
		}
		if (p.Output || p.DefaultFromApi) && !p.IgnoreRead {
			return true
		}
	}
	return false
}

// ====================
// Template Methods
// ====================
// Functions used to create slices of resource properties that could not otherwise be called from within generating templates.
func (r Resource) ReadProperties() []*Type {
	return google.Reject(r.GettableProperties(), func(p *Type) bool {
		return p.IgnoreRead
	})
}

func (r Resource) FlattenedProperties() []*Type {
	return google.Select(r.ReadProperties(), func(p *Type) bool {
		return p.FlattenObject
	})
}

func (r Resource) IsInIdentity(t Type) bool {
	for _, i := range r.GetIdentity() {
		if i.Name == t.Name {
			return true
		}
	}
	return false
}

// ====================
// Iam Methods
// ====================
func (r Resource) IamParentResourceName() string {
	var parentResourceName string

	if r.IamPolicy != nil {
		parentResourceName = r.IamPolicy.ParentResourceAttribute
	}

	if parentResourceName == "" {
		parentResourceName = google.Underscore(r.Name)
	}

	return parentResourceName
}

// For example: "projects/{{project}}/schemas/{{name}}"
func (r Resource) IamResourceUri() string {
	var resourceUri string
	if r.IamPolicy != nil {
		resourceUri = r.IamPolicy.BaseUrl
	}
	if resourceUri == "" {
		resourceUri = r.SelfLinkUri()
	}
	return resourceUri
}

// For example: "projects/%s/schemas/%s"
func (r Resource) IamResourceUriFormat() string {
	return regexp.MustCompile(`\{\{%?(\w+)\}\}`).ReplaceAllString(r.IamResourceUri(), "%s")
}

// For example: the uri "projects/{{project}}/schemas/{{name}}"
// The paramerters are "project", "schema".
func (r Resource) IamResourceParams() []string {
	resourceUri := strings.ReplaceAll(r.IamResourceUri(), "{{name}}", fmt.Sprintf("{{%s}}", r.IamParentResourceName()))

	return r.ExtractIdentifiers(resourceUri)
}

func (r Resource) IsInIamResourceParams(param string) bool {
	return slices.Contains(r.IamResourceParams(), param)
}

// For example: for the uri "projects/{{project}}/schemas/{{name}}",
// the string qualifiers are "u.project, u.schema"
func (r Resource) IamResourceUriStringQualifiers() string {
	var transformed []string
	for _, param := range r.IamResourceParams() {
		transformed = append(transformed, fmt.Sprintf("u.%s", google.Camelize(param, "lower")))
	}
	return strings.Join(transformed[:], ", ")
}

// For example, for the url "projects/{{project}}/schemas/{{schema}}",
// the identifiers are "project", "schema".
func (r Resource) ExtractIdentifiers(url string) []string {
	matches := regexp.MustCompile(`\{\{%?(\w+)\}\}`).FindAllStringSubmatch(url, -1)
	var result []string
	for _, match := range matches {
		result = append(result, match[1])
	}
	return result
}

func (r Resource) IamImportFormats() []string {
	var importFormat []string

	if r.IamPolicy != nil {
		importFormat = r.IamPolicy.ImportFormat
	}
	if len(importFormat) == 0 {
		importFormat = r.ImportFormat
	}
	return importFormat
}

// For example, "projects/{{project}}/schemas/{{name}}", "{{project}}/{{name}}", "{{name}}"
func (r Resource) RawImportIdFormatsFromIam() []string {
	return ImportIdFormats(r.IamImportFormats(), r.Identity, r.BaseUrl)
}

// For example, projects/(?P<project>[^/]+)/schemas/(?P<schema>[^/]+)", "(?P<project>[^/]+)/(?P<schema>[^/]+)", "(?P<schema>[^/]+)
func (r Resource) ImportIdRegexesFromIam() string {
	var transformed []string

	importIdFormats := r.RawImportIdFormatsFromIam()
	for _, s := range importIdFormats {
		s = google.Format2Regex(s)
		s = strings.ReplaceAll(s, "<name>", fmt.Sprintf("<%s>", r.IamParentResourceName()))
		transformed = append(transformed, s)
	}

	return strings.Join(slices.Compact(transformed[:]), "\", \"")
}

// For example, "projects/{{project}}/schemas/{{name}}", "{{project}}/{{name}}", "{{name}}"
func (r Resource) ImportIdFormatsFromIam() []string {
	importIdFormats := r.RawImportIdFormatsFromIam()
	var transformed []string
	for _, s := range importIdFormats {
		transformed = append(transformed, strings.ReplaceAll(s, "%", ""))
	}
	return transformed
}

// For example, projects/{{project}}/schemas/{{schema}}
func (r Resource) FirstIamImportIdFormat() string {
	importIdFormats := r.ImportIdFormatsFromIam()
	if len(importIdFormats) == 0 {
		return ""
	}
	first := importIdFormats[0]
	first = strings.ReplaceAll(first, "{{name}}", fmt.Sprintf("{{%s}}", google.Underscore(r.Name)))
	return first
}

func (r Resource) IamTerraformName() string {
	return fmt.Sprintf("%s_iam", r.TerraformName())
}

func (r Resource) IamSelfLinkIdentifiers() []string {
	var selfLink string
	if r.IamPolicy != nil {
		selfLink = r.IamPolicy.SelfLink
	}
	if selfLink == "" {
		selfLink = r.SelfLinkUrl()
	}

	return r.ExtractIdentifiers(selfLink)
}

// Returns the resource properties that are idenfifires in Iam resource when generating the docs.
// The "project" and "organization" properties are excluded, as they are handled seperated in the docs.
func (r Resource) IamResourceProperties() []*Type {
	urlProperties := make([]*Type, 0)
	for _, param := range r.IamResourceParams() {
		if param == "project" || param == "organization" {
			continue
		}

		found := false
		for _, p := range r.AllUserProperties() {
			if param == google.Underscore(p.Name) {
				urlProperties = append(urlProperties, p)
				found = true
				break
			}
		}
		if !found {
			urlProperties = append(urlProperties, &Type{Name: param})
		}
	}

	return urlProperties
}

// Returns the attributes from the selflink url
func (r Resource) IamAttributes() []string {
	var attributes []string
	ids := r.IamSelfLinkIdentifiers()
	for i, p := range ids {
		var attribute string
		if i == len(ids)-1 {
			attribute = r.IamPolicy.ParentResourceAttribute
			if attribute == "" {
				attribute = p
			}
		} else {
			attribute = p
		}
		attributes = append(attributes, attribute)
	}
	return attributes
}

// Since most resources define a "basic" config as their first example,
// we can reuse that config to create a resource to test IAM resources with.
func (r Resource) FirstTestExample() resource.Examples {
	examples := google.Reject(r.Examples, func(e resource.Examples) bool {
		return e.ExcludeTest
	})
	examples = google.Reject(examples, func(e resource.Examples) bool {
		return (r.ProductMetadata.VersionObjOrClosest(r.TargetVersionName).CompareTo(r.ProductMetadata.VersionObjOrClosest(e.MinVersion)) < 0)
	})

	return examples[0]
}

func (r Resource) ExamplePrimaryResourceId() string {
	examples := google.Reject(r.Examples, func(e resource.Examples) bool {
		return e.ExcludeTest
	})
	examples = google.Reject(examples, func(e resource.Examples) bool {
		return (r.ProductMetadata.VersionObjOrClosest(r.TargetVersionName).CompareTo(r.ProductMetadata.VersionObjOrClosest(e.MinVersion)) < 0)
	})

	if len(examples) == 0 {
		examples = google.Reject(r.Examples, func(e resource.Examples) bool {
			return (r.ProductMetadata.VersionObjOrClosest(r.TargetVersionName).CompareTo(r.ProductMetadata.VersionObjOrClosest(e.MinVersion)) < 0)
		})
	}
	return examples[0].PrimaryResourceId
}

func (r Resource) IamParentSourceType() string {
	t := r.IamPolicy.ParentResourceType
	if t == "" {
		t = r.TerraformName()
	}
	return t
}

func (r Resource) IamImportFormat() string {
	var importFormat string
	if len(r.IamPolicy.ImportFormat) > 0 {
		importFormat = r.IamPolicy.ImportFormat[0]
	} else {
		importFormat = r.IamPolicy.SelfLink
		if importFormat == "" {
			importFormat = r.SelfLinkUrl()
		}
	}

	importFormat = regexp.MustCompile(`\{\{%?(\w+)\}\}`).ReplaceAllString(importFormat, "%s")
	return strings.ReplaceAll(importFormat, r.ProductMetadata.BaseUrl, "")
}

func (r Resource) IamImportQualifiersForTest() string {
	var importFormat string
	if len(r.IamPolicy.ImportFormat) > 0 {
		importFormat = r.IamPolicy.ImportFormat[0]
	} else {
		importFormat = r.IamPolicy.SelfLink
		if importFormat == "" {
			importFormat = r.SelfLinkUrl()
		}
	}

	params := r.ExtractIdentifiers(importFormat)
	var importQualifiers []string
	for i, param := range params {
		if param == "project" {
			if i != len(params)-1 {
				// If the last parameter is project then we want to create a new project to use for the test, so don't default from the environment
				if r.IamPolicy.TestProjectName == "" {
					importQualifiers = append(importQualifiers, "envvar.GetTestProjectFromEnv()")
				} else {
					importQualifiers = append(importQualifiers, `context["project_id"]`)
				}
			}
		} else if param == "zone" && r.IamPolicy.SubstituteZoneValue {
			importQualifiers = append(importQualifiers, "envvar.GetTestZoneFromEnv()")
		} else if param == "region" || param == "location" {
			example := r.FirstTestExample()
			if example.RegionOverride == "" {
				importQualifiers = append(importQualifiers, "envvar.GetTestRegionFromEnv()")
			} else {
				importQualifiers = append(importQualifiers, fmt.Sprintf("\"%s\"", example.RegionOverride))
			}
		} else if param == "universe_domain" {
			importQualifiers = append(importQualifiers, "envvar.GetTestUniverseDomainFromEnv()")
		} else {
			break
		}
	}

	if len(importQualifiers) == 0 {
		return ""
	}

	return strings.Join(importQualifiers, ", ")
}

func (r Resource) OrderProperties(props []*Type) []*Type {
	req := google.Select(props, func(p *Type) bool {
		return p.Required
	})
	slices.SortFunc(req, CompareByName)
	rest := google.Reject(props, func(p *Type) bool {
		return p.Output || p.Required
	})
	slices.SortFunc(rest, CompareByName)
	output := google.Select(props, func(p *Type) bool {
		return p.Output
	})
	slices.SortFunc(output, CompareByName)
	returnProps := google.Concat(req, rest)
	return google.Concat(returnProps, output)
}

func CompareByName(a, b *Type) int {
	return strings.Compare(a.Name, b.Name)
}

func (r Resource) GetPropertyUpdateMasksGroupKeys(properties []*Type) []string {
	keys := []string{}
	for _, prop := range properties {
		if prop.FlattenObject {
			k := r.GetPropertyUpdateMasksGroupKeys(prop.Properties)
			keys = append(keys, k...)
		} else {
			keys = append(keys, google.Underscore(prop.Name))
		}
	}
	return keys
}

func (r Resource) GetPropertyUpdateMasksGroups(properties []*Type, maskPrefix string) map[string][]string {
	maskGroups := map[string][]string{}
	for _, prop := range properties {
		if prop.FlattenObject {
			maps.Copy(maskGroups, r.GetPropertyUpdateMasksGroups(prop.Properties, prop.ApiName+"."))
		} else if len(prop.UpdateMaskFields) > 0 {
			maskGroups[google.Underscore(prop.Name)] = prop.UpdateMaskFields
		} else {
			maskGroups[google.Underscore(prop.Name)] = []string{maskPrefix + prop.ApiName}
		}
	}
	return maskGroups
}

// Formats whitespace in the style of the old Ruby generator's descriptions in documentation
func (r Resource) FormatDocDescription(desc string, indent bool) string {
	if desc == "" {
		return ""
	}
	returnString := desc
	if indent {
		returnString = strings.ReplaceAll(returnString, "\n\n", "\n")
		returnString = strings.ReplaceAll(returnString, "\n", "\n  ")

		// fix removing for ruby -> go transition diffs
		returnString = strings.ReplaceAll(returnString, "\n  \n  **Note**: This field is non-authoritative,", "\n\n  **Note**: This field is non-authoritative,")

		return fmt.Sprintf("\n  %s", strings.TrimSuffix(returnString, "\n  "))
	}
	return strings.TrimSuffix(returnString, "\n")
}

func (r Resource) CustomTemplate(templatePath string, appendNewline bool) string {
	output := ExecuteTemplate(&r, templatePath, appendNewline)
	if !appendNewline {
		output = strings.TrimSuffix(output, "\n")
	}
	return output
}

func ExecuteTemplate(e any, templatePath string, appendNewline bool) string {
	templates := []string{
		templatePath,
		"templates/terraform/expand_resource_ref.tmpl",
		"templates/terraform/custom_flatten/bigquery_table_ref.go.tmpl",
		"templates/terraform/flatten_property_method.go.tmpl",
		"templates/terraform/expand_property_method.go.tmpl",
		"templates/terraform/update_mask.go.tmpl",
		"templates/terraform/nested_query.go.tmpl",
		"templates/terraform/unordered_list_customize_diff.go.tmpl",
	}
	templateFileName := filepath.Base(templatePath)

	tmpl, err := template.New(templateFileName).Funcs(google.TemplateFunctions).ParseFiles(templates...)
	if err != nil {
		glog.Exit(err)
	}

	contents := bytes.Buffer{}
	if err = tmpl.ExecuteTemplate(&contents, templateFileName, e); err != nil {
		glog.Exit(err)
	}

	rs := contents.String()

	if !strings.HasSuffix(rs, "\n") && appendNewline {
		rs = fmt.Sprintf("%s\n", rs)
	}

	return rs
}

// Returns the key of the list of resources in the List API response
// Used to get the list of resources to sweep
func (r Resource) ResourceListKey() string {
	var k string
	if r.NestedQuery != nil && len(r.NestedQuery.Keys) > 0 {
		k = r.NestedQuery.Keys[0]
	}

	if k == "" {
		k = r.CollectionUrlKey
	}

	return k
}

func (r Resource) ListUrlTemplate() string {
	return strings.Replace(r.CollectionUrl(), "zones/{{zone}}", "aggregated", 1)
}

func (r Resource) DeleteUrlTemplate() string {
	return fmt.Sprintf("%s%s", r.ProductMetadata.BaseUrl, r.DeleteUri())
}

func (r Resource) LastNestedQueryKey() string {
	if r.NestedQuery == nil {
		return ""
	}
	len := len(r.NestedQuery.Keys)
	return r.NestedQuery.Keys[len-1]
}

func (r Resource) FirstIdentityProp() *Type {
	idProps := r.GetIdentity()
	if len(idProps) == 0 {
		return nil
	}

	return idProps[0]
}

type UpdateGroup struct {
	UpdateUrl       string
	UpdateVerb      string
	UpdateId        string
	FingerprintName string
}

func (r Resource) propertiesWithCustomUpdate(properties []*Type) []*Type {
	return google.Reject(properties, func(p *Type) bool {
		return p.UpdateUrl == "" || p.UpdateVerb == "" || p.UpdateVerb == "NOOP" ||
			p.IsA("KeyValueTerraformLabels") || p.IsA("KeyValueLabels")
	})
}

func (r Resource) PropertiesByCustomUpdate(properties []*Type) map[UpdateGroup][]*Type {
	customUpdateProps := r.propertiesWithCustomUpdate(properties)
	groupedCustomUpdateProps := map[UpdateGroup][]*Type{}
	for _, prop := range customUpdateProps {
		groupedProperty := UpdateGroup{UpdateUrl: prop.UpdateUrl,
			UpdateVerb:      prop.UpdateVerb,
			UpdateId:        prop.UpdateId,
			FingerprintName: prop.FingerprintName}
		groupedCustomUpdateProps[groupedProperty] = append(groupedCustomUpdateProps[groupedProperty], prop)
	}
	return groupedCustomUpdateProps
}

func (r Resource) PropertiesByCustomUpdateGroups() []UpdateGroup {
	customUpdateProps := r.propertiesWithCustomUpdate(r.RootProperties())
	var updateGroups []UpdateGroup
	for _, prop := range customUpdateProps {
		groupedProperty := UpdateGroup{UpdateUrl: prop.UpdateUrl,
			UpdateVerb:      prop.UpdateVerb,
			UpdateId:        prop.UpdateId,
			FingerprintName: prop.FingerprintName}

		if slices.Contains(updateGroups, groupedProperty) {
			continue
		}
		updateGroups = append(updateGroups, groupedProperty)
	}
	sort.Slice(updateGroups, func(i, j int) bool {
		a := updateGroups[i]
		b := updateGroups[j]
		if a.UpdateVerb != b.UpdateVerb {
			return a.UpdateVerb > b.UpdateVerb
		}
		return a.UpdateId < b.UpdateId
	})
	return updateGroups
}

func (r Resource) FieldSpecificUpdateMethods() bool {
	return (len(r.PropertiesByCustomUpdate(r.RootProperties())) > 0)
}

func (r Resource) CustomUpdatePropertiesByKey(properties []*Type, updateUrl string, updateId string, fingerprintName string, updateVerb string) []*Type {
	groupedProperties := r.PropertiesByCustomUpdate(properties)
	groupedProperty := UpdateGroup{UpdateUrl: updateUrl,
		UpdateVerb:      updateVerb,
		UpdateId:        updateId,
		FingerprintName: fingerprintName}
	return google.Reject(groupedProperties[groupedProperty], func(p *Type) bool {
		return p.UrlParamOnly
	})
}

func (r Resource) PropertyNamesToStrings(properties []*Type) []string {
	var propertyNames []string
	for _, prop := range properties {
		propertyNames = append(propertyNames, google.Underscore(prop.Name))
	}
	return propertyNames
}

func (r Resource) IsExcluded() bool {
	return r.Exclude || r.ExcludeResource
}

func (r Resource) TestExamples() []resource.Examples {
	return google.Reject(google.Reject(r.Examples, func(e resource.Examples) bool {
		return e.ExcludeTest
	}), func(e resource.Examples) bool {
		return e.MinVersion != "" && slices.Index(product.ORDER, r.TargetVersionName) < slices.Index(product.ORDER, e.MinVersion)
	})
}

func (r Resource) VersionedProvider(exampleVersion string) bool {
	var vp string
	if exampleVersion != "" {
		vp = exampleVersion
	} else if r.MinVersion == "" {
		vp = r.ProductMetadata.lowestVersion().Name
	} else {
		vp = r.MinVersion
	}
	return vp != "" && vp != "ga"
}

func (r Resource) StateUpgradersCount() []int {
	var nums []int
	for i := r.StateUpgradeBaseSchemaVersion; i < r.SchemaVersion; i++ {
		nums = append(nums, i)
	}
	return nums
}

<<<<<<< HEAD
=======
func (r Resource) IdentityUpgradersCount() []int {
	var nums []int
	for i := 1; i < r.IdentitySchemaVersion; i++ {
		nums = append(nums, i)
	}
	return nums
}

>>>>>>> 6299ab8b
func (r Resource) GetIdentitySchemaVersion() int {
	if r.IdentitySchemaVersion == 0 { // default to 1 if not set; a resource with no identity support has a version of 0
		return 1
	}
	return r.IdentitySchemaVersion
}

func (r Resource) CaiProductBaseUrl() string {
	version := r.ProductMetadata.VersionObjOrClosest(r.TargetVersionName)
	baseUrl := version.CaiBaseUrl
	if baseUrl == "" {
		baseUrl = version.BaseUrl
	}
	return baseUrl
}

// Gets the CAI product legacy base url.
// For example, https://www.googleapis.com/compute/v1/ for compute
func (r Resource) CaiProductLegacyBaseUrl() string {
	version := r.ProductMetadata.VersionObjOrClosest(r.TargetVersionName)
	baseUrl := version.CaiLegacyBaseUrl
	if baseUrl == "" {
		baseUrl = version.CaiBaseUrl
	}
	if baseUrl == "" {
		baseUrl = version.BaseUrl
	}
	return baseUrl
}

// Returns the Cai product backend name from the version base url
// base_url: https://accessapproval.googleapis.com/v1/ -> accessapproval
func (r Resource) CaiProductBackendName(caiProductBaseUrl string) string {
	backendUrl := strings.Split(strings.Split(caiProductBaseUrl, "://")[1], ".googleapis.com")[0]
	return strings.ToLower(backendUrl)
}

// Returns the asset type for this resource.
func (r Resource) CaiAssetType() string {
	baseURL := r.CaiProductBaseUrl()
	productBackendName := r.CaiProductBackendName(baseURL)
	return fmt.Sprintf("%s.googleapis.com/%s", productBackendName, r.CaiResourceName())
}

// DefineAssetTypeForResourceInProduct marks the AssetType constant for this resource as defined.
// It returns true if this is the first time it's been called for this resource,
// and false otherwise, preventing duplicate definitions.
func (r Resource) DefineAssetTypeForResourceInProduct() bool {
	if r.ProductMetadata.ResourcesWithCaiAssetType == nil {
		r.ProductMetadata.ResourcesWithCaiAssetType = make(map[string]struct{}, 1)
	}
	if _, alreadyDefined := r.ProductMetadata.ResourcesWithCaiAssetType[r.CaiResourceType()]; alreadyDefined {
		return false
	}
	r.ProductMetadata.ResourcesWithCaiAssetType[r.CaiResourceType()] = struct{}{}
	return true
}

// Gets the Cai asset name template, which could include version
// For example: //monitoring.googleapis.com/v3/projects/{{project}}/services/{{service_id}}
func (r Resource) rawCaiAssetNameTemplate(productBackendName string) string {
	caiBaseUrl := ""
	if r.CaiBaseUrl != "" {
		caiBaseUrl = fmt.Sprintf("%s/{{name}}", r.CaiBaseUrl)
	}
	if caiBaseUrl == "" {
		caiBaseUrl = r.SelfLink
	}
	if caiBaseUrl == "" {
		caiBaseUrl = fmt.Sprintf("%s/{{name}}", r.BaseUrl)
	}
	return fmt.Sprintf("//%s.googleapis.com/%s", productBackendName, caiBaseUrl)
}

// Gets the Cai asset name template, which doesn't include version
// For example: //monitoring.googleapis.com/projects/{{project}}/services/{{service_id}}
func (r Resource) CaiAssetNameTemplate(productBackendName string) string {
	template := r.rawCaiAssetNameTemplate(productBackendName)
	versionRegex, err := regexp.Compile(`\/(v\d[^\/]*)\/`)
	if err != nil {
		log.Fatalf("Cannot compile the regular expression: %v", err)
	}

	return versionRegex.ReplaceAllString(template, "/")
}

// Gets the Cai API version
func (r Resource) CaiApiVersion(productBackendName, caiProductBaseUrl string) string {
	template := r.rawCaiAssetNameTemplate(productBackendName)

	versionRegex, err := regexp.Compile(`\/(v\d[^\/]*)\/`)
	if err != nil {
		log.Fatalf("Cannot compile the regular expression: %v", err)
	}

	apiVersion := strings.ReplaceAll(versionRegex.FindString(template), "/", "")
	if apiVersion != "" {
		return apiVersion
	}

	splits := strings.Split(caiProductBaseUrl, "/")
	for i := 0; i < len(splits); i++ {
		if splits[len(splits)-1-i] != "" {
			return splits[len(splits)-1-i]
		}
	}
	return ""
}

// For example: the uri "projects/{{project}}/schemas/{{name}}"
// The paramerter is "schema" as "project" is not returned.
func (r Resource) CaiIamResourceParams() []string {
	resourceUri := strings.ReplaceAll(r.IamResourceUri(), "{{name}}", fmt.Sprintf("{{%s}}", r.IamParentResourceName()))

	return google.Reject(r.ExtractIdentifiers(resourceUri), func(param string) bool {
		return param == "project"
	})
}

// Gets the Cai IAM asset name template
// For example: //monitoring.googleapis.com/v3/projects/{{project}}/services/{{service_id}}
func (r Resource) CaiIamAssetNameTemplate(productBackendName string) string {
	iamImportFormat := r.IamImportFormats()
	if len(iamImportFormat) > 0 {
		name := strings.ReplaceAll(iamImportFormat[0], "{{name}}", fmt.Sprintf("{{%s}}", r.IamParentResourceName()))
		name = strings.ReplaceAll(name, "%", "")
		return fmt.Sprintf("//%s.googleapis.com/%s", productBackendName, name)
	}

	caiBaseUrl := r.CaiBaseUrl

	if caiBaseUrl == "" {
		caiBaseUrl = r.SelfLink
	}
	if caiBaseUrl == "" {
		caiBaseUrl = r.BaseUrl
	}
	return fmt.Sprintf("//%s.googleapis.com/%s/{{%s}}", productBackendName, caiBaseUrl, r.IamParentResourceName())
}

func urlContainsOnlyAllowedKeys(templateURL string, allowedKeys []string) bool {
	// Create regex to match anything between {{ and }}
	re := regexp.MustCompile(`{{\s*([^}]+)\s*}}`)

	// Find all matches in the template URL
	matches := re.FindAllStringSubmatch(templateURL, -1)

	// Create a map of allowed keys for O(1) lookup
	allowedKeysMap := make(map[string]bool)
	for _, key := range allowedKeys {
		allowedKeysMap[key] = true
	}

	// Check each found key against the allowed keys
	for _, match := range matches {
		if len(match) < 2 {
			continue
		}

		// Trim spaces from the key
		key := strings.TrimSpace(match[1])

		// If the key isn't in our allowed list, return false
		if !allowedKeysMap[key] {
			return false
		}
	}

	return true
}

func (r Resource) ShouldGenerateSweepers() bool {
	if !r.ExcludeSweeper && !utils.IsEmpty(r.Sweeper) {
		return true
	}

	allowedKeys := []string{"project", "region", "location", "zone", "billing_account"}
	if !urlContainsOnlyAllowedKeys(r.ListUrlTemplate(), allowedKeys) {
		return false
	}
	if r.ExcludeSweeper || r.CustomCode.CustomDelete != "" || r.CustomCode.PreDelete != "" || r.CustomCode.PostDelete != "" || r.ExcludeDelete {
		return false
	}
	return true
}

func (r Resource) GithubURL() string {
	return GITHUB_BASE_URL + r.SourceYamlFile
}

func (r Resource) CodeHeader(templatePath string) string {
	templateUrl := GITHUB_BASE_URL + templatePath

	return fmt.Sprintf(`// ----------------------------------------------------------------------------
//
//     ***     AUTO GENERATED CODE    ***    Type: MMv1     ***
//
// ----------------------------------------------------------------------------
//
//     This code is generated by Magic Modules using the following:
//
//     Configuration: %s
//     Template:      %s
//
//     DO NOT EDIT this file directly. Any changes made to this file will be
//     overwritten during the next generation cycle.
//
// ----------------------------------------------------------------------------`, r.GithubURL(), templateUrl)
}

func (r Resource) MarkdownHeader(templatePath string) string {
	return strings.Replace(r.CodeHeader(templatePath), "//", "#", -1)
}

// TGC Methods
// ====================
// Lists fields that test.BidirectionalConversion should ignore
func (r Resource) TGCTestIgnorePropertiesToStrings(e resource.Examples) []string {
	props := []string{
		"depends_on",
		"count",
		"for_each",
		"provider",
		"lifecycle",
	}
	for _, tp := range r.VirtualFields {
		props = append(props, google.Underscore(tp.Name))
	}
	for _, tp := range r.AllNestedProperties(r.RootProperties()) {
		if tp.UrlParamOnly {
			props = append(props, google.Underscore(tp.Name))
		} else if tp.IsMissingInCai {
			props = append(props, tp.MetadataLineage())
		}
	}
	props = append(props, e.TGCTestIgnoreExtra...)

	slices.Sort(props)
	return props
}

// Filters out computed properties during cai2hcl
func (r Resource) ReadPropertiesForTgc() []*Type {
	return google.Reject(r.AllUserProperties(), func(v *Type) bool {
		return v.Output || v.UrlParamOnly
	})
}

// OutputFieldSetStr returns a Go-syntax string representation of a set
// containing all the output properties for a resource.
// The property names are converted to snake_case.
// This is useful for generating code that requires a map literal of field names.
func (r Resource) OutputFieldSetStr() string {
	fieldNames := make(map[string]struct{})
	for _, tp := range r.AllUserProperties() {
		if tp.Output {
			fieldNames[google.Underscore(tp.Name)] = struct{}{}
		}
	}
	return fmt.Sprintf("%#v", fieldNames)
}

// For example, the CAI resource type with product of "google_compute_autoscaler" is "ComputeAutoscalerAssetType".
// The CAI resource type with product of "google_compute_region_autoscaler" is also "ComputeAutoscalerAssetType".
func (r Resource) CaiResourceType() string {
	return fmt.Sprintf("%s%s", r.ProductMetadata.Name, r.CaiResourceName())
}

// The API resource type of the resource. Normally, it is the resource name.
// Rarely, it is the API "resource type kind" or CAI "resource kind"
// For example, the CAI resource type of "google_compute_autoscaler" is "Autoscaler".
// The CAI resource type of "google_compute_region_autoscaler" is also "Autoscaler".
func (r Resource) CaiResourceName() string {
	if r.CaiResourceKind != "" {
		return r.CaiResourceKind
	}
	if r.ApiResourceTypeKind != "" {
		return r.ApiResourceTypeKind
	}
	return r.Name
}

func (r Resource) IsTgcCompiler() bool {
	return r.Compiler == "terraformgoogleconversionnext-codegen"
}<|MERGE_RESOLUTION|>--- conflicted
+++ resolved
@@ -249,11 +249,8 @@
 	// The version of the identity schema for the resource.
 	IdentitySchemaVersion int `yaml:"identity_schema_version,omitempty"`
 
-<<<<<<< HEAD
-=======
 	IdentityUpgraders bool `yaml:"identity_upgraders,omitempty"`
 
->>>>>>> 6299ab8b
 	// From this schema version on, state_upgrader code is generated for the resource.
 	// When unset, state_upgrade_base_schema_version defauts to 0.
 	// Normally, it is not needed to be set.
@@ -1857,8 +1854,6 @@
 	return nums
 }
 
-<<<<<<< HEAD
-=======
 func (r Resource) IdentityUpgradersCount() []int {
 	var nums []int
 	for i := 1; i < r.IdentitySchemaVersion; i++ {
@@ -1867,7 +1862,6 @@
 	return nums
 }
 
->>>>>>> 6299ab8b
 func (r Resource) GetIdentitySchemaVersion() int {
 	if r.IdentitySchemaVersion == 0 { // default to 1 if not set; a resource with no identity support has a version of 0
 		return 1
