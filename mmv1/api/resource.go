// Copyright 2024 Google Inc.
// Licensed under the Apache License, Version 2.0 (the "License");
// you may not use this file except in compliance with the License.
// You may obtain a copy of the License at
//
//	http://www.apache.org/licenses/LICENSE-2.0
//
// Unless required by applicable law or agreed to in writing, software
// distributed under the License is distributed on an "AS IS" BASIS,
// WITHOUT WARRANTIES OR CONDITIONS OF ANY KIND, either express or implied.
// See the License for the specific language governing permissions and
// limitations under the License.
package api

import (
	"fmt"
	"regexp"
	"strings"

	"github.com/GoogleCloudPlatform/magic-modules/mmv1/api/product"
	"github.com/GoogleCloudPlatform/magic-modules/mmv1/api/resource"
	"github.com/GoogleCloudPlatform/magic-modules/mmv1/google"
	"golang.org/x/exp/slices"
	"gopkg.in/yaml.v3"
)

type Resource struct {
	// Embed NamedObject
	NamedObject `yaml:",inline"`

	// [Required] A description of the resource that's surfaced in provider
	// documentation.
	Description string

	// [Required] (Api::Resource::ReferenceLinks) Reference links provided in
	// downstream documentation.
	References resource.ReferenceLinks

	// [Required] The GCP "relative URI" of a resource, relative to the product
	// base URL. It can often be inferred from the `create` path.
	BaseUrl string `yaml:"base_url"`

	// ====================
	// Common Configuration
	// ====================
	//
	// [Optional] The minimum API version this resource is in. Defaults to ga.
	MinVersion string `yaml:"min_version"`

	// [Optional] If set to true, don't generate the resource.
	Exclude bool

	// [Optional] If set to true, the resource is not able to be updated.
	Immutable bool

	// [Optional] If set to true, this resource uses an update mask to perform
	// updates. This is typical of newer GCP APIs.
	UpdateMask bool `yaml:"update_mask"`

	// [Optional] If set to true, the object has a `self_link` field. This is
	// typical of older GCP APIs.
	HasSelfLink bool `yaml:"has_self_link"`

	// [Optional] The validator "relative URI" of a resource, relative to the product
	// base URL. Specific to defining the resource as a CAI asset.
	CaiBaseUrl string `yaml:"cai_base_url"`

	// ====================
	// URL / HTTP Configuration
	// ====================
	//
	// [Optional] The "identity" URL of the resource. Defaults to:
	// * base_url when the create_verb is POST
	// * self_link when the create_verb is PUT  or PATCH
	SelfLink string `yaml:"self_link"`

	// [Optional] The URL used to creating the resource. Defaults to:
	// * collection url when the create_verb is POST
	// * self_link when the create_verb is PUT or PATCH
	CreateUrl string `yaml:"create_url"`

	// [Optional] The URL used to delete the resource. Defaults to the self
	// link.
	DeleteUrl string `yaml:"delete_url"`

	// [Optional] The URL used to update the resource. Defaults to the self
	// link.
	UpdateUrl string `yaml:"update_url"`
	// [Optional] The HTTP verb used during create. Defaults to POST.
	CreateVerb string `yaml:"create_verb"`

	// [Optional] The HTTP verb used during read. Defaults to GET.
	ReadVerb string `yaml:"read_verb"`

	// [Optional] The HTTP verb used during update. Defaults to PUT.
	UpdateVerb string `yaml:"update_verb"`

	// [Optional] The HTTP verb used during delete. Defaults to DELETE.
	DeleteVerb string `yaml:"delete_verb"`

	// [Optional] Additional Query Parameters to append to GET. Defaults to ""
	ReadQueryParams string `yaml:"read_query_params"`

	// ====================
	// Collection / Identity URL Configuration
	// ====================
	//
	// [Optional] This is the name of the list of items
	// within the collection (list) json. Will default to the
	// camelcase plural name of the resource.
	CollectionUrlKey string `yaml:"collection_url_key"`

	// [Optional] An ordered list of names of parameters that uniquely identify
	// the resource.
	// Generally, it's safe to leave empty, in which case it defaults to `name`.
	// Other values are normally useful in cases where an object has a parent
	// and is identified by some non-name value, such as an ip+port pair.
	// If you're writing a fine-grained resource (eg with nested_query) a value
	// must be set.
	Identity []string

	// [Optional] (Api::Resource::NestedQuery) This is useful in case you need
	// to change the query made for GET requests only. In particular, this is
	// often used to extract an object from a parent object or a collection.
	// Note that if both nested_query and custom_code.decoder are provided,
	// the decoder will be included within the code handling the nested query.
	NestedQuery *resource.NestedQuery `yaml:"nested_query"`

	// ====================
	// IAM Configuration
	// ====================
	//
	// [Optional] (Api::Resource::IamPolicy) Configuration of a resource's
	// resource-specific IAM Policy.
	IamPolicy *resource.IamPolicy `yaml:"iam_policy"`

	// [Optional] If set to true, don't generate the resource itself; only
	// generate the IAM policy.
	// TODO rewrite: rename?
	ExcludeResource bool `yaml:"exclude_resource"`

	// [Optional] GCP kind, e.g. `compute//disk`
	Kind string

	// [Optional] If set to true, indicates that a resource is not configurable
	// such as GCP regions.
	Readonly bool

	// ====================
	// Terraform Overrides
	// ====================
	// [Optional] If non-empty, overrides the full filename prefix
	// i.e. google/resource_product_{{resource_filename_override}}.go
	// i.e. google/resource_product_{{resource_filename_override}}_test.go
	FilenameOverride string `yaml:"filename_override"`

	// If non-empty, overrides the full given resource name.
	// i.e. 'google_project' for resourcemanager.Project
	// Use Provider::Terraform::Config.legacy_name to override just
	// product name.
	// Note: This should not be used for vanity names for new products.
	// This was added to handle preexisting handwritten resources that
	// don't match the natural generated name exactly, and to support
	// services with a mix of handwritten and generated resources.
	LegacyName string `yaml:"legacy_name"`

	// The Terraform resource id format used when calling //setId(...).
	// For instance, `{{name}}` means the id will be the resource name.
	IdFormat string `yaml:"id_format"`

	// Override attribute used to handwrite the formats for generating regex strings
	// that match templated values to a self_link when importing, only necessary when
	// a resource is not adequately covered by the standard provider generated options.
	// Leading a token with `%`
	// i.e. {{%parent}}/resource/{{resource}}
	// will allow that token to hold multiple /'s.
	ImportFormat []string `yaml:"import_format"`

	CustomCode resource.CustomCode `yaml:"custom_code"`

	Docs resource.Docs

	// This block inserts entries into the customdiff.All() block in the
	// resource schema -- the code for these custom diff functions must
	// be included in the resource constants or come from tpgresource
	CustomDiff []string `yaml:"custom_diff"`

	// Lock name for a mutex to prevent concurrent API calls for a given
	// resource.
	Mutex string

	// Examples in documentation. Backed by generated tests, and have
	// corresponding OiCS walkthroughs.
	Examples []resource.Examples

	// Virtual fields are Terraform-only fields that control Terraform's
	// behaviour. They don't map to underlying API fields (although they
	// may map to parameters), and will require custom code to be added to
	// control them.
	//
	// Virtual fields are similar to url_param_only fields in that they create
	// a schema entry which is not read from or submitted to the API. However
	// virtual fields are meant to provide toggles for Terraform-specific behavior in a resource
	// (eg: delete_contents_on_destroy) whereas url_param_only fields _should_
	// be used for url construction.
	//
	// Both are resource level fields and do not make sense, and are also not
	// supported, for nested fields. Nested fields that shouldn't be included
	// in API payloads are better handled with custom expand/encoder logic.
	VirtualFields []*Type `yaml:"virtual_fields"`

	// If true, generates product operation handling logic.
	AutogenAsync bool `yaml:"autogen_async"`

	// If true, resource is not importable
	ExcludeImport bool `yaml:"exclude_import"`

	// If true, exclude resource from Terraform Validator
	// (i.e. terraform-provider-conversion)
	ExcludeTgc bool `yaml:"exclude_tgc"`

	// If true, skip sweeper generation for this resource
	SkipSweeper bool `yaml:"skip_sweeper"`

	Timeouts *Timeouts

	// An array of function names that determine whether an error is retryable.
	ErrorRetryPredicates []string `yaml:"error_retry_predicates"`

	// An array of function names that determine whether an error is not retryable.
	ErrorAbortPredicates []string `yaml:"error_abort_predicates"`

	// Optional attributes for declaring a resource's current version and generating
	// state_upgrader code to the output .go file from files stored at
	// mmv1/templates/terraform/state_migrations/
	// used for maintaining state stability with resources first provisioned on older api versions.
	SchemaVersion int `yaml:"schema_version"`

	// From this schema version on, state_upgrader code is generated for the resource.
	// When unset, state_upgrade_base_schema_version defauts to 0.
	// Normally, it is not needed to be set.
	StateUpgradeBaseSchemaVersion int `yaml:"state_upgrade_base_schema_version"`

	StateUpgraders bool `yaml:"state_upgraders"`

	// This block inserts the named function and its attribute into the
	// resource schema -- the code for the migrate_state function must
	// be included in the resource constants or come from tpgresource
	// included for backwards compatibility as an older state migration method
	// and should not be used for new resources.
	MigrateState string `yaml:"migrate_state"`

	// Set to true for resources that are unable to be deleted, such as KMS keyrings or project
	// level resources such as firebase project
	SkipDelete bool `yaml:"skip_delete"`

	// Set to true for resources that are unable to be read from the API, such as
	// public ca external account keys
	SkipRead bool `yaml:"skip_read"`

	// Set to true for resources that wish to disable automatic generation of default provider
	// value customdiff functions
	// TODO rewrite: 1 instance used
	SkipDefaultCdiff bool `yaml:"skip_default_cdiff"`

	// This enables resources that get their project via a reference to a different resource
	// instead of a project field to use User Project Overrides
	SupportsIndirectUserProjectOverride bool `yaml:"supports_indirect_user_project_override"`

	// If true, the resource's project field can be specified as either the short form project
	// id or the long form projects/project-id. The extra projects/ string will be removed from
	// urls and ids. This should only be used for resources that previously supported long form
	// project ids for backwards compatibility.
	LegacyLongFormProject bool `yaml:"legacy_long_form_project"`

	// Function to transform a read error so that handleNotFound recognises
	// it as a 404. This should be added as a handwritten fn that takes in
	// an error and returns one.
	ReadErrorTransform string `yaml:"read_error_transform"`

	// If true, resources that failed creation will be marked as tainted. As a consequence
	// these resources will be deleted and recreated on the next apply call. This pattern
	// is preferred over deleting the resource directly in post_create_failure hooks.
	TaintResourceOnFailedCreate bool `yaml:"taint_resource_on_failed_create"`

	// Add a deprecation message for a resource that's been deprecated in the API.
	DeprecationMessage string `yaml:"deprecation_message"`

	Async *Async

	Properties []*Type

	Parameters []*Type

	ProductMetadata *Product

	// The version name provided by the user through CI
	TargetVersionName string

	// The compiler to generate the downstream files, for example "terraformgoogleconversion-codegen".
	Compiler string

	ImportPath string
}

func (r *Resource) UnmarshalYAML(n *yaml.Node) error {
	r.CreateVerb = "POST"
	r.ReadVerb = "GET"
	r.DeleteVerb = "DELETE"
	r.UpdateVerb = "PUT"

	type resourceAlias Resource
	aliasObj := (*resourceAlias)(r)

	err := n.Decode(&aliasObj)
	if err != nil {
		return err
	}

	r.ApiName = r.Name
	r.CollectionUrlKey = google.Camelize(google.Plural(r.Name), "lower")

	return nil
}

// TODO: rewrite functions
func (r *Resource) Validate() {
	// TODO Q1 Rewrite super
	// super
}

func (r *Resource) SetDefault(product *Product) {
	r.ProductMetadata = product
	for _, property := range r.AllProperties() {
		property.SetDefault(r)
	}
	if r.IdFormat == "" {
		r.IdFormat = r.SelfLinkUri()
	}
}

// ====================
// Custom Getters and Setters
// ====================

// Returns all properties and parameters including the ones that are
// excluded. This is used for PropertyOverride validation

// TODO: remove the ruby function name
// def all_properties
func (r Resource) AllProperties() []*Type {
	return google.Concat(r.Properties, r.Parameters)
}

// def properties_with_excluded
func (r Resource) PropertiesWithExcluded() []*Type {
	return r.Properties
}

// def properties
func (r Resource) UserProperites() []*Type {
	return google.Reject(r.Properties, func(p *Type) bool {
		return p.Exclude
	})
}

// def parameters
func (r Resource) UserParameters() []*Type {
	return google.Reject(r.Parameters, func(p *Type) bool {
		return p.Exclude
	})
}

// Return the user-facing properties in client tools; this ends up meaning
// both properties and parameters but without any that are excluded due to
// version mismatches or manual exclusion

// def all_user_properties
func (r Resource) AllUserProperties() []*Type {
	return google.Concat(r.UserProperites(), r.UserParameters())
}

// def required_properties
func (r Resource) RequiredProperties() []*Type {
	return google.Select(r.AllUserProperties(), func(p *Type) bool {
		return p.Required
	})
}

// def all_nested_properties(props)
func (r Resource) AllNestedProperties(props []*Type) []*Type {
	nested := props
	for _, prop := range props {
		if nestedProperties := prop.NestedProperties(); !prop.FlattenObject && nestedProperties != nil {
			nested = google.Concat(nested, r.AllNestedProperties(nestedProperties))
		}
	}

	return nested
}

// sensitive_props
func (r Resource) SensitiveProps() []*Type {
	props := r.AllNestedProperties(r.RootProperties())
	return google.Select(props, func(p *Type) bool {
		return p.Sensitive
	})
}

func (r Resource) SensitivePropsToString() string {
	var props []string

	for _, prop := range r.SensitiveProps() {
		props = append(props, fmt.Sprintf("`%s`", prop.Lineage()))
	}

	return strings.Join(props, ", ")
}

// All settable properties in the resource.
// Fingerprints aren't *really" settable properties, but they behave like one.
// At Create, they have no value but they can just be read in anyways, and after a Read
// they will need to be set in every Update.

// def settable_properties
func (r Resource) SettableProperties() []*Type {
	props := make([]*Type, 0)

	props = google.Reject(r.AllUserProperties(), func(v *Type) bool {
		return v.Output && !v.IsA("Fingerprint") && !v.IsA("KeyValueEffectiveLabels")
	})

	props = google.Reject(props, func(v *Type) bool {
		return v.UrlParamOnly
	})

	props = google.Reject(props, func(v *Type) bool {
		return v.IsA("KeyValueLabels") || v.IsA("KeyValueAnnotations")
	})

	return props
}

// Properties that will be returned in the API body

// def gettable_properties
func (r Resource) GettableProperties() []*Type {
	return google.Reject(r.AllUserProperties(), func(v *Type) bool {
		return v.UrlParamOnly
	})
}

// Returns the list of top-level properties once any nested objects with flatten_object
// set to true have been collapsed

// def root_properties
func (r Resource) RootProperties() []*Type {
	props := make([]*Type, 0)

	for _, p := range r.AllUserProperties() {
		if p.FlattenObject {
			props = google.Concat(props, p.RootProperties())
		} else {
			props = append(props, p)
		}
	}
	return props
}

// Return the product-level async object, or the resource-specific one
// if one exists.

// def async
func (r Resource) GetAsync() *Async {
	if r.Async != nil {
		return r.Async
	}

	return r.ProductMetadata.Async
}

// Return the resource-specific identity properties, or a best guess of the
// `name` value for the resource.

// def identity
func (r Resource) GetIdentity() []*Type {
	props := r.AllUserProperties()

	if r.Identity != nil {
		identities := google.Select(props, func(p *Type) bool {
			return slices.Contains(r.Identity, p.Name)
		})

		slices.SortFunc(identities, func(a, b *Type) int {
			return slices.Index(r.Identity, a.Name) - slices.Index(r.Identity, b.Name)
		})

		return identities
	}

	return google.Select(props, func(p *Type) bool {
		return p.Name == "name"
	})

}

// def add_labels_related_fields(props, parent)
func (r *Resource) AddLabelsRelatedFields(props []*Type, parent *Type) []*Type {
	for _, p := range props {
		if p.IsA("KeyValueLabels") {
			props = r.addLabelsFields(props, parent, p)
		} else if p.IsA("KeyValueAnnotations") {
			props = r.addAnnotationsFields(props, parent, p)
		} else if p.IsA("NestedObject") && len(p.AllProperties()) > 0 {
			p.Properties = r.AddLabelsRelatedFields(p.AllProperties(), p)
		}
	}
	return props
}

// def add_labels_fields(props, parent, labels)
func (r *Resource) addLabelsFields(props []*Type, parent *Type, labels *Type) []*Type {
	if parent == nil || parent.FlattenObject {
		r.CustomDiff = append(r.CustomDiff, "tpgresource.SetLabelsDiff")
	} else if parent.Name == "metadata" {
		r.CustomDiff = append(r.CustomDiff, "tpgresource.SetMetadataLabelsDiff")
	}

	terraformLabelsField := buildTerraformLabelsField("labels", parent, labels)
	effectiveLabelsField := buildEffectiveLabelsField("labels", labels)
	props = append(props, terraformLabelsField, effectiveLabelsField)

	// The effective_labels field is used to write to API, instead of the labels field.
	labels.IgnoreWrite = true
	labels.Description = fmt.Sprintf("%s\n\n%s", labels.Description, getLabelsFieldNote(labels.Name))

	if parent == nil {
		labels.Immutable = false
	}

	return props
}

// def add_annotations_fields(props, parent, annotations)
func (r *Resource) addAnnotationsFields(props []*Type, parent *Type, annotations *Type) []*Type {

	// The effective_annotations field is used to write to API,
	// instead of the annotations field.
	annotations.IgnoreWrite = true
	annotations.Description = fmt.Sprintf("%s\n\n%s", annotations.Description, getLabelsFieldNote(annotations.Name))

	if parent == nil {
		r.CustomDiff = append(r.CustomDiff, "tpgresource.SetAnnotationsDiff")
	} else if parent.Name == "metadata" {
		r.CustomDiff = append(r.CustomDiff, "tpgresource.SetMetadataAnnotationsDiff")
	}

	effectiveAnnotationsField := buildEffectiveLabelsField("annotations", annotations)
	props = append(props, effectiveAnnotationsField)
	return props
}

// def build_effective_labels_field(name, labels)
func buildEffectiveLabelsField(name string, labels *Type) *Type {
	description := fmt.Sprintf("All of %s (key/value pairs) present on the resource in GCP, "+
		"including the %s configured through Terraform, other clients and services.", name, name)

	t := "KeyValueEffectiveLabels"
	if name == "annotations" {
		t = "KeyValueEffectiveAnnotations"
	}

	n := fmt.Sprintf("effective%s", strings.Title(name))

	options := []func(*Type){
		propertyWithType(t),
		propertyWithOutput(true),
		propertyWithDescription(description),
		propertyWithMinVersion(labels.fieldMinVersion()),
		propertyWithUpdateVerb(labels.UpdateVerb),
		propertyWithUpdateUrl(labels.UpdateUrl),
		propertyWithImmutable(labels.Immutable),
	}
	return NewProperty(n, name, options)
}

// def build_terraform_labels_field(name, parent, labels)
func buildTerraformLabelsField(name string, parent *Type, labels *Type) *Type {
	description := fmt.Sprintf("The combination of %s configured directly on the resource\n"+
		" and default %s configured on the provider.", name, name)

	immutable := false
	if parent != nil {
		immutable = labels.Immutable
	}

	n := fmt.Sprintf("terraform%s", strings.Title(name))

	options := []func(*Type){
		propertyWithType("KeyValueTerraformLabels"),
		propertyWithOutput(true),
		propertyWithDescription(description),
		propertyWithMinVersion(labels.fieldMinVersion()),
		propertyWithIgnoreWrite(true),
		propertyWithUpdateUrl(labels.UpdateUrl),
		propertyWithImmutable(immutable),
	}
	return NewProperty(n, name, options)
}

// // Check if the resource has root "labels" field
// def root_labels?
func (r Resource) RootLabels() bool {
	for _, p := range r.RootProperties() {
		if p.IsA("KeyValueLabels") {
			return true
		}
	}
	return false
}

// // Return labels fields that should be added to ImportStateVerifyIgnore
// def ignore_read_labels_fields(props)
func (r Resource) IgnoreReadLabelsFields(props []*Type) []string {
	fields := make([]string, 0)
	for _, p := range props {
		if p.IsA("KeyValueLabels") ||
			p.IsA("KeyValueTerraformLabels") ||
			p.IsA("KeyValueAnnotations") {
			fields = append(fields, p.TerraformLineage())
		} else if p.IsA("NestedObject") && len(p.AllProperties()) > 0 {
			fields = google.Concat(fields, r.IgnoreReadLabelsFields(p.AllProperties()))
		}
	}
	return fields
}

// def get_labels_field_note(title)
func getLabelsFieldNote(title string) string {
	return fmt.Sprintf(
		"**Note**: This field is non-authoritative, and will only manage the %s present "+
			"in your configuration.\n"+
			"Please refer to the field `effective_%s` for all of the %s present on the resource.",
		title, title, title)
}

// ====================
// Version-related methods
// ====================

// def min_version
func (r Resource) MinVersionObj() *product.Version {
	if r.MinVersion != "" {
		return r.ProductMetadata.versionObj(r.MinVersion)
	} else {
		return r.ProductMetadata.lowestVersion()
	}
}

// def not_in_version?(version)
func (r Resource) NotInVersion(version *product.Version) bool {
	return version.CompareTo(r.MinVersionObj()) < 0
}

// Recurses through all nested properties and parameters and changes their
// 'exclude' instance variable if the property is at a version below the
// one that is passed in.

// def exclude_if_not_in_version!(version)
func (r *Resource) ExcludeIfNotInVersion(version *product.Version) {
	if !r.Exclude {
		r.Exclude = r.NotInVersion(version)
	}

	if r.Properties != nil {
		for _, p := range r.Properties {
			p.ExcludeIfNotInVersion(version)
		}
	}

	if r.Parameters != nil {
		for _, p := range r.Parameters {
			p.ExcludeIfNotInVersion(version)
		}
	}
}

// ====================
// URL-related methods
// ====================

// Returns the "self_link_url" which is generally really the resource's GET
// URL. In older resources generally, this was the self_link value & was the
// product.base_url + resource.base_url + '/name'
// In newer resources there is much less standardisation in terms of value.
// Generally for them though, it's the product.base_url + resource.name

// def self_link_url
func (r Resource) SelfLinkUrl() string {
	s := []string{r.ProductMetadata.BaseUrl, r.SelfLinkUri()}
	return strings.Join(s, "")
}

// Returns the partial uri / relative path of a resource. In newer resources,
// this is the name. This fn is named self_link_uri for consistency, but
// could otherwise be considered to be "path"

// def self_link_uri
func (r Resource) SelfLinkUri() string {
	// If the terms in this are not snake-cased, this will require
	// an override in Terraform.
	if r.SelfLink != "" {
		return r.SelfLink
	}

	return strings.Join([]string{r.BaseUrl, "{{name}}"}, "/")
}

// def collection_url
func (r Resource) CollectionUrl() string {
	s := []string{r.ProductMetadata.BaseUrl, r.collectionUri()}
	return strings.Join(s, "")
}

// def collection_uri
func (r Resource) collectionUri() string {
	return r.BaseUrl
}

// def create_uri
func (r Resource) CreateUri() string {
	if r.CreateUrl != "" {
		return r.CreateUrl
	}

	if r.CreateVerb == "" || r.CreateVerb == "POST" {
		return r.collectionUri()
	}

	return r.SelfLinkUri()
}

// def update_uri
func (r Resource) UpdateUri() string {
	if r.UpdateUrl != "" {
		return r.UpdateUrl
	}

	return r.SelfLinkUri()
}

// def delete_uri
func (r Resource) DeleteUri() string {
	if r.DeleteUrl != "" {
		return r.DeleteUrl
	}

	return r.SelfLinkUri()
}

// def resource_name
func (r Resource) ResourceName() string {
	return fmt.Sprintf("%s%s", r.ProductMetadata.Name, r.Name)
}

// Filter the properties to keep only the ones don't have custom update
// method and group them by update url & verb.

// def properties_without_custom_update(properties)
func propertiesWithoutCustomUpdate(properties []*Type) []*Type {
	return google.Select(properties, func(p *Type) bool {
		return p.UpdateUrl == "" || p.UpdateVerb == "" || p.UpdateVerb == "NOOP"
	})
}

// def update_body_properties
func (r Resource) UpdateBodyProperties() []*Type {
	updateProp := propertiesWithoutCustomUpdate(r.SettableProperties())
	if r.UpdateVerb == "PATCH" {
		updateProp = google.Reject(updateProp, func(p *Type) bool {
			return p.Immutable
		})
	}
	return updateProp
}

// Handwritten TF Operation objects will be shaped like accessContextManager
// while the Google Go Client will have a name like accesscontextmanager

// def client_name_pascal
func (r Resource) ClientNamePascal() string {
	clientName := r.ProductMetadata.ClientName
	if clientName == "" {
		clientName = r.ProductMetadata.Name
	}

	return google.Camelize(clientName, "upper")
}

func (r Resource) PackageName() string {
	clientName := r.ProductMetadata.ClientName
	if clientName == "" {
		clientName = r.ProductMetadata.Name
	}

	return strings.ToLower(clientName)
}

// In order of preference, use TF override,
// general defined timeouts, or default Timeouts

// def timeouts
func (r Resource) GetTimeouts() *Timeouts {
	timeoutsFiltered := r.Timeouts
	if timeoutsFiltered == nil {
		if async := r.GetAsync(); async != nil && async.Operation != nil {
			timeoutsFiltered = async.Operation.Timeouts
		}

		if timeoutsFiltered == nil {
			timeoutsFiltered = NewTimeouts()
		}
	}

	return timeoutsFiltered
}

// def project?
func (r Resource) HasProject() bool {
	return strings.Contains(r.BaseUrl, "{{project}}") || strings.Contains(r.CreateUrl, "{{project}}")
}

// def region?
func (r Resource) HasRegion() bool {
	return strings.Contains(r.BaseUrl, "{{region}}") || strings.Contains(r.CreateUrl, "{{region}}")
}

// def zone?
func (r Resource) HasZone() bool {
	return strings.Contains(r.BaseUrl, "{{zone}}") || strings.Contains(r.CreateUrl, "{{zone}}")
}

// resource functions needed for template that previously existed in terraform.go but due to how files are being inherited here it was easier to put in here
// taken wholesale from tpgtools
func (r Resource) Updatable() bool {
	for _, p := range r.AllProperties() {
		if !p.Immutable && !(p.Required && p.DefaultFromApi) {
			return true
		}
	}
	return false
}

// ====================
// Debugging Methods
// ====================

// Prints a dot notation path to where the field is nested within the parent
// object when called on a property. eg: parent.meta.label.foo
// Redefined on Resource to terminate the calls up the parent chain.

// def lineage
func (r Resource) Lineage() string {
	return r.Name
}

func (r Resource) TerraformName() string {
	if r.LegacyName != "" {
		return r.LegacyName
	}
	return fmt.Sprintf("google_%s_%s", r.ProductMetadata.TerraformName(), google.Underscore(r.Name))
}

func (r Resource) ImportIdFormatsFromResource() []string {
	return ImportIdFormats(r.ImportFormat, r.Identity, r.BaseUrl)
}

// Returns a list of import id formats for a given resource. If an id
// contains provider-default values, this fn will return formats both
// including and omitting the value.
//
// If a resource has an explicit import_format value set, that will be the
// base import url used. Next, the values of `identity` will be used to
// construct a URL. Finally, `{{name}}` will be used by default.
//
// For instance, if the resource base url is:
//
//	projects/{{project}}/global/networks
//
// It returns 3 formats:
// a) self_link: projects/{{project}}/global/networks/{{name}}
// b) short id: {{project}}/{{name}}
// c) short id w/o defaults: {{name}}
func ImportIdFormats(importFormat, identity []string, baseUrl string) []string {
	var idFormats []string
	if len(importFormat) == 0 {
		underscoredBaseUrl := baseUrl
		// TODO Q2: underscore base url needed?
		// underscored_base_url = base_url.gsub(
		//     /{{[[:word:]]+}}/, &:underscore
		//   )
		if len(identity) == 0 {
			idFormats = []string{fmt.Sprintf("%s/{{name}}", underscoredBaseUrl)}
		} else {
			var transformedIdentity []string
			for _, id := range identity {
				transformedIdentity = append(transformedIdentity, fmt.Sprintf("{{%s}}", id))
			}
			identityPath := strings.Join(transformedIdentity, "/")
			idFormats = []string{fmt.Sprintf("%s/{{name}}", identityPath)}
		}
	} else {
		idFormats = importFormat
	}

	// short id: {{project}}/{{zone}}/{{name}}
	fieldMarkers := regexp.MustCompile(`{{[[:word:]]+}}`).FindAllString(idFormats[0], -1)
	shortIdFormat := strings.Join(fieldMarkers, "/")

	// short ids without fields with provider-level defaults:

	// without project
	fieldMarkers = slices.DeleteFunc(fieldMarkers, func(s string) bool { return s == "{{project}}" })
	shortIdDefaultProjectFormat := strings.Join(fieldMarkers, "/")

	// without project or location
	fieldMarkers = slices.DeleteFunc(fieldMarkers, func(s string) bool { return s == "{{region}}" })
	fieldMarkers = slices.DeleteFunc(fieldMarkers, func(s string) bool { return s == "{{zone}}" })
	shortIdDefaultFormat := strings.Join(fieldMarkers, "/")

	// If the id format can include `/` characters we cannot allow short forms such as:
	// `{{project}}/{{%name}}` as there is no way to differentiate between
	// project-name/resource-name and resource-name/with-slash
	if !strings.Contains(idFormats[0], "%") {
		idFormats = append(idFormats, shortIdFormat, shortIdDefaultProjectFormat)
		if shortIdDefaultProjectFormat != shortIdDefaultFormat {
			idFormats = append(idFormats, shortIdDefaultFormat)
		}
	}

	idFormats = google.Reject(slices.Compact(idFormats), func(i string) bool {
		return i == ""
	})
	slices.SortFunc(idFormats, func(a, b string) int {
		i := strings.Count(a, "/")
		j := strings.Count(b, "/")
		if i == j {
			return strings.Count(a, "{{") - strings.Count(b, "{{")
		}
		return i - j
	})
	slices.Reverse(idFormats)
	return idFormats
}

func (r Resource) IgnoreReadPropertiesToString(e resource.Examples) string {
	var props []string
	for _, tp := range r.AllUserProperties() {
		if tp.UrlParamOnly || tp.IgnoreRead || tp.IsA("ResourceRef") {
			props = append(props, fmt.Sprintf("\"%s\"", google.Underscore(tp.Name)))
		}
	}
	for _, tp := range e.IgnoreReadExtra {
		props = append(props, fmt.Sprintf("\"%s\"", google.Underscore(tp)))
	}
	for _, tp := range r.IgnoreReadLabelsFields(r.PropertiesWithExcluded()) {
		props = append(props, fmt.Sprintf("\"%s\"", google.Underscore(tp)))
	}

	slices.Sort(props)

	return fmt.Sprintf("[]string{%s}", strings.Join(props, ", "))
}

func (r *Resource) SetCompiler(t string) {
	r.Compiler = fmt.Sprintf("%s-codegen", strings.ToLower(t))
}

// Returns the id format of an object, or self_link_uri if none is explicitly defined
// We prefer the long name of a resource as the id so that users can reference
// resources in a standard way, and most APIs accept short name, long name or self_link
// def id_format(object)
func (r Resource) GetIdFormat() string {
	idFormat := r.IdFormat
	if idFormat == "" {
		idFormat = r.SelfLinkUri()
	}
	return idFormat
}

// ====================
// Template Methods
// ====================
// Functions used to create slices of resource properties that could not otherwise be called from within generating templates.

func (r Resource) ReadProperties() []*Type {
	return google.Reject(r.GettableProperties(), func(p *Type) bool {
		return p.IgnoreRead
	})
}

func (r Resource) FlattenedProperties() []*Type {
	return google.Select(r.ReadProperties(), func(p *Type) bool {
		return p.FlattenObject
	})
}

func (r Resource) IsInIdentity(t Type) bool {
	for _, i := range r.GetIdentity() {
		if i.Name == t.Name {
			return true
		}
	}
	return false
}

func (r Resource) IamParentResourceName() string {
	var parentResourceName string

	if r.IamPolicy != nil {
		parentResourceName = r.IamPolicy.ParentResourceAttribute
	}

	if parentResourceName == "" {
		parentResourceName = google.Underscore(r.Name)
	}

	return parentResourceName
}

func (r Resource) IamResourceUri() string {
	var resourceUri string
	if r.IamPolicy != nil {
		resourceUri = r.IamPolicy.BaseUrl
	}
	if resourceUri == "" {
		resourceUri = r.SelfLinkUri()
	}
	return resourceUri
}

func (r Resource) IamImportUrl() string {
	r.IamResourceUri()
	return regexp.MustCompile(`\{\{%?(\w+)\}\}`).ReplaceAllString(r.IamResourceUri(), "%s")
}

func (r Resource) IamResourceParams() []string {
	resourceUri := strings.ReplaceAll(r.IamResourceUri(), "{{name}}", fmt.Sprintf("{{%s}}}", r.IamParentResourceName()))

	return r.ExtractIdentifiers(resourceUri)
}

func (r Resource) IsInIamResourceParams(param string) bool {
	return slices.Contains(r.IamResourceParams(), param)
}

func (r Resource) IamStringQualifiers() string {
	var transformed []string
	for _, param := range r.IamResourceParams() {
		transformed = append(transformed, fmt.Sprintf("u.%s", google.Camelize(param, "lower")))
	}
	return strings.Join(transformed[:], ", ")
}

// def extract_identifiers(url)
func (r Resource) ExtractIdentifiers(url string) []string {
	matches := regexp.MustCompile(`\{\{%?(\w+)\}\}`).FindAllStringSubmatch(url, -1)
	var result []string
	for _, match := range matches {
		result = append(result, match[1])
	}
	return result
}

func (r Resource) ImportIdFormatsFromIam() string {
	var importFormat, transformed []string

	if r.IamPolicy != nil {
		importFormat = r.IamPolicy.ImportFormat
	}
	if len(importFormat) == 0 {
		importFormat = r.ImportFormat
	}

	importIdFormats := ImportIdFormats(importFormat, r.Identity, r.BaseUrl)
	for _, s := range importIdFormats {
		s = google.Format2Regex(s)
		s = strings.ReplaceAll(s, "<name>", fmt.Sprintf("<%s>", r.IamParentResourceName()))
		transformed = append(transformed, s)
	}

	return strings.Join(transformed[:], "\", \"")
}

func OrderProperties(props []*Type) []*Type {
	req := google.Select(props, func(p *Type) bool {
		return p.Required
	})
	slices.SortFunc(req, CompareByName)
	rest := google.Reject(props, func(p *Type) bool {
		return p.Output || p.Required
	})
	slices.SortFunc(rest, CompareByName)
	output := google.Select(props, func(p *Type) bool {
		return p.Output
	})
	slices.SortFunc(output, CompareByName)
	returnProps := google.Concat(req, rest)
	return google.Concat(returnProps, output)
}

func CompareByName(a, b *Type) int {
	return strings.Compare(a.Name, b.Name)
}

<<<<<<< HEAD

func (r Resource) GetPropertyUpdateMasksGroups() map[string][]string {
	maskGroups := map[string][]string{}
	for _, prop := range r.AllUserProperties() {
		if (prop.FlattenObject) {
			prop.GetNestedPropertyUpdateMasksGroups(maskGroups, prop.ApiName)
		}else if (len(prop.UpdateMaskFields) > 0){
			maskGroups[google.Underscore(prop.Name)] = prop.UpdateMaskFields
		}else{
			maskGroups[google.Underscore(prop.Name)] = []string{prop.ApiName}
		}
	}
	return maskGroups
}

=======
func (r Resource) CustomTemplate(templatePath string) string {
	return resource.ExecuteTemplate(&r, templatePath)
}
>>>>>>> 75e55866
<|MERGE_RESOLUTION|>--- conflicted
+++ resolved
@@ -1113,8 +1113,6 @@
 	return strings.Compare(a.Name, b.Name)
 }
 
-<<<<<<< HEAD
-
 func (r Resource) GetPropertyUpdateMasksGroups() map[string][]string {
 	maskGroups := map[string][]string{}
 	for _, prop := range r.AllUserProperties() {
@@ -1129,8 +1127,6 @@
 	return maskGroups
 }
 
-=======
 func (r Resource) CustomTemplate(templatePath string) string {
 	return resource.ExecuteTemplate(&r, templatePath)
-}
->>>>>>> 75e55866
+}