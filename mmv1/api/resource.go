--- conflicted
+++ resolved
@@ -2066,26 +2066,8 @@
 	})
 }
 
-<<<<<<< HEAD
-// OutputFieldSetStr returns a string representation of the set of output fields for later filtering.
-func (r Resource) OutputFieldSetStr() string {
-	fieldNames := make(map[string]struct{})
-	for _, tp := range r.AllUserProperties() {
-		if tp.Output {
-			fieldNames[google.Underscore(tp.Name)] = struct{}{}
-		}
-	}
-	return fmt.Sprintf("%#v", fieldNames)
-}
-
-// The API resource type of the resource. Normally, it is the resource name.
-// Rarely, it is the API "resource type kind".
-// For example, the API resource type of "google_compute_autoscaler" is "ComputeAutoscalerAssetType".
-// The API resource type of "google_compute_region_autoscaler" is also "ComputeAutoscalerAssetType".
-=======
 // For example, the CAI resource type with product of "google_compute_autoscaler" is "ComputeAutoscalerAssetType".
 // The CAI resource type with product of "google_compute_region_autoscaler" is also "ComputeAutoscalerAssetType".
->>>>>>> ccc0df0c
 func (r Resource) CaiResourceType() string {
 	return fmt.Sprintf("%s%s", r.ProductMetadata.Name, r.CaiResourceName())
 }
