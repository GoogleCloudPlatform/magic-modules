--- conflicted
+++ resolved
@@ -201,13 +201,6 @@
       product_name = data.product.name.underscore
 
       FileUtils.mkpath target_folder unless Dir.exist?(target_folder)
-<<<<<<< HEAD
-      $instanceInfo["IAM"].append({
-        "tfResource" => product_name+"_"+name.gsub(" ", "_"),
-        "CAIName" => product_name.camelize(:upper) +name.camelize(:upper),
-      })
-=======
->>>>>>> e7235240
       data.generate(pwd,
                     'templates/validator/iam/iam_consumer.go.erb',
                     "#{target_folder}/#{product_name}_#{name}_iam.go",
