--- conflicted
+++ resolved
@@ -309,13 +309,8 @@
                         'third_party/terraform/utils/iam_spanner_instance.go'],
                        ['converters/google/resources/spanner_instance_iam.go',
                         'third_party/validator/spanner_instance_iam.go'],
-<<<<<<< HEAD
-                        ['test/utils_test.go',
-                        'third_party/validator/tests/utils_test.go']
-=======
                        ['converters/google/resources/storage_bucket_iam.go',
                         'third_party/validator/storage_bucket_iam.go']
->>>>>>> 4ed27ae2
                      ])
     end
 
