# Copyright 2017 Google Inc.
# Licensed under the Apache License, Version 2.0 (the "License");
# you may not use this file except in compliance with the License.
# You may obtain a copy of the License at
#
#     http://www.apache.org/licenses/LICENSE-2.0
#
# Unless required by applicable law or agreed to in writing, software
# distributed under the License is distributed on an "AS IS" BASIS,
# WITHOUT WARRANTIES OR CONDITIONS OF ANY KIND, either express or implied.
# See the License for the specific language governing permissions and
# limitations under the License.

require 'provider/terraform_oics'
require 'fileutils'
require 'set'

module Provider
  # Code generator for a library converting terraform state to gcp objects.
  class TerraformGoogleConversion < Provider::Terraform
    def generating_hashicorp_repo?
      # This code is not used when generating TPG/TPGB
      false
    end

    def generate(output_folder, types, product_path, _dump_yaml, generate_code, generate_docs, \
                 go_yaml)
      # Temporary shim to generate the missing resources directory. Can be removed
      # once the folder exists downstream.
      resources_folder = File.join(output_folder, 'converters/google/resources')
      FileUtils.mkdir_p(resources_folder)

      @base_url = @version.cai_base_url || @version.base_url
      generate_objects(
        output_folder,
        types,
        generate_code,
        generate_docs,
        product_path,
        go_yaml
      )
    end

    def generate_object(object, output_folder, version_name, generate_code, generate_docs)
      if object.exclude_tgc
        Google::LOGGER.info "Skipping fine-grained resource #{object.name}"
        return
      end

      super(object, output_folder, version_name, generate_code, generate_docs)
    end

    def generate_resource(pwd, data, _generate_code, _generate_docs)
      product_name = data.object.__product.name.downcase
      output_folder = File.join(
        data.output_folder,
        'converters/google/resources/services',
        product_name
      )
      object_name = data.object.name.underscore
      target = "#{product_name}_#{object_name}.go"
      data.generate(pwd,
                    'templates/tgc/resource_converter.go.erb',
                    File.join(output_folder, target),
                    self)
      replace_import_path(output_folder, target)
    end

    def retrieve_list_of_manually_defined_tests_from_file(file)
      content = File.read(file)
      content.scan(/\s*name\s*:\s*"([^,]+)"/).flatten(1)
    end

    def retrieve_list_of_manually_defined_tests
      m1 =
        retrieve_list_of_manually_defined_tests_from_file(
          'third_party/tgc/tests/source/cli_test.go.erb'
        )
      m2 =
        retrieve_list_of_manually_defined_tests_from_file(
          'third_party/tgc/tests/source/read_test.go.erb'
        )
      m1 | m2 # union of manually defined tests
    end

    def validate_non_defined_tests(file_set, non_defined_tests)
      if non_defined_tests.any? { |test| !file_set.member?("#{test}.json") }
        raise "test file named #{test}.json expected but found none"
      end

      return unless non_defined_tests.any? { |test| !file_set.member?("#{test}.tf") }

      raise "test file named #{test}.tf expected but found none"
    end

    def retrieve_full_list_of_test_files
      files = Dir['third_party/tgc/tests/data/*']
      files = files.map { |file| file.split('/')[-1] }
      files.sort
    end

    def retrieve_full_list_of_test_files_with_location
      files = retrieve_full_list_of_test_files
      files.map do |file|
        ["testdata/templates/#{file}", "third_party/tgc/tests/data/#{file}"]
      end
    end

    def retrieve_full_manifest_of_non_defined_tests
      files = retrieve_full_list_of_test_files
      tests = files.map { |file| file.split('.')[0] } | []
      non_defined_tests = tests - retrieve_list_of_manually_defined_tests
      non_defined_tests = non_defined_tests.reject do |file|
        file.end_with?('_without_default_project')
      end
      validate_non_defined_tests(files.to_set, non_defined_tests)
      non_defined_tests
    end

    def retrieve_test_source_files(path, suffix)
      files = Dir["#{path}**#{suffix}"]
      files = files.map { |file| file.split(path)[-1] }
      files.sort
    end

    def retrieve_test_source_code_with_location(suffix)
      path = 'third_party/tgc/tests/source/'
      files = retrieve_test_source_files(path, suffix)
      files.map do |file|
        ["test/#{file}", path + file]
      end
    end

    def compile_common_files(output_folder, products, _common_compile_file)
      Google::LOGGER.info 'Compiling common files.'
      file_template = ProviderFileTemplate.new(
        output_folder,
        @target_version_name,
        build_env,
        products
      )

      @non_defined_tests = retrieve_full_manifest_of_non_defined_tests
      files = retrieve_full_list_of_test_files
      @tests = files.map { |file| file.split('.')[0] } | []

      test_source = retrieve_test_source_code_with_location('[b]').map do |location|
        [location[0].sub('go.erb', 'go'), location[1]]
      end

      compile_file_list(
        output_folder,
        test_source,
        file_template
      )

      compile_file_list(
        output_folder,
        [
          ['converters/google/resources/services/compute/compute_instance_helpers.go',
           'third_party/terraform/services/compute/compute_instance_helpers.go.erb'],
          ['converters/google/resources/resource_converters.go',
           'templates/tgc/resource_converters.go.erb'],
          ['converters/google/resources/services/kms/iam_kms_key_ring.go',
           'third_party/terraform/services/kms/iam_kms_key_ring.go.erb'],
          ['converters/google/resources/services/kms/iam_kms_crypto_key.go',
           'third_party/terraform/services/kms/iam_kms_crypto_key.go.erb'],
          ['converters/google/resources/services/compute/metadata.go',
           'third_party/terraform/services/compute/metadata.go.erb'],
          ['converters/google/resources/services/compute/compute_instance.go',
           'third_party/tgc/compute_instance.go.erb']
        ],
        file_template
      )
    end

    def copy_common_files(output_folder, generate_code, _generate_docs)
      Google::LOGGER.info 'Copying common files.'
      return unless generate_code

      copy_file_list(
        output_folder,
        retrieve_full_list_of_test_files_with_location
      )

      copy_file_list(
        output_folder,
        retrieve_test_source_code_with_location('[^b]')
      )

      copy_file_list(output_folder, [
                       ['converters/google/resources/cai/constants.go',
                        'third_party/tgc/cai/constants.go'],
                       ['converters/google/resources/constants.go',
                        'third_party/tgc/constants.go'],
                       ['converters/google/resources/cai.go',
                        'third_party/tgc/cai.go'],
                       ['converters/google/resources/cai/cai.go',
                        'third_party/tgc/cai/cai.go'],
                       ['converters/google/resources/cai/cai_test.go',
                        'third_party/tgc/cai/cai_test.go'],
                       ['converters/google/resources/org_policy_policy.go',
                        'third_party/tgc/org_policy_policy.go'],
                       ['converters/google/resources/getconfig.go',
                        'third_party/tgc/getconfig.go'],
                       ['converters/google/resources/folder.go',
                        'third_party/tgc/folder.go'],
                       ['converters/google/resources/getconfig_test.go',
                        'third_party/tgc/getconfig_test.go'],
                       ['converters/google/resources/cai/json_map.go',
                        'third_party/tgc/cai/json_map.go'],
                       ['converters/google/resources/project.go',
                        'third_party/tgc/project.go'],
                       ['converters/google/resources/sql_database_instance.go',
                        'third_party/tgc/sql_database_instance.go'],
                       ['converters/google/resources/storage_bucket.go',
                        'third_party/tgc/storage_bucket.go'],
                       ['converters/google/resources/cloudfunctions_function.go',
                        'third_party/tgc/cloudfunctions_function.go'],
                       ['converters/google/resources/cloudfunctions_cloud_function.go',
                        'third_party/tgc/cloudfunctions_cloud_function.go'],
                       ['converters/google/resources/bigquery_table.go',
                        'third_party/tgc/bigquery_table.go'],
                       ['converters/google/resources/bigtable_cluster.go',
                        'third_party/tgc/bigtable_cluster.go'],
                       ['converters/google/resources/bigtable_instance.go',
                        'third_party/tgc/bigtable_instance.go'],
                       ['converters/google/resources/cai/iam_helpers.go',
                        'third_party/tgc/cai/iam_helpers.go'],
                       ['converters/google/resources/cai/iam_helpers_test.go',
                        'third_party/tgc/cai/iam_helpers_test.go'],
                       ['converters/google/resources/services/resourcemanager/organization_iam.go',
                        'third_party/tgc/organization_iam.go'],
                       ['converters/google/resources/services/resourcemanager/project_iam.go',
                        'third_party/tgc/project_iam.go'],
                       ['converters/google/resources/project_organization_policy.go',
                        'third_party/tgc/project_organization_policy.go'],
                       ['converters/google/resources/folder_organization_policy.go',
                        'third_party/tgc/folder_organization_policy.go'],
                       ['converters/google/resources/services/resourcemanager/folder_iam.go',
                        'third_party/tgc/folder_iam.go'],
                       ['converters/google/resources/container.go',
                        'third_party/tgc/container.go'],
                       ['converters/google/resources/project_service.go',
                        'third_party/tgc/project_service.go'],
                       ['converters/google/resources/services/monitoring/monitoring_slo_helper.go',
                        'third_party/tgc/monitoring_slo_helper.go'],
                       ['converters/google/resources/service_account.go',
                        'third_party/tgc/service_account.go'],
                       ['converters/google/resources/services/compute/image.go',
                        'third_party/terraform/services/compute/image.go'],
                       ['converters/google/resources/services/compute/disk_type.go',
                        'third_party/terraform/services/compute/disk_type.go'],
                       ['converters/google/resources/services/kms/kms_utils.go',
                        'third_party/terraform/services/kms/kms_utils.go'],
                       ['converters/google/resources/services/sourcerepo/source_repo_utils.go',
                        'third_party/terraform/services/sourcerepo/source_repo_utils.go'],
                       ['converters/google/resources/services/pubsub/pubsub_utils.go',
                        'third_party/terraform/services/pubsub/pubsub_utils.go'],
                       ['converters/google/resources/services/resourcemanager/iam_organization.go',
                        'third_party/terraform/services/resourcemanager/iam_organization.go'],
                       ['converters/google/resources/services/resourcemanager/iam_folder.go',
                        'third_party/terraform/services/resourcemanager/iam_folder.go'],
                       ['converters/google/resources/services/resourcemanager/iam_project.go',
                        'third_party/terraform/services/resourcemanager/iam_project.go'],
                       ['converters/google/resources/services/privateca/privateca_utils.go',
                        'third_party/terraform/services/privateca/privateca_utils.go'],
                       ['converters/google/resources/services/bigquery/iam_bigquery_dataset.go',
                        'third_party/terraform/services/bigquery/iam_bigquery_dataset.go'],
                       ['converters/google/resources/services/bigquery/bigquery_dataset_iam.go',
                        'third_party/tgc/bigquery_dataset_iam.go'],
                       ['converters/google/resources/compute_security_policy.go',
                        'third_party/tgc/compute_security_policy.go'],
                       ['converters/google/resources/kms_key_ring_iam.go',
                        'third_party/tgc/kms_key_ring_iam.go'],
                       ['converters/google/resources/kms_crypto_key_iam.go',
                        'third_party/tgc/kms_crypto_key_iam.go'],
                       ['converters/google/resources/project_iam_custom_role.go',
                        'third_party/tgc/project_iam_custom_role.go'],
                       ['converters/google/resources/organization_iam_custom_role.go',
                        'third_party/tgc/organization_iam_custom_role.go'],
                       ['converters/google/resources/services/pubsub/iam_pubsub_subscription.go',
                        'third_party/terraform/services/pubsub/iam_pubsub_subscription.go'],
                       ['converters/google/resources/services/pubsub/pubsub_subscription_iam.go',
                        'third_party/tgc/pubsub_subscription_iam.go'],
                       ['converters/google/resources/services/spanner/iam_spanner_database.go',
                        'third_party/terraform/services/spanner/iam_spanner_database.go'],
                       ['converters/google/resources/services/spanner/spanner_database_iam.go',
                        'third_party/tgc/spanner_database_iam.go'],
                       ['converters/google/resources/services/spanner/iam_spanner_instance.go',
                        'third_party/terraform/services/spanner/iam_spanner_instance.go'],
                       ['converters/google/resources/services/spanner/spanner_instance_iam.go',
                        'third_party/tgc/spanner_instance_iam.go'],
                       ['converters/google/resources/storage_bucket_iam.go',
                        'third_party/tgc/storage_bucket_iam.go'],
                       ['converters/google/resources/organization_policy.go',
                        'third_party/tgc/organization_policy.go'],
                       ['converters/google/resources/iam_storage_bucket.go',
                        'third_party/tgc/iam_storage_bucket.go'],
                       ['ancestrymanager/ancestrymanager.go',
                        'third_party/tgc/ancestrymanager/ancestrymanager.go'],
                       ['ancestrymanager/ancestrymanager_test.go',
                        'third_party/tgc/ancestrymanager/ancestrymanager_test.go'],
                       ['ancestrymanager/ancestryutil.go',
                        'third_party/tgc/ancestrymanager/ancestryutil.go'],
                       ['ancestrymanager/ancestryutil_test.go',
                        'third_party/tgc/ancestrymanager/ancestryutil_test.go'],
                       ['converters/google/convert.go',
                        'third_party/tgc/convert.go'],
                       ['converters/google/convert_test.go',
                        'third_party/tgc/convert_test.go'],
                       ['converters/google/resources/compute_instance_group.go',
                        'third_party/tgc/compute_instance_group.go'],
                       ['converters/google/resources/job.go',
                        'third_party/tgc/job.go'],
                       ['converters/google/resources/service_account_key.go',
                        'third_party/tgc/service_account_key.go'],
                       ['converters/google/resources/compute_target_pool.go',
                        'third_party/tgc/compute_target_pool.go'],
                       ['converters/google/resources/dataproc_cluster.go',
                        'third_party/tgc/dataproc_cluster.go'],
                       ['converters/google/resources/composer_environment.go',
                        'third_party/tgc/composer_environment.go'],
                       ['converters/google/resources/commitment.go',
                        'third_party/tgc/commitment.go'],
                       ['converters/google/resources/firebase_project.go',
                        'third_party/tgc/firebase_project.go'],
<<<<<<< HEAD
                       ['converters/google/resources/appengine_application.go',
                        'third_party/tgc/appengine_application.go']
=======
                       ['converters/google/resources/apikeys_key.go',
                        'third_party/tgc/apikeys_key.go']
>>>>>>> 6a8e0402
                     ])
    end

    def generate_resource_tests(pwd, data)
      product_whitelist = []

      return unless product_whitelist.include?(data.product.name.downcase)
      return if data.object.examples
                    .reject(&:skip_test)
                    .reject do |e|
                  @api.version_obj_or_closest(data.version) \
                < @api.version_obj_or_closest(e.min_version)
                end
                    .empty?

      FileUtils.mkpath folder_name(data.version)
      data.generate(
        pwd,
        'templates/tgc/examples/base_configs/test_file.go.erb',
        "test/resource_#{full_resource_name(data)}_generated_test.go",
        self
      )
    end

    # Generate the IAM policy for this object. This is used to query and test
    # IAM policies separately from the resource itself
    # Docs are generated for the terraform provider, not here.
    def generate_iam_policy(pwd, data, generate_code, _generate_docs)
      return unless generate_code
      return if data.object.iam_policy.exclude_tgc

      name = data.object.filename_override || data.object.name.underscore
      product_name = data.product.name.downcase
      product_name_underscore = product_name.underscore
      output_folder = File.join(
        data.output_folder,
        'converters/google/resources/services',
        product_name
      )

      FileUtils.mkpath output_folder
      target = "#{product_name_underscore}_#{name}_iam.go"
      data.generate(pwd,
                    'templates/tgc/resource_converter_iam.go.erb',
                    File.join(output_folder, target),
                    self)
      replace_import_path(output_folder, target)

      target = "iam_#{product_name_underscore}_#{name}.go"
      data.generate(pwd,
                    'templates/terraform/iam_policy.go.erb',
                    File.join(output_folder, target),
                    self)
      replace_import_path(output_folder, target)

      # Don't generate tests - we can rely on the terraform provider
      # to test these.
    end

    def generate_resource_sweepers(pwd, data) end

    def replace_import_path(output_folder, target)
      # Replace import paths to reference the resources dir instead of the google provider
      data = File.read("#{output_folder}/#{target}")
      # replace google to google-beta
      data = data.gsub(
        %r{(?<!provider ")github.com/hashicorp/terraform-provider-google/google},
        'github.com/hashicorp/terraform-provider-google-beta/google-beta'
      )
      File.write("#{output_folder}/#{target}", data)
    end
  end
end<|MERGE_RESOLUTION|>--- conflicted
+++ resolved
@@ -325,13 +325,10 @@
                         'third_party/tgc/commitment.go'],
                        ['converters/google/resources/firebase_project.go',
                         'third_party/tgc/firebase_project.go'],
-<<<<<<< HEAD
                        ['converters/google/resources/appengine_application.go',
                         'third_party/tgc/appengine_application.go']
-=======
                        ['converters/google/resources/apikeys_key.go',
                         'third_party/tgc/apikeys_key.go']
->>>>>>> 6a8e0402
                      ])
     end
 
