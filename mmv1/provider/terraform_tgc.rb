# Copyright 2017 Google Inc.
# Licensed under the Apache License, Version 2.0 (the "License");
# you may not use this file except in compliance with the License.
# You may obtain a copy of the License at
#
#     http://www.apache.org/licenses/LICENSE-2.0
#
# Unless required by applicable law or agreed to in writing, software
# distributed under the License is distributed on an "AS IS" BASIS,
# WITHOUT WARRANTIES OR CONDITIONS OF ANY KIND, either express or implied.
# See the License for the specific language governing permissions and
# limitations under the License.

require 'provider/terraform_oics'
require 'fileutils'
require 'set'

module Provider
  # Code generator for a library converting terraform state to gcp objects.
  class TerraformGoogleConversion < Provider::Terraform
    def generating_hashicorp_repo?
      # This code is not used when generating TPG/TPGB
      false
    end

    def generate(output_folder, types, _product_path, _dump_yaml, generate_code, generate_docs)
      # Temporary shim to generate the missing resources directory. Can be removed
      # once the folder exists downstream.
      resources_folder = File.join(output_folder, 'converters/google/resources')
      FileUtils.mkdir_p(resources_folder)

      @base_url = @version.cai_base_url || @version.base_url
      generate_objects(
        output_folder,
        types,
        generate_code,
        generate_docs
      )
    end

    def generate_object(object, output_folder, version_name, generate_code, generate_docs)
      if object.exclude_tgc
        Google::LOGGER.info "Skipping fine-grained resource #{object.name}"
        return
      end

      super(object, output_folder, version_name, generate_code, generate_docs)
    end

    def generate_resource(pwd, data, _generate_code, _generate_docs)
      product_name = data.object.__product.name.downcase
      output_folder = File.join(
        data.output_folder,
        'converters/google/resources/services',
        product_name
      )
      object_name = data.object.name.underscore
      target = "#{product_name}_#{object_name}.go"
      data.generate(pwd,
                    'templates/tgc/resource_converter.go.erb',
                    File.join(output_folder, target),
                    self)
      replace_import_path(output_folder, target)
    end

    def retrieve_list_of_manually_defined_tests_from_file(file)
      content = File.read(file)
      content.scan(/\s*name\s*:\s*"([^,]+)"/).flatten(1)
    end

    def retrieve_list_of_manually_defined_tests
      m1 =
        retrieve_list_of_manually_defined_tests_from_file(
          'third_party/tgc/tests/source/cli_test.go.erb'
        )
      m2 =
        retrieve_list_of_manually_defined_tests_from_file(
          'third_party/tgc/tests/source/read_test.go.erb'
        )
      m1 | m2 # union of manually defined tests
    end

    def validate_non_defined_tests(file_set, non_defined_tests)
      if non_defined_tests.any? { |test| !file_set.member?("#{test}.json") }
        raise "test file named #{test}.json expected but found none"
      end

      return unless non_defined_tests.any? { |test| !file_set.member?("#{test}.tf") }

      raise "test file named #{test}.tf expected but found none"
    end

    def retrieve_full_list_of_test_files
      files = Dir['third_party/tgc/tests/data/*']
      files = files.map { |file| file.split('/')[-1] }
      files.sort
    end

    def retrieve_full_list_of_test_files_with_location
      files = retrieve_full_list_of_test_files
      files.map do |file|
        ["testdata/templates/#{file}", "third_party/tgc/tests/data/#{file}"]
      end
    end

    def retrieve_full_manifest_of_non_defined_tests
      files = retrieve_full_list_of_test_files
      tests = files.map { |file| file.split('.')[0] } | []
      non_defined_tests = tests - retrieve_list_of_manually_defined_tests
      non_defined_tests = non_defined_tests.reject do |file|
        file.end_with?('_without_default_project')
      end
      validate_non_defined_tests(files.to_set, non_defined_tests)
      non_defined_tests
    end

    def retrieve_test_source_files(path, suffix)
      files = Dir["#{path}**#{suffix}"]
      files = files.map { |file| file.split(path)[-1] }
      files.sort
    end

    def retrieve_test_source_code_with_location(suffix)
      path = 'third_party/tgc/tests/source/'
      files = retrieve_test_source_files(path, suffix)
      files.map do |file|
        ["test/#{file}", path + file]
      end
    end

    def compile_common_files(output_folder, products, _common_compile_file)
      Google::LOGGER.info 'Compiling common files.'
      file_template = ProviderFileTemplate.new(
        output_folder,
        @target_version_name,
        build_env,
        products
      )

      @non_defined_tests = retrieve_full_manifest_of_non_defined_tests
      files = retrieve_full_list_of_test_files
      @tests = files.map { |file| file.split('.')[0] } | []

      test_source = retrieve_test_source_code_with_location('[b]').map do |location|
        [location[0].sub('go.erb', 'go'), location[1]]
      end

      compile_file_list(
        output_folder,
        test_source,
        file_template
      )

      compile_file_list(
        output_folder,
        [
          ['converters/google/resources/services/compute/compute_instance_helpers.go',
           'third_party/terraform/services/compute/compute_instance_helpers.go.erb'],
          ['converters/google/resources/resource_converters.go',
           'templates/tgc/resource_converters.go.erb'],
          ['converters/google/resources/services/kms/iam_kms_key_ring.go',
           'third_party/terraform/services/kms/iam_kms_key_ring.go.erb'],
          ['converters/google/resources/services/kms/iam_kms_crypto_key.go',
           'third_party/terraform/services/kms/iam_kms_crypto_key.go.erb'],
          ['converters/google/resources/services/compute/metadata.go',
           'third_party/terraform/services/compute/metadata.go.erb'],
          ['converters/google/resources/services/compute/compute_instance.go',
           'third_party/tgc/compute_instance.go.erb']
        ],
        file_template
      )
    end

    def copy_common_files(output_folder, generate_code, _generate_docs)
      Google::LOGGER.info 'Copying common files.'
      return unless generate_code

      copy_file_list(
        output_folder,
        retrieve_full_list_of_test_files_with_location
      )

      copy_file_list(
        output_folder,
        retrieve_test_source_code_with_location('[^b]')
      )

      copy_file_list(output_folder, [
                       ['converters/google/resources/cai/constants.go',
                        'third_party/tgc/cai/constants.go'],
                       ['converters/google/resources/constants.go',
                        'third_party/tgc/constants.go'],
                       ['converters/google/resources/cai.go',
                        'third_party/tgc/cai.go'],
                       ['converters/google/resources/cai/cai.go',
                        'third_party/tgc/cai/cai.go'],
                       ['converters/google/resources/cai/cai_test.go',
                        'third_party/tgc/cai/cai_test.go'],
                       ['converters/google/resources/org_policy_policy.go',
                        'third_party/tgc/org_policy_policy.go'],
                       ['converters/google/resources/getconfig.go',
                        'third_party/tgc/getconfig.go'],
                       ['converters/google/resources/folder.go',
                        'third_party/tgc/folder.go'],
                       ['converters/google/resources/getconfig_test.go',
                        'third_party/tgc/getconfig_test.go'],
                       ['converters/google/resources/cai/json_map.go',
                        'third_party/tgc/cai/json_map.go'],
                       ['converters/google/resources/project.go',
                        'third_party/tgc/project.go'],
                       ['converters/google/resources/sql_database_instance.go',
                        'third_party/tgc/sql_database_instance.go'],
                       ['converters/google/resources/storage_bucket.go',
                        'third_party/tgc/storage_bucket.go'],
                       ['converters/google/resources/cloudfunctions_function.go',
                        'third_party/tgc/cloudfunctions_function.go'],
                       ['converters/google/resources/cloudfunctions_cloud_function.go',
                        'third_party/tgc/cloudfunctions_cloud_function.go'],
                       ['converters/google/resources/bigquery_table.go',
                        'third_party/tgc/bigquery_table.go'],
                       ['converters/google/resources/bigtable_cluster.go',
                        'third_party/tgc/bigtable_cluster.go'],
                       ['converters/google/resources/bigtable_instance.go',
                        'third_party/tgc/bigtable_instance.go'],
                       ['converters/google/resources/cai/iam_helpers.go',
                        'third_party/tgc/cai/iam_helpers.go'],
                       ['converters/google/resources/cai/iam_helpers_test.go',
                        'third_party/tgc/cai/iam_helpers_test.go'],
                       ['converters/google/resources/services/resourcemanager/organization_iam.go',
                        'third_party/tgc/organization_iam.go'],
                       ['converters/google/resources/services/resourcemanager/project_iam.go',
                        'third_party/tgc/project_iam.go'],
                       ['converters/google/resources/project_organization_policy.go',
                        'third_party/tgc/project_organization_policy.go'],
                       ['converters/google/resources/folder_organization_policy.go',
                        'third_party/tgc/folder_organization_policy.go'],
                       ['converters/google/resources/services/resourcemanager/folder_iam.go',
                        'third_party/tgc/folder_iam.go'],
                       ['converters/google/resources/container.go',
                        'third_party/tgc/container.go'],
                       ['converters/google/resources/project_service.go',
                        'third_party/tgc/project_service.go'],
                       ['converters/google/resources/services/monitoring/monitoring_slo_helper.go',
                        'third_party/tgc/monitoring_slo_helper.go'],
                       ['converters/google/resources/service_account.go',
                        'third_party/tgc/service_account.go'],
                       ['converters/google/resources/services/compute/image.go',
                        'third_party/terraform/services/compute/image.go'],
                       ['converters/google/resources/services/compute/disk_type.go',
                        'third_party/terraform/services/compute/disk_type.go'],
                       ['converters/google/resources/services/kms/kms_utils.go',
                        'third_party/terraform/services/kms/kms_utils.go'],
                       ['converters/google/resources/services/sourcerepo/source_repo_utils.go',
                        'third_party/terraform/services/sourcerepo/source_repo_utils.go'],
                       ['converters/google/resources/services/pubsub/pubsub_utils.go',
                        'third_party/terraform/services/pubsub/pubsub_utils.go'],
                       ['converters/google/resources/services/resourcemanager/iam_organization.go',
                        'third_party/terraform/services/resourcemanager/iam_organization.go'],
                       ['converters/google/resources/services/resourcemanager/iam_folder.go',
                        'third_party/terraform/services/resourcemanager/iam_folder.go'],
                       ['converters/google/resources/services/resourcemanager/iam_project.go',
                        'third_party/terraform/services/resourcemanager/iam_project.go'],
                       ['converters/google/resources/services/privateca/privateca_utils.go',
                        'third_party/terraform/services/privateca/privateca_utils.go'],
                       ['converters/google/resources/services/bigquery/iam_bigquery_dataset.go',
                        'third_party/terraform/services/bigquery/iam_bigquery_dataset.go'],
                       ['converters/google/resources/services/bigquery/bigquery_dataset_iam.go',
                        'third_party/tgc/bigquery_dataset_iam.go'],
                       ['converters/google/resources/compute_security_policy.go',
                        'third_party/tgc/compute_security_policy.go'],
                       ['converters/google/resources/kms_key_ring_iam.go',
                        'third_party/tgc/kms_key_ring_iam.go'],
                       ['converters/google/resources/kms_crypto_key_iam.go',
                        'third_party/tgc/kms_crypto_key_iam.go'],
                       ['converters/google/resources/project_iam_custom_role.go',
                        'third_party/tgc/project_iam_custom_role.go'],
                       ['converters/google/resources/organization_iam_custom_role.go',
                        'third_party/tgc/organization_iam_custom_role.go'],
                       ['converters/google/resources/services/pubsub/iam_pubsub_subscription.go',
                        'third_party/terraform/services/pubsub/iam_pubsub_subscription.go'],
                       ['converters/google/resources/services/pubsub/pubsub_subscription_iam.go',
                        'third_party/tgc/pubsub_subscription_iam.go'],
                       ['converters/google/resources/services/spanner/iam_spanner_database.go',
                        'third_party/terraform/services/spanner/iam_spanner_database.go'],
                       ['converters/google/resources/services/spanner/spanner_database_iam.go',
                        'third_party/tgc/spanner_database_iam.go'],
                       ['converters/google/resources/services/spanner/iam_spanner_instance.go',
                        'third_party/terraform/services/spanner/iam_spanner_instance.go'],
                       ['converters/google/resources/services/spanner/spanner_instance_iam.go',
                        'third_party/tgc/spanner_instance_iam.go'],
                       ['converters/google/resources/storage_bucket_iam.go',
                        'third_party/tgc/storage_bucket_iam.go'],
                       ['converters/google/resources/organization_policy.go',
                        'third_party/tgc/organization_policy.go'],
                       ['converters/google/resources/iam_storage_bucket.go',
                        'third_party/tgc/iam_storage_bucket.go'],
                       ['ancestrymanager/ancestrymanager.go',
                        'third_party/tgc/ancestrymanager/ancestrymanager.go'],
                       ['ancestrymanager/ancestrymanager_test.go',
                        'third_party/tgc/ancestrymanager/ancestrymanager_test.go'],
                       ['ancestrymanager/ancestryutil.go',
                        'third_party/tgc/ancestrymanager/ancestryutil.go'],
                       ['ancestrymanager/ancestryutil_test.go',
                        'third_party/tgc/ancestrymanager/ancestryutil_test.go'],
                       ['converters/google/convert.go',
                        'third_party/tgc/convert.go'],
                       ['converters/google/convert_test.go',
                        'third_party/tgc/convert_test.go'],
                       ['converters/google/resources/compute_instance_group.go',
                        'third_party/tgc/compute_instance_group.go'],
                       ['converters/google/resources/job.go',
                        'third_party/tgc/job.go'],
                       ['converters/google/resources/service_account_key.go',
                        'third_party/tgc/service_account_key.go'],
                       ['converters/google/resources/compute_target_pool.go',
                        'third_party/tgc/compute_target_pool.go'],
<<<<<<< HEAD
                       ['converters/google/resources/appengine_version.go',
                        'third_party/tgc/appengine_version.go']
=======
                       ['converters/google/resources/dataproc_cluster.go',
                        'third_party/tgc/dataproc_cluster.go']
>>>>>>> b8b4ffee
                     ])
    end

    def generate_resource_tests(pwd, data)
      product_whitelist = []

      return unless product_whitelist.include?(data.product.name.downcase)
      return if data.object.examples
                    .reject(&:skip_test)
                    .reject do |e|
                  @api.version_obj_or_closest(data.version) \
                < @api.version_obj_or_closest(e.min_version)
                end
                    .empty?

      FileUtils.mkpath folder_name(data.version)
      data.generate(
        pwd,
        'templates/tgc/examples/base_configs/test_file.go.erb',
        "test/resource_#{full_resource_name(data)}_generated_test.go",
        self
      )
    end

    # Generate the IAM policy for this object. This is used to query and test
    # IAM policies separately from the resource itself
    # Docs are generated for the terraform provider, not here.
    def generate_iam_policy(pwd, data, generate_code, _generate_docs)
      return unless generate_code
      return if data.object.iam_policy.exclude_tgc

      name = data.object.filename_override || data.object.name.underscore
      product_name = data.product.name.downcase
      product_name_underscore = product_name.underscore
      output_folder = File.join(
        data.output_folder,
        'converters/google/resources/services',
        product_name
      )

      FileUtils.mkpath output_folder
      target = "#{product_name_underscore}_#{name}_iam.go"
      data.generate(pwd,
                    'templates/tgc/resource_converter_iam.go.erb',
                    File.join(output_folder, target),
                    self)
      replace_import_path(output_folder, target)

      target = "iam_#{product_name_underscore}_#{name}.go"
      data.generate(pwd,
                    'templates/terraform/iam_policy.go.erb',
                    File.join(output_folder, target),
                    self)
      replace_import_path(output_folder, target)

      # Don't generate tests - we can rely on the terraform provider
      # to test these.
    end

    def generate_resource_sweepers(pwd, data) end

    def replace_import_path(output_folder, target)
      # Replace import paths to reference the resources dir instead of the google provider
      data = File.read("#{output_folder}/#{target}")
      # replace google to google-beta
      data = data.gsub(
        %r{(?<!provider ")github.com/hashicorp/terraform-provider-google/google},
        'github.com/hashicorp/terraform-provider-google-beta/google-beta'
      )
      File.write("#{output_folder}/#{target}", data)
    end
  end
end<|MERGE_RESOLUTION|>--- conflicted
+++ resolved
@@ -314,13 +314,10 @@
                         'third_party/tgc/service_account_key.go'],
                        ['converters/google/resources/compute_target_pool.go',
                         'third_party/tgc/compute_target_pool.go'],
-<<<<<<< HEAD
+                       ['converters/google/resources/dataproc_cluster.go',
+                        'third_party/tgc/dataproc_cluster.go'],
                        ['converters/google/resources/appengine_version.go',
                         'third_party/tgc/appengine_version.go']
-=======
-                       ['converters/google/resources/dataproc_cluster.go',
-                        'third_party/tgc/dataproc_cluster.go']
->>>>>>> b8b4ffee
                      ])
     end
 
