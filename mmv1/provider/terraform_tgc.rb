# Copyright 2017 Google Inc.
# Licensed under the Apache License, Version 2.0 (the "License");
# you may not use this file except in compliance with the License.
# You may obtain a copy of the License at
#
#     http://www.apache.org/licenses/LICENSE-2.0
#
# Unless required by applicable law or agreed to in writing, software
# distributed under the License is distributed on an "AS IS" BASIS,
# WITHOUT WARRANTIES OR CONDITIONS OF ANY KIND, either express or implied.
# See the License for the specific language governing permissions and
# limitations under the License.

require 'provider/terraform_oics'
require 'fileutils'
require 'set'

module Provider
  # Code generator for a library converting terraform state to gcp objects.
  class TerraformGoogleConversion < Provider::Terraform
    def generating_hashicorp_repo?
      # This code is not used when generating TPG/TPGB
      false
    end

    def generate(output_folder, types, _product_path, _dump_yaml, generate_code, generate_docs)
      # Temporary shim to generate the missing resources directory. Can be removed
      # once the folder exists downstream.
      resources_folder = File.join(output_folder, 'converters/google/resources')
      FileUtils.mkdir_p(resources_folder)

      @base_url = @version.cai_base_url || @version.base_url
      generate_objects(
        output_folder,
        types,
        generate_code,
        generate_docs
      )
    end

    def generate_object(object, output_folder, version_name, generate_code, generate_docs)
      if object.exclude_tgc
        Google::LOGGER.info "Skipping fine-grained resource #{object.name}"
        return
      end

      super(object, output_folder, version_name, generate_code, generate_docs)
    end

    def generate_resource(pwd, data, _generate_code, _generate_docs)
      product_name = data.object.__product.name.downcase
      output_folder = File.join(
        data.output_folder,
        'converters/google/resources/services',
        product_name
      )
      object_name = data.object.name.underscore
      target = "#{product_name}_#{object_name}.go"
      data.generate(pwd,
                    'templates/tgc/resource_converter.go.erb',
                    File.join(output_folder, target),
                    self)
      replace_import_path(output_folder, target)
    end

    def retrieve_list_of_manually_defined_tests_from_file(file)
      content = File.read(file)
      content.scan(/\s*name\s*:\s*"([^,]+)"/).flatten(1)
    end

    def retrieve_list_of_manually_defined_tests
      m1 =
        retrieve_list_of_manually_defined_tests_from_file(
          'third_party/tgc/tests/source/cli_test.go.erb'
        )
      m2 =
        retrieve_list_of_manually_defined_tests_from_file(
          'third_party/tgc/tests/source/read_test.go.erb'
        )
      m1 | m2 # union of manually defined tests
    end

    def validate_non_defined_tests(file_set, non_defined_tests)
      if non_defined_tests.any? { |test| !file_set.member?("#{test}.json") }
        raise "test file named #{test}.json expected but found none"
      end

      return unless non_defined_tests.any? { |test| !file_set.member?("#{test}.tf") }

      raise "test file named #{test}.tf expected but found none"
    end

    def retrieve_full_list_of_test_files
      files = Dir['third_party/tgc/tests/data/*']
      files = files.map { |file| file.split('/')[-1] }
      files.sort
    end

    def retrieve_full_list_of_test_files_with_location
      files = retrieve_full_list_of_test_files
      files.map do |file|
        ["testdata/templates/#{file}", "third_party/tgc/tests/data/#{file}"]
      end
    end

    def retrieve_full_manifest_of_non_defined_tests
      files = retrieve_full_list_of_test_files
      tests = files.map { |file| file.split('.')[0] } | []
      non_defined_tests = tests - retrieve_list_of_manually_defined_tests
      non_defined_tests = non_defined_tests.reject do |file|
        file.end_with?('_without_default_project')
      end
      validate_non_defined_tests(files.to_set, non_defined_tests)
      non_defined_tests
    end

    def retrieve_test_source_files(path, suffix)
      files = Dir["#{path}**#{suffix}"]
      files = files.map { |file| file.split(path)[-1] }
      files.sort
    end

    def retrieve_test_source_code_with_location(suffix)
      path = 'third_party/tgc/tests/source/'
      files = retrieve_test_source_files(path, suffix)
      files.map do |file|
        ["test/#{file}", path + file]
      end
    end

    def compile_common_files(output_folder, products, _common_compile_file)
      Google::LOGGER.info 'Compiling common files.'
      file_template = ProviderFileTemplate.new(
        output_folder,
        @target_version_name,
        build_env,
        products
      )

      @non_defined_tests = retrieve_full_manifest_of_non_defined_tests
      files = retrieve_full_list_of_test_files
      @tests = files.map { |file| file.split('.')[0] } | []

      test_source = retrieve_test_source_code_with_location('[b]').map do |location|
        [location[0].sub('go.erb', 'go'), location[1]]
      end

      compile_file_list(
        output_folder,
        test_source,
        file_template
      )

      compile_file_list(
        output_folder,
        [
          ['converters/google/resources/services/compute/compute_instance_helpers.go',
           'third_party/terraform/services/compute/compute_instance_helpers.go.erb'],
          ['converters/google/resources/resource_converters.go',
           'templates/tgc/resource_converters.go.erb'],
          ['converters/google/resources/services/kms/iam_kms_key_ring.go',
           'third_party/terraform/services/kms/iam_kms_key_ring.go.erb'],
          ['converters/google/resources/services/kms/iam_kms_crypto_key.go',
           'third_party/terraform/services/kms/iam_kms_crypto_key.go.erb'],
          ['converters/google/resources/services/compute/metadata.go',
           'third_party/terraform/services/compute/metadata.go.erb'],
          ['converters/google/resources/services/compute/compute_instance.go',
           'third_party/tgc/compute_instance.go.erb']
        ],
        file_template
      )
    end

    def copy_common_files(output_folder, generate_code, _generate_docs)
      Google::LOGGER.info 'Copying common files.'
      return unless generate_code

      copy_file_list(
        output_folder,
        retrieve_full_list_of_test_files_with_location
      )

      copy_file_list(
        output_folder,
        retrieve_test_source_code_with_location('[^b]')
      )

      copy_file_list(output_folder, [
                       ['converters/google/resources/cai/constants.go',
                        'third_party/tgc/cai/constants.go'],
                       ['converters/google/resources/constants.go',
                        'third_party/tgc/constants.go'],
                       ['converters/google/resources/cai.go',
                        'third_party/tgc/cai.go'],
                       ['converters/google/resources/cai/cai.go',
                        'third_party/tgc/cai/cai.go'],
                       ['converters/google/resources/cai/cai_test.go',
                        'third_party/tgc/cai/cai_test.go'],
                       ['converters/google/resources/org_policy_policy.go',
                        'third_party/tgc/org_policy_policy.go'],
                       ['converters/google/resources/getconfig.go',
                        'third_party/tgc/getconfig.go'],
                       ['converters/google/resources/folder.go',
                        'third_party/tgc/folder.go'],
                       ['converters/google/resources/getconfig_test.go',
                        'third_party/tgc/getconfig_test.go'],
                       ['converters/google/resources/cai/json_map.go',
                        'third_party/tgc/cai/json_map.go'],
                       ['converters/google/resources/project.go',
                        'third_party/tgc/project.go'],
                       ['converters/google/resources/sql_database_instance.go',
                        'third_party/tgc/sql_database_instance.go'],
                       ['converters/google/resources/storage_bucket.go',
                        'third_party/tgc/storage_bucket.go'],
                       ['converters/google/resources/cloudfunctions_function.go',
                        'third_party/tgc/cloudfunctions_function.go'],
                       ['converters/google/resources/cloudfunctions_cloud_function.go',
                        'third_party/tgc/cloudfunctions_cloud_function.go'],
                       ['converters/google/resources/bigquery_table.go',
                        'third_party/tgc/bigquery_table.go'],
                       ['converters/google/resources/bigtable_cluster.go',
                        'third_party/tgc/bigtable_cluster.go'],
                       ['converters/google/resources/bigtable_instance.go',
                        'third_party/tgc/bigtable_instance.go'],
                       ['converters/google/resources/cai/iam_helpers.go',
                        'third_party/tgc/cai/iam_helpers.go'],
                       ['converters/google/resources/cai/iam_helpers_test.go',
                        'third_party/tgc/cai/iam_helpers_test.go'],
                       ['converters/google/resources/services/resourcemanager/organization_iam.go',
                        'third_party/tgc/organization_iam.go'],
                       ['converters/google/resources/services/resourcemanager/project_iam.go',
                        'third_party/tgc/project_iam.go'],
                       ['converters/google/resources/project_organization_policy.go',
                        'third_party/tgc/project_organization_policy.go'],
                       ['converters/google/resources/folder_organization_policy.go',
                        'third_party/tgc/folder_organization_policy.go'],
                       ['converters/google/resources/services/resourcemanager/folder_iam.go',
                        'third_party/tgc/folder_iam.go'],
                       ['converters/google/resources/container.go',
                        'third_party/tgc/container.go'],
                       ['converters/google/resources/project_service.go',
                        'third_party/tgc/project_service.go'],
                       ['converters/google/resources/services/monitoring/monitoring_slo_helper.go',
                        'third_party/tgc/monitoring_slo_helper.go'],
                       ['converters/google/resources/service_account.go',
                        'third_party/tgc/service_account.go'],
                       ['converters/google/resources/services/compute/image.go',
                        'third_party/terraform/services/compute/image.go'],
                       ['converters/google/resources/services/compute/disk_type.go',
                        'third_party/terraform/services/compute/disk_type.go'],
                       ['converters/google/resources/services/kms/kms_utils.go',
                        'third_party/terraform/services/kms/kms_utils.go'],
                       ['converters/google/resources/services/sourcerepo/source_repo_utils.go',
                        'third_party/terraform/services/sourcerepo/source_repo_utils.go'],
                       ['converters/google/resources/services/pubsub/pubsub_utils.go',
                        'third_party/terraform/services/pubsub/pubsub_utils.go'],
                       ['converters/google/resources/services/resourcemanager/iam_organization.go',
                        'third_party/terraform/services/resourcemanager/iam_organization.go'],
                       ['converters/google/resources/services/resourcemanager/iam_folder.go',
                        'third_party/terraform/services/resourcemanager/iam_folder.go'],
                       ['converters/google/resources/services/resourcemanager/iam_project.go',
                        'third_party/terraform/services/resourcemanager/iam_project.go'],
                       ['converters/google/resources/services/privateca/privateca_utils.go',
                        'third_party/terraform/services/privateca/privateca_utils.go'],
                       ['converters/google/resources/services/bigquery/iam_bigquery_dataset.go',
                        'third_party/terraform/services/bigquery/iam_bigquery_dataset.go'],
                       ['converters/google/resources/services/bigquery/bigquery_dataset_iam.go',
                        'third_party/tgc/bigquery_dataset_iam.go'],
                       ['converters/google/resources/compute_security_policy.go',
                        'third_party/tgc/compute_security_policy.go'],
                       ['converters/google/resources/kms_key_ring_iam.go',
                        'third_party/tgc/kms_key_ring_iam.go'],
                       ['converters/google/resources/kms_crypto_key_iam.go',
                        'third_party/tgc/kms_crypto_key_iam.go'],
                       ['converters/google/resources/project_iam_custom_role.go',
                        'third_party/tgc/project_iam_custom_role.go'],
                       ['converters/google/resources/organization_iam_custom_role.go',
                        'third_party/tgc/organization_iam_custom_role.go'],
                       ['converters/google/resources/services/pubsub/iam_pubsub_subscription.go',
                        'third_party/terraform/services/pubsub/iam_pubsub_subscription.go'],
                       ['converters/google/resources/services/pubsub/pubsub_subscription_iam.go',
                        'third_party/tgc/pubsub_subscription_iam.go'],
                       ['converters/google/resources/services/spanner/iam_spanner_database.go',
                        'third_party/terraform/services/spanner/iam_spanner_database.go'],
                       ['converters/google/resources/services/spanner/spanner_database_iam.go',
                        'third_party/tgc/spanner_database_iam.go'],
                       ['converters/google/resources/services/spanner/iam_spanner_instance.go',
                        'third_party/terraform/services/spanner/iam_spanner_instance.go'],
                       ['converters/google/resources/services/spanner/spanner_instance_iam.go',
                        'third_party/tgc/spanner_instance_iam.go'],
                       ['converters/google/resources/storage_bucket_iam.go',
                        'third_party/tgc/storage_bucket_iam.go'],
                       ['converters/google/resources/organization_policy.go',
                        'third_party/tgc/organization_policy.go'],
                       ['converters/google/resources/iam_storage_bucket.go',
                        'third_party/tgc/iam_storage_bucket.go'],
                       ['ancestrymanager/ancestrymanager.go',
                        'third_party/tgc/ancestrymanager/ancestrymanager.go'],
                       ['ancestrymanager/ancestrymanager_test.go',
                        'third_party/tgc/ancestrymanager/ancestrymanager_test.go'],
                       ['ancestrymanager/ancestryutil.go',
                        'third_party/tgc/ancestrymanager/ancestryutil.go'],
                       ['ancestrymanager/ancestryutil_test.go',
                        'third_party/tgc/ancestrymanager/ancestryutil_test.go'],
                       ['converters/google/convert.go',
                        'third_party/tgc/convert.go'],
                       ['converters/google/convert_test.go',
                        'third_party/tgc/convert_test.go'],
                       ['converters/google/resources/compute_instance_group.go',
                        'third_party/tgc/compute_instance_group.go'],
                       ['converters/google/resources/job.go',
                        'third_party/tgc/job.go'],
                       ['converters/google/resources/service_account_key.go',
                        'third_party/tgc/service_account_key.go'],
                       ['converters/google/resources/compute_target_pool.go',
                        'third_party/tgc/compute_target_pool.go'],
                       ['converters/google/resources/dataproc_cluster.go',
                        'third_party/tgc/dataproc_cluster.go'],
<<<<<<< HEAD
                       ['converters/google/resources/firebase_project.go',
                        'third_party/tgc/firebase_project.go']
=======
                       ['converters/google/resources/commitment.go',
                        'third_party/tgc/commitment.go']
>>>>>>> 2e07006e
                     ])
    end

    def generate_resource_tests(pwd, data)
      product_whitelist = []

      return unless product_whitelist.include?(data.product.name.downcase)
      return if data.object.examples
                    .reject(&:skip_test)
                    .reject do |e|
                  @api.version_obj_or_closest(data.version) \
                < @api.version_obj_or_closest(e.min_version)
                end
                    .empty?

      FileUtils.mkpath folder_name(data.version)
      data.generate(
        pwd,
        'templates/tgc/examples/base_configs/test_file.go.erb',
        "test/resource_#{full_resource_name(data)}_generated_test.go",
        self
      )
    end

    # Generate the IAM policy for this object. This is used to query and test
    # IAM policies separately from the resource itself
    # Docs are generated for the terraform provider, not here.
    def generate_iam_policy(pwd, data, generate_code, _generate_docs)
      return unless generate_code
      return if data.object.iam_policy.exclude_tgc

      name = data.object.filename_override || data.object.name.underscore
      product_name = data.product.name.downcase
      product_name_underscore = product_name.underscore
      output_folder = File.join(
        data.output_folder,
        'converters/google/resources/services',
        product_name
      )

      FileUtils.mkpath output_folder
      target = "#{product_name_underscore}_#{name}_iam.go"
      data.generate(pwd,
                    'templates/tgc/resource_converter_iam.go.erb',
                    File.join(output_folder, target),
                    self)
      replace_import_path(output_folder, target)

      target = "iam_#{product_name_underscore}_#{name}.go"
      data.generate(pwd,
                    'templates/terraform/iam_policy.go.erb',
                    File.join(output_folder, target),
                    self)
      replace_import_path(output_folder, target)

      # Don't generate tests - we can rely on the terraform provider
      # to test these.
    end

    def generate_resource_sweepers(pwd, data) end

    def replace_import_path(output_folder, target)
      # Replace import paths to reference the resources dir instead of the google provider
      data = File.read("#{output_folder}/#{target}")
      # replace google to google-beta
      data = data.gsub(
        %r{(?<!provider ")github.com/hashicorp/terraform-provider-google/google},
        'github.com/hashicorp/terraform-provider-google-beta/google-beta'
      )
      File.write("#{output_folder}/#{target}", data)
    end
  end
end<|MERGE_RESOLUTION|>--- conflicted
+++ resolved
@@ -316,13 +316,10 @@
                         'third_party/tgc/compute_target_pool.go'],
                        ['converters/google/resources/dataproc_cluster.go',
                         'third_party/tgc/dataproc_cluster.go'],
-<<<<<<< HEAD
+                       ['converters/google/resources/commitment.go',
+                        'third_party/tgc/commitment.go'],
                        ['converters/google/resources/firebase_project.go',
                         'third_party/tgc/firebase_project.go']
-=======
-                       ['converters/google/resources/commitment.go',
-                        'third_party/tgc/commitment.go']
->>>>>>> 2e07006e
                      ])
     end
 
