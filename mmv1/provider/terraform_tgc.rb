--- conflicted
+++ resolved
@@ -312,13 +312,10 @@
                         'third_party/tgc/job.go'],
                        ['converters/google/resources/service_account_key.go',
                         'third_party/tgc/service_account_key.go'],
-<<<<<<< HEAD
                        ['converters/google/apikeys_key.go',
                         'third_party/tgc/apikeys_key.go']
-=======
                        ['converters/google/resources/compute_target_pool.go',
                         'third_party/tgc/compute_target_pool.go']
->>>>>>> 67e3b1b9
                      ])
     end
 
