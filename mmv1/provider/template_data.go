// Copyright 2024 Google Inc.
// Licensed under the Apache License, Version 2.0 (the "License");
// you may not use this file except in compliance with the License.
// You may obtain a copy of the License at
//
//	http://www.apache.org/licenses/LICENSE-2.0
//
// Unless required by applicable law or agreed to in writing, software
// distributed under the License is distributed on an "AS IS" BASIS,
// WITHOUT WARRANTIES OR CONDITIONS OF ANY KIND, either express or implied.
// See the License for the specific language governing permissions and
// limitations under the License.

package provider

import (
	"bytes"
	"log"
	"os"
	"path/filepath"
	"strings"

	"text/template"

	"github.com/GoogleCloudPlatform/magic-modules/mmv1/api"
	"github.com/GoogleCloudPlatform/magic-modules/mmv1/api/product"
	"github.com/GoogleCloudPlatform/magic-modules/mmv1/google"
	"github.com/golang/glog"
)

type TemplateData struct {
	//     include Compile::Core

	OutputFolder string
	Version      product.Version

	TerraformResourceDirectory string
	TerraformProviderModule    string

	// TODO Q2: is this needed?
	//     # Information about the local environment
	//     # (which formatters are enabled, start-time)
	//     attr_accessor :env
}

var TemplateFunctions = template.FuncMap{
	"title":      google.SpaceSeparatedTitle,
	"replace":    strings.Replace,
	"camelize":   google.Camelize,
	"underscore": google.Underscore,
	"plural":     google.Plural,
	"contains":   strings.Contains,
	"join":       strings.Join,
<<<<<<< HEAD
	"lower": 	  strings.ToLower,
	"upper": 	  strings.ToUpper,
=======
	"lower": 	    strings.ToLower,
>>>>>>> 48f3a314
}

var GA_VERSION = "ga"
var BETA_VERSION = "beta"
var ALPHA_VERSION = "alpha"

func NewTemplateData(outputFolder string, version product.Version) *TemplateData {
	td := TemplateData{OutputFolder: outputFolder, Version: version}

	if version.Name == GA_VERSION {
		td.TerraformResourceDirectory = "google"
		td.TerraformProviderModule = "github.com/hashicorp/terraform-provider-google"
	} else if version.Name == ALPHA_VERSION {
		td.TerraformResourceDirectory = "google-private"
		td.TerraformProviderModule = "internal/terraform-next"
	} else {
		td.TerraformResourceDirectory = "google-beta"
		td.TerraformProviderModule = "github.com/hashicorp/terraform-provider-google-beta"
	}

	return &td
}

func (td *TemplateData) GenerateResourceFile(filePath string, resource api.Resource) {
	templatePath := "templates/terraform/resource.go.tmpl"
	templates := []string{
		"templates/terraform/schema_property.go.tmpl",
		"templates/terraform/schema_subresource.go.tmpl",
		templatePath,
	}
	td.GenerateFile(filePath, templatePath, resource, true, templates...)
}

func (td *TemplateData) GenerateDocumentationFile(filePath string, resource api.Resource) {
	templatePath := "templates/terraform/resource.html.markdown.tmpl"
	templates := []string{
		"templates/terraform/property_documentation.html.markdown.tmpl",
		"templates/terraform/nested_property_documentation.html.markdown.tmpl",
		templatePath,
	}
	td.GenerateFile(filePath, templatePath, resource, false, templates...)
}

func (td *TemplateData) GenerateTestFile(filePath string, resource api.Resource) {
	templatePath := "templates/terraform/examples/base_configs/test_file.go.tmpl"
	templates := []string{
		// "templates/terraform//env_var_context.go.tmpl",
		templatePath,
	}
	tmplInput := TestInput{
		Res:                    resource,
		ImportPath:             td.ImportPath(),
		PROJECT_NAME:           "my-project-name",
		FIRESTORE_PROJECT_NAME: "my-project-name",
		CREDENTIALS:            "my/credentials/filename.json",
		REGION:                 "us-west1",
		ORG_ID:                 "123456789",
		ORG_DOMAIN:             "example.com",
		ORG_TARGET:             "123456789",
		PROJECT_NUMBER:         "1111111111111",
		BILLING_ACCT:           "000000-0000000-0000000-000000",
		MASTER_BILLING_ACCT:    "000000-0000000-0000000-000000",
		SERVICE_ACCT:           "my@service-account.com",
		CUST_ID:                "A01b123xz",
		IDENTITY_USER:          "cloud_identity_user",
		PAP_DESCRIPTION:        "description",
	}

	td.GenerateFile(filePath, templatePath, tmplInput, true, templates...)
}

func (td *TemplateData) GenerateFile(filePath, templatePath string, input any, goFormat bool, templates ...string) {
	log.Printf("Generating %s", filePath)

	templateFileName := filepath.Base(templatePath)

	tmpl, err := template.New(templateFileName).Funcs(TemplateFunctions).ParseFiles(templates...)
	if err != nil {
		glog.Exit(err)
	}

	contents := bytes.Buffer{}
	if err = tmpl.ExecuteTemplate(&contents, templateFileName, input); err != nil {
		glog.Exit(err)
	}

	sourceByte := contents.Bytes()
	// Replace import path based on version (beta/alpha)
	if td.TerraformResourceDirectory != "google" {
		sourceByte = bytes.Replace(sourceByte, []byte("github.com/hashicorp/terraform-provider-google/google"), []byte(td.TerraformProviderModule+"/"+td.TerraformResourceDirectory), -1)
	}
	
	// if goFormat {
	// 	sourceByte, err = format.Source(sourceByte)
	// 	if err != nil {
	// 		glog.Error(fmt.Errorf("error formatting %s", filePath))
	// 	}
	// }

	err = os.WriteFile(filePath, sourceByte, 0644)
	if err != nil {
		glog.Exit(err)
	}
}

//     # path is the output name of the file
//     # template is used to determine metadata about the file based on how it is
//     # generated
//     def format_output_file(path, template)
//       return unless path.end_with?('.go') && @env[:goformat_enabled]

//       run_formatter("gofmt -w -s #{path}")
//       run_formatter("goimports -w #{path}") unless template.include?('third_party/terraform')
//     end

//     def run_formatter(command)
//       output = %x(#{command} 2>&1)
//       Google::LOGGER.error output unless $CHILD_STATUS.to_i.zero?
//     end

//     def relative_path(target, base)
//       Pathname.new(target).relative_path_from(Pathname.new(base))
//     end
//   end

//   # Responsible for compiling provider-level files, rather than product-specific ones
//   class ProviderFileTemplate < Provider::FileTemplate
//     # All the products that are being compiled with the provider on this run
//     attr_accessor :products

//     # Optional path to the directory where overrides reside. Used to locate files
//     # outside of the MM root directory
//     attr_accessor :override_path

//     def initialize(output_folder, version, env, products, override_path = nil)
//       super()

//       @output_folder = output_folder
//       @version = version
//       @env = env
//       @products = products
//       @override_path = override_path
//     end
//   end

//   # Responsible for generating a file in the context of a product
//   # with a given set of parameters.
//   class ProductFileTemplate < Provider::FileTemplate
//     # The name of the resource
//     attr_accessor :name
//     # The resource itself.
//     attr_accessor :object
//     # The entire API object.
//     attr_accessor :product

//     class << self
//       # Construct a new ProductFileTemplate based on a resource object
//       def file_for_resource(output_folder, object, version, env)
//         file_template = new(output_folder, object.name, object.__product, version, env)
//         file_template.object = object
//         file_template
//       end
//     end

//     def initialize(output_folder, name, product, version, env)
//       super()

//       @name = name
//       @product = product
//       @output_folder = output_folder
//       @version = version
//       @env = env
//     end
//   end
// end

//    def import_path
//      case @target_version_name
//      when 'ga'
//        "#{TERRAFORM_PROVIDER_GA}/#{RESOURCE_DIRECTORY_GA}"
//      when 'beta'
//        "#{TERRAFORM_PROVIDER_BETA}/#{RESOURCE_DIRECTORY_BETA}"
//      else
//        "#{TERRAFORM_PROVIDER_PRIVATE}/#{RESOURCE_DIRECTORY_PRIVATE}"
//      end
//    end

func (td *TemplateData) ImportPath() string {
	if td.Version.Name == GA_VERSION {
		return "github.com/hashicorp/terraform-provider-google/google"
	} else if td.Version.Name == ALPHA_VERSION {
		return "internal/terraform-next/google-private"
	}
	return "github.com/hashicorp/terraform-provider-google-beta/google-beta"
}

type TestInput struct {
	Res                    api.Resource
	ImportPath             string
	PROJECT_NAME           string
	FIRESTORE_PROJECT_NAME string
	CREDENTIALS            string
	REGION                 string
	ORG_ID                 string
	ORG_DOMAIN             string
	ORG_TARGET             string
	PROJECT_NUMBER         string
	BILLING_ACCT           string
	MASTER_BILLING_ACCT    string
	SERVICE_ACCT           string
	CUST_ID                string
	IDENTITY_USER          string
	PAP_DESCRIPTION        string
}<|MERGE_RESOLUTION|>--- conflicted
+++ resolved
@@ -51,12 +51,8 @@
 	"plural":     google.Plural,
 	"contains":   strings.Contains,
 	"join":       strings.Join,
-<<<<<<< HEAD
-	"lower": 	  strings.ToLower,
-	"upper": 	  strings.ToUpper,
-=======
 	"lower": 	    strings.ToLower,
->>>>>>> 48f3a314
+	"upper": 	    strings.ToUpper,
 }
 
 var GA_VERSION = "ga"
