// Copyright 2024 Google Inc.
// Licensed under the Apache License, Version 2.0 (the "License");
// you may not use this file except in compliance with the License.
// You may obtain a copy of the License at
//
//	http://www.apache.org/licenses/LICENSE-2.0
//
// Unless required by applicable law or agreed to in writing, software
// distributed under the License is distributed on an "AS IS" BASIS,
// WITHOUT WARRANTIES OR CONDITIONS OF ANY KIND, either express or implied.
// See the License for the specific language governing permissions and
// limitations under the License.

package provider

import (
	"bytes"
	"log"
	"os"
	"path/filepath"
	"strings"

	"text/template"

	"github.com/GoogleCloudPlatform/magic-modules/mmv1/api"
	"github.com/GoogleCloudPlatform/magic-modules/mmv1/api/product"
	"github.com/GoogleCloudPlatform/magic-modules/mmv1/google"
	"github.com/golang/glog"
)

type TemplateData struct {
	//     include Compile::Core

	OutputFolder string
	Version      product.Version

	TerraformResourceDirectory string
	TerraformProviderModule    string

	// TODO Q2: is this needed?
	//     # Information about the local environment
	//     # (which formatters are enabled, start-time)
	//     attr_accessor :env
}

var TemplateFunctions = template.FuncMap{
	"title":      google.SpaceSeparatedTitle,
	"replace":    strings.Replace,
	"camelize":   google.Camelize,
	"underscore": google.Underscore,
	"plural":     google.Plural,
	"contains":   strings.Contains,
	"join":       strings.Join,
<<<<<<< HEAD
	"lower": strings.ToLower,
=======
	"lower": 	  strings.ToLower,
>>>>>>> e00b35aa
}

var GA_VERSION = "ga"
var BETA_VERSION = "beta"
var ALPHA_VERSION = "alpha"

func NewTemplateData(outputFolder string, version product.Version) *TemplateData {
	td := TemplateData{OutputFolder: outputFolder, Version: version}

	if version.Name == GA_VERSION {
		td.TerraformResourceDirectory = "google"
		td.TerraformProviderModule = "github.com/hashicorp/terraform-provider-google"
	} else if version.Name == ALPHA_VERSION {
		td.TerraformResourceDirectory = "google-private"
		td.TerraformProviderModule = "internal/terraform-next"
	} else {
		td.TerraformResourceDirectory = "google-beta"
		td.TerraformProviderModule = "github.com/hashicorp/terraform-provider-google-beta"
	}

	return &td
}

func (td *TemplateData) GenerateResourceFile(filePath string, resource api.Resource) {
	templatePath := "templates/terraform/resource.go.tmpl"
	templates := []string{
		"templates/terraform/schema_property.go.tmpl",
		templatePath,
	}
	td.GenerateFile(filePath, templatePath, resource, true, templates...)
}

func (td *TemplateData) GenerateDocumentationFile(filePath string, resource api.Resource) {
	templatePath := "templates/terraform/resource.html.markdown.tmpl"
	templates := []string{
		"templates/terraform/property_documentation.html.markdown.tmpl",
		"templates/terraform/nested_property_documentation.html.markdown.tmpl",
		templatePath,
	}
	td.GenerateFile(filePath, templatePath, resource, false, templates...)
}

func (td *TemplateData) GenerateTestFile(filePath string, resource api.Resource) {
	templatePath := "templates/terraform/examples/base_configs/test_file.go.tmpl"
	templates := []string{
		// "templates/terraform//env_var_context.go.tmpl",
		templatePath,
	}
	tmplInput := TestInput{
		Res:                    resource,
		ImportPath:             td.ImportPath(),
		PROJECT_NAME:           "my-project-name",
		FIRESTORE_PROJECT_NAME: "my-project-name",
		CREDENTIALS:            "my/credentials/filename.json",
		REGION:                 "us-west1",
		ORG_ID:                 "123456789",
		ORG_DOMAIN:             "example.com",
		ORG_TARGET:             "123456789",
		PROJECT_NUMBER:         "1111111111111",
		BILLING_ACCT:           "000000-0000000-0000000-000000",
		MASTER_BILLING_ACCT:    "000000-0000000-0000000-000000",
		SERVICE_ACCT:           "my@service-account.com",
		CUST_ID:                "A01b123xz",
		IDENTITY_USER:          "cloud_identity_user",
		PAP_DESCRIPTION:        "description",
	}

	td.GenerateFile(filePath, templatePath, tmplInput, true, templates...)
}

func (td *TemplateData) GenerateFile(filePath, templatePath string, input any, goFormat bool, templates ...string) {
	log.Printf("Generating %s", filePath)

	templateFileName := filepath.Base(templatePath)

	tmpl, err := template.New(templateFileName).Funcs(TemplateFunctions).ParseFiles(templates...)
	if err != nil {
		glog.Exit(err)
	}

	contents := bytes.Buffer{}
	if err = tmpl.ExecuteTemplate(&contents, templateFileName, input); err != nil {
		glog.Exit(err)
	}

	sourceByte := contents.Bytes()
	// Replace import path based on version (beta/alpha)
	if td.TerraformResourceDirectory != "google" {
		sourceByte = bytes.Replace(sourceByte, []byte("github.com/hashicorp/terraform-provider-google/google"), []byte(td.TerraformProviderModule+"/"+td.TerraformResourceDirectory), -1)
	}
	
	// if goFormat {
	// 	sourceByte, err = format.Source(sourceByte)
	// 	if err != nil {
	// 		glog.Error(fmt.Errorf("error formatting %s", filePath))
	// 	}
	// }

	err = os.WriteFile(filePath, sourceByte, 0644)
	if err != nil {
		glog.Exit(err)
	}
}

//     # path is the output name of the file
//     # template is used to determine metadata about the file based on how it is
//     # generated
//     def format_output_file(path, template)
//       return unless path.end_with?('.go') && @env[:goformat_enabled]

//       run_formatter("gofmt -w -s #{path}")
//       run_formatter("goimports -w #{path}") unless template.include?('third_party/terraform')
//     end

//     def run_formatter(command)
//       output = %x(#{command} 2>&1)
//       Google::LOGGER.error output unless $CHILD_STATUS.to_i.zero?
//     end

//     def relative_path(target, base)
//       Pathname.new(target).relative_path_from(Pathname.new(base))
//     end
//   end

//   # Responsible for compiling provider-level files, rather than product-specific ones
//   class ProviderFileTemplate < Provider::FileTemplate
//     # All the products that are being compiled with the provider on this run
//     attr_accessor :products

//     # Optional path to the directory where overrides reside. Used to locate files
//     # outside of the MM root directory
//     attr_accessor :override_path

//     def initialize(output_folder, version, env, products, override_path = nil)
//       super()

//       @output_folder = output_folder
//       @version = version
//       @env = env
//       @products = products
//       @override_path = override_path
//     end
//   end

//   # Responsible for generating a file in the context of a product
//   # with a given set of parameters.
//   class ProductFileTemplate < Provider::FileTemplate
//     # The name of the resource
//     attr_accessor :name
//     # The resource itself.
//     attr_accessor :object
//     # The entire API object.
//     attr_accessor :product

//     class << self
//       # Construct a new ProductFileTemplate based on a resource object
//       def file_for_resource(output_folder, object, version, env)
//         file_template = new(output_folder, object.name, object.__product, version, env)
//         file_template.object = object
//         file_template
//       end
//     end

//     def initialize(output_folder, name, product, version, env)
//       super()

//       @name = name
//       @product = product
//       @output_folder = output_folder
//       @version = version
//       @env = env
//     end
//   end
// end

//    def import_path
//      case @target_version_name
//      when 'ga'
//        "#{TERRAFORM_PROVIDER_GA}/#{RESOURCE_DIRECTORY_GA}"
//      when 'beta'
//        "#{TERRAFORM_PROVIDER_BETA}/#{RESOURCE_DIRECTORY_BETA}"
//      else
//        "#{TERRAFORM_PROVIDER_PRIVATE}/#{RESOURCE_DIRECTORY_PRIVATE}"
//      end
//    end

func (td *TemplateData) ImportPath() string {
	if td.Version.Name == GA_VERSION {
		return "github.com/hashicorp/terraform-provider-google/google"
	} else if td.Version.Name == ALPHA_VERSION {
		return "internal/terraform-next/google-private"
	}
	return "github.com/hashicorp/terraform-provider-google-beta/google-beta"
}

type TestInput struct {
	Res                    api.Resource
	ImportPath             string
	PROJECT_NAME           string
	FIRESTORE_PROJECT_NAME string
	CREDENTIALS            string
	REGION                 string
	ORG_ID                 string
	ORG_DOMAIN             string
	ORG_TARGET             string
	PROJECT_NUMBER         string
	BILLING_ACCT           string
	MASTER_BILLING_ACCT    string
	SERVICE_ACCT           string
	CUST_ID                string
	IDENTITY_USER          string
	PAP_DESCRIPTION        string
}<|MERGE_RESOLUTION|>--- conflicted
+++ resolved
@@ -51,11 +51,7 @@
 	"plural":     google.Plural,
 	"contains":   strings.Contains,
 	"join":       strings.Join,
-<<<<<<< HEAD
-	"lower": strings.ToLower,
-=======
-	"lower": 	  strings.ToLower,
->>>>>>> e00b35aa
+	"lower": 	    strings.ToLower,
 }
 
 var GA_VERSION = "ga"
