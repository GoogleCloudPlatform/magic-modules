// Copyright 2024 Google Inc.
// Licensed under the Apache License, Version 2.0 (the "License");
// you may not use this file except in compliance with the License.
// You may obtain a copy of the License at
//
//	http://www.apache.org/licenses/LICENSE-2.0
//
// Unless required by applicable law or agreed to in writing, software
// distributed under the License is distributed on an "AS IS" BASIS,
// WITHOUT WARRANTIES OR CONDITIONS OF ANY KIND, either express or implied.
// See the License for the specific language governing permissions and
// limitations under the License.

package provider

import (
	"bytes"
	"log"
	"os"
	"path/filepath"
	"strings"

	"text/template"

	"github.com/GoogleCloudPlatform/magic-modules/mmv1/api"
	"github.com/GoogleCloudPlatform/magic-modules/mmv1/api/product"
	"github.com/GoogleCloudPlatform/magic-modules/mmv1/google"
	"github.com/golang/glog"
)

type TemplateData struct {
	//     include Compile::Core

	OutputFolder string
	Version      product.Version

	TerraformResourceDirectory string
	TerraformProviderModule    string

	// TODO Q2: is this needed?
	//     # Information about the local environment
	//     # (which formatters are enabled, start-time)
	//     attr_accessor :env
}

var TemplateFunctions = template.FuncMap{
	"title":      google.SpaceSeparatedTitle,
	"replace":    strings.Replace,
	"camelize":   google.Camelize,
	"underscore": google.Underscore,
	"plural":     google.Plural,
	"contains":   strings.Contains,
	"join":       strings.Join,
<<<<<<< HEAD
	"lower": strings.ToLower,
=======
	"lower": 	    strings.ToLower,
>>>>>>> cf3f1183
}

var GA_VERSION = "ga"
var BETA_VERSION = "beta"
var ALPHA_VERSION = "alpha"

func NewTemplateData(outputFolder string, version product.Version) *TemplateData {
	td := TemplateData{OutputFolder: outputFolder, Version: version}

	if version.Name == GA_VERSION {
		td.TerraformResourceDirectory = "google"
		td.TerraformProviderModule = "github.com/hashicorp/terraform-provider-google"
	} else if version.Name == ALPHA_VERSION {
		td.TerraformResourceDirectory = "google-private"
		td.TerraformProviderModule = "internal/terraform-next"
	} else {
		td.TerraformResourceDirectory = "google-beta"
		td.TerraformProviderModule = "github.com/hashicorp/terraform-provider-google-beta"
	}

	return &td
}

func (td *TemplateData) GenerateResourceFile(filePath string, resource api.Resource) {
	templatePath := "templates/terraform/resource.go.tmpl"
	templates := []string{
		"templates/terraform/schema_property.go.tmpl",
<<<<<<< HEAD
		"templates/terraform/schema_subresource.go.tmpl",
=======
>>>>>>> cf3f1183
		templatePath,
	}
	td.GenerateFile(filePath, templatePath, resource, true, templates...)
}

func (td *TemplateData) GenerateDocumentationFile(filePath string, resource api.Resource) {
	templatePath := "templates/terraform/resource.html.markdown.tmpl"
	templates := []string{
		"templates/terraform/property_documentation.html.markdown.tmpl",
		"templates/terraform/nested_property_documentation.html.markdown.tmpl",
		templatePath,
	}
	td.GenerateFile(filePath, templatePath, resource, false, templates...)
}

func (td *TemplateData) GenerateTestFile(filePath string, resource api.Resource) {
	templatePath := "templates/terraform/examples/base_configs/test_file.go.tmpl"
	templates := []string{
		// "templates/terraform//env_var_context.go.tmpl",
		templatePath,
	}
	tmplInput := TestInput{
		Res:                    resource,
		ImportPath:             td.ImportPath(),
		PROJECT_NAME:           "my-project-name",
		FIRESTORE_PROJECT_NAME: "my-project-name",
		CREDENTIALS:            "my/credentials/filename.json",
		REGION:                 "us-west1",
		ORG_ID:                 "123456789",
		ORG_DOMAIN:             "example.com",
		ORG_TARGET:             "123456789",
		PROJECT_NUMBER:         "1111111111111",
		BILLING_ACCT:           "000000-0000000-0000000-000000",
		MASTER_BILLING_ACCT:    "000000-0000000-0000000-000000",
		SERVICE_ACCT:           "my@service-account.com",
		CUST_ID:                "A01b123xz",
		IDENTITY_USER:          "cloud_identity_user",
		PAP_DESCRIPTION:        "description",
	}

	td.GenerateFile(filePath, templatePath, tmplInput, true, templates...)
}

func (td *TemplateData) GenerateFile(filePath, templatePath string, input any, goFormat bool, templates ...string) {
	log.Printf("Generating %s", filePath)

	templateFileName := filepath.Base(templatePath)

	tmpl, err := template.New(templateFileName).Funcs(TemplateFunctions).ParseFiles(templates...)
	if err != nil {
		glog.Exit(err)
	}

	contents := bytes.Buffer{}
	if err = tmpl.ExecuteTemplate(&contents, templateFileName, input); err != nil {
		glog.Exit(err)
	}

	sourceByte := contents.Bytes()
	// Replace import path based on version (beta/alpha)
	if td.TerraformResourceDirectory != "google" {
		sourceByte = bytes.Replace(sourceByte, []byte("github.com/hashicorp/terraform-provider-google/google"), []byte(td.TerraformProviderModule+"/"+td.TerraformResourceDirectory), -1)
	}
	
	// if goFormat {
	// 	sourceByte, err = format.Source(sourceByte)
	// 	if err != nil {
	// 		glog.Error(fmt.Errorf("error formatting %s", filePath))
	// 	}
	// }

	err = os.WriteFile(filePath, sourceByte, 0644)
	if err != nil {
		glog.Exit(err)
	}
}

//     # path is the output name of the file
//     # template is used to determine metadata about the file based on how it is
//     # generated
//     def format_output_file(path, template)
//       return unless path.end_with?('.go') && @env[:goformat_enabled]

//       run_formatter("gofmt -w -s #{path}")
//       run_formatter("goimports -w #{path}") unless template.include?('third_party/terraform')
//     end

//     def run_formatter(command)
//       output = %x(#{command} 2>&1)
//       Google::LOGGER.error output unless $CHILD_STATUS.to_i.zero?
//     end

//     def relative_path(target, base)
//       Pathname.new(target).relative_path_from(Pathname.new(base))
//     end
//   end

//   # Responsible for compiling provider-level files, rather than product-specific ones
//   class ProviderFileTemplate < Provider::FileTemplate
//     # All the products that are being compiled with the provider on this run
//     attr_accessor :products

//     # Optional path to the directory where overrides reside. Used to locate files
//     # outside of the MM root directory
//     attr_accessor :override_path

//     def initialize(output_folder, version, env, products, override_path = nil)
//       super()

//       @output_folder = output_folder
//       @version = version
//       @env = env
//       @products = products
//       @override_path = override_path
//     end
//   end

//   # Responsible for generating a file in the context of a product
//   # with a given set of parameters.
//   class ProductFileTemplate < Provider::FileTemplate
//     # The name of the resource
//     attr_accessor :name
//     # The resource itself.
//     attr_accessor :object
//     # The entire API object.
//     attr_accessor :product

//     class << self
//       # Construct a new ProductFileTemplate based on a resource object
//       def file_for_resource(output_folder, object, version, env)
//         file_template = new(output_folder, object.name, object.__product, version, env)
//         file_template.object = object
//         file_template
//       end
//     end

//     def initialize(output_folder, name, product, version, env)
//       super()

//       @name = name
//       @product = product
//       @output_folder = output_folder
//       @version = version
//       @env = env
//     end
//   end
// end

//    def import_path
//      case @target_version_name
//      when 'ga'
//        "#{TERRAFORM_PROVIDER_GA}/#{RESOURCE_DIRECTORY_GA}"
//      when 'beta'
//        "#{TERRAFORM_PROVIDER_BETA}/#{RESOURCE_DIRECTORY_BETA}"
//      else
//        "#{TERRAFORM_PROVIDER_PRIVATE}/#{RESOURCE_DIRECTORY_PRIVATE}"
//      end
//    end

func (td *TemplateData) ImportPath() string {
	if td.Version.Name == GA_VERSION {
		return "github.com/hashicorp/terraform-provider-google/google"
	} else if td.Version.Name == ALPHA_VERSION {
		return "internal/terraform-next/google-private"
	}
	return "github.com/hashicorp/terraform-provider-google-beta/google-beta"
}

type TestInput struct {
	Res                    api.Resource
	ImportPath             string
	PROJECT_NAME           string
	FIRESTORE_PROJECT_NAME string
	CREDENTIALS            string
	REGION                 string
	ORG_ID                 string
	ORG_DOMAIN             string
	ORG_TARGET             string
	PROJECT_NUMBER         string
	BILLING_ACCT           string
	MASTER_BILLING_ACCT    string
	SERVICE_ACCT           string
	CUST_ID                string
	IDENTITY_USER          string
	PAP_DESCRIPTION        string
}<|MERGE_RESOLUTION|>--- conflicted
+++ resolved
@@ -51,11 +51,7 @@
 	"plural":     google.Plural,
 	"contains":   strings.Contains,
 	"join":       strings.Join,
-<<<<<<< HEAD
-	"lower": strings.ToLower,
-=======
 	"lower": 	    strings.ToLower,
->>>>>>> cf3f1183
 }
 
 var GA_VERSION = "ga"
@@ -83,10 +79,7 @@
 	templatePath := "templates/terraform/resource.go.tmpl"
 	templates := []string{
 		"templates/terraform/schema_property.go.tmpl",
-<<<<<<< HEAD
 		"templates/terraform/schema_subresource.go.tmpl",
-=======
->>>>>>> cf3f1183
 		templatePath,
 	}
 	td.GenerateFile(filePath, templatePath, resource, true, templates...)
