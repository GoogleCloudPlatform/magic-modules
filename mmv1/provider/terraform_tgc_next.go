// Copyright 2024 Google Inc.
// Licensed under the Apache License, Version 2.0 (the "License");
// you may not use this file except in compliance with the License.
// You may obtain a copy of the License at
//
//     http://www.apache.org/licenses/LICENSE-2.0
//
// Unless required by applicable law or agreed to in writing, software
// distributed under the License is distributed on an "AS IS" BASIS,
// WITHOUT WARRANTIES OR CONDITIONS OF ANY KIND, either express or implied.
// See the License for the specific language governing permissions and
// limitations under the License.

// Code generator for a library converting terraform state to gcp objects.

package provider

import (
	"bytes"
	"errors"
	"fmt"
	"log"
	"os"
	"path"
	"path/filepath"
	"strings"
	"time"

	"github.com/GoogleCloudPlatform/magic-modules/mmv1/api"
	"github.com/GoogleCloudPlatform/magic-modules/mmv1/api/product"
	"github.com/GoogleCloudPlatform/magic-modules/mmv1/google"
	"github.com/otiai10/copy"
)

// TerraformGoogleConversionNext is for both tfplan2cai and cai2hcl conversions
// and copying other files, such as transport.go
type TerraformGoogleConversionNext struct {
	ResourceCount int

	ResourcesForVersion []ResourceIdentifier

	// Multiple Terraform resources can share the same CAI resource type.
	// For example, "google_compute_region_autoscaler" and "google_region_autoscaler"
	ResourcesByCaiResourceType map[string][]ResourceIdentifier

	TargetVersionName string

	Version product.Version

	Product *api.Product

	StartTime time.Time
}

type ResourceIdentifier struct {
	ServiceName   string
	TerraformName string
	ResourceName  string
	AliasName     string // It can be "Default" or the same with ResourceName
}

func NewTerraformGoogleConversionNext(product *api.Product, versionName string, startTime time.Time) TerraformGoogleConversionNext {
	t := TerraformGoogleConversionNext{
		Product:                    product,
		TargetVersionName:          versionName,
		Version:                    *product.VersionObjOrClosest(versionName),
		StartTime:                  startTime,
		ResourcesByCaiResourceType: make(map[string][]ResourceIdentifier),
	}

	t.Product.SetPropertiesBasedOnVersion(&t.Version)
	t.Product.SetCompiler(ProviderName(t))
	for _, r := range t.Product.Objects {
		r.SetCompiler(ProviderName(t))
		r.ImportPath = ImportPathFromVersion(versionName)
	}

	return t
}

func (tgc TerraformGoogleConversionNext) Generate(outputFolder, productPath, resourceToGenerate string, generateCode, generateDocs bool) {
	for _, object := range tgc.Product.Objects {
		object.ExcludeIfNotInVersion(&tgc.Version)
<<<<<<< HEAD

		if resourceToGenerate != "" && object.Name != resourceToGenerate {
			log.Printf("Excluding %s per user request", object.Name)
			continue
		}

		tgc.GenerateObject(*object, outputFolder, tgc.TargetVersionName, generateCode, generateDocs)
	}
}

func (tgc TerraformGoogleConversionNext) GenerateObject(object api.Resource, outputFolder, resourceToGenerate string, generateCode, generateDocs bool) {
	if object.ExcludeTgc {
		log.Printf("Skipping fine-grained resource %s", object.Name)
		return
	}

	// TODO: remove it after supporting most of resources.
	supportList := map[string]bool{
		"ComputeAddress": true,
	}

	if ok := supportList[object.ResourceName()]; !ok {
		return
	}

	templateData := NewTemplateData(outputFolder, tgc.TargetVersionName)

	if !object.IsExcluded() {
		tgc.GenerateResource(object, *templateData, outputFolder, generateCode, generateDocs, "tfplan2cai")
	}
}

func (tgc TerraformGoogleConversionNext) GenerateResource(object api.Resource, templateData TemplateData, outputFolder string, generateCode, generateDocs bool, converter string) {
	productName := tgc.Product.ApiName
	conveterFolder := fmt.Sprintf("pkg/%s/converters/services", converter)
	targetFolder := path.Join(outputFolder, conveterFolder, productName)
	if err := os.MkdirAll(targetFolder, os.ModePerm); err != nil {
		log.Println(fmt.Errorf("error creating parent directory %v: %v", targetFolder, err))
	}

	templatePath := fmt.Sprintf("templates/tgc_next/%s/resource_converter.go.tmpl", converter)
	targetFilePath := path.Join(targetFolder, fmt.Sprintf("%s_%s.go", productName, google.Underscore(object.Name)))
	templateData.GenerateTGCResourceFile(templatePath, targetFilePath, object)
}

func (tgc TerraformGoogleConversionNext) GenerateCaiToHclObjects(outputFolder, resourceToGenerate string, generateCode, generateDocs bool) {
}
=======

		if resourceToGenerate != "" && object.Name != resourceToGenerate {
			log.Printf("Excluding %s per user request", object.Name)
			continue
		}

		tgc.GenerateObject(*object, outputFolder, tgc.TargetVersionName, generateCode, generateDocs)
	}
}

func (tgc TerraformGoogleConversionNext) GenerateObject(object api.Resource, outputFolder, resourceToGenerate string, generateCode, generateDocs bool) {
	if !object.IncludeInTGCNext {
		return
	}

	templateData := NewTemplateData(outputFolder, tgc.TargetVersionName)

	if !object.IsExcluded() {
		tgc.GenerateResource(object, *templateData, outputFolder, generateCode, generateDocs)
		tgc.GenerateResourceTests(object, *templateData, outputFolder)
	}
}

func (tgc TerraformGoogleConversionNext) GenerateResource(object api.Resource, templateData TemplateData, outputFolder string, generateCode, generateDocs bool) {
	productName := tgc.Product.ApiName
	targetFolder := path.Join(outputFolder, "pkg/services", productName)
	if err := os.MkdirAll(targetFolder, os.ModePerm); err != nil {
		log.Println(fmt.Errorf("error creating parent directory %v: %v", targetFolder, err))
	}

	converters := []string{"tfplan2cai", "cai2hcl"}
	for _, converter := range converters {
		templatePath := fmt.Sprintf("templates/tgc_next/%s/resource_converter.go.tmpl", converter)
		targetFilePath := path.Join(targetFolder, fmt.Sprintf("%s_%s_%s.go", productName, google.Underscore(object.Name), converter))
		templateData.GenerateTGCResourceFile(templatePath, targetFilePath, object)
	}

	templatePath := "templates/tgc_next/services/resource.go.tmpl"
	targetFilePath := path.Join(targetFolder, fmt.Sprintf("%s_%s.go", productName, google.Underscore(object.Name)))
	templateData.GenerateTGCResourceFile(templatePath, targetFilePath, object)
}

func (tgc TerraformGoogleConversionNext) GenerateCaiToHclObjects(outputFolder, resourceToGenerate string, generateCode, generateDocs bool) {
}

func (tgc *TerraformGoogleConversionNext) GenerateResourceTests(object api.Resource, templateData TemplateData, outputFolder string) {
	eligibleExample := false
	for _, example := range object.Examples {
		if !example.ExcludeTest {
			if object.ProductMetadata.VersionObjOrClosest(tgc.Version.Name).CompareTo(object.ProductMetadata.VersionObjOrClosest(example.MinVersion)) >= 0 {
				eligibleExample = true
				break
			}
		}
	}
	if !eligibleExample {
		return
	}

	productName := tgc.Product.ApiName
	targetFolder := path.Join(outputFolder, "test", "services", productName)
	if err := os.MkdirAll(targetFolder, os.ModePerm); err != nil {
		log.Println(fmt.Errorf("error creating parent directory %v: %v", targetFolder, err))
	}
	targetFilePath := path.Join(targetFolder, fmt.Sprintf("%s_%s_generated_test.go", productName, google.Underscore(object.Name)))
	templateData.GenerateTGCNextTestFile(targetFilePath, object)
}

func (tgc TerraformGoogleConversionNext) CompileCommonFiles(outputFolder string, products []*api.Product, overridePath string) {
	tgc.generateResourcesForVersion(products)
>>>>>>> 4dd5624b

func (tgc TerraformGoogleConversionNext) CompileCommonFiles(outputFolder string, products []*api.Product, overridePath string) {
	resourceConverters := map[string]string{
		// common
		"pkg/transport/config.go":                        "third_party/terraform/transport/config.go.tmpl",
		"pkg/transport/provider_handwritten_endpoint.go": "third_party/terraform/transport/provider_handwritten_endpoint.go.tmpl",
		"pkg/tpgresource/common_diff_suppress.go":        "third_party/terraform/tpgresource/common_diff_suppress.go",
		"pkg/provider/provider.go":                       "third_party/terraform/provider/provider.go.tmpl",
		"pkg/provider/provider_validators.go":            "third_party/terraform/provider/provider_validators.go",
<<<<<<< HEAD

		// tfplan2cai
		"pkg/tfplan2cai/converters/resource_converters.go":                       "templates/tgc_next/tfplan2cai/resource_converters.go.tmpl",
		"pkg/tfplan2cai/converters/services/compute/compute_instance_helpers.go": "third_party/terraform/services/compute/compute_instance_helpers.go.tmpl",
		"pkg/tfplan2cai/converters/services/compute/metadata.go":                 "third_party/terraform/services/compute/metadata.go.tmpl",

		// cai2hcl
		"pkg/cai2hcl/converters/resource_converters.go":                       "templates/tgc_next/cai2hcl/resource_converters.go.tmpl",
		"pkg/cai2hcl/converters/services/compute/compute_instance_helpers.go": "third_party/terraform/services/compute/compute_instance_helpers.go.tmpl",
=======
		"pkg/provider/provider_mmv1_resources.go":        "templates/tgc_next/provider/provider_mmv1_resources.go.tmpl",

		// services
		"pkg/services/compute/compute_instance_helpers.go": "third_party/terraform/services/compute/compute_instance_helpers.go.tmpl",
		"pkg/services/compute/metadata.go":                 "third_party/terraform/services/compute/metadata.go.tmpl",

		// tfplan2cai
		"pkg/tfplan2cai/converters/resource_converters.go": "templates/tgc_next/tfplan2cai/resource_converters.go.tmpl",

		// cai2hcl
		"pkg/cai2hcl/converters/resource_converters.go": "templates/tgc_next/cai2hcl/resource_converters.go.tmpl",
>>>>>>> 4dd5624b
	}

	templateData := NewTemplateData(outputFolder, tgc.TargetVersionName)
	tgc.CompileFileList(outputFolder, resourceConverters, *templateData, products)
}

func (tgc TerraformGoogleConversionNext) CompileFileList(outputFolder string, files map[string]string, fileTemplate TemplateData, products []*api.Product) {
	providerWithProducts := TgcWithProducts{
		TerraformGoogleConversionNext: tgc,
		Compiler:                      "terraformgoogleconversion-codegen",
		Products:                      products,
	}

	if err := os.MkdirAll(outputFolder, os.ModePerm); err != nil {
		log.Println(fmt.Errorf("error creating output directory %v: %v", outputFolder, err))
	}

	for target, source := range files {
		targetFile := filepath.Join(outputFolder, target)
		targetDir := filepath.Dir(targetFile)
		if err := os.MkdirAll(targetDir, os.ModePerm); err != nil {
			log.Println(fmt.Errorf("error creating output directory %v: %v", targetDir, err))
		}

		templates := []string{
			source,
		}

		formatFile := filepath.Ext(targetFile) == ".go"

		fileTemplate.GenerateFile(targetFile, source, providerWithProducts, formatFile, templates...)
		tgc.replaceImportPath(outputFolder, target)
	}
}

func (tgc TerraformGoogleConversionNext) CopyCommonFiles(outputFolder string, generateCode, generateDocs bool) {
	if !generateCode {
		return
	}

	log.Printf("Copying common files for tgc.")

	if err := os.MkdirAll(outputFolder, os.ModePerm); err != nil {
		log.Println(fmt.Errorf("error creating output directory %v: %v", outputFolder, err))
	}

	if err := copy.Copy("third_party/tgc_next", outputFolder); err != nil {
		log.Println(fmt.Errorf("error copying directory %v: %v", outputFolder, err))
	}

	resourceConverters := map[string]string{
		// common
		"pkg/transport/batcher.go":                 "third_party/terraform/transport/batcher.go",
		"pkg/transport/retry_transport.go":         "third_party/terraform/transport/retry_transport.go",
		"pkg/transport/retry_utils.go":             "third_party/terraform/transport/retry_utils.go",
		"pkg/transport/header_transport.go":        "third_party/terraform/transport/header_transport.go",
		"pkg/transport/error_retry_predicates.go":  "third_party/terraform/transport/error_retry_predicates.go",
		"pkg/transport/bigtable_client_factory.go": "third_party/terraform/transport/bigtable_client_factory.go",
		"pkg/transport/transport.go":               "third_party/terraform/transport/transport.go",
		"pkg/tpgresource/utils.go":                 "third_party/terraform/tpgresource/utils.go",
		"pkg/tpgresource/self_link_helpers.go":     "third_party/terraform/tpgresource/self_link_helpers.go",
		"pkg/tpgresource/hashcode.go":              "third_party/terraform/tpgresource/hashcode.go",
		"pkg/tpgresource/regional_utils.go":        "third_party/terraform/tpgresource/regional_utils.go",
		"pkg/tpgresource/field_helpers.go":         "third_party/terraform/tpgresource/field_helpers.go",
		"pkg/tpgresource/service_scope.go":         "third_party/terraform/tpgresource/service_scope.go",
		"pkg/provider/mtls_util.go":                "third_party/terraform/provider/mtls_util.go",
		"pkg/verify/validation.go":                 "third_party/terraform/verify/validation.go",
		"pkg/verify/path_or_contents.go":           "third_party/terraform/verify/path_or_contents.go",
		"pkg/version/version.go":                   "third_party/terraform/version/version.go",

<<<<<<< HEAD
		// tfplan2cai
		"pkg/tfplan2cai/converters/services/compute/image.go":     "third_party/terraform/services/compute/image.go",
		"pkg/tfplan2cai/converters/services/compute/disk_type.go": "third_party/terraform/services/compute/disk_type.go",
=======
		// services
		"pkg/services/compute/image.go":     "third_party/terraform/services/compute/image.go",
		"pkg/services/compute/disk_type.go": "third_party/terraform/services/compute/disk_type.go",
>>>>>>> 4dd5624b
	}
	tgc.CopyFileList(outputFolder, resourceConverters)
}

func (tgc TerraformGoogleConversionNext) CopyTfToCaiCommonFiles(outputFolder string) {
	resourceConverters := map[string]string{
		"pkg/tfplan2cai/converters/services/compute/image.go":     "third_party/terraform/services/compute/image.go",
		"pkg/tfplan2cai/converters/services/compute/disk_type.go": "third_party/terraform/services/compute/disk_type.go",
	}
	tgc.CopyFileList(outputFolder, resourceConverters)
}

func (tgc TerraformGoogleConversionNext) CopyCaiToHclCommonFiles(outputFolder string) {
	resourceConverters := map[string]string{}
	tgc.CopyFileList(outputFolder, resourceConverters)
}

func (tgc TerraformGoogleConversionNext) CopyFileList(outputFolder string, files map[string]string) {
	for target, source := range files {
		targetFile := filepath.Join(outputFolder, target)
		targetDir := filepath.Dir(targetFile)

		if err := os.MkdirAll(targetDir, os.ModePerm); err != nil {
			log.Println(fmt.Errorf("error creating output directory %v: %v", targetDir, err))
		}
		// If we've modified a file since starting an MM run, it's a reasonable
		// assumption that it was this run that modified it.
		if info, err := os.Stat(targetFile); !errors.Is(err, os.ErrNotExist) && tgc.StartTime.Before(info.ModTime()) {
			log.Fatalf("%s was already modified during this run at %s", targetFile, info.ModTime().String())
		}

		sourceByte, err := os.ReadFile(source)
		if err != nil {
			log.Fatalf("Cannot read source file %s while copying: %s", source, err)
		}

		err = os.WriteFile(targetFile, sourceByte, 0644)
		if err != nil {
			log.Fatalf("Cannot write target file %s while copying: %s", target, err)
		}

		// Replace import path based on version (beta/alpha)
		if filepath.Ext(target) == ".go" || filepath.Ext(target) == ".mod" {
			tgc.replaceImportPath(outputFolder, target)
		}
	}
}

func (tgc TerraformGoogleConversionNext) replaceImportPath(outputFolder, target string) {
	// Replace import paths to reference the resources dir instead of the google provider
	targetFile := filepath.Join(outputFolder, target)
	sourceByte, err := os.ReadFile(targetFile)
	if err != nil {
		log.Fatalf("Cannot read file %s to replace import path: %s", targetFile, err)
	}

	// replace google to google-beta
	gaImportPath := ImportPathFromVersion("ga")
	sourceByte = bytes.Replace(sourceByte, []byte(gaImportPath), []byte(TGC_PROVIDER+"/"+RESOURCE_DIRECTORY_TGC), -1)
	sourceByte = bytes.Replace(sourceByte, []byte(TERRAFORM_PROVIDER_GA+"/version"), []byte(TGC_PROVIDER+"/"+RESOURCE_DIRECTORY_TGC+"/version"), -1)

	err = os.WriteFile(targetFile, sourceByte, 0644)
	if err != nil {
		log.Fatalf("Cannot write file %s to replace import path: %s", target, err)
	}
}

<<<<<<< HEAD
=======
// Generates the list of resources, and gets the count of resources.
// The resource object has the format
//
//	{
//	   terraform_name:
//	   resource_name:
//	}
//
// The variable resources_for_version is used to generate resources in file
// mmv1/templates/tgc_next/provider/provider_mmv1_resources.go.tmpl
func (tgc *TerraformGoogleConversionNext) generateResourcesForVersion(products []*api.Product) {
	resourcesByCaiResourceType := make(map[string][]ResourceIdentifier)

	for _, productDefinition := range products {
		service := strings.ToLower(productDefinition.Name)
		for _, object := range productDefinition.Objects {
			if object.Exclude || object.NotInVersion(productDefinition.VersionObjOrClosest(tgc.TargetVersionName)) {
				continue
			}

			if !object.IncludeInTGCNext {
				continue
			}

			tgc.ResourceCount++

			resourceIdentifier := ResourceIdentifier{
				ServiceName:   service,
				TerraformName: object.TerraformName(),
				ResourceName:  object.ResourceName(),
				AliasName:     object.ResourceName(),
			}
			tgc.ResourcesForVersion = append(tgc.ResourcesForVersion, resourceIdentifier)

			caiResourceType := fmt.Sprintf("%s.%s", service, object.CaiResourceType())
			if _, ok := resourcesByCaiResourceType[caiResourceType]; !ok {
				resourcesByCaiResourceType[caiResourceType] = make([]ResourceIdentifier, 0)
			}
			resourcesByCaiResourceType[caiResourceType] = append(resourcesByCaiResourceType[caiResourceType], resourceIdentifier)
		}
	}

	for caiResourceType, resources := range resourcesByCaiResourceType {
		// If no other Terraform resources share the API resource type, override the alias name as "Default"
		if len(resources) == 1 {
			for _, resourceIdentifier := range resources {
				resourceIdentifier.AliasName = "Default"
				tgc.ResourcesByCaiResourceType[caiResourceType] = []ResourceIdentifier{resourceIdentifier}
			}
		} else {
			tgc.ResourcesByCaiResourceType[caiResourceType] = resources
		}
	}
}

>>>>>>> 4dd5624b
type TgcWithProducts struct {
	TerraformGoogleConversionNext
	Compiler string
	Products []*api.Product
}<|MERGE_RESOLUTION|>--- conflicted
+++ resolved
@@ -81,55 +81,6 @@
 func (tgc TerraformGoogleConversionNext) Generate(outputFolder, productPath, resourceToGenerate string, generateCode, generateDocs bool) {
 	for _, object := range tgc.Product.Objects {
 		object.ExcludeIfNotInVersion(&tgc.Version)
-<<<<<<< HEAD
-
-		if resourceToGenerate != "" && object.Name != resourceToGenerate {
-			log.Printf("Excluding %s per user request", object.Name)
-			continue
-		}
-
-		tgc.GenerateObject(*object, outputFolder, tgc.TargetVersionName, generateCode, generateDocs)
-	}
-}
-
-func (tgc TerraformGoogleConversionNext) GenerateObject(object api.Resource, outputFolder, resourceToGenerate string, generateCode, generateDocs bool) {
-	if object.ExcludeTgc {
-		log.Printf("Skipping fine-grained resource %s", object.Name)
-		return
-	}
-
-	// TODO: remove it after supporting most of resources.
-	supportList := map[string]bool{
-		"ComputeAddress": true,
-	}
-
-	if ok := supportList[object.ResourceName()]; !ok {
-		return
-	}
-
-	templateData := NewTemplateData(outputFolder, tgc.TargetVersionName)
-
-	if !object.IsExcluded() {
-		tgc.GenerateResource(object, *templateData, outputFolder, generateCode, generateDocs, "tfplan2cai")
-	}
-}
-
-func (tgc TerraformGoogleConversionNext) GenerateResource(object api.Resource, templateData TemplateData, outputFolder string, generateCode, generateDocs bool, converter string) {
-	productName := tgc.Product.ApiName
-	conveterFolder := fmt.Sprintf("pkg/%s/converters/services", converter)
-	targetFolder := path.Join(outputFolder, conveterFolder, productName)
-	if err := os.MkdirAll(targetFolder, os.ModePerm); err != nil {
-		log.Println(fmt.Errorf("error creating parent directory %v: %v", targetFolder, err))
-	}
-
-	templatePath := fmt.Sprintf("templates/tgc_next/%s/resource_converter.go.tmpl", converter)
-	targetFilePath := path.Join(targetFolder, fmt.Sprintf("%s_%s.go", productName, google.Underscore(object.Name)))
-	templateData.GenerateTGCResourceFile(templatePath, targetFilePath, object)
-}
-
-func (tgc TerraformGoogleConversionNext) GenerateCaiToHclObjects(outputFolder, resourceToGenerate string, generateCode, generateDocs bool) {
-}
-=======
 
 		if resourceToGenerate != "" && object.Name != resourceToGenerate {
 			log.Printf("Excluding %s per user request", object.Name)
@@ -200,9 +151,7 @@
 
 func (tgc TerraformGoogleConversionNext) CompileCommonFiles(outputFolder string, products []*api.Product, overridePath string) {
 	tgc.generateResourcesForVersion(products)
->>>>>>> 4dd5624b
-
-func (tgc TerraformGoogleConversionNext) CompileCommonFiles(outputFolder string, products []*api.Product, overridePath string) {
+
 	resourceConverters := map[string]string{
 		// common
 		"pkg/transport/config.go":                        "third_party/terraform/transport/config.go.tmpl",
@@ -210,17 +159,6 @@
 		"pkg/tpgresource/common_diff_suppress.go":        "third_party/terraform/tpgresource/common_diff_suppress.go",
 		"pkg/provider/provider.go":                       "third_party/terraform/provider/provider.go.tmpl",
 		"pkg/provider/provider_validators.go":            "third_party/terraform/provider/provider_validators.go",
-<<<<<<< HEAD
-
-		// tfplan2cai
-		"pkg/tfplan2cai/converters/resource_converters.go":                       "templates/tgc_next/tfplan2cai/resource_converters.go.tmpl",
-		"pkg/tfplan2cai/converters/services/compute/compute_instance_helpers.go": "third_party/terraform/services/compute/compute_instance_helpers.go.tmpl",
-		"pkg/tfplan2cai/converters/services/compute/metadata.go":                 "third_party/terraform/services/compute/metadata.go.tmpl",
-
-		// cai2hcl
-		"pkg/cai2hcl/converters/resource_converters.go":                       "templates/tgc_next/cai2hcl/resource_converters.go.tmpl",
-		"pkg/cai2hcl/converters/services/compute/compute_instance_helpers.go": "third_party/terraform/services/compute/compute_instance_helpers.go.tmpl",
-=======
 		"pkg/provider/provider_mmv1_resources.go":        "templates/tgc_next/provider/provider_mmv1_resources.go.tmpl",
 
 		// services
@@ -232,7 +170,6 @@
 
 		// cai2hcl
 		"pkg/cai2hcl/converters/resource_converters.go": "templates/tgc_next/cai2hcl/resource_converters.go.tmpl",
->>>>>>> 4dd5624b
 	}
 
 	templateData := NewTemplateData(outputFolder, tgc.TargetVersionName)
@@ -303,15 +240,9 @@
 		"pkg/verify/path_or_contents.go":           "third_party/terraform/verify/path_or_contents.go",
 		"pkg/version/version.go":                   "third_party/terraform/version/version.go",
 
-<<<<<<< HEAD
-		// tfplan2cai
-		"pkg/tfplan2cai/converters/services/compute/image.go":     "third_party/terraform/services/compute/image.go",
-		"pkg/tfplan2cai/converters/services/compute/disk_type.go": "third_party/terraform/services/compute/disk_type.go",
-=======
 		// services
 		"pkg/services/compute/image.go":     "third_party/terraform/services/compute/image.go",
 		"pkg/services/compute/disk_type.go": "third_party/terraform/services/compute/disk_type.go",
->>>>>>> 4dd5624b
 	}
 	tgc.CopyFileList(outputFolder, resourceConverters)
 }
@@ -379,8 +310,6 @@
 	}
 }
 
-<<<<<<< HEAD
-=======
 // Generates the list of resources, and gets the count of resources.
 // The resource object has the format
 //
@@ -436,7 +365,6 @@
 	}
 }
 
->>>>>>> 4dd5624b
 type TgcWithProducts struct {
 	TerraformGoogleConversionNext
 	Compiler string
