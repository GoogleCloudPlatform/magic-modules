--- conflicted
+++ resolved
@@ -140,10 +140,7 @@
   InstanceAttachment: !ruby/object:Overrides::Terraform::ResourceOverride
     autogen_async: true
     import_format: ["{{instance_id}}/attachments/{{name}}", "{{instance_id}}/{{name}}"]
-<<<<<<< HEAD
-=======
     delete_url: '{{instance_id}}/attachments/{{name}}'
->>>>>>> 78f814d1
     examples:
     - !ruby/object:Provider::Terraform::Examples
       name: "apigee_instance_attachment_basic"
