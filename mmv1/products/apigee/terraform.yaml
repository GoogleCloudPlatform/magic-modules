# Copyright 2020 Google Inc.
# Licensed under the Apache License, Version 2.0 (the "License");
# you may not use this file except in compliance with the License.
# You may obtain a copy of the License at
#
#     http://www.apache.org/licenses/LICENSE-2.0
#
# Unless required by applicable law or agreed to in writing, software
# distributed under the License is distributed on an "AS IS" BASIS,
# WITHOUT WARRANTIES OR CONDITIONS OF ANY KIND, either express or implied.
# See the License for the specific language governing permissions and
# limitations under the License.

--- !ruby/object:Provider::Terraform::Config
overrides: !ruby/object:Overrides::ResourceOverrides
  Organization: !ruby/object:Overrides::Terraform::ResourceOverride
    autogen_async: true
    examples:
    - !ruby/object:Provider::Terraform::Examples
      name: "apigee_organization_cloud_basic"
      skip_test: true
    - !ruby/object:Provider::Terraform::Examples
      # This is a more verbose version of the above that creates all
      # the resources needed for the acceptance test.
      name: "apigee_organization_cloud_basic_test"
      primary_resource_id: "org"
      test_env_vars:
        org_id: :ORG_ID
        billing_account: :BILLING_ACCT
      skip_docs: true
      # Resource creation race
      skip_vcr: true
    - !ruby/object:Provider::Terraform::Examples
      name: "apigee_organization_cloud_full"
      skip_test: true
    - !ruby/object:Provider::Terraform::Examples
      # This is a more verbose version of the above that creates all
      # the resources needed for the acceptance test. While all Apigee
      # resources in this test are in the GA API, we depend on a service
      # identity resource which is only available in the beta provider.
      name: "apigee_organization_cloud_full_test"
      primary_resource_id: "org"
      test_env_vars:
        org_id: :ORG_ID
        billing_account: :BILLING_ACCT
      skip_docs: true
      min_version: beta
      # Resource creation race
      skip_vcr: true
    - !ruby/object:Provider::Terraform::Examples
      name: "apigee_organization_retention_test"
      primary_resource_id: "org"
      test_env_vars:
        org_id: :ORG_ID
        billing_account: :BILLING_ACCT
      skip_docs: true
      min_version: beta
      # Resource creation race
      skip_vcr: true
    properties:
      billingType: !ruby/object:Overrides::Terraform::PropertyOverride
        default_from_api: true
      properties: !ruby/object:Overrides::Terraform::PropertyOverride
        default_from_api: true
    custom_code: !ruby/object:Provider::Terraform::CustomCode
      custom_import: templates/terraform/custom_import/apigee_organization.go.erb
      encoder: templates/terraform/encoders/apigee_organization.go.erb
  Instance: !ruby/object:Overrides::Terraform::ResourceOverride
    autogen_async: true
    import_format: ["{{org_id}}/instances/{{name}}", "{{org_id}}/{{name}}"]
    mutex: "{{org_id}}/apigeeInstances"
    error_retry_predicates: ["isApigeeRetryableError"]
    examples:
    - !ruby/object:Provider::Terraform::Examples
      name: "apigee_instance_basic"
      skip_test: true
    - !ruby/object:Provider::Terraform::Examples
      # This is a more verbose version of the above that creates all
      # the resources needed for the acceptance test.
      name: "apigee_instance_basic_test"
      primary_resource_id: "apigee_instance"
      test_env_vars:
        org_id: :ORG_ID
        billing_account: :BILLING_ACCT
      skip_docs: true
      # Resource creation race
      skip_vcr: true
    - !ruby/object:Provider::Terraform::Examples
      name: "apigee_instance_cidr_range"
      skip_test: true
    - !ruby/object:Provider::Terraform::Examples
      # This is a more verbose version of the above that creates all
      # the resources needed for the acceptance test.
      name: "apigee_instance_cidr_range_test"
      primary_resource_id: "apigee_instance"
      test_env_vars:
        org_id: :ORG_ID
        billing_account: :BILLING_ACCT
      skip_docs: true
      # Resource creation race
      skip_vcr: true
    - !ruby/object:Provider::Terraform::Examples
      name: "apigee_instance_ip_range"
      skip_test: true
    - !ruby/object:Provider::Terraform::Examples
      # This is a more verbose version of the above that creates all
      # the resources needed for the acceptance test.
      name: "apigee_instance_ip_range_test"
      primary_resource_id: "apigee_instance"
      test_env_vars:
        org_id: :ORG_ID
        billing_account: :BILLING_ACCT
      skip_docs: true
      # Resource creation race
      skip_vcr: true
    - !ruby/object:Provider::Terraform::Examples
      name: "apigee_instance_full"
      skip_test: true
    - !ruby/object:Provider::Terraform::Examples
      # This is a more verbose version of the above that creates all
      # the resources needed for the acceptance test.
      name: "apigee_instance_full_test"
      primary_resource_id: "apigee_instance"
      test_env_vars:
        org_id: :ORG_ID
        billing_account: :BILLING_ACCT
      skip_docs: true
      min_version: beta
      # Resource creation race
      skip_vcr: true
    - !ruby/object:Provider::Terraform::Examples
      name: "apigee_instance_service_attachment_basic_test"
      primary_resource_id: "apigee_instance"
      test_env_vars:
        org_id: :ORG_ID
        billing_account: :BILLING_ACCT
      skip_docs: true
      # Resource creation race
      skip_vcr: true
    timeouts: !ruby/object:Api::Timeouts
      insert_minutes: 60
      delete_minutes: 60
    properties:
      peeringCidrRange: !ruby/object:Overrides::Terraform::PropertyOverride
        default_from_api: true
      consumerAcceptList: !ruby/object:Overrides::Terraform::PropertyOverride
        default_from_api: true
        diff_suppress_func: "projectListDiffSuppress"
      ipRange: !ruby/object:Overrides::Terraform::PropertyOverride
        ignore_read: true
    custom_code: !ruby/object:Provider::Terraform::CustomCode
      custom_import: templates/terraform/custom_import/apigee_instance.go.erb
      constants: templates/terraform/constants/apigee_instance.go.erb
  Environment: !ruby/object:Overrides::Terraform::ResourceOverride
    autogen_async: true
    import_format: ["{{org_id}}/environments/{{name}}", "{{org_id}}/{{name}}"]
    examples:
    - !ruby/object:Provider::Terraform::Examples
      name: "apigee_environment_basic"
      skip_test: true
    - !ruby/object:Provider::Terraform::Examples
      # This is a more verbose version of the above that creates all
      # the resources needed for the acceptance test.
      name: "apigee_environment_basic_test"
      primary_resource_id: "apigee_environment"
      primary_resource_name: "fmt.Sprintf(\"organizations/tf-test%s\", context[\"random_suffix\"]), fmt.Sprintf(\"tf-test%s\", context[\"random_suffix\"])"
      test_env_vars:
        org_id: :ORG_ID
        billing_account: :BILLING_ACCT
      skip_docs: true
      # Resource creation race
      skip_vcr: true
    - !ruby/object:Provider::Terraform::Examples
      name: "apigee_environment_basic_deployment_apiproxy_type_test"
      primary_resource_id: "apigee_environment"
      primary_resource_name: "fmt.Sprintf(\"organizations/tf-test%s\", context[\"random_suffix\"]), fmt.Sprintf(\"tf-test%s\", context[\"random_suffix\"])"
      test_env_vars:
        org_id: :ORG_ID
        billing_account: :BILLING_ACCT
      skip_docs: true
      # Resource creation race
      skip_vcr: true
    - !ruby/object:Provider::Terraform::Examples
      name: "apigee_environment_nodeconfig_test"
      primary_resource_id: "apigee_environment"
      primary_resource_name: "fmt.Sprintf(\"organizations/tf-test%s\", context[\"random_suffix\"]), fmt.Sprintf(\"tf-test%s\", context[\"random_suffix\"])"
      test_env_vars:
        org_id: :ORG_ID
        billing_account: :BILLING_ACCT
      skip_docs: true
      min_version: beta
      # Resource creation race
      skip_vcr: true
    properties:
      deploymentType: !ruby/object:Overrides::Terraform::PropertyOverride
        default_from_api: true
      apiProxyType: !ruby/object:Overrides::Terraform::PropertyOverride
        default_from_api: true
      nodeConfig: !ruby/object:Overrides::Terraform::PropertyOverride
        default_from_api: true
    timeouts: !ruby/object:Api::Timeouts
      insert_minutes: 30
      delete_minutes: 30
    custom_code: !ruby/object:Provider::Terraform::CustomCode
      custom_import: templates/terraform/custom_import/apigee_environment.go.erb
  Envgroup: !ruby/object:Overrides::Terraform::ResourceOverride
    autogen_async: true
    import_format: ["{{org_id}}/envgroups/{{name}}", "{{org_id}}/{{name}}"]
    examples:
    - !ruby/object:Provider::Terraform::Examples
      name: "apigee_environment_group_basic"
      skip_test: true
    - !ruby/object:Provider::Terraform::Examples
      # This is a more verbose version of the above that creates all
      # the resources needed for the acceptance test.
      name: "apigee_environment_group_basic_test"
      primary_resource_id: "apigee_environment_group"
      test_env_vars:
        org_id: :ORG_ID
        billing_account: :BILLING_ACCT
      skip_docs: true
      # Resource creation race
      skip_vcr: true
    timeouts: !ruby/object:Api::Timeouts
      insert_minutes: 30
      delete_minutes: 30
    custom_code: !ruby/object:Provider::Terraform::CustomCode
      custom_import: templates/terraform/custom_import/apigee_environment_group.go.erb
  InstanceAttachment: !ruby/object:Overrides::Terraform::ResourceOverride
    autogen_async: true
    import_format: ["{{instance_id}}/attachments/{{name}}", "{{instance_id}}/{{name}}"]
    delete_url: '{{instance_id}}/attachments/{{name}}'
    # Creating a global lock on instance attachments.
    mutex: "apigeeInstanceAttachments"
    examples:
    - !ruby/object:Provider::Terraform::Examples
      name: "apigee_instance_attachment_basic"
      skip_test: true
    - !ruby/object:Provider::Terraform::Examples
      # This is a more verbose version of the above that creates all
      # the resources needed for the acceptance test.
      name: "apigee_instance_attachment_basic_test"
      primary_resource_id: "apigee_instance_attachment"
      test_env_vars:
        org_id: :ORG_ID
        billing_account: :BILLING_ACCT
      skip_docs: true
      # Resource creation race
      skip_vcr: true
    timeouts: !ruby/object:Api::Timeouts
      insert_minutes: 30
      delete_minutes: 30
    custom_code: !ruby/object:Provider::Terraform::CustomCode
      custom_import: templates/terraform/custom_import/apigee_instance_attachment.go.erb
  EnvgroupAttachment: !ruby/object:Overrides::Terraform::ResourceOverride
    autogen_async: true
    import_format: ["{{envgroup_id}}/attachments/{{name}}", "{{envgroup_id}}/{{name}}"]
    delete_url: '{{envgroup_id}}/attachments/{{name}}'
    skip_sweeper: true
    examples:
    - !ruby/object:Provider::Terraform::Examples
      name: "apigee_environment_group_attachment_basic"
      skip_test: true
    - !ruby/object:Provider::Terraform::Examples
      # This is a more verbose version of the above that creates all
      # the resources needed for the acceptance test.
      name: "apigee_environment_group_attachment_basic_test"
      primary_resource_id: "apigee_environment_group_attachment"
      test_env_vars:
        org_id: :ORG_ID
        billing_account: :BILLING_ACCT
      skip_docs: true
      # Resource creation race
      skip_vcr: true
    timeouts: !ruby/object:Api::Timeouts
      insert_minutes: 30
      delete_minutes: 30
    custom_code: !ruby/object:Provider::Terraform::CustomCode
      custom_import: templates/terraform/custom_import/apigee_environment_group_attachment.go.erb
  EndpointAttachment: !ruby/object:Overrides::Terraform::ResourceOverride
    autogen_async: true
    import_format: ["{{org_id}}/endpointAttachments/{{endpoint_attachment_id}}", "{{org_id}}/{{endpoint_attachment_id}}"]
    delete_url: '{{org_id}}/endpointAttachments/{{endpoint_attachment_id}}'
    skip_sweeper: true
    examples:
    - !ruby/object:Provider::Terraform::Examples
      name: "apigee_endpoint_attachment_basic"
      skip_test: true
    - !ruby/object:Provider::Terraform::Examples
      # This is a more verbose version of the above that creates all
      # the resources needed for the acceptance test.
      name: "apigee_endpoint_attachment_basic_test"
      primary_resource_id: "apigee_endpoint_attachment"
      test_env_vars:
        org_id: :ORG_ID
        billing_account: :BILLING_ACCT
      skip_docs: true
      # Resource creation race
      skip_vcr: true
    timeouts: !ruby/object:Api::Timeouts
      insert_minutes: 30
      delete_minutes: 30
    custom_code: !ruby/object:Provider::Terraform::CustomCode
      custom_import: templates/terraform/custom_import/apigee_endpoint_attachment.go.erb
  NatAddress: !ruby/object:Overrides::Terraform::ResourceOverride
    autogen_async: true
    import_format: ["{{instance_id}}/natAddresses/{{name}}", "{{instance_id}}/{{name}}"]
    delete_url: '{{instance_id}}/natAddresses/{{name}}'
    skip_sweeper: true
    examples:
    - !ruby/object:Provider::Terraform::Examples
      name: "apigee_nat_address_basic"
      skip_test: true
    - !ruby/object:Provider::Terraform::Examples
      # This is a more verbose version of the above that creates all
      # the resources needed for the acceptance test.
      name: "apigee_nat_address_basic_test"
      primary_resource_id: "apigee_nat_address"
      test_env_vars:
        org_id: :ORG_ID
        billing_account: :BILLING_ACCT
      skip_docs: true
      # Resource creation race
      skip_vcr: true
    timeouts: !ruby/object:Api::Timeouts
      insert_minutes: 30
      delete_minutes: 30
    custom_code: !ruby/object:Provider::Terraform::CustomCode
      custom_import: templates/terraform/custom_import/apigee_nat_address.go.erb
  SyncAuthorization: !ruby/object:Overrides::Terraform::ResourceOverride
    id_format: "organizations/{{name}}/syncAuthorization"
    import_format: ["organizations/{{name}}/syncAuthorization"]
    skip_delete: true
    examples:
    - !ruby/object:Provider::Terraform::Examples
      name: "apigee_sync_authorization_basic_test"
      primary_resource_id: "apigee_sync_authorization"
      vars:
        account_id: "my-account"
        project_id: "my-project"
      test_env_vars:
        org_id: :ORG_ID
        billing_account: :BILLING_ACCT
<<<<<<< HEAD
  AddonsConfig: !ruby/object:Overrides::Terraform::ResourceOverride
    custom_code: !ruby/object:Provider::Terraform::CustomCode
      custom_import: templates/terraform/custom_import/apigee_addons.go.erb
      test_check_destroy: templates/terraform/custom_check_destroy/apigee_addons_override.go.erb
    examples:
    - !ruby/object:Provider::Terraform::Examples
      name: "apigee_addons_basic"
      skip_test: true
    - !ruby/object:Provider::Terraform::Examples
      name: "apigee_addons_full"
      skip_test: true
    - !ruby/object:Provider::Terraform::Examples
      name: "apigee_addons_test"
      primary_resource_id: "apigee_org_addons"
      skip_docs: true
      test_env_vars:
        org_id: :ORG_ID
        billing_account: :BILLING_ACCT
=======
  EnvKeystore: !ruby/object:Overrides::Terraform::ResourceOverride
    autogen_async: true
    import_format: ["{{env_id}}/keystores/{{name}}", "{{env_id}}/{{name}}"]
    delete_url: '{{env_id}}/keystores/{{name}}'
    skip_sweeper: true
    examples:
    - !ruby/object:Provider::Terraform::Examples
      # This is a more verbose version of the above that creates all
      # the resources needed for the acceptance test.
      name: "apigee_environment_keystore_test"
      primary_resource_id: "apigee_environment_keystore"
      test_env_vars:
        org_id: :ORG_ID
        billing_account: :BILLING_ACCT
      skip_docs: true
      # Resource creation race
      skip_vcr: true
    timeouts: !ruby/object:Api::Timeouts
      insert_minutes: 30
      delete_minutes: 30
    custom_code: !ruby/object:Provider::Terraform::CustomCode
      custom_import: templates/terraform/custom_import/apigee_environment_keystore.go.erb
  EnvReferences: !ruby/object:Overrides::Terraform::ResourceOverride
    autogen_async: true
    import_format: ["{{env_id}}/references/{{name}}", "{{env_id}}/{{name}}"]
    delete_url: '{{env_id}}/references/{{name}}'
    skip_sweeper: true
    examples:
    - !ruby/object:Provider::Terraform::Examples
      # This is a more verbose version of the above that creates all
      # the resources needed for the acceptance test.
      name: "apigee_environment_reference_test"
      primary_resource_id: "apigee_environment_reference"
      test_env_vars:
        org_id: :ORG_ID
        billing_account: :BILLING_ACCT
      skip_docs: true
      # Resource creation race
      skip_vcr: true
    timeouts: !ruby/object:Api::Timeouts
      insert_minutes: 30
      delete_minutes: 30
    custom_code: !ruby/object:Provider::Terraform::CustomCode
      custom_import: templates/terraform/custom_import/apigee_environment_reference.go.erb
>>>>>>> 1df8a919
files: !ruby/object:Provider::Config::Files
  # These files have templating (ERB) code that will be run.
  # This is usually to add licensing info, autogeneration notices, etc.
  compile:
<%= lines(indent(compile('provider/terraform/product~compile.yaml'), 4)) -%><|MERGE_RESOLUTION|>--- conflicted
+++ resolved
@@ -341,7 +341,6 @@
       test_env_vars:
         org_id: :ORG_ID
         billing_account: :BILLING_ACCT
-<<<<<<< HEAD
   AddonsConfig: !ruby/object:Overrides::Terraform::ResourceOverride
     custom_code: !ruby/object:Provider::Terraform::CustomCode
       custom_import: templates/terraform/custom_import/apigee_addons.go.erb
@@ -360,7 +359,6 @@
       test_env_vars:
         org_id: :ORG_ID
         billing_account: :BILLING_ACCT
-=======
   EnvKeystore: !ruby/object:Overrides::Terraform::ResourceOverride
     autogen_async: true
     import_format: ["{{env_id}}/keystores/{{name}}", "{{env_id}}/{{name}}"]
@@ -405,7 +403,6 @@
       delete_minutes: 30
     custom_code: !ruby/object:Provider::Terraform::CustomCode
       custom_import: templates/terraform/custom_import/apigee_environment_reference.go.erb
->>>>>>> 1df8a919
 files: !ruby/object:Provider::Config::Files
   # These files have templating (ERB) code that will be run.
   # This is usually to add licensing info, autogeneration notices, etc.
