# Copyright 2024 Google Inc.
# Licensed under the Apache License, Version 2.0 (the "License");
# you may not use this file except in compliance with the License.
# You may obtain a copy of the License at
#
#     http://www.apache.org/licenses/LICENSE-2.0
#
# Unless required by applicable law or agreed to in writing, software
# distributed under the License is distributed on an "AS IS" BASIS,
# WITHOUT WARRANTIES OR CONDITIONS OF ANY KIND, either express or implied.
# See the License for the specific language governing permissions and
# limitations under the License.

---
name: 'AddonsConfig'
description: |
  Configures the add-ons for the Apigee organization. The existing add-on configuration will be fully replaced.
references:
  guides:
    'Creating an API organization': 'https://cloud.google.com/apigee/docs/api-platform/get-started/create-org'
  api: 'https://cloud.google.com/apigee/docs/reference/apis/apigee/rest/v1/organizations#setaddons'
docs:
base_url: 'organizations'
self_link: 'organizations/{{org}}'
create_url: 'organizations/{{org}}:setAddons'
update_url: 'organizations/{{org}}:setAddons'
update_verb: 'POST'
delete_url: 'organizations/{{org}}:setAddons'
delete_verb: 'POST'
timeouts:
  insert_minutes: 20
  update_minutes: 20
  delete_minutes: 20
async:
  actions: ['create', 'update', 'delete']
  type: 'OpAsync'
  operation:
    base_url: '{{op_id}}'
  result:
    resource_inside_response: false
custom_code:
  custom_import: 'templates/terraform/custom_import/apigee_addons.go.tmpl'
  test_check_destroy: 'templates/terraform/custom_check_destroy/apigee_addons_override.go.tmpl'
examples:
  - name: 'apigee_addons_basic'
    exclude_test: true
  - name: 'apigee_addons_full'
    exclude_test: true
  - name: 'apigee_addons_test'
    primary_resource_id: 'apigee_org_addons'
    test_env_vars:
      org_id: 'ORG_ID'
      billing_account: 'BILLING_ACCT'
    exclude_docs: true
parameters:
  - name: 'org'
    type: String
    description: |
      Name of the Apigee organization.
    url_param_only: true
    required: true
    immutable: true
properties:
  - name: 'addonsConfig'
    type: NestedObject
    description: Addon configurations of the Apigee organization.
    properties:
<<<<<<< HEAD
      - !ruby/object:Api::Type::NestedObject
        name: 'advancedApiOpsConfig'
        description: Configuration for the Advanced API Ops add-on.
=======
      - name: 'advancedApiOpsConfig'
        type: NestedObject
        description: Configuration for the Monetization add-on.
>>>>>>> 6ee72084
        properties:
          - name: 'enabled'
            type: Boolean
            description:
              Flag that specifies whether the Advanced API Ops add-on is
              enabled.
<<<<<<< HEAD
      - !ruby/object:Api::Type::NestedObject
        name: 'integrationConfig'
        description: Configuration for the Integration add-on.
=======
      - name: 'integrationConfig'
        type: NestedObject
        description: Configuration for the Monetization add-on.
>>>>>>> 6ee72084
        properties:
          - name: 'enabled'
            type: Boolean
            description:
              Flag that specifies whether the Integration add-on is
              enabled.
      - name: 'monetizationConfig'
        type: NestedObject
        description: Configuration for the Monetization add-on.
        properties:
          - name: 'enabled'
            type: Boolean
            description:
<<<<<<< HEAD
              Flag that specifies whether the Monetization add-on is enabled.
      - !ruby/object:Api::Type::NestedObject
        name: 'apiSecurityConfig'
        description: Configuration for the API Security add-on.
=======
              Flag that specifies whether the Advanced API Ops add-on is
              enabled.
      - name: 'apiSecurityConfig'
        type: NestedObject
        description: Configuration for the Monetization add-on.
>>>>>>> 6ee72084
        properties:
          - name: 'enabled'
            type: Boolean
            description:
<<<<<<< HEAD
              Flag that specifies whether the API security add-on is enabled.
          - !ruby/object:Api::Type::String
            name: 'expiresAt'
=======
              Flag that specifies whether the Advanced API Ops add-on is
              enabled.
          - name: 'expiresAt'
            type: String
>>>>>>> 6ee72084
            description:
              Time at which the API Security add-on expires in in milliseconds since epoch.
              If unspecified, the add-on will never expire.
            output: true
      - name: 'connectorsPlatformConfig'
        type: NestedObject
        description: Configuration for the Monetization add-on.
        properties:
          - name: 'enabled'
            type: Boolean
            description:
<<<<<<< HEAD
              Flag that specifies whether the Connectors Platform add-on is enabled.
          - !ruby/object:Api::Type::String
            name: 'expiresAt'
=======
              Flag that specifies whether the Advanced API Ops add-on is
              enabled.
          - name: 'expiresAt'
            type: String
>>>>>>> 6ee72084
            description:
              Time at which the Connectors Platform add-on expires in milliseconds since epoch.
              If unspecified, the add-on will never expire.
            output: true<|MERGE_RESOLUTION|>--- conflicted
+++ resolved
@@ -65,30 +65,18 @@
     type: NestedObject
     description: Addon configurations of the Apigee organization.
     properties:
-<<<<<<< HEAD
-      - !ruby/object:Api::Type::NestedObject
-        name: 'advancedApiOpsConfig'
-        description: Configuration for the Advanced API Ops add-on.
-=======
       - name: 'advancedApiOpsConfig'
         type: NestedObject
-        description: Configuration for the Monetization add-on.
->>>>>>> 6ee72084
+        description: Configuration for the Advanced API Ops add-on.
         properties:
           - name: 'enabled'
             type: Boolean
             description:
               Flag that specifies whether the Advanced API Ops add-on is
               enabled.
-<<<<<<< HEAD
-      - !ruby/object:Api::Type::NestedObject
-        name: 'integrationConfig'
-        description: Configuration for the Integration add-on.
-=======
       - name: 'integrationConfig'
         type: NestedObject
-        description: Configuration for the Monetization add-on.
->>>>>>> 6ee72084
+        description: Configuration for the Integration add-on.
         properties:
           - name: 'enabled'
             type: Boolean
@@ -102,32 +90,17 @@
           - name: 'enabled'
             type: Boolean
             description:
-<<<<<<< HEAD
               Flag that specifies whether the Monetization add-on is enabled.
-      - !ruby/object:Api::Type::NestedObject
-        name: 'apiSecurityConfig'
-        description: Configuration for the API Security add-on.
-=======
-              Flag that specifies whether the Advanced API Ops add-on is
-              enabled.
       - name: 'apiSecurityConfig'
         type: NestedObject
-        description: Configuration for the Monetization add-on.
->>>>>>> 6ee72084
+        description: Configuration for the API Security add-on.
         properties:
           - name: 'enabled'
             type: Boolean
             description:
-<<<<<<< HEAD
               Flag that specifies whether the API security add-on is enabled.
-          - !ruby/object:Api::Type::String
-            name: 'expiresAt'
-=======
-              Flag that specifies whether the Advanced API Ops add-on is
-              enabled.
           - name: 'expiresAt'
             type: String
->>>>>>> 6ee72084
             description:
               Time at which the API Security add-on expires in in milliseconds since epoch.
               If unspecified, the add-on will never expire.
@@ -139,16 +112,9 @@
           - name: 'enabled'
             type: Boolean
             description:
-<<<<<<< HEAD
               Flag that specifies whether the Connectors Platform add-on is enabled.
-          - !ruby/object:Api::Type::String
-            name: 'expiresAt'
-=======
-              Flag that specifies whether the Advanced API Ops add-on is
-              enabled.
           - name: 'expiresAt'
             type: String
->>>>>>> 6ee72084
             description:
               Time at which the Connectors Platform add-on expires in milliseconds since epoch.
               If unspecified, the add-on will never expire.
