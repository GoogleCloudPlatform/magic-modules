# Copyright 2023 Google Inc.
# Licensed under the Apache License, Version 2.0 (the "License");
# you may not use this file except in compliance with the License.
# You may obtain a copy of the License at
#
#     http://www.apache.org/licenses/LICENSE-2.0
#
# Unless required by applicable law or agreed to in writing, software
# distributed under the License is distributed on an "AS IS" BASIS,
# WITHOUT WARRANTIES OR CONDITIONS OF ANY KIND, either express or implied.
# See the License for the specific language governing permissions and
# limitations under the License.

--- !ruby/object:Api::Resource
  name: 'AddonsConfig'
  self_link: 'organizations/{{org}}'
  base_url: 'organizations'
  create_url: 'organizations/{{org}}:setAddons'
  update_url: 'organizations/{{org}}:setAddons'
  update_verb: :POST
  delete_url: 'organizations/{{org}}:setAddons'
  delete_verb: :POST
  async: !ruby/object:Api::OpAsync
    actions: ['create', 'update', 'delete']
    operation: !ruby/object:Api::OpAsync::Operation
      path: 'name'
      base_url: '{{op_id}}'
      wait_ms: 1000
    result: !ruby/object:Api::OpAsync::Result
      path: 'response'
      resource_inside_response: false
    status: !ruby/object:Api::OpAsync::Status
      path: 'done'
      complete: true
      allowed:
        - true
        - false
    error: !ruby/object:Api::OpAsync::Error
      path: 'error'
      message: 'message'
  description: |
    Configures the add-ons for the Apigee organization. The existing add-on configuration will be fully replaced.
  references: !ruby/object:Api::Resource::ReferenceLinks
    guides:
      'Creating an API organization': 'https://cloud.google.com/apigee/docs/api-platform/get-started/create-org'
    api: 'https://cloud.google.com/apigee/docs/reference/apis/apigee/rest/v1/organizations#setaddons'
  custom_code: !ruby/object:Provider::Terraform::CustomCode
    custom_import: templates/terraform/custom_import/apigee_addons.go.erb
    test_check_destroy: templates/terraform/custom_check_destroy/apigee_addons_override.go.erb
  examples:
    - !ruby/object:Provider::Terraform::Examples
      name: "apigee_addons_basic"
      skip_test: true
    - !ruby/object:Provider::Terraform::Examples
      name: "apigee_addons_full"
      skip_test: true
    - !ruby/object:Provider::Terraform::Examples
      name: "apigee_addons_test"
      primary_resource_id: "apigee_org_addons"
      skip_docs: true
      test_env_vars:
        org_id: :ORG_ID
        billing_account: :BILLING_ACCT
  parameters:
    - !ruby/object:Api::Type::String
      name: 'org'
      required: true
      description: |
        Name of the Apigee organization.
      url_param_only: true
      immutable: true
  properties:
    - !ruby/object:Api::Type::NestedObject
      name: 'addonsConfig'
      description: Addon configurations of the Apigee organization.
      properties:
        - !ruby/object:Api::Type::NestedObject
          name: 'advancedApiOpsConfig'
          description: Configuration for the Advanced API Ops add-on.
          properties:
            - !ruby/object:Api::Type::Boolean
              name: 'enabled'
              description: Flag that specifies whether the Advanced API Ops add-on is
                enabled.
        - !ruby/object:Api::Type::NestedObject
          name: 'integrationConfig'
          description: Configuration for the Integration add-on.
          properties:
            - !ruby/object:Api::Type::Boolean
              name: 'enabled'
<<<<<<< HEAD
              description: Flag that specifies whether the Integration add-on is enabled.
=======
              description: Flag that specifies whether the Advanced API Ops add-on is
                enabled.
>>>>>>> fd0e701f
        - !ruby/object:Api::Type::NestedObject
          name: 'monetizationConfig'
          description: Configuration for the Monetization add-on.
          properties:
            - !ruby/object:Api::Type::Boolean
              name: 'enabled'
<<<<<<< HEAD
              description: Flag that specifies whether the Monetization add-on is enabled.
=======
              description: Flag that specifies whether the Advanced API Ops add-on is
                enabled.
>>>>>>> fd0e701f
        - !ruby/object:Api::Type::NestedObject
          name: 'apiSecurityConfig'
          description: Configuration for the API Security add-on.
          properties:
            - !ruby/object:Api::Type::Boolean
              name: 'enabled'
<<<<<<< HEAD
              description: Flag that specifies whether the API security add-on is enabled.
            - !ruby/object:Api::Type::String
              name: 'expiresAt'
              description: Time at which the API Security add-on expires in in milliseconds since epoch. If unspecified, the add-on will never expire.
=======
              description: Flag that specifies whether the Advanced API Ops add-on is
                enabled.
            - !ruby/object:Api::Type::String
              name: 'expiresAt'
              description: Flag that specifies whether the Advanced API Ops add-on is
                enabled.
>>>>>>> fd0e701f
              output: true
        - !ruby/object:Api::Type::NestedObject
          name: 'connectorsPlatformConfig'
          description: Configuration for the Connectors Platform add-on.
          properties:
            - !ruby/object:Api::Type::Boolean
              name: 'enabled'
<<<<<<< HEAD
              description: Flag that specifies whether the Connectors Platform add-on is enabled.
            - !ruby/object:Api::Type::String
              name: 'expiresAt'
              description: Time at which the Connectors Platform add-on expires in milliseconds since epoch. If unspecified, the add-on will never expire.
              output: true
  references: !ruby/object:Api::Resource::ReferenceLinks
    guides:
      'Creating an API organization':
        'https://cloud.google.com/apigee/docs/api-platform/get-started/create-org'
    api: 'https://cloud.google.com/apigee/docs/reference/apis/apigee/rest/v1/organizations#setaddons'
=======
              description: Flag that specifies whether the Advanced API Ops add-on is
                enabled.
            - !ruby/object:Api::Type::String
              name: 'expiresAt'
              description: Flag that specifies whether the Advanced API Ops add-on is
                enabled.
              output: true
>>>>>>> fd0e701f
<|MERGE_RESOLUTION|>--- conflicted
+++ resolved
@@ -80,51 +80,31 @@
           properties:
             - !ruby/object:Api::Type::Boolean
               name: 'enabled'
-              description: Flag that specifies whether the Advanced API Ops add-on is
-                enabled.
+              description: Flag that specifies whether the Advanced API Ops add-on is enabled.
         - !ruby/object:Api::Type::NestedObject
           name: 'integrationConfig'
           description: Configuration for the Integration add-on.
           properties:
             - !ruby/object:Api::Type::Boolean
               name: 'enabled'
-<<<<<<< HEAD
               description: Flag that specifies whether the Integration add-on is enabled.
-=======
-              description: Flag that specifies whether the Advanced API Ops add-on is
-                enabled.
->>>>>>> fd0e701f
         - !ruby/object:Api::Type::NestedObject
           name: 'monetizationConfig'
           description: Configuration for the Monetization add-on.
           properties:
             - !ruby/object:Api::Type::Boolean
               name: 'enabled'
-<<<<<<< HEAD
               description: Flag that specifies whether the Monetization add-on is enabled.
-=======
-              description: Flag that specifies whether the Advanced API Ops add-on is
-                enabled.
->>>>>>> fd0e701f
         - !ruby/object:Api::Type::NestedObject
           name: 'apiSecurityConfig'
           description: Configuration for the API Security add-on.
           properties:
             - !ruby/object:Api::Type::Boolean
               name: 'enabled'
-<<<<<<< HEAD
               description: Flag that specifies whether the API security add-on is enabled.
             - !ruby/object:Api::Type::String
               name: 'expiresAt'
               description: Time at which the API Security add-on expires in in milliseconds since epoch. If unspecified, the add-on will never expire.
-=======
-              description: Flag that specifies whether the Advanced API Ops add-on is
-                enabled.
-            - !ruby/object:Api::Type::String
-              name: 'expiresAt'
-              description: Flag that specifies whether the Advanced API Ops add-on is
-                enabled.
->>>>>>> fd0e701f
               output: true
         - !ruby/object:Api::Type::NestedObject
           name: 'connectorsPlatformConfig'
@@ -132,23 +112,8 @@
           properties:
             - !ruby/object:Api::Type::Boolean
               name: 'enabled'
-<<<<<<< HEAD
               description: Flag that specifies whether the Connectors Platform add-on is enabled.
             - !ruby/object:Api::Type::String
               name: 'expiresAt'
               description: Time at which the Connectors Platform add-on expires in milliseconds since epoch. If unspecified, the add-on will never expire.
-              output: true
-  references: !ruby/object:Api::Resource::ReferenceLinks
-    guides:
-      'Creating an API organization':
-        'https://cloud.google.com/apigee/docs/api-platform/get-started/create-org'
-    api: 'https://cloud.google.com/apigee/docs/reference/apis/apigee/rest/v1/organizations#setaddons'
-=======
-              description: Flag that specifies whether the Advanced API Ops add-on is
-                enabled.
-            - !ruby/object:Api::Type::String
-              name: 'expiresAt'
-              description: Flag that specifies whether the Advanced API Ops add-on is
-                enabled.
-              output: true
->>>>>>> fd0e701f
+              output: true