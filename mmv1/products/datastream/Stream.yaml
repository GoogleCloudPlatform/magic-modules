# Copyright 2024 Google Inc.
# Licensed under the Apache License, Version 2.0 (the "License");
# you may not use this file except in compliance with the License.
# You may obtain a copy of the License at
#
#     http://www.apache.org/licenses/LICENSE-2.0
#
# Unless required by applicable law or agreed to in writing, software
# distributed under the License is distributed on an "AS IS" BASIS,
# WITHOUT WARRANTIES OR CONDITIONS OF ANY KIND, either express or implied.
# See the License for the specific language governing permissions and
# limitations under the License.

---
name: 'Stream'
description: |
  A resource representing streaming data from a source to a destination.
references:
  guides:
    'Official Documentation': 'https://cloud.google.com/datastream/docs/create-a-stream'
  api: 'https://cloud.google.com/datastream/docs/reference/rest/v1/projects.locations.streams'
docs:
id_format: 'projects/{{project}}/locations/{{location}}/streams/{{stream_id}}'
base_url: 'projects/{{project}}/locations/{{location}}/streams'
self_link: 'projects/{{project}}/locations/{{location}}/streams/{{stream_id}}'
create_url: 'projects/{{project}}/locations/{{location}}/streams?streamId={{stream_id}}&force={{create_without_validation}}'
update_verb: 'PATCH'
update_mask: true
import_format:
  - 'projects/{{project}}/locations/{{location}}/streams/{{stream_id}}'
timeouts:
  insert_minutes: 20
  update_minutes: 20
  delete_minutes: 20
async:
  actions: ['create', 'delete', 'update']
  type: 'OpAsync'
  operation:
    base_url: '{{op_id}}'
  result:
    resource_inside_response: true
custom_code:
  constants: 'templates/terraform/constants/datastream_stream.go.tmpl'
  encoder: 'templates/terraform/encoders/datastream_stream.go.tmpl'
  post_create: 'templates/terraform/post_create/datastream_stream.go.tmpl'
  pre_update: 'templates/terraform/pre_update/datastream_stream.go.tmpl'
  post_update: 'templates/terraform/post_update/datastream_stream.go.tmpl'
  post_import: 'templates/terraform/post_import/datastream_stream.go.tmpl'
custom_diff:
  - 'resourceDatastreamStreamCustomDiff'
examples:
  - name: 'datastream_stream_basic'
    primary_resource_id: 'default'
    vars:
      stream_id: 'my-stream'
      private_connection_id: 'my-connection'
      network_name: 'my-network'
      source_connection_profile_id: 'source-profile'
      database_instance_name: 'my-instance'
      deletion_protection: 'true'
      bucket_name: 'my-bucket'
      destination_connection_profile_id: 'destination-profile'
    test_vars_overrides:
      'deletion_protection': 'false'
    oics_vars_overrides:
      'deletion_protection': 'false'
    external_providers: ["random", "time"]
    exclude_docs: true
      # Random provider
    skip_vcr: true
  - name: 'datastream_stream_full'
    primary_resource_id: 'default'
    vars:
      stream_id: 'my-stream'
      private_connection_id: 'my-connection'
      network_name: 'my-network'
      source_connection_profile_id: 'source-profile'
      database_instance_name: 'my-instance'
      deletion_protection: 'true'
      bucket_name: 'my-bucket'
      destination_connection_profile_id: 'destination-profile'
      stream_cmek: 'kms-name'
    test_vars_overrides:
      'deletion_protection': 'false'
      'stream_cmek': 'acctest.BootstrapKMSKeyInLocation(t, "us-central1").CryptoKey.Name'
    oics_vars_overrides:
      'deletion_protection': 'false'
    external_providers: ["random", "time"]
      # Random provider
    skip_vcr: true
  - name: 'datastream_stream_postgresql'
    primary_resource_id: 'default'
    vars:
      stream_id: 'my-stream'
      source_connection_profile_id: 'source-profile'
      destination_connection_profile_id: 'destination-profile'
    exclude_test: true
  - name: 'datastream_stream_oracle'
    primary_resource_id: 'default'
    vars:
      stream_id: 'my-stream'
      source_connection_profile_id: 'source-profile'
      destination_connection_profile_id: 'destination-profile'
    exclude_test: true
  - name: 'datastream_stream_sql_server'
    primary_resource_id: 'default'
    vars:
      database_name: 'db'
      database_password: 'password'
      database_user: 'user'
      deletion_protection: 'true'
      destination_connection_profile_id: 'destination-profile'
      source_connection_profile_id: 'source-profile'
      sql_server_name: 'sql-server'
      sql_server_root_password: 'root-password'
      stream_id: 'stream'
    test_vars_overrides:
      'deletion_protection': 'false'
    exclude_test: true
  - name: 'datastream_stream_sql_server_change_tables'
    primary_resource_id: 'default'
    vars:
      database_name: 'db'
      database_password: 'password'
      database_user: 'user'
      deletion_protection: 'true'
      destination_connection_profile_id: 'destination-profile'
      source_connection_profile_id: 'source-profile'
      sql_server_name: 'sql-server'
      sql_server_root_password: 'root-password'
      stream_id: 'stream'
    test_vars_overrides:
      'deletion_protection': 'false'
    # Requires SQLServer Configuration
    exclude_test: true
  - name: 'datastream_stream_mysql_gtid'
    primary_resource_id: 'default'
    vars:
      database_name: 'db'
      database_password: 'password'
      database_user: 'user'
      deletion_protection: 'true'
      destination_connection_profile_id: 'destination-profile'
      source_connection_profile_id: 'source-profile'
      mysql_name: 'mysql'
      mysql_root_password: 'root-password'
      stream_id: 'stream'
    test_vars_overrides:
      'deletion_protection': 'false'
    # Requires MySQL Configuration
    exclude_test: true
  - name: 'datastream_stream_postgresql_bigquery_dataset_id'
    primary_resource_id: 'default'
    vars:
      dataset_id: 'postgres'
      stream_id: 'postgres-bigquery'
      dest_connection_profile_id: 'dest-profile'
      instance_name: 'instance-name'
      sql_user_name: 'my-user'
      source_connection_profile_id: 'source-profile'
    external_providers: ["random", "time"]
    # Random provider
    skip_vcr: true
  - name: 'datastream_stream_bigquery'
    primary_resource_id: 'default'
    vars:
      stream_id: 'my-stream'
      private_connection_id: 'my-connection'
      network_name: 'my-network'
      source_connection_profile_id: 'source-profile'
      database_instance_name: 'my-instance'
      deletion_protection: 'true'
      destination_connection_profile_id: 'destination-profile'
      bigquery_destination_table_kms_key_name: 'bigquery-kms-name'
    test_vars_overrides:
      'deletion_protection': 'false'
      'bigquery_destination_table_kms_key_name': 'acctest.BootstrapKMSKeyInLocation(t, "us-central1").CryptoKey.Name'
    oics_vars_overrides:
      'deletion_protection': 'false'
    external_providers: ["random", "time"]
      # Random provider
    skip_vcr: true
  - name: 'datastream_stream_bigquery_append_only'
    primary_resource_id: 'default'
    vars:
      stream_id: 'my-stream'
      private_connection_id: 'my-connection'
      network_name: 'my-network'
      source_connection_profile_id: 'source-profile'
      database_instance_name: 'my-instance'
      deletion_protection: 'true'
      destination_connection_profile_id: 'destination-profile'
    test_vars_overrides:
      'deletion_protection': 'false'
    oics_vars_overrides:
      'deletion_protection': 'false'
    external_providers: ["random", "time"]
      # Random provider
    skip_vcr: true
<<<<<<< HEAD
  - name: 'datastream_stream_salesforce'
    primary_resource_id: 'default'
    vars:
      source_connection_profile_id: 'source-profile'
      destination_connection_profile_id: 'destination-profile'
=======
  - name: 'datastream_stream_bigquery_blmt'
    primary_resource_id: 'default'
    vars:
      stream_id: 'blmt-stream'
      database_instance_name: 'blmt-instance'
      deletion_protection: 'true'
      source_connection_profile_id: 'blmt-source-profile'
      destination_connection_profile_id: 'blmt-destination-profile'
      blmt_bucket_name: 'blmt-bucket'
      blmt_connection_id: 'blmt-connection'
    test_vars_overrides:
      'deletion_protection': 'false'
    external_providers: ["random"]
    skip_vcr: true
    # Involves complex dependency creation, which makes it impractical in this context
>>>>>>> 39cb30e9
    exclude_test: true
virtual_fields:
  - name: 'desired_state'
    description: |
      Desired state of the Stream. Set this field to `RUNNING` to start the stream,
      `NOT_STARTED` to create the stream without starting and `PAUSED` to pause
      the stream from a `RUNNING` state.
      Possible values: NOT_STARTED, RUNNING, PAUSED. Default: NOT_STARTED
    type: String
    default_value: "NOT_STARTED"
parameters:
  - name: 'streamId'
    type: String
    description: |-
      The stream identifier.
    url_param_only: true
    required: true
    immutable: true
  - name: 'create_without_validation'
    type: Boolean
    description: |-
      Create the stream without validating it.
    url_param_only: true
    required: false
    immutable: true
    default_value: false
  - name: 'location'
    type: String
    description: |
      The name of the location this stream is located in.
    url_param_only: true
    required: true
    immutable: true
properties:
  - name: 'name'
    type: String
    description: The stream's name.
    output: true
  - name: 'labels'
    type: KeyValueLabels
    description: Labels.
  - name: 'displayName'
    type: String
    description: Display name.
    required: true
  - name: 'sourceConfig'
    type: NestedObject
    description: |
      Source connection profile configuration.
    required: true
    properties:
      - name: 'sourceConnectionProfile'
        type: String
        description: |
          Source connection profile resource. Format: projects/{project}/locations/{location}/connectionProfiles/{name}
        required: true
        immutable: true
        diff_suppress_func: 'tpgresource.ProjectNumberDiffSuppress'
      - name: 'mysqlSourceConfig'
        type: NestedObject
        description: |
          MySQL data source configuration.
        send_empty_value: true
        allow_empty_object: true
        exactly_one_of:
          - 'source_config.0.mysql_source_config'
          - 'source_config.0.oracle_source_config'
          - 'source_config.0.postgresql_source_config'
          - 'source_config.0.sql_server_source_config'
          - 'source_config.0.salesforce_source_config'
        properties:
          - name: 'includeObjects'
            type: NestedObject
            description: |
              MySQL objects to retrieve from the source.
            properties:
              - name: 'mysqlDatabases'
                type: Array
                description: |
                  MySQL databases on the server
                required: true
                item_type:
                  description: |
                    MySQL database.
                  type: NestedObject
                  properties:
                    - name: 'database'
                      type: String
                      description: |
                        Database name.
                      required: true
                    - name: 'mysqlTables'
                      type: Array
                      description: |
                        Tables in the database.
                      item_type:
                        description: |
                          MySQL table.
                        type: NestedObject
                        properties:
                          - name: 'table'
                            type: String
                            description: |
                              Table name.
                            required: true
                          - name: 'mysqlColumns'
                            type: Array
                            description: |
                              MySQL columns in the schema. When unspecified as part of include/exclude objects, includes/excludes everything.
                            item_type:
                              description: |
                                MySQL Column.
                              type: NestedObject
                              properties:
                                - name: 'column'
                                  type: String
                                  description: |
                                    Column name.
                                - name: 'dataType'
                                  type: String
                                  description: |
                                    The MySQL data type. Full data types list can be found here:
                                    https://dev.mysql.com/doc/refman/8.0/en/data-types.html
                                - name: 'length'
                                  type: Integer
                                  description: |
                                    Column length.
                                  output: true
                                - name: 'collation'
                                  type: String
                                  description: |
                                    Column collation.
                                - name: 'primaryKey'
                                  type: Boolean
                                  description: |
                                    Whether or not the column represents a primary key.
                                - name: 'nullable'
                                  type: Boolean
                                  description: |
                                    Whether or not the column can accept a null value.
                                - name: 'ordinalPosition'
                                  type: Integer
                                  description: |
                                    The ordinal position of the column in the table.
                            min_size: 1
                      min_size: 1
                min_size: 1
          - name: 'excludeObjects'
            type: NestedObject
            description: |
              MySQL objects to exclude from the stream.
            properties:
              - name: 'mysqlDatabases'
                type: Array
                description: |
                  MySQL databases on the server
                required: true
                item_type:
                  description: |
                    MySQL database.
                  type: NestedObject
                  properties:
                    - name: 'database'
                      type: String
                      description: |
                        Database name.
                      required: true
                    - name: 'mysqlTables'
                      type: Array
                      description: |
                        Tables in the database.
                      item_type:
                        description: |
                          MySQL table.
                        type: NestedObject
                        properties:
                          - name: 'table'
                            type: String
                            description: |
                              Table name.
                            required: true
                          - name: 'mysqlColumns'
                            type: Array
                            description: |
                              MySQL columns in the schema. When unspecified as part of include/exclude objects, includes/excludes everything.
                            item_type:
                              description: |
                                MySQL Column.
                              type: NestedObject
                              properties:
                                - name: 'column'
                                  type: String
                                  description: |
                                    Column name.
                                - name: 'dataType'
                                  type: String
                                  description: |
                                    The MySQL data type. Full data types list can be found here:
                                    https://dev.mysql.com/doc/refman/8.0/en/data-types.html
                                - name: 'length'
                                  type: Integer
                                  description: |
                                    Column length.
                                  output: true
                                - name: 'collation'
                                  type: String
                                  description: |
                                    Column collation.
                                - name: 'primaryKey'
                                  type: Boolean
                                  description: |
                                    Whether or not the column represents a primary key.
                                - name: 'nullable'
                                  type: Boolean
                                  description: |
                                    Whether or not the column can accept a null value.
                                - name: 'ordinalPosition'
                                  type: Integer
                                  description: |
                                    The ordinal position of the column in the table.
                            min_size: 1
                      min_size: 1
                min_size: 1
          - name: 'maxConcurrentCdcTasks'
            type: Integer
            description: |
              Maximum number of concurrent CDC tasks. The number should be non negative.
              If not set (or set to 0), the system's default value will be used.
            default_from_api: true
            send_empty_value: true
            validation:
              function: 'validation.IntAtLeast(0)'
          - name: 'maxConcurrentBackfillTasks'
            type: Integer
            description: |
              Maximum number of concurrent backfill tasks. The number should be non negative.
              If not set (or set to 0), the system's default value will be used.
            default_from_api: true
            send_empty_value: true
            validation:
              function: 'validation.IntAtLeast(0)'
          - name: 'binaryLogPosition'
            type: NestedObject
            allow_empty_object: true
            send_empty_value: true
            conflicts:
              - source_config.0.mysql_source_config.gtid
            description: |
              CDC reader reads from binary logs replication cdc method.
            properties: []
          - name: 'gtid'
            type: NestedObject
            allow_empty_object: true
            send_empty_value: true
            conflicts:
              - source_config.0.mysql_source_config.binaryLogPosition
            description: |
              CDC reader reads from gtid based replication.
            properties: []
      - name: 'oracleSourceConfig'
        type: NestedObject
        description: |
          MySQL data source configuration.
        send_empty_value: true
        allow_empty_object: true
        exactly_one_of:
          - 'source_config.0.mysql_source_config'
          - 'source_config.0.oracle_source_config'
          - 'source_config.0.postgresql_source_config'
          - 'source_config.0.sql_server_source_config'
          - 'source_config.0.salesforce_source_config'
        properties:
          - name: 'includeObjects'
            type: NestedObject
            description: |
              Oracle objects to retrieve from the source.
            properties:
              - name: 'oracleSchemas'
                type: Array
                description: |
                  Oracle schemas/databases in the database server
                required: true
                item_type:
                  description: |
                    MySQL database.
                  type: NestedObject
                  properties:
                    - name: 'schema'
                      type: String
                      description: |
                        Schema name.
                      required: true
                    - name: 'oracleTables'
                      type: Array
                      description: |
                        Tables in the database.
                      item_type:
                        description: |
                          Oracle table.
                        type: NestedObject
                        properties:
                          - name: 'table'
                            type: String
                            description: |
                              Table name.
                            required: true
                          - name: 'oracleColumns'
                            type: Array
                            description: |
                              Oracle columns in the schema. When unspecified as part of include/exclude objects, includes/excludes everything.
                            item_type:
                              description: |
                                Oracle Column.
                              type: NestedObject
                              properties:
                                - name: 'column'
                                  type: String
                                  description: |
                                    Column name.
                                - name: 'dataType'
                                  type: String
                                  description: |
                                    The Oracle data type. Full data types list can be found here:
                                    https://docs.oracle.com/en/database/oracle/oracle-database/21/sqlrf/Data-Types.html
                                - name: 'length'
                                  type: Integer
                                  description: |
                                    Column length.
                                  output: true
                                - name: 'precision'
                                  type: Integer
                                  description: |
                                    Column precision.
                                  output: true
                                - name: 'scale'
                                  type: Integer
                                  description: |
                                    Column scale.
                                  output: true
                                - name: 'encoding'
                                  type: String
                                  description: |
                                    Column encoding.
                                  output: true
                                - name: 'primaryKey'
                                  type: Boolean
                                  description: |
                                    Whether or not the column represents a primary key.
                                  output: true
                                - name: 'nullable'
                                  type: Boolean
                                  description: |
                                    Whether or not the column can accept a null value.
                                  output: true
                                - name: 'ordinalPosition'
                                  type: Integer
                                  description: |
                                    The ordinal position of the column in the table.
                                  output: true
                            min_size: 1
                      min_size: 1
                min_size: 1
          - name: 'excludeObjects'
            type: NestedObject
            description: |
              Oracle objects to exclude from the stream.
            properties:
              - name: 'oracleSchemas'
                type: Array
                description: |
                  Oracle schemas/databases in the database server
                required: true
                item_type:
                  description: |
                    MySQL database.
                  type: NestedObject
                  properties:
                    - name: 'schema'
                      type: String
                      description: |
                        Schema name.
                      required: true
                    - name: 'oracleTables'
                      type: Array
                      description: |
                        Tables in the database.
                      item_type:
                        description: |
                          Oracle table.
                        type: NestedObject
                        properties:
                          - name: 'table'
                            type: String
                            description: |
                              Table name.
                            required: true
                          - name: 'oracleColumns'
                            type: Array
                            description: |
                              Oracle columns in the schema. When unspecified as part of include/exclude objects, includes/excludes everything.
                            item_type:
                              description: |
                                Oracle Column.
                              type: NestedObject
                              properties:
                                - name: 'column'
                                  type: String
                                  description: |
                                    Column name.
                                - name: 'dataType'
                                  type: String
                                  description: |
                                    The Oracle data type. Full data types list can be found here:
                                    https://docs.oracle.com/en/database/oracle/oracle-database/21/sqlrf/Data-Types.html
                                - name: 'length'
                                  type: Integer
                                  description: |
                                    Column length.
                                  output: true
                                - name: 'precision'
                                  type: Integer
                                  description: |
                                    Column precision.
                                  output: true
                                - name: 'scale'
                                  type: Integer
                                  description: |
                                    Column scale.
                                  output: true
                                - name: 'encoding'
                                  type: String
                                  description: |
                                    Column encoding.
                                  output: true
                                - name: 'primaryKey'
                                  type: Boolean
                                  description: |
                                    Whether or not the column represents a primary key.
                                  output: true
                                - name: 'nullable'
                                  type: Boolean
                                  description: |
                                    Whether or not the column can accept a null value.
                                  output: true
                                - name: 'ordinalPosition'
                                  type: Integer
                                  description: |
                                    The ordinal position of the column in the table.
                                  output: true
                            min_size: 1
                      min_size: 1
                min_size: 1
          - name: 'maxConcurrentCdcTasks'
            type: Integer
            description: |
              Maximum number of concurrent CDC tasks. The number should be non negative.
              If not set (or set to 0), the system's default value will be used.
            default_from_api: true
            send_empty_value: true
            validation:
              function: 'validation.IntAtLeast(0)'
          - name: 'maxConcurrentBackfillTasks'
            type: Integer
            description: |
              Maximum number of concurrent backfill tasks. The number should be non negative.
              If not set (or set to 0), the system's default value will be used.
            default_from_api: true
            send_empty_value: true
            validation:
              function: 'validation.IntAtLeast(0)'
          - name: 'dropLargeObjects'
            type: NestedObject
            description: |
              Configuration to drop large object values.
            send_empty_value: true
            allow_empty_object: true
            properties:
              []
          - name: 'streamLargeObjects'
            type: NestedObject
            description: |
              Configuration to drop large object values.
            send_empty_value: true
            allow_empty_object: true
            properties:
              []
      - name: 'postgresqlSourceConfig'
        type: NestedObject
        description: |
          PostgreSQL data source configuration.
        send_empty_value: true
        allow_empty_object: true
        exactly_one_of:
          - 'source_config.0.mysql_source_config'
          - 'source_config.0.oracle_source_config'
          - 'source_config.0.postgresql_source_config'
          - 'source_config.0.sql_server_source_config'
          - 'source_config.0.salesforce_source_config'
        properties:
          - name: 'includeObjects'
            type: NestedObject
            description: |
              PostgreSQL objects to retrieve from the source.
            properties:
              - name: 'postgresqlSchemas'
                type: Array
                description: |
                  PostgreSQL schemas on the server
                required: true
                item_type:
                  description: |
                    PostgreSQL schema.
                  type: NestedObject
                  properties:
                    - name: 'schema'
                      type: String
                      description: |
                        Database name.
                      required: true
                    - name: 'postgresqlTables'
                      type: Array
                      description: |
                        Tables in the schema.
                      item_type:
                        description: |
                          PostgreSQL table.
                        type: NestedObject
                        properties:
                          - name: 'table'
                            type: String
                            description: |
                              Table name.
                            required: true
                          - name: 'postgresqlColumns'
                            type: Array
                            description: |
                              PostgreSQL columns in the schema. When unspecified as part of include/exclude objects, includes/excludes everything.
                            item_type:
                              description: |
                                PostgreSQL Column.
                              type: NestedObject
                              properties:
                                - name: 'column'
                                  type: String
                                  description: |
                                    Column name.
                                - name: 'dataType'
                                  type: String
                                  description: |
                                    The PostgreSQL data type. Full data types list can be found here:
                                    https://www.postgresql.org/docs/current/datatype.html
                                - name: 'length'
                                  type: Integer
                                  description: |
                                    Column length.
                                  output: true
                                - name: 'precision'
                                  type: Integer
                                  description: |
                                    Column precision.
                                  output: true
                                - name: 'scale'
                                  type: Integer
                                  description: |
                                    Column scale.
                                  output: true
                                - name: 'primaryKey'
                                  type: Boolean
                                  description: |
                                    Whether or not the column represents a primary key.
                                - name: 'nullable'
                                  type: Boolean
                                  description: |
                                    Whether or not the column can accept a null value.
                                - name: 'ordinalPosition'
                                  type: Integer
                                  description: |
                                    The ordinal position of the column in the table.
                            min_size: 1
                      min_size: 1
                min_size: 1
          - name: 'excludeObjects'
            type: NestedObject
            description: |
              PostgreSQL objects to exclude from the stream.
            properties:
              - name: 'postgresqlSchemas'
                type: Array
                description: |
                  PostgreSQL schemas on the server
                required: true
                item_type:
                  description: |
                    PostgreSQL schema.
                  type: NestedObject
                  properties:
                    - name: 'schema'
                      type: String
                      description: |
                        Database name.
                      required: true
                    - name: 'postgresqlTables'
                      type: Array
                      description: |
                        Tables in the schema.
                      item_type:
                        description: |
                          PostgreSQL table.
                        type: NestedObject
                        properties:
                          - name: 'table'
                            type: String
                            description: |
                              Table name.
                            required: true
                          - name: 'postgresqlColumns'
                            type: Array
                            description: |
                              PostgreSQL columns in the schema. When unspecified as part of include/exclude objects, includes/excludes everything.
                            item_type:
                              description: |
                                PostgreSQL Column.
                              type: NestedObject
                              properties:
                                - name: 'column'
                                  type: String
                                  description: |
                                    Column name.
                                - name: 'dataType'
                                  type: String
                                  description: |
                                    The PostgreSQL data type. Full data types list can be found here:
                                    https://www.postgresql.org/docs/current/datatype.html
                                - name: 'length'
                                  type: Integer
                                  description: |
                                    Column length.
                                  output: true
                                - name: 'precision'
                                  type: Integer
                                  description: |
                                    Column precision.
                                  output: true
                                - name: 'scale'
                                  type: Integer
                                  description: |
                                    Column scale.
                                  output: true
                                - name: 'primaryKey'
                                  type: Boolean
                                  description: |
                                    Whether or not the column represents a primary key.
                                - name: 'nullable'
                                  type: Boolean
                                  description: |
                                    Whether or not the column can accept a null value.
                                - name: 'ordinalPosition'
                                  type: Integer
                                  description: |
                                    The ordinal position of the column in the table.
                            min_size: 1
                      min_size: 1
                min_size: 1
          - name: 'replicationSlot'
            type: String
            description: |
              The name of the logical replication slot that's configured with
              the pgoutput plugin.
            required: true
          - name: 'publication'
            type: String
            description: |
              The name of the publication that includes the set of all tables
              that are defined in the stream's include_objects.
            required: true
          - name: 'maxConcurrentBackfillTasks'
            type: Integer
            description: |
              Maximum number of concurrent backfill tasks. The number should be non
              negative. If not set (or set to 0), the system's default value will be used.
            default_from_api: true
            send_empty_value: true
            validation:
              function: 'validation.IntAtLeast(0)'
      - name: 'sqlServerSourceConfig'
        type: NestedObject
        description: |
          SQL Server data source configuration.
        send_empty_value: true
        allow_empty_object: true
        exactly_one_of:
          - 'source_config.0.mysql_source_config'
          - 'source_config.0.oracle_source_config'
          - 'source_config.0.postgresql_source_config'
          - 'source_config.0.sql_server_source_config'
          - 'source_config.0.salesforce_source_config'
        properties:
          - name: 'includeObjects'
            type: NestedObject
            description: |
              SQL Server objects to retrieve from the source.
            properties:
              - name: 'schemas'
                type: Array
                description: |
                  SQL Server schemas/databases in the database server
                required: true
                item_type:
                  description: |
                    SQL Server database.
                  type: NestedObject
                  properties:
                    - name: 'schema'
                      type: String
                      description: |
                        Schema name.
                      required: true
                    - name: 'tables'
                      type: Array
                      description: |
                        Tables in the database.
                      item_type:
                        description: |
                          SQL Server table.
                        type: NestedObject
                        properties:
                          - name: 'table'
                            type: String
                            description: |
                              Table name.
                            required: true
                          - name: 'columns'
                            type: Array
                            description: |
                              SQL Server columns in the schema. When unspecified as part of include/exclude objects, includes/excludes everything.
                            item_type:
                              description: |
                                SQL Server Column.
                              type: NestedObject
                              properties:
                                - name: 'column'
                                  type: String
                                  description: |
                                    Column name.
                                - name: 'dataType'
                                  type: String
                                  description: |
                                    The SQL Server data type. Full data types list can be found here:
                                    https://learn.microsoft.com/en-us/sql/t-sql/data-types/data-types-transact-sql?view=sql-server-ver16
                                - name: 'length'
                                  type: Integer
                                  description: |
                                    Column length.
                                  output: true
                                - name: 'precision'
                                  type: Integer
                                  description: |
                                    Column precision.
                                  output: true
                                - name: 'scale'
                                  type: Integer
                                  description: |
                                    Column scale.
                                  output: true
                                - name: 'primaryKey'
                                  type: Boolean
                                  description: |
                                    Whether or not the column represents a primary key.
                                  output: true
                                - name: 'nullable'
                                  type: Boolean
                                  description: |
                                    Whether or not the column can accept a null value.
                                  output: true
                                - name: 'ordinalPosition'
                                  type: Integer
                                  description: |
                                    The ordinal position of the column in the table.
                                  output: true
                            min_size: 1
                      min_size: 1
                min_size: 1
          - name: 'excludeObjects'
            type: NestedObject
            description: |
              SQL Server objects to exclude from the stream.
            properties:
              - name: 'schemas'
                type: Array
                description: |
                  SQL Server schemas/databases in the database server
                required: true
                item_type:
                  description: |
                    SQL Server database.
                  type: NestedObject
                  properties:
                    - name: 'schema'
                      type: String
                      description: |
                        Schema name.
                      required: true
                    - name: 'tables'
                      type: Array
                      description: |
                        Tables in the database.
                      item_type:
                        description: |
                          SQL Server table.
                        type: NestedObject
                        properties:
                          - name: 'table'
                            type: String
                            description: |
                              Table name.
                            required: true
                          - name: 'columns'
                            type: Array
                            description: |
                              SQL Server columns in the schema. When unspecified as part of include/exclude objects, includes/excludes everything.
                            item_type:
                              description: |
                                SQL Server Column.
                              type: NestedObject
                              properties:
                                - name: 'column'
                                  type: String
                                  description: |
                                    Column name.
                                - name: 'dataType'
                                  type: String
                                  description: |
                                    The SQL Server data type. Full data types list can be found here:
                                    https://learn.microsoft.com/en-us/sql/t-sql/data-types/data-types-transact-sql?view=sql-server-ver16
                                - name: 'length'
                                  type: Integer
                                  description: |
                                    Column length.
                                  output: true
                                - name: 'precision'
                                  type: Integer
                                  description: |
                                    Column precision.
                                  output: true
                                - name: 'scale'
                                  type: Integer
                                  description: |
                                    Column scale.
                                  output: true
                                - name: 'primaryKey'
                                  type: Boolean
                                  description: |
                                    Whether or not the column represents a primary key.
                                  output: true
                                - name: 'nullable'
                                  type: Boolean
                                  description: |
                                    Whether or not the column can accept a null value.
                                  output: true
                                - name: 'ordinalPosition'
                                  type: Integer
                                  description: |
                                    The ordinal position of the column in the table.
                                  output: true
                            min_size: 1
                      min_size: 1
                min_size: 1
          - name: 'maxConcurrentCdcTasks'
            type: Integer
            description: |
              Max concurrent CDC tasks.
            default_from_api: true
            send_empty_value: true
            validation:
              function: 'validation.IntAtLeast(0)'
          - name: 'maxConcurrentBackfillTasks'
            type: Integer
            description: |
              Max concurrent backfill tasks.
            default_from_api: true
            send_empty_value: true
            validation:
              function: 'validation.IntAtLeast(0)'
          - name: 'transactionLogs'
            type: NestedObject
            description: |
              CDC reader reads from transaction logs.
            send_empty_value: true
            allow_empty_object: true
            properties:
              []
          - name: 'changeTables'
            type: NestedObject
            description: |
              CDC reader reads from change tables.
            send_empty_value: true
            allow_empty_object: true
            properties:
              []
      - name: 'salesforceSourceConfig'
        type: NestedObject
        description: |
          Salesforce data source configuration.
        send_empty_value: true
        allow_empty_object: true
        exactly_one_of:
          - 'source_config.0.mysql_source_config'
          - 'source_config.0.oracle_source_config'
          - 'source_config.0.postgresql_source_config'
          - 'source_config.0.sql_server_source_config'
          - 'source_config.0.salesforce_source_config'
        properties:
          - name: 'includeObjects'
            type: NestedObject
            description: |
              Salesforce objects to retrieve from the source.
            properties:
              - name: 'objects'
                type: Array
                description: |
                  Salesforce objects in Salesforce Org.
                required: true
                min_size: 1
                item_type:
                  description: |
                    Salesforce objects.
                  type: NestedObject
                  properties:
                    - name: 'objectName'
                      type: String
                      description: |
                        Name of object in Salesforce Org.
                    - name: 'fields'
                      type: Array
                      description: |
                        Fields in the Salesforce object. When unspecified as part of include/exclude objects, includes/excludes everything/nothing.
                      min_size: 1
                      item_type:
                        description: |
                          Salesforce field.
                        type: NestedObject
                        properties:
                          - name: 'name'
                            type: String
                            description: |
                              Field name.
          - name: 'excludeObjects'
            type: NestedObject
            description: |
              Salesforce objects to exclude from the stream.
            properties:
              - name: 'objects'
                type: Array
                description: |
                  Salesforce objects in data source.
                required: true
                min_size: 1
                item_type:
                  description: |
                    Salesforce objects.
                  type: NestedObject
                  properties:
                    - name: 'objectName'
                      type: String
                      description: |
                        Name of object in Salesforce Org.
                    - name: 'fields'
                      type: Array
                      description: |
                        Fields in the Salesforce object. When unspecified as part of include/exclude objects, includes/excludes everything/nothing.
                      min_size: 1
                      item_type:
                        description: |
                          Salesforce field.
                        type: NestedObject
                        properties:
                          - name: 'name'
                            type: String
                            description: |
                              Field name.
          - name: 'pollingInterval'
            type: String
            description: |
              Salesforce objects polling interval. The interval at which new changes will be polled for each object. The duration must be between 5 minutes and 24 hours.
            required: true
  - name: 'destinationConfig'
    type: NestedObject
    description: |
      Destination connection profile configuration.
    required: true
    properties:
      - name: 'destinationConnectionProfile'
        type: String
        description: |
          Destination connection profile resource. Format: projects/{project}/locations/{location}/connectionProfiles/{name}
        required: true
        immutable: true
        diff_suppress_func: 'tpgresource.ProjectNumberDiffSuppress'
      - name: 'gcsDestinationConfig'
        type: NestedObject
        description: |
          A configuration for how data should be loaded to Cloud Storage.
        exactly_one_of:
          - 'destination_config.0.gcs_destination_config'
          - 'destination_config.0.bigquery_destination_config'
        properties:
          - name: 'path'
            type: String
            description: |
              Path inside the Cloud Storage bucket to write data to.
          - name: 'fileRotationMb'
            type: Integer
            description: |
              The maximum file size to be saved in the bucket.
            default_from_api: true
          - name: 'fileRotationInterval'
            type: String
            description: |
              The maximum duration for which new events are added before a file is closed and a new file is created.
              A duration in seconds with up to nine fractional digits, terminated by 's'. Example: "3.5s". Defaults to 900s.
            default_from_api: true
          - name: 'avroFileFormat'
            type: NestedObject
            description: |
              AVRO file format configuration.
            send_empty_value: true
            allow_empty_object: true
            exactly_one_of:
              - 'destination_config.0.gcs_destination_config.0.avro_file_format'
              - 'destination_config.0.gcs_destination_config.0.json_file_format'
            properties:
              []
          - name: 'jsonFileFormat'
            type: NestedObject
            description: |
              JSON file format configuration.
            exactly_one_of:
              - 'destination_config.0.gcs_destination_config.0.avro_file_format'
              - 'destination_config.0.gcs_destination_config.0.json_file_format'
            properties:
              - name: 'schemaFileFormat'
                type: Enum
                description: |
                  The schema file format along JSON data files.
                enum_values:
                  - 'NO_SCHEMA_FILE'
                  - 'AVRO_SCHEMA_FILE'
              - name: 'compression'
                type: Enum
                description: |
                  Compression of the loaded JSON file.
                enum_values:
                  - 'NO_COMPRESSION'
                  - 'GZIP'
      - name: 'bigqueryDestinationConfig'
        type: NestedObject
        description: |
          A configuration for how data should be loaded to Google BigQuery.
        exactly_one_of:
          - 'destination_config.0.gcs_destination_config'
          - 'destination_config.0.bigquery_destination_config'
        properties:
          - name: 'dataFreshness'
            type: String
            description: |
              The guaranteed data freshness (in seconds) when querying tables created by the stream.
              Editing this field will only affect new tables created in the future, but existing tables
              will not be impacted. Lower values mean that queries will return fresher data, but may result in higher cost.
              A duration in seconds with up to nine fractional digits, terminated by 's'. Example: "3.5s". Defaults to 900s.
          - name: 'singleTargetDataset'
            type: NestedObject
            description: |
              A single target dataset to which all data will be streamed.
            exactly_one_of:
              - 'destination_config.0.bigquery_destination_config.0.single_target_dataset'
              - 'destination_config.0.bigquery_destination_config.0.source_hierarchy_datasets'
            properties:
              - name: 'datasetId'
                type: String
                description: |
                  Dataset ID in the format projects/{project}/datasets/{dataset_id} or
                  {project}:{dataset_id}
                required: true
                diff_suppress_func: 'resourceDatastreamStreamDatabaseIdDiffSuppress'
                custom_expand: 'templates/terraform/custom_expand/datastream_stream_dataset_id.go.tmpl'
          - name: 'sourceHierarchyDatasets'
            type: NestedObject
            description: |
              Destination datasets are created so that hierarchy of the destination data objects matches the source hierarchy.
            exactly_one_of:
              - 'destination_config.0.bigquery_destination_config.0.single_target_dataset'
              - 'destination_config.0.bigquery_destination_config.0.source_hierarchy_datasets'
            properties:
              - name: 'datasetTemplate'
                type: NestedObject
                description: |
                  Dataset template used for dynamic dataset creation.
                required: true
                properties:
                  - name: 'location'
                    type: String
                    description: |
                      The geographic location where the dataset should reside.
                      See https://cloud.google.com/bigquery/docs/locations for supported locations.
                    required: true
                  - name: 'datasetIdPrefix'
                    type: String
                    description: |
                      If supplied, every created dataset will have its name prefixed by the provided value.
                      The prefix and name will be separated by an underscore. i.e. _.
                  - name: 'kmsKeyName'
                    type: String
                    description: |
                      Describes the Cloud KMS encryption key that will be used to protect destination BigQuery
                      table. The BigQuery Service Account associated with your project requires access to this
                      encryption key. i.e. projects/{project}/locations/{location}/keyRings/{key_ring}/cryptoKeys/{cryptoKey}.
                      See https://cloud.google.com/bigquery/docs/customer-managed-encryption for more information.
                    immutable: true
          - name: 'blmtConfig'
            type: NestedObject
            description: 'BigLake Managed Tables configuration for BigQuery streams.'
            properties:
              - name: 'bucket'
                type: String
                description: |
                      The Cloud Storage bucket name.
                required: true
              - name: 'connectionName'
                type: String
                description: |
                      The bigquery connection. Format: `{project}.{location}.{name}`
                required: true
              - name: 'fileFormat'
                type: String
                description: |
                      The file format.
                required: true
                enum_values:
                  - FILE_FORMAT_UNSPECIFIED
                  - PARQUET
              - name: 'tableFormat'
                type: String
                description: |
                      The table format.
                required: true
                enum_values:
                  - TABLE_FORMAT_UNSPECIFIED
                  - ICEBERG
              - name: 'rootPath'
                type: String
                description: |
                      The root path inside the Cloud Storage bucket.
          - name: 'merge'
            type: NestedObject
            description: |
              Merge mode defines that all changes to a table will be merged at the destination Google BigQuery
              table. This is the default write mode. When selected, BigQuery reflects the way the data is stored
              in the source database. With Merge mode, no historical record of the change events is kept.
            immutable: true
            send_empty_value: true
            allow_empty_object: true
            conflicts:
              - destination_config.0.bigquery_destination_config.0.append_only
            properties:
              []
          - name: 'appendOnly'
            type: NestedObject
            description: |
              AppendOnly mode defines that the stream of changes (INSERT, UPDATE-INSERT, UPDATE-DELETE and DELETE
              events) to a source table will be written to the destination Google BigQuery table, retaining the
              historical state of the data.
            immutable: true
            send_empty_value: true
            allow_empty_object: true
            conflicts:
              - destination_config.0.bigquery_destination_config.0.merge
            properties:
              []
  - name: 'state'
    type: String
    description: The state of the stream.
    output: true
  - name: 'backfillAll'
    type: NestedObject
    description: |
      Backfill strategy to automatically backfill the Stream's objects. Specific objects can be excluded.
    send_empty_value: true
    allow_empty_object: true
    exactly_one_of:
      - 'backfill_all'
      - 'backfill_none'
    properties:
      - name: 'mysqlExcludedObjects'
        type: NestedObject
        description: |
          MySQL data source objects to avoid backfilling.
        properties:
          - name: 'mysqlDatabases'
            type: Array
            description: |
              MySQL databases on the server
            required: true
            item_type:
              description: |
                MySQL database.
              type: NestedObject
              properties:
                - name: 'database'
                  type: String
                  description: |
                    Database name.
                  required: true
                - name: 'mysqlTables'
                  type: Array
                  description: |
                    Tables in the database.
                  item_type:
                    description: |
                      MySQL table.
                    type: NestedObject
                    properties:
                      - name: 'table'
                        type: String
                        description: |
                          Table name.
                        required: true
                      - name: 'mysqlColumns'
                        type: Array
                        description: |
                          MySQL columns in the schema. When unspecified as part of include/exclude objects, includes/excludes everything.
                        item_type:
                          description: |
                            MySQL Column.
                          type: NestedObject
                          properties:
                            - name: 'column'
                              type: String
                              description: |
                                Column name.
                            - name: 'dataType'
                              type: String
                              description: |
                                The MySQL data type. Full data types list can be found here:
                                https://dev.mysql.com/doc/refman/8.0/en/data-types.html
                            - name: 'length'
                              type: Integer
                              description: |
                                Column length.
                              output: true
                            - name: 'collation'
                              type: String
                              description: |
                                Column collation.
                            - name: 'primaryKey'
                              type: Boolean
                              description: |
                                Whether or not the column represents a primary key.
                            - name: 'nullable'
                              type: Boolean
                              description: |
                                Whether or not the column can accept a null value.
                            - name: 'ordinalPosition'
                              type: Integer
                              description: |
                                The ordinal position of the column in the table.
                        min_size: 1
                  min_size: 1
            min_size: 1
      - name: 'postgresqlExcludedObjects'
        type: NestedObject
        description: |
          PostgreSQL data source objects to avoid backfilling.
        properties:
          - name: 'postgresqlSchemas'
            type: Array
            description: |
              PostgreSQL schemas on the server
            required: true
            item_type:
              description: |
                PostgreSQL schema.
              type: NestedObject
              properties:
                - name: 'schema'
                  type: String
                  description: |
                    Database name.
                  required: true
                - name: 'postgresqlTables'
                  type: Array
                  description: |
                    Tables in the schema.
                  item_type:
                    description: |
                      PostgreSQL table.
                    type: NestedObject
                    properties:
                      - name: 'table'
                        type: String
                        description: |
                          Table name.
                        required: true
                      - name: 'postgresqlColumns'
                        type: Array
                        description: |
                          PostgreSQL columns in the schema. When unspecified as part of include/exclude objects, includes/excludes everything.
                        item_type:
                          description: |
                            PostgreSQL Column.
                          type: NestedObject
                          properties:
                            - name: 'column'
                              type: String
                              description: |
                                Column name.
                            - name: 'dataType'
                              type: String
                              description: |
                                The PostgreSQL data type. Full data types list can be found here:
                                https://www.postgresql.org/docs/current/datatype.html
                            - name: 'length'
                              type: Integer
                              description: |
                                Column length.
                              output: true
                            - name: 'precision'
                              type: Integer
                              description: |
                                Column precision.
                              output: true
                            - name: 'scale'
                              type: Integer
                              description: |
                                Column scale.
                              output: true
                            - name: 'primaryKey'
                              type: Boolean
                              description: |
                                Whether or not the column represents a primary key.
                            - name: 'nullable'
                              type: Boolean
                              description: |
                                Whether or not the column can accept a null value.
                            - name: 'ordinalPosition'
                              type: Integer
                              description: |
                                The ordinal position of the column in the table.
                        min_size: 1
                  min_size: 1
            min_size: 1
      - name: 'oracleExcludedObjects'
        type: NestedObject
        description: |
          PostgreSQL data source objects to avoid backfilling.
        properties:
          - name: 'oracleSchemas'
            type: Array
            description: |
              Oracle schemas/databases in the database server
            required: true
            item_type:
              description: |
                MySQL database.
              type: NestedObject
              properties:
                - name: 'schema'
                  type: String
                  description: |
                    Schema name.
                  required: true
                - name: 'oracleTables'
                  type: Array
                  description: |
                    Tables in the database.
                  item_type:
                    description: |
                      Oracle table.
                    type: NestedObject
                    properties:
                      - name: 'table'
                        type: String
                        description: |
                          Table name.
                        required: true
                      - name: 'oracleColumns'
                        type: Array
                        description: |
                          Oracle columns in the schema. When unspecified as part of include/exclude objects, includes/excludes everything.
                        item_type:
                          description: |
                            Oracle Column.
                          type: NestedObject
                          properties:
                            - name: 'column'
                              type: String
                              description: |
                                Column name.
                            - name: 'dataType'
                              type: String
                              description: |
                                The Oracle data type. Full data types list can be found here:
                                https://docs.oracle.com/en/database/oracle/oracle-database/21/sqlrf/Data-Types.html
                            - name: 'length'
                              type: Integer
                              description: |
                                Column length.
                              output: true
                            - name: 'precision'
                              type: Integer
                              description: |
                                Column precision.
                              output: true
                            - name: 'scale'
                              type: Integer
                              description: |
                                Column scale.
                              output: true
                            - name: 'encoding'
                              type: String
                              description: |
                                Column encoding.
                              output: true
                            - name: 'primaryKey'
                              type: Boolean
                              description: |
                                Whether or not the column represents a primary key.
                              output: true
                            - name: 'nullable'
                              type: Boolean
                              description: |
                                Whether or not the column can accept a null value.
                              output: true
                            - name: 'ordinalPosition'
                              type: Integer
                              description: |
                                The ordinal position of the column in the table.
                              output: true
                        min_size: 1
                  min_size: 1
            min_size: 1
      - name: 'sqlServerExcludedObjects'
        type: NestedObject
        description: |
          SQL Server data source objects to avoid backfilling.
        properties:
          - name: 'schemas'
            type: Array
            description: |
              SQL Server schemas/databases in the database server
            required: true
            item_type:
              description: |
                SQL Server database.
              type: NestedObject
              properties:
                - name: 'schema'
                  type: String
                  description: |
                    Schema name.
                  required: true
                - name: 'tables'
                  type: Array
                  description: |
                    Tables in the database.
                  item_type:
                    description: |
                      SQL Server table.
                    type: NestedObject
                    properties:
                      - name: 'table'
                        type: String
                        description: |
                          Table name.
                        required: true
                      - name: 'columns'
                        type: Array
                        description: |
                          SQL Server columns in the schema. When unspecified as part of include/exclude objects, includes/excludes everything.
                        item_type:
                          description: |
                            SQL Server Column.
                          type: NestedObject
                          properties:
                            - name: 'column'
                              type: String
                              description: |
                                Column name.
                            - name: 'dataType'
                              type: String
                              description: |
                                The SQL Server data type. Full data types list can be found here:
                                https://learn.microsoft.com/en-us/sql/t-sql/data-types/data-types-transact-sql?view=sql-server-ver16
                            - name: 'length'
                              type: Integer
                              description: |
                                Column length.
                              output: true
                            - name: 'precision'
                              type: Integer
                              description: |
                                Column precision.
                              output: true
                            - name: 'scale'
                              type: Integer
                              description: |
                                Column scale.
                              output: true
                            - name: 'primaryKey'
                              type: Boolean
                              description: |
                                Whether or not the column represents a primary key.
                              output: true
                            - name: 'nullable'
                              type: Boolean
                              description: |
                                Whether or not the column can accept a null value.
                              output: true
                            - name: 'ordinalPosition'
                              type: Integer
                              description: |
                                The ordinal position of the column in the table.
                              output: true
                        min_size: 1
                  min_size: 1
            min_size: 1
      - name: 'salesforceExcludedObjects'
        type: NestedObject
        description: |
          Salesforce objects to avoid backfilling.
        properties:
          - name: 'objects'
            type: Array
            description: |
              Salesforce objects in Salesforce Org.
            required: true
            min_size: 1
            item_type:
              description: |
                Salesforce objects.
              type: NestedObject
              properties:
                - name: 'objectName'
                  type: String
                  description: |
                    Name of object in Salesforce Org.
                - name: 'fields'
                  type: Array
                  description: |
                    Fields in the Salesforce object. When unspecified as part of include/exclude objects, includes/excludes everything/nothing.
                  min_size: 1
                  item_type:
                    description: |
                      Salesforce field.
                    type: NestedObject
                    properties:
                      - name: 'name'
                        type: String
                        description: |
                          Field name.
  - name: 'backfillNone'
    type: NestedObject
    description: |
      Backfill strategy to disable automatic backfill for the Stream's objects.
    send_empty_value: true
    allow_empty_object: true
    exactly_one_of:
      - 'backfill_all'
      - 'backfill_none'
    properties:
      []
  - name: 'customerManagedEncryptionKey'
    type: String
    description: |
      A reference to a KMS encryption key. If provided, it will be used to encrypt the data. If left blank, data
      will be encrypted using an internal Stream-specific encryption key provisioned through KMS.
    immutable: true<|MERGE_RESOLUTION|>--- conflicted
+++ resolved
@@ -197,13 +197,6 @@
     external_providers: ["random", "time"]
       # Random provider
     skip_vcr: true
-<<<<<<< HEAD
-  - name: 'datastream_stream_salesforce'
-    primary_resource_id: 'default'
-    vars:
-      source_connection_profile_id: 'source-profile'
-      destination_connection_profile_id: 'destination-profile'
-=======
   - name: 'datastream_stream_bigquery_blmt'
     primary_resource_id: 'default'
     vars:
@@ -219,7 +212,12 @@
     external_providers: ["random"]
     skip_vcr: true
     # Involves complex dependency creation, which makes it impractical in this context
->>>>>>> 39cb30e9
+    exclude_test: true
+  - name: 'datastream_stream_salesforce'
+    primary_resource_id: 'default'
+    vars:
+      source_connection_profile_id: 'source-profile'
+      destination_connection_profile_id: 'destination-profile'
     exclude_test: true
 virtual_fields:
   - name: 'desired_state'
