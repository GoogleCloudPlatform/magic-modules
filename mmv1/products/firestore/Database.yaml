--- conflicted
+++ resolved
@@ -161,13 +161,9 @@
       See also `delete_protection`.
     type: String
     default_value: "ABANDON"
-<<<<<<< HEAD
-    deprecation_message: '`deletion_policy` is deprecated and will be removed in a future major release. Use `delete_protection_state` instead.'
-=======
     # `deletion_policy` is deprecated and will be removed in a future major release.
     # Once that release happens, you should use `delete_protection_state` instead.
     # For now though, setting this field is necessary if you wish for your Firestore databases to be deleted upon `terraform destroy`.
->>>>>>> 4dd5624b
 parameters:
 properties:
   - name: 'name'
