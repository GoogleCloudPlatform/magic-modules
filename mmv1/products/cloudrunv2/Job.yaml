# Copyright 2023 Google Inc.
# Licensed under the Apache License, Version 2.0 (the "License");
# you may not use this file except in compliance with the License.
# You may obtain a copy of the License at
#
#     http://www.apache.org/licenses/LICENSE-2.0
#
# Unless required by applicable law or agreed to in writing, software
# distributed under the License is distributed on an "AS IS" BASIS,
# WITHOUT WARRANTIES OR CONDITIONS OF ANY KIND, either express or implied.
# See the License for the specific language governing permissions and
# limitations under the License.

--- !ruby/object:Api::Resource
name: "Job"
base_url: projects/{{project}}/locations/{{location}}/jobs
self_link: projects/{{project}}/locations/{{location}}/jobs/{{name}}
create_url: projects/{{project}}/locations/{{location}}/jobs?jobId={{name}}
update_verb: :PATCH
references: !ruby/object:Api::Resource::ReferenceLinks
  guides:
    'Official Documentation': 'https://cloud.google.com/run/docs/'
  api: "https://cloud.google.com/run/docs/reference/rest/v2/projects.locations.jobs"
description: |
  A Cloud Run Job resource that references a container image which is run to completion.
async: !ruby/object:Api::OpAsync
  operation: !ruby/object:Api::OpAsync::Operation
    path: "name"
    base_url: "{{op_id}}"
    wait_ms: 1000
  result: !ruby/object:Api::OpAsync::Result
    path: "response"
    resource_inside_response: true
  status: !ruby/object:Api::OpAsync::Status
    path: "done"
    complete: true
    allowed:
      - true
      - false
  error: !ruby/object:Api::OpAsync::Error
    path: "error"
    message: "message"
iam_policy: !ruby/object:Api::Resource::IamPolicy
  method_name_separator: ':'
  parent_resource_attribute: 'name'
  base_url: projects/{{project}}/locations/{{location}}/jobs/{{name}}
  import_format: ["projects/{{project}}/locations/{{location}}/jobs/{{name}}", "{{name}}"]
id_format: 'projects/{{project}}/locations/{{location}}/jobs/{{name}}'
import_format: ["projects/{{project}}/locations/{{location}}/jobs/{{name}}"]
autogen_async: true
examples:
  - !ruby/object:Provider::Terraform::Examples
    name: "cloudrunv2_job_basic"
    primary_resource_id: "default"
    primary_resource_name: "fmt.Sprintf(\"tf-test-cloudrun-job%s\", context[\"random_suffix\"\
      ])"
    vars:
      cloud_run_job_name: "cloudrun-job"
  - !ruby/object:Provider::Terraform::Examples
    name: "cloudrunv2_job_sql"
    primary_resource_id: "default"
    primary_resource_name: "fmt.Sprintf(\"tf-test-cloudrun-srv%s\", context[\"random_suffix\"\
      ])"
    vars:
      cloud_run_job_name: "cloudrun-job"
      secret_id: "secret"
      cloud_run_sql_name: "cloudrun-sql"
      deletion_protection: "true"
    test_vars_overrides:
      deletion_protection: "false"
    oics_vars_overrides:
      deletion_protection: "false"
  - !ruby/object:Provider::Terraform::Examples
    name: "cloudrunv2_job_vpcaccess"
    primary_resource_id: "default"
    primary_resource_name: "fmt.Sprintf(\"tf-test-cloudrun-srv%s\", context[\"random_suffix\"\
      ])"
    vars:
      cloud_run_job_name: "cloudrun-job"
      vpc_access_connector_name: "run-vpc"
      vpc_compute_subnetwork_name: "run-subnetwork"
      compute_network_name: "run-network"
  - !ruby/object:Provider::Terraform::Examples
    name: "cloudrunv2_job_secret"
    primary_resource_id: "default"
    primary_resource_name: "fmt.Sprintf(\"tf-test-cloudrun-srv%s\", context[\"random_suffix\"\
      ])"
    vars:
      cloud_run_job_name: "cloudrun-job"
      secret_id: "secret"
parameters:
  - !ruby/object:Api::Type::String
    name: "location"
    immutable: true
    url_param_only: true
    description: The location of the cloud run job
properties:
  - !ruby/object:Api::Type::String
    name: "name"
    required: true
    immutable: true
    url_param_only: true
    description: |
      Name of the Job.
    pattern: projects/{{project}}/locations/{{location}}/jobs/{{name}}
    diff_suppress_func: 'compareSelfLinkOrResourceName'
    custom_expand: templates/terraform/custom_expand/resource_from_self_link.go.erb
    custom_flatten: templates/terraform/custom_flatten/name_from_self_link.erb
  - !ruby/object:Api::Type::String
    name: "uid"
    output: true
    description: |
      Server assigned unique identifier for the Execution. The value is a UUID4 string and guaranteed to remain unchanged until the resource is deleted.
  - !ruby/object:Api::Type::String
    name: "generation"
    output: true
    description: |
      A number that monotonically increases every time the user modifies the desired state.
  - !ruby/object:Api::Type::KeyValuePairs
    name: "labels"
    description: |-
      KRM-style labels for the resource. User-provided labels are shared with Google's billing system, so they can be used to filter, or break down billing charges by team, component, environment, state, etc. For more information, visit https://cloud.google.com/resource-manager/docs/creating-managing-labels or https://cloud.google.com/run/docs/configuring/labels Cloud Run will populate some labels with 'run.googleapis.com' or 'serving.knative.dev' namespaces. Those labels are read-only, and user changes will not be preserved.
  # blocked on b/244872932
  # - !ruby/object:Api::Type::KeyValuePairs
  #   name: "annotations"
  #   description: |-
  #     KRM-style annotations for the resource. Unstructured key value map that may be set by external tools to store and arbitrary metadata. They are not queryable and should be preserved when modifying objects. Cloud Run will populate some annotations using 'run.googleapis.com' or 'serving.knative.dev' namespaces. This field follows Kubernetes annotations' namespacing, limits, and rules. More info: https://kubernetes.io/docs/user-guide/annotations
  - !ruby/object:Api::Type::String
    name: "client"
    description: |
      Arbitrary identifier for the API client.
  - !ruby/object:Api::Type::String
    name: "clientVersion"
    description: |
      Arbitrary version identifier for the API client.
  - !ruby/object:Api::Type::Enum
    name: "launchStage"
    description: |
      The launch stage as defined by Google Cloud Platform Launch Stages. Cloud Run supports ALPHA, BETA, and GA. If no value is specified, GA is assumed.
    values:
      - :UNIMPLEMENTED
      - :PRELAUNCH
      - :EARLY_ACCESS
      - :ALPHA
      - :BETA
      - :GA
      - :DEPRECATED
    default_from_api: true
  - !ruby/object:Api::Type::NestedObject
    name: "binaryAuthorization"
    description: |
      Settings for the Binary Authorization feature.
    properties:
      - !ruby/object:Api::Type::String
        name: "breakglassJustification"
        description: |
          If present, indicates to use Breakglass using this justification. If useDefault is False, then it must be empty. For more information on breakglass, see https://cloud.google.com/binary-authorization/docs/using-breakglass
      - !ruby/object:Api::Type::Boolean
        name: "useDefault"
        description: |
          If True, indicates to use the default project's binary authorization policy. If False, binary authorization will be disabled.
  - !ruby/object:Api::Type::NestedObject
    name: "template"
    required: true
    description: |
      The template used to create executions for this Job.
    properties:
      - !ruby/object:Api::Type::KeyValuePairs
        name: "labels"
        description: |-
          KRM-style labels for the resource.
      # blocked on b/244872932
      # - !ruby/object:Api::Type::KeyValuePairs
      #   name: "annotations"
      #   description: |-
      #     KRM-style annotations for the resource.
      - !ruby/object:Api::Type::Integer
        name: "parallelism"
        description: |-
          Specifies the maximum desired number of tasks the execution should run at given time. Must be <= taskCount. When the job is run, if this field is 0 or unset, the maximum possible value will be used for that execution. The actual number of tasks running in steady state will be less than this number when there are fewer tasks waiting to be completed remaining, i.e. when the work left to do is less than max parallelism.
        default_from_api: true
      - !ruby/object:Api::Type::Integer
        name: "taskCount"
        description: |-
          Specifies the desired number of tasks the execution should run. Setting to 1 means that parallelism is limited to 1 and the success of that task signals the success of the execution. More info: https://kubernetes.io/docs/concepts/workloads/controllers/jobs-run-to-completion/
        default_from_api: true
      - !ruby/object:Api::Type::NestedObject
        name: "template"
        required: true
        description: |
          Describes the task(s) that will be created when executing an execution
        properties:
          - !ruby/object:Api::Type::Array
            name: "containers"
            description: |-
              Holds the single container that defines the unit of execution for this task.
            default_from_api: true
            item_type: !ruby/object:Api::Type::NestedObject
              properties:
                - !ruby/object:Api::Type::String
                  name: "name"
                  description: |-
                    Name of the container specified as a DNS_LABEL.
                - !ruby/object:Api::Type::String
                  name: "image"
                  required: true
                  description: |-
                    URL of the Container image in Google Container Registry or Google Artifact Registry. More info: https://kubernetes.io/docs/concepts/containers/images
                - !ruby/object:Api::Type::Array
                  name: "command"
                  description: |-
                    Entrypoint array. Not executed within a shell. The docker image's ENTRYPOINT is used if this is not provided. Variable references $(VAR_NAME) are expanded using the container's environment. If a variable cannot be resolved, the reference in the input string will be unchanged. The $(VAR_NAME) syntax can be escaped with a double $$, ie: $$(VAR_NAME). Escaped references will never be expanded, regardless of whether the variable exists or not. More info: https://kubernetes.io/docs/tasks/inject-data-application/define-command-argument-container/#running-a-command-in-a-shell
                  item_type: Api::Type::String
                - !ruby/object:Api::Type::Array
                  name: "args"
                  description: |-
                    Arguments to the entrypoint. The docker image's CMD is used if this is not provided. Variable references $(VAR_NAME) are expanded using the container's environment. If a variable cannot be resolved, the reference in the input string will be unchanged. The $(VAR_NAME) syntax can be escaped with a double $$, ie: $$(VAR_NAME). Escaped references will never be expanded, regardless of whether the variable exists or not. More info: https://kubernetes.io/docs/tasks/inject-data-application/define-command-argument-container/#running-a-command-in-a-shell
                  item_type: Api::Type::String
                - !ruby/object:Api::Type::Array
                  name: "env"
                  description: |-
                    List of environment variables to set in the container.
                  item_type: !ruby/object:Api::Type::NestedObject
                    properties:
                      - !ruby/object:Api::Type::String
                        name: "name"
                        required: true
                        description: |-
                          Name of the environment variable. Must be a C_IDENTIFIER, and mnay not exceed 32768 characters.
                      - !ruby/object:Api::Type::String
                        name: "value"
                        description: |-
                          Variable references $(VAR_NAME) are expanded using the previous defined environment variables in the container and any route environment variables. If a variable cannot be resolved, the reference in the input string will be unchanged. The $(VAR_NAME) syntax can be escaped with a double $$, ie: $$(VAR_NAME). Escaped references will never be expanded, regardless of whether the variable exists or not. Defaults to "", and the maximum length is 32768 bytes
                        # exactly_one_of:
                        #   - template.0.template.0.containers.0.env.0.value
                        #   - template.0.template.0.containers.0.env.0.valueSource
                      - !ruby/object:Api::Type::NestedObject
                        name: "valueSource"
                        description: |-
                          Source for the environment variable's value.
                        # exactly_one_of:
                        #   - template.0.template.0.containers.0.env.0.value
                        #   - template.0.template.0.containers.0.env.0.valueSource
                        properties:
                          - !ruby/object:Api::Type::NestedObject
                            name: "secretKeyRef"
                            description: |-
                              Selects a secret and a specific version from Cloud Secret Manager.
                            properties:
                              - !ruby/object:Api::Type::String
                                name: "secret"
                                required: true
                                description: |-
                                  The name of the secret in Cloud Secret Manager. Format: {secretName} if the secret is in the same project. projects/{project}/secrets/{secretName} if the secret is in a different project.
                              - !ruby/object:Api::Type::String
                                name: "version"
                                required: true
                                description: |-
                                  The Cloud Secret Manager secret version. Can be 'latest' for the latest value or an integer for a specific version.
                - !ruby/object:Api::Type::NestedObject
                  name: "resources"
                  description: |-
                    Compute Resource requirements by this container. More info: https://kubernetes.io/docs/concepts/storage/persistent-volumes#resources
                  default_from_api: true
                  properties:
                    - !ruby/object:Api::Type::KeyValuePairs
                      name: "limits"
                      description: |-
                        Only memory and CPU are supported. Note: The only supported values for CPU are '1', '2', '4', and '8'. Setting 4 CPU requires at least 2Gi of memory. The values of the map is string form of the 'quantity' k8s type: https://github.com/kubernetes/kubernetes/blob/master/staging/src/k8s.io/apimachinery/pkg/api/resource/quantity.go
                      default_from_api: true
                - !ruby/object:Api::Type::Array
                  name: "ports"
                  description: |-
                    List of ports to expose from the container. Only a single port can be specified. The specified ports must be listening on all interfaces (0.0.0.0) within the container to be accessible.

                    If omitted, a port number will be chosen and passed to the container through the PORT environment variable for the container to listen on
                  item_type: !ruby/object:Api::Type::NestedObject
                    properties:
                      - !ruby/object:Api::Type::String
                        name: "name"
                        description: |-
                          If specified, used to specify which protocol to use. Allowed values are "http1" and "h2c".
                      - !ruby/object:Api::Type::Integer
                        name: "containerPort"
                        description: |-
                          Port number the container listens on. This must be a valid TCP port number, 0 < containerPort < 65536.
                - !ruby/object:Api::Type::Array
                  name: "volumeMounts"
                  description: |-
                    Volume to mount into the container's filesystem.
                  item_type: !ruby/object:Api::Type::NestedObject
                    properties:
                      - !ruby/object:Api::Type::String
                        name: "name"
                        required: true
                        description: |-
                          This must match the Name of a Volume.
                      - !ruby/object:Api::Type::String
                        name: "mountPath"
                        required: true
                        description: |-
                          Path within the container at which the volume should be mounted. Must not contain ':'. For Cloud SQL volumes, it can be left empty, or must otherwise be /cloudsql. All instances defined in the Volume will be available as /cloudsql/[instance]. For more information on Cloud SQL volumes, visit https://cloud.google.com/sql/docs/mysql/connect-run
                - !ruby/object:Api::Type::String
                  name: "workingDir"
                  description: |-
                    Container's working directory. If not specified, the container runtime's default will be used, which might be configured in the container image.
                - !ruby/object:Api::Type::NestedObject
                  name: "livenessProbe"
                  description: |-
                    Periodic probe of container liveness. Container will be restarted if the probe fails. More info: https://kubernetes.io/docs/concepts/workloads/pods/pod-lifecycle#container-probes
                    This field is not supported in Cloud Run Job currently.
                  deprecation_message: Cloud Run Job does not support liveness probe
                    and `liveness_probe` field will be removed in a future major release.
                  properties:
                    - !ruby/object:Api::Type::Integer
                      name: "initialDelaySeconds"
                      description: |-
                        Number of seconds after the container has started before the probe is initiated. Defaults to 0 seconds. Minimum value is 0. Maximum value for liveness probe is 3600. Maximum value for startup probe is 240. More info: https://kubernetes.io/docs/concepts/workloads/pods/pod-lifecycle#container-probes
                      default_value: 0
                    - !ruby/object:Api::Type::Integer
                      name: "timeoutSeconds"
                      description: |-
                        Number of seconds after which the probe times out. Defaults to 1 second. Minimum value is 1. Maximum value is 3600. Must be smaller than periodSeconds. More info: https://kubernetes.io/docs/concepts/workloads/pods/pod-lifecycle#container-probes
                      default_value: 1
                    - !ruby/object:Api::Type::Integer
                      name: "periodSeconds"
                      description: |-
                        How often (in seconds) to perform the probe. Default to 10 seconds. Minimum value is 1. Maximum value for liveness probe is 3600. Maximum value for startup probe is 240. Must be greater or equal than timeoutSeconds
                      default_value: 10
                    - !ruby/object:Api::Type::Integer
                      name: "failureThreshold"
                      description: |-
                        Minimum consecutive failures for the probe to be considered failed after having succeeded. Defaults to 3. Minimum value is 1.
                      default_value: 3
                    - !ruby/object:Api::Type::NestedObject
                      name: "httpGet"
                      description: |-
                        HTTPGet specifies the http request to perform. Exactly one of HTTPGet or TCPSocket must be specified.
                      send_empty_value: true
                      allow_empty_object: true
                        # exactly_one_of:
                        #   - template.0.template.0.containers.0.livenessProbe.0.httpGet
                        #   - template.0.template.0.containers.0.livenessProbe.0.tcpSocket
                      properties:
                        - !ruby/object:Api::Type::String
                          name: "path"
                          default_value: "/"
                          description: |-
                            Path to access on the HTTP server. Defaults to '/'.
                        - !ruby/object:Api::Type::Array
                          name: httpHeaders
                          description: |-
                            Custom headers to set in the request. HTTP allows repeated headers.
                          item_type: !ruby/object:Api::Type::NestedObject
                            properties:
                              - !ruby/object:Api::Type::String
                                name: name
                                required: true
                                description: |-
                                  The header field name
                              - !ruby/object:Api::Type::String
                                name: value
                                description: |-
                                  The header field value
                                default_value: ""
                                send_empty_value: true
                    - !ruby/object:Api::Type::NestedObject
                      name: "tcpSocket"
                      description: |-
                        TCPSocket specifies an action involving a TCP port. Exactly one of HTTPGet or TCPSocket must be specified.
                      send_empty_value: true
                      allow_empty_object: true
                        # exactly_one_of:
                        #   - template.0.template.0.containers.0.livenessProbe.0.httpGet
                        #   - template.0.template.0.containers.0.livenessProbe.0.tcpSocket
                      properties:
                        - !ruby/object:Api::Type::Integer
                          name: port
                          description: |-
                            Port number to access on the container. Must be in the range 1 to 65535. If not specified, defaults to 8080.
                - !ruby/object:Api::Type::NestedObject
                  name: "startupProbe"
                  description: |-
                    Startup probe of application within the container. All other probes are disabled if a startup probe is provided, until it succeeds. Container will not be added to service endpoints if the probe fails. More info: https://kubernetes.io/docs/concepts/workloads/pods/pod-lifecycle#container-probes
                    This field is not supported in Cloud Run Job currently.
                  deprecation_message: Cloud Run Job does not support startup probe
                    and `startup_probe` field will be removed in a future major release.
                  default_from_api: true
                  properties:
                    - !ruby/object:Api::Type::Integer
                      name: "initialDelaySeconds"
                      description: |-
                        Number of seconds after the container has started before the probe is initiated. Defaults to 0 seconds. Minimum value is 0. Maximum value for liveness probe is 3600. Maximum value for startup probe is 240. More info: https://kubernetes.io/docs/concepts/workloads/pods/pod-lifecycle#container-probes
                      default_value: 0
                    - !ruby/object:Api::Type::Integer
                      name: "timeoutSeconds"
                      description: |-
                        Number of seconds after which the probe times out. Defaults to 1 second. Minimum value is 1. Maximum value is 3600. Must be smaller than periodSeconds. More info: https://kubernetes.io/docs/concepts/workloads/pods/pod-lifecycle#container-probes
                      default_value: 1
                    - !ruby/object:Api::Type::Integer
                      name: "periodSeconds"
                      description: |-
                        How often (in seconds) to perform the probe. Default to 10 seconds. Minimum value is 1. Maximum value for liveness probe is 3600. Maximum value for startup probe is 240. Must be greater or equal than timeoutSeconds
                      default_value: 10
                    - !ruby/object:Api::Type::Integer
                      name: "failureThreshold"
                      description: |-
                        Minimum consecutive failures for the probe to be considered failed after having succeeded. Defaults to 3. Minimum value is 1.
                      default_value: 3
                    - !ruby/object:Api::Type::NestedObject
                      name: "httpGet"
                      description: |-
                        HTTPGet specifies the http request to perform. Exactly one of HTTPGet or TCPSocket must be specified.
                      send_empty_value: true
                      allow_empty_object: true
                        # exactly_one_of:
                        #   - template.0.template.0.containers.startupProbe.0.httpGet
                        #   - template.0.template.0.containers.startupProbe.0.tcpSocket
                      properties:
                        - !ruby/object:Api::Type::String
                          name: "path"
                          default_value: "/"
                          description: |-
                            Path to access on the HTTP server. Defaults to '/'.
                        - !ruby/object:Api::Type::Array
                          name: "httpHeaders"
                          description: |-
                            Custom headers to set in the request. HTTP allows repeated headers.
                          item_type: !ruby/object:Api::Type::NestedObject
                            properties:
                              - !ruby/object:Api::Type::String
                                name: name
                                required: true
                                description: |-
                                  The header field name
                              - !ruby/object:Api::Type::String
                                name: value
                                description: |-
                                  The header field value
                                default_value: ""
                                send_empty_value: true
                    - !ruby/object:Api::Type::NestedObject
                      name: "tcpSocket"
                      description: |-
                        TCPSocket specifies an action involving a TCP port. Exactly one of HTTPGet or TCPSocket must be specified.
                      send_empty_value: true
                      allow_empty_object: true
                        # exactly_one_of:
                        #   - template.0.template.0.containers.startupProbe.0.httpGet
                        #   - template.0.template.0.containers.startupProbe.0.tcpSocket
                      properties:
                        - !ruby/object:Api::Type::Integer
                          name: port
                          description: |-
                            Port number to access on the container. Must be in the range 1 to 65535. If not specified, defaults to 8080.
                          default_from_api: true
          - !ruby/object:Api::Type::Array
            name: "volumes"
            description: |-
              A list of Volumes to make available to containers.
            item_type: !ruby/object:Api::Type::NestedObject
              properties:
                - !ruby/object:Api::Type::String
                  name: "name"
                  required: true
                  description: |-
                    Volume's name.
                - !ruby/object:Api::Type::NestedObject
                  name: "secret"
                  description: |-
                    Secret represents a secret that should populate this volume. More info: https://kubernetes.io/docs/concepts/storage/volumes#secret
                  # exactly_one_of:
                  #   - template.0.template.0.volumes.0.secret
                  #   - template.0.template.0.volumes.0.cloudSqlInstance
                  properties:
                    - !ruby/object:Api::Type::String
                      name: "secret"
                      required: true
                      description: |-
                        The name of the secret in Cloud Secret Manager. Format: {secret} if the secret is in the same project. projects/{project}/secrets/{secret} if the secret is in a different project.
                    - !ruby/object:Api::Type::Integer
                      name: "defaultMode"
                      description: |-
                        Integer representation of mode bits to use on created files by default. Must be a value between 0000 and 0777 (octal), defaulting to 0444. Directories within the path are not affected by this setting.
                    - !ruby/object:Api::Type::Array
                      name: "items"
                      description: |-
                        If unspecified, the volume will expose a file whose name is the secret, relative to VolumeMount.mount_path. If specified, the key will be used as the version to fetch from Cloud Secret Manager and the path will be the name of the file exposed in the volume. When items are defined, they must specify a path and a version.
                      item_type: !ruby/object:Api::Type::NestedObject
                        properties:
                          - !ruby/object:Api::Type::String
                            name: "path"
                            required: true
                            description: |-
                              The relative path of the secret in the container.
                          - !ruby/object:Api::Type::String
                            name: "version"
                            required: true
                            description: |-
                              The Cloud Secret Manager secret version. Can be 'latest' for the latest value or an integer for a specific version
                          - !ruby/object:Api::Type::Integer
                            name: "mode"
                            required: true
                            description: |-
                              Integer octal mode bits to use on this file, must be a value between 01 and 0777 (octal). If 0 or not set, the Volume's default mode will be used.
                - !ruby/object:Api::Type::NestedObject
                  name: "cloudSqlInstance"
                  description: |-
                    For Cloud SQL volumes, contains the specific instances that should be mounted. Visit https://cloud.google.com/sql/docs/mysql/connect-run for more information on how to connect Cloud SQL and Cloud Run.
                  # exactly_one_of:
                  #   - template.0.template.0.volumes.0.secret
                  #   - template.0.template.0.volumes.0.cloudSqlInstance
                  properties:
                    - !ruby/object:Api::Type::Array
                      name: "instances"
                      description: |-
                        The Cloud SQL instance connection names, as can be found in https://console.cloud.google.com/sql/instances. Visit https://cloud.google.com/sql/docs/mysql/connect-run for more information on how to connect Cloud SQL and Cloud Run. Format: {project}:{location}:{instance}
                      item_type: Api::Type::String
          - !ruby/object:Api::Type::String
            name: "timeout"
            description: |-
              Max allowed time duration the Task may be active before the system will actively try to mark it failed and kill associated containers. This applies per attempt of a task, meaning each retry can run for the full timeout.

              A duration in seconds with up to nine fractional digits, ending with 's'. Example: "3.5s".
            default_from_api: true
          - !ruby/object:Api::Type::String
            name: "serviceAccount"
            description: |-
              Email address of the IAM service account associated with the Task of a Job. The service account represents the identity of the running task, and determines what permissions the task has. If not provided, the task will use the project's default service account.
            default_from_api: true
          - !ruby/object:Api::Type::Enum
            name: "executionEnvironment"
            description: |-
              The execution environment being used to host this Task.
            values:
              - :EXECUTION_ENVIRONMENT_GEN1
              - :EXECUTION_ENVIRONMENT_GEN2
            default_from_api: true
          - !ruby/object:Api::Type::String
            name: "encryptionKey"
            description: |-
              A reference to a customer managed encryption key (CMEK) to use to encrypt this container image. For more information, go to https://cloud.google.com/run/docs/securing/using-cmek
          - !ruby/object:Api::Type::NestedObject
            name: "vpcAccess"
            description: |-
              VPC Access configuration to use for this Task. For more information, visit https://cloud.google.com/run/docs/configuring/connecting-vpc.
            properties:
              - !ruby/object:Api::Type::String
                name: "connector"
                description: |-
                  VPC Access connector name. Format: projects/{project}/locations/{location}/connectors/{connector}, where {project} can be project id or number.
              - !ruby/object:Api::Type::Enum
                name: "egress"
                description: |-
                  Traffic VPC egress settings.
                values:
                  - :ALL_TRAFFIC
                  - :PRIVATE_RANGES_ONLY
          - !ruby/object:Api::Type::Integer
            name: "maxRetries"
            description: |-
              Number of retries allowed per Task, before marking this Task failed.
<<<<<<< HEAD
            send_empty_value: true
=======
            default_from_api: true
>>>>>>> ea98cc44
  - !ruby/object:Api::Type::String
    name: "observedGeneration"
    output: true
    description: |
      The generation of this Job. See comments in reconciling for additional information on reconciliation process in Cloud Run.
  - !ruby/object:Api::Type::NestedObject
    name: "terminalCondition"
    output: true
    description: |
      The Condition of this Job, containing its readiness status, and detailed error information in case it did not reach the desired state
    properties:
      - !ruby/object:Api::Type::String
        name: "type"
        output: true
        description: |-
          type is used to communicate the status of the reconciliation process. See also: https://github.com/knative/serving/blob/main/docs/spec/errors.md#error-conditions-and-reporting Types common to all resources include: * "Ready": True when the Resource is ready.
      - !ruby/object:Api::Type::String
        name: "state"
        output: true
        description: |-
          State of the condition.
      - !ruby/object:Api::Type::String
        name: "message"
        output: true
        description: |-
          Human readable message indicating details about the current status.
      - !ruby/object:Api::Type::Time
        name: "lastTransitionTime"
        output: true
        description: |-
          Last time the condition transitioned from one status to another.

          A timestamp in RFC3339 UTC "Zulu" format, with nanosecond resolution and up to nine fractional digits. Examples: "2014-10-02T15:01:23Z" and "2014-10-02T15:01:23.045123456Z".
      - !ruby/object:Api::Type::String
        name: "severity"
        output: true
        description: |-
          How to interpret failures of this condition, one of Error, Warning, Info
      - !ruby/object:Api::Type::String
        name: "reason"
        output: true
        description: |-
          A common (service-level) reason for this condition.
      - !ruby/object:Api::Type::String
        name: "revisionReason"
        output: true
        description: |-
          A reason for the revision condition.
      - !ruby/object:Api::Type::String
        name: "executionReason"
        output: true
        description: |-
          A reason for the execution condition.
  - !ruby/object:Api::Type::Array
    name: "conditions"
    description: |-
      The Conditions of all other associated sub-resources. They contain additional diagnostics information in case the Job does not reach its desired state. See comments in reconciling for additional information on `reconciliation` process in Cloud Run.
    output: true
    item_type: !ruby/object:Api::Type::NestedObject
      properties:
        - !ruby/object:Api::Type::String
          name: "type"
          output: true
          description: |-
            type is used to communicate the status of the reconciliation process. See also: https://github.com/knative/serving/blob/main/docs/spec/errors.md#error-conditions-and-reporting Types common to all resources include: * "Ready": True when the Resource is ready.
        - !ruby/object:Api::Type::String
          name: "state"
          output: true
          description: |-
            State of the condition.
        - !ruby/object:Api::Type::String
          name: "message"
          output: true
          description: |-
            Human readable message indicating details about the current status.
        - !ruby/object:Api::Type::Time
          name: "lastTransitionTime"
          output: true
          description: |-
            Last time the condition transitioned from one status to another.

            A timestamp in RFC3339 UTC "Zulu" format, with nanosecond resolution and up to nine fractional digits. Examples: "2014-10-02T15:01:23Z" and "2014-10-02T15:01:23.045123456Z".
        - !ruby/object:Api::Type::String
          name: "severity"
          output: true
          description: |-
            How to interpret failures of this condition, one of Error, Warning, Info
        - !ruby/object:Api::Type::String
          name: "reason"
          output: true
          description: |-
            A common (service-level) reason for this condition.
        - !ruby/object:Api::Type::String
          name: "revisionReason"
          output: true
          description: |-
            A reason for the revision condition.
        - !ruby/object:Api::Type::String
          name: "executionReason"
          output: true
          description: |-
            A reason for the execution condition.
  - !ruby/object:Api::Type::Integer
    name: "executionCount"
    output: true
    description: |
      Number of executions created for this job.
  - !ruby/object:Api::Type::NestedObject
    name: "latestCreatedExecution"
    output: true
    description: |
      Name of the last created execution.
    properties:
      - !ruby/object:Api::Type::String
        name: "name"
        output: true
        description: |
          Name of the execution.
      - !ruby/object:Api::Type::Time
        name: "createTime"
        output: true
        description: |
          Creation timestamp of the execution.

          A timestamp in RFC3339 UTC "Zulu" format, with nanosecond resolution and up to nine fractional digits. Examples: "2014-10-02T15:01:23Z" and "2014-10-02T15:01:23.045123456Z".
      - !ruby/object:Api::Type::Time
        name: "completionTime"
        output: true
        description: |
          Completion timestamp of the execution.

          A timestamp in RFC3339 UTC "Zulu" format, with nanosecond resolution and up to nine fractional digits. Examples: "2014-10-02T15:01:23Z" and "2014-10-02T15:01:23.045123456Z".
  - !ruby/object:Api::Type::Boolean
    name: "reconciling"
    output: true
    description: |
      Returns true if the Job is currently being acted upon by the system to bring it into the desired state.

      When a new Job is created, or an existing one is updated, Cloud Run will asynchronously perform all necessary steps to bring the Job to the desired state. This process is called reconciliation. While reconciliation is in process, observedGeneration and latest_succeeded_execution, will have transient values that might mismatch the intended state: Once reconciliation is over (and this field is false), there are two possible outcomes: reconciliation succeeded and the state matches the Job, or there was an error, and reconciliation failed. This state can be found in terminalCondition.state.

      If reconciliation succeeded, the following fields will match: observedGeneration and generation, latest_succeeded_execution and latestCreatedExecution.

      If reconciliation failed, observedGeneration and latest_succeeded_execution will have the state of the last succeeded execution or empty for newly created Job. Additional information on the failure can be found in terminalCondition and conditions
  - !ruby/object:Api::Type::String
    name: "etag"
    output: true
    description: |
      A system-generated fingerprint for this version of the resource. May be used to detect modification conflict during updates.<|MERGE_RESOLUTION|>--- conflicted
+++ resolved
@@ -560,11 +560,8 @@
             name: "maxRetries"
             description: |-
               Number of retries allowed per Task, before marking this Task failed.
-<<<<<<< HEAD
+            default_from_api: true
             send_empty_value: true
-=======
-            default_from_api: true
->>>>>>> ea98cc44
   - !ruby/object:Api::Type::String
     name: "observedGeneration"
     output: true
