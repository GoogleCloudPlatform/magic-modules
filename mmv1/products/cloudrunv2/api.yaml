# Copyright 2022 Google Inc.
# Licensed under the Apache License, Version 2.0 (the "License");
# you may not use this file except in compliance with the License.
# You may obtain a copy of the License at
#
#     http://www.apache.org/licenses/LICENSE-2.0
#
# Unless required by applicable law or agreed to in writing, software
# distributed under the License is distributed on an "AS IS" BASIS,
# WITHOUT WARRANTIES OR CONDITIONS OF ANY KIND, either express or implied.
# See the License for the specific language governing permissions and
# limitations under the License.

---
!ruby/object:Api::Product
name: CloudRunV2
display_name: Cloud Run (v2 API)
scopes:
  - https://www.googleapis.com/auth/cloud-platform
versions:
  - !ruby/object:Api::Product::Version
    name: ga
    base_url: https://run.googleapis.com/v2/
apis_required:
  - !ruby/object:Api::Product::ApiReference
    name: Cloud Run API
    url: https://console.cloud.google.com/apis/library/run.googleapis.com/
objects:
  - !ruby/object:Api::Resource
    name: "Job"
    base_url: projects/{{project}}/locations/{{location}}/jobs
    self_link: projects/{{project}}/locations/{{location}}/jobs/{{name}}
    create_url: projects/{{project}}/locations/{{location}}/jobs?jobId={{name}}
    update_verb: :PATCH
    references: !ruby/object:Api::Resource::ReferenceLinks
      guides:
        'Official Documentation':
          'https://cloud.google.com/run/docs/'
      api: "https://cloud.google.com/run/docs/reference/rest/v2/projects.locations.jobs"
    description: |
      A Cloud Run Job resource that references a container image which is run to completion.
    async: !ruby/object:Api::OpAsync
      operation: !ruby/object:Api::OpAsync::Operation
        path: "name"
        base_url: "{{op_id}}"
        wait_ms: 1000
      result: !ruby/object:Api::OpAsync::Result
        path: "response"
        resource_inside_response: true
      status: !ruby/object:Api::OpAsync::Status
        path: "done"
        complete: true
        allowed:
          - True
          - False
      error: !ruby/object:Api::OpAsync::Error
        path: "error"
        message: "message"
    iam_policy: !ruby/object:Api::Resource::IamPolicy
      method_name_separator: ':'
      parent_resource_attribute: 'name'
      base_url: projects/{{project}}/locations/{{location}}/jobs/{{name}}
      import_format: ["projects/{{project}}/locations/{{location}}/jobs/{{name}}", "{{name}}"]
    parameters:
      - !ruby/object:Api::Type::String
        name: "location"
        input: true
        url_param_only: true
        description: The location of the cloud run job
    properties:
      - !ruby/object:Api::Type::String
        name: "name"
        required: true
        input: true
        url_param_only: true
        description: |
          Name of the Job.
        pattern: projects/{{project}}/locations/{{location}}/jobs/{{name}}
      - !ruby/object:Api::Type::String
        name: "uid"
        output: true
        description: |
          Server assigned unique identifier for the Execution. The value is a UUID4 string and guaranteed to remain unchanged until the resource is deleted.
      - !ruby/object:Api::Type::String
        name: "generation"
        output: true
        description: |
          A number that monotonically increases every time the user modifies the desired state.
      - !ruby/object:Api::Type::KeyValuePairs
        name: "labels"
        description: |-
          KRM-style labels for the resource. User-provided labels are shared with Google's billing system, so they can be used to filter, or break down billing charges by team, component, environment, state, etc. For more information, visit https://cloud.google.com/resource-manager/docs/creating-managing-labels or https://cloud.google.com/run/docs/configuring/labels Cloud Run will populate some labels with 'run.googleapis.com' or 'serving.knative.dev' namespaces. Those labels are read-only, and user changes will not be preserved.
      # blocked on b/244872932
      # - !ruby/object:Api::Type::KeyValuePairs
      #   name: "annotations"
      #   description: |-
      #     KRM-style annotations for the resource. Unstructured key value map that may be set by external tools to store and arbitrary metadata. They are not queryable and should be preserved when modifying objects. Cloud Run will populate some annotations using 'run.googleapis.com' or 'serving.knative.dev' namespaces. This field follows Kubernetes annotations' namespacing, limits, and rules. More info: https://kubernetes.io/docs/user-guide/annotations
      - !ruby/object:Api::Type::String
        name: "client"
        description: |
          Arbitrary identifier for the API client.
      - !ruby/object:Api::Type::String
        name: "clientVersion"
        description: |
          Arbitrary version identifier for the API client.
      - !ruby/object:Api::Type::Enum
        name: "launchStage"
        description: |
          The launch stage as defined by Google Cloud Platform Launch Stages. Cloud Run supports ALPHA, BETA, and GA. If no value is specified, GA is assumed.
        values:
          - :UNIMPLEMENTED
          - :PRELAUNCH
          - :EARLY_ACCESS
          - :ALPHA
          - :BETA
          - :GA
          - :DEPRECATED
      - !ruby/object:Api::Type::NestedObject
        name: "binaryAuthorization"
        description: |
          Settings for the Binary Authorization feature.
        properties:
          - !ruby/object:Api::Type::String
            name: "breakglassJustification"
            description: |
              If present, indicates to use Breakglass using this justification. If useDefault is False, then it must be empty. For more information on breakglass, see https://cloud.google.com/binary-authorization/docs/using-breakglass
          - !ruby/object:Api::Type::Boolean
            name: "useDefault"
            description: |
              If True, indicates to use the default project's binary authorization policy. If False, binary authorization will be disabled.
      - !ruby/object:Api::Type::NestedObject
        name: "template"
        required: true
        description: |
          The template used to create executions for this Job.
        properties:
          - !ruby/object:Api::Type::KeyValuePairs
            name: "labels"
            description: |-
              KRM-style labels for the resource.
          # blocked on b/244872932
          # - !ruby/object:Api::Type::KeyValuePairs
          #   name: "annotations"
          #   description: |-
          #     KRM-style annotations for the resource.
          - !ruby/object:Api::Type::Integer
            name: "parallelism"
            description: |-
              Specifies the maximum desired number of tasks the execution should run at given time. Must be <= taskCount. When the job is run, if this field is 0 or unset, the maximum possible value will be used for that execution. The actual number of tasks running in steady state will be less than this number when there are fewer tasks waiting to be completed remaining, i.e. when the work left to do is less than max parallelism.
          - !ruby/object:Api::Type::Integer
            name: "taskCount"
            description: |-
              Specifies the desired number of tasks the execution should run. Setting to 1 means that parallelism is limited to 1 and the success of that task signals the success of the execution. More info: https://kubernetes.io/docs/concepts/workloads/controllers/jobs-run-to-completion/
          - !ruby/object:Api::Type::NestedObject
            name: "template"
            required: true
            description: |
              Describes the task(s) that will be created when executing an execution
            properties:
              - !ruby/object:Api::Type::Array
                name: "containers"
                description: |-
                  Holds the single container that defines the unit of execution for this task.
                item_type: !ruby/object:Api::Type::NestedObject
                  properties:
                    - !ruby/object:Api::Type::String
                      name: "name"
                      description: |-
                        Name of the container specified as a DNS_LABEL.
                    - !ruby/object:Api::Type::String
                      name: "image"
                      required: true
                      description: |-
                        URL of the Container image in Google Container Registry or Google Artifact Registry. More info: https://kubernetes.io/docs/concepts/containers/images
                    - !ruby/object:Api::Type::Array
                      name: "command"
                      description: |-
                        Entrypoint array. Not executed within a shell. The docker image's ENTRYPOINT is used if this is not provided. Variable references $(VAR_NAME) are expanded using the container's environment. If a variable cannot be resolved, the reference in the input string will be unchanged. The $(VAR_NAME) syntax can be escaped with a double $$, ie: $$(VAR_NAME). Escaped references will never be expanded, regardless of whether the variable exists or not. More info: https://kubernetes.io/docs/tasks/inject-data-application/define-command-argument-container/#running-a-command-in-a-shell
                      item_type: Api::Type::String
                    - !ruby/object:Api::Type::Array
                      name: "args"
                      description: |-
                        Arguments to the entrypoint. The docker image's CMD is used if this is not provided. Variable references $(VAR_NAME) are expanded using the container's environment. If a variable cannot be resolved, the reference in the input string will be unchanged. The $(VAR_NAME) syntax can be escaped with a double $$, ie: $$(VAR_NAME). Escaped references will never be expanded, regardless of whether the variable exists or not. More info: https://kubernetes.io/docs/tasks/inject-data-application/define-command-argument-container/#running-a-command-in-a-shell
                      item_type: Api::Type::String
                    - !ruby/object:Api::Type::Array
                      name: "env"
                      description: |-
                        List of environment variables to set in the container.
                      item_type: !ruby/object:Api::Type::NestedObject
                        properties:
                          - !ruby/object:Api::Type::String
                            name: "name"
                            required: true
                            description: |-
                              Name of the environment variable. Must be a C_IDENTIFIER, and mnay not exceed 32768 characters.
                          - !ruby/object:Api::Type::String
                            name: "value"
                            description: |-
                              Variable references $(VAR_NAME) are expanded using the previous defined environment variables in the container and any route environment variables. If a variable cannot be resolved, the reference in the input string will be unchanged. The $(VAR_NAME) syntax can be escaped with a double $$, ie: $$(VAR_NAME). Escaped references will never be expanded, regardless of whether the variable exists or not. Defaults to "", and the maximum length is 32768 bytes
                            # exactly_one_of:
                            #   - template.0.template.0.containers.0.env.0.value
                            #   - template.0.template.0.containers.0.env.0.valueSource
                          - !ruby/object:Api::Type::NestedObject
                            name: "valueSource"
                            description: |-
                              Source for the environment variable's value.
                            # exactly_one_of:
                            #   - template.0.template.0.containers.0.env.0.value
                            #   - template.0.template.0.containers.0.env.0.valueSource
                            properties:
                              - !ruby/object:Api::Type::NestedObject
                                name: "secretKeyRef"
                                description: |-
                                  Selects a secret and a specific version from Cloud Secret Manager.
                                properties:
                                  - !ruby/object:Api::Type::String
                                    name: "secret"
                                    required: true
                                    description: |-
                                      The name of the secret in Cloud Secret Manager. Format: {secretName} if the secret is in the same project. projects/{project}/secrets/{secretName} if the secret is in a different project.
                                  - !ruby/object:Api::Type::String
                                    name: "version"
                                    required: true
                                    description: |-
                                      The Cloud Secret Manager secret version. Can be 'latest' for the latest value or an integer for a specific version.
                    - !ruby/object:Api::Type::NestedObject
                      name: "resources"
                      description: |-
                        Compute Resource requirements by this container. More info: https://kubernetes.io/docs/concepts/storage/persistent-volumes#resources
                      properties:
                        - !ruby/object:Api::Type::KeyValuePairs
                          name: "limits"
                          description: |-
                            Only memory and CPU are supported. Note: The only supported values for CPU are '1', '2', '4', and '8'. Setting 4 CPU requires at least 2Gi of memory. The values of the map is string form of the 'quantity' k8s type: https://github.com/kubernetes/kubernetes/blob/master/staging/src/k8s.io/apimachinery/pkg/api/resource/quantity.go
                    - !ruby/object:Api::Type::Array
                      name: "ports"
                      description: |-
                        List of ports to expose from the container. Only a single port can be specified. The specified ports must be listening on all interfaces (0.0.0.0) within the container to be accessible.

                        If omitted, a port number will be chosen and passed to the container through the PORT environment variable for the container to listen on
                      item_type: !ruby/object:Api::Type::NestedObject
                        properties:
                          - !ruby/object:Api::Type::String
                            name: "name"
                            description: |-
                              If specified, used to specify which protocol to use. Allowed values are "http1" and "h2c".
                          - !ruby/object:Api::Type::Integer
                            name: "containerPort"
                            description: |-
                              Port number the container listens on. This must be a valid TCP port number, 0 < containerPort < 65536.
                    - !ruby/object:Api::Type::Array
                      name: "volumeMounts"
                      description: |-
                        Volume to mount into the container's filesystem.
                      item_type: !ruby/object:Api::Type::NestedObject
                        properties:
                          - !ruby/object:Api::Type::String
                            name: "name"
                            required: true
                            description: |-
                              This must match the Name of a Volume.
                          - !ruby/object:Api::Type::String
                            name: "mountPath"
                            required: true
                            description: |-
                              Path within the container at which the volume should be mounted. Must not contain ':'. For Cloud SQL volumes, it can be left empty, or must otherwise be /cloudsql. All instances defined in the Volume will be available as /cloudsql/[instance]. For more information on Cloud SQL volumes, visit https://cloud.google.com/sql/docs/mysql/connect-run
                    - !ruby/object:Api::Type::String
                      name: "workingDir"
                      description: |-
                        Container's working directory. If not specified, the container runtime's default will be used, which might be configured in the container image.
                    - !ruby/object:Api::Type::NestedObject
                      name: "livenessProbe"
                      description: |-
                        Periodic probe of container liveness. Container will be restarted if the probe fails. More info: https://kubernetes.io/docs/concepts/workloads/pods/pod-lifecycle#container-probes
                        This field is not supported in Cloud Run Job currently.
                      deprecation_message: Cloud Run Job does not support liveness probe and `liveness_probe` field will be removed in a future major release.
                      properties:
                        - !ruby/object:Api::Type::Integer
                            name: "initialDelaySeconds"
                            description: |-
                              Number of seconds after the container has started before the probe is initiated. Defaults to 0 seconds. Minimum value is 0. Maximum value for liveness probe is 3600. Maximum value for startup probe is 240. More info: https://kubernetes.io/docs/concepts/workloads/pods/pod-lifecycle#container-probes
                            default_value: 0
                        - !ruby/object:Api::Type::Integer
                            name: "timeoutSeconds"
                            description: |-
                              Number of seconds after which the probe times out. Defaults to 1 second. Minimum value is 1. Maximum value is 3600. Must be smaller than periodSeconds. More info: https://kubernetes.io/docs/concepts/workloads/pods/pod-lifecycle#container-probes
                            default_value: 1
                        - !ruby/object:Api::Type::Integer
                            name: "periodSeconds"
                            description: |-
                              How often (in seconds) to perform the probe. Default to 10 seconds. Minimum value is 1. Maximum value for liveness probe is 3600. Maximum value for startup probe is 240. Must be greater or equal than timeoutSeconds
                            default_value: 10
                        - !ruby/object:Api::Type::Integer
                            name: "failureThreshold"
                            description: |-
                              Minimum consecutive failures for the probe to be considered failed after having succeeded. Defaults to 3. Minimum value is 1.
                            default_value: 3
                        - !ruby/object:Api::Type::NestedObject
                            name: "httpGet"
                            description: |-
                              HTTPGet specifies the http request to perform. Exactly one of HTTPGet or TCPSocket must be specified.
                            send_empty_value: true
                            allow_empty_object: true
                            # exactly_one_of:
                            #   - template.0.template.0.containers.0.livenessProbe.0.httpGet
                            #   - template.0.template.0.containers.0.livenessProbe.0.tcpSocket
                            properties:
                              - !ruby/object:Api::Type::String
                                name: "path"
                                default_value: "/"
                                description: |-
                                  Path to access on the HTTP server. Defaults to '/'.
                              - !ruby/object:Api::Type::Array
                                name: httpHeaders
                                description: |-
                                  Custom headers to set in the request. HTTP allows repeated headers.
                                item_type: !ruby/object:Api::Type::NestedObject
                                  properties:
                                    - !ruby/object:Api::Type::String
                                      name: name
                                      required: true
                                      description: |-
                                        The header field name
                                    - !ruby/object:Api::Type::String
                                      name: value
                                      description: |-
                                        The header field value
                                      default_value: ""
                                      send_empty_value: true
                        - !ruby/object:Api::Type::NestedObject
                            name: "tcpSocket"
                            description: |-
                              TCPSocket specifies an action involving a TCP port. Exactly one of HTTPGet or TCPSocket must be specified.
                            send_empty_value: true
                            allow_empty_object: true
                            # exactly_one_of:
                            #   - template.0.template.0.containers.0.livenessProbe.0.httpGet
                            #   - template.0.template.0.containers.0.livenessProbe.0.tcpSocket
                            properties:
                              - !ruby/object:Api::Type::Integer
                                name: port
                                description: |-
                                  Port number to access on the container. Must be in the range 1 to 65535. If not specified, defaults to 8080.
                    - !ruby/object:Api::Type::NestedObject
                      name: "startupProbe"
                      description: |-
                        Startup probe of application within the container. All other probes are disabled if a startup probe is provided, until it succeeds. Container will not be added to service endpoints if the probe fails. More info: https://kubernetes.io/docs/concepts/workloads/pods/pod-lifecycle#container-probes
                        This field is not supported in Cloud Run Job currently.
                      deprecation_message: Cloud Run Job does not support startup probe and `startup_probe` field will be removed in a future major release.
                      properties:
                        - !ruby/object:Api::Type::Integer
                            name: "initialDelaySeconds"
                            description: |-
                              Number of seconds after the container has started before the probe is initiated. Defaults to 0 seconds. Minimum value is 0. Maximum value for liveness probe is 3600. Maximum value for startup probe is 240. More info: https://kubernetes.io/docs/concepts/workloads/pods/pod-lifecycle#container-probes
                            default_value: 0
                        - !ruby/object:Api::Type::Integer
                            name: "timeoutSeconds"
                            description: |-
                              Number of seconds after which the probe times out. Defaults to 1 second. Minimum value is 1. Maximum value is 3600. Must be smaller than periodSeconds. More info: https://kubernetes.io/docs/concepts/workloads/pods/pod-lifecycle#container-probes
                            default_value: 1
                        - !ruby/object:Api::Type::Integer
                            name: "periodSeconds"
                            description: |-
                              How often (in seconds) to perform the probe. Default to 10 seconds. Minimum value is 1. Maximum value for liveness probe is 3600. Maximum value for startup probe is 240. Must be greater or equal than timeoutSeconds
                            default_value: 10
                        - !ruby/object:Api::Type::Integer
                            name: "failureThreshold"
                            description: |-
                              Minimum consecutive failures for the probe to be considered failed after having succeeded. Defaults to 3. Minimum value is 1.
                            default_value: 3
                        - !ruby/object:Api::Type::NestedObject
                            name: "httpGet"
                            description: |-
                              HTTPGet specifies the http request to perform. Exactly one of HTTPGet or TCPSocket must be specified.
                            send_empty_value: true
                            allow_empty_object: true
                            # exactly_one_of:
                            #   - template.0.template.0.containers.startupProbe.0.httpGet
                            #   - template.0.template.0.containers.startupProbe.0.tcpSocket
                            properties:
                              - !ruby/object:Api::Type::String
                                name: "path"
                                default_value: "/"
                                description: |-
                                  Path to access on the HTTP server. Defaults to '/'.
                              - !ruby/object:Api::Type::Array
                                name: "httpHeaders"
                                description: |-
                                  Custom headers to set in the request. HTTP allows repeated headers.
                                item_type: !ruby/object:Api::Type::NestedObject
                                  properties:
                                    - !ruby/object:Api::Type::String
                                      name: name
                                      required: true
                                      description: |-
                                        The header field name
                                    - !ruby/object:Api::Type::String
                                      name: value
                                      description: |-
                                        The header field value
                                      default_value: ""
                                      send_empty_value: true
                        - !ruby/object:Api::Type::NestedObject
                            name: "tcpSocket"
                            description: |-
                              TCPSocket specifies an action involving a TCP port. Exactly one of HTTPGet or TCPSocket must be specified.
                            send_empty_value: true
                            allow_empty_object: true
                            # exactly_one_of:
                            #   - template.0.template.0.containers.startupProbe.0.httpGet
                            #   - template.0.template.0.containers.startupProbe.0.tcpSocket
                            properties:
                              - !ruby/object:Api::Type::Integer
                                name: port
                                description: |-
                                  Port number to access on the container. Must be in the range 1 to 65535. If not specified, defaults to 8080.
              - !ruby/object:Api::Type::Array
                name: "volumes"
                description: |-
                  A list of Volumes to make available to containers.
                item_type: !ruby/object:Api::Type::NestedObject
                  properties:
                    - !ruby/object:Api::Type::String
                      name: "name"
                      required: true
                      description: |-
                        Volume's name.
                    - !ruby/object:Api::Type::NestedObject
                      name: "secret"
                      description: |-
                        Secret represents a secret that should populate this volume. More info: https://kubernetes.io/docs/concepts/storage/volumes#secret
                      # exactly_one_of:
                      #   - template.0.template.0.volumes.0.secret
                      #   - template.0.template.0.volumes.0.cloudSqlInstance
                      properties:
                        - !ruby/object:Api::Type::String
                          name: "secret"
                          required: true
                          description: |-
                            The name of the secret in Cloud Secret Manager. Format: {secret} if the secret is in the same project. projects/{project}/secrets/{secret} if the secret is in a different project.
                        - !ruby/object:Api::Type::Integer
                          name: "defaultMode"
                          description: |-
                            Integer representation of mode bits to use on created files by default. Must be a value between 0000 and 0777 (octal), defaulting to 0444. Directories within the path are not affected by this setting.
                        - !ruby/object:Api::Type::Array
                          name: "items"
                          description: |-
                            If unspecified, the volume will expose a file whose name is the secret, relative to VolumeMount.mount_path. If specified, the key will be used as the version to fetch from Cloud Secret Manager and the path will be the name of the file exposed in the volume. When items are defined, they must specify a path and a version.
                          item_type: !ruby/object:Api::Type::NestedObject
                            properties:
                              - !ruby/object:Api::Type::String
                                name: "path"
                                required: true
                                description: |-
                                  The relative path of the secret in the container.
                              - !ruby/object:Api::Type::String
                                name: "version"
                                required: true
                                description: |-
                                  The Cloud Secret Manager secret version. Can be 'latest' for the latest value or an integer for a specific version
                              - !ruby/object:Api::Type::Integer
                                name: "mode"
                                required: true
                                description: |-
                                  Integer octal mode bits to use on this file, must be a value between 01 and 0777 (octal). If 0 or not set, the Volume's default mode will be used.
                    - !ruby/object:Api::Type::NestedObject
                      name: "cloudSqlInstance"
                      description: |-
                        For Cloud SQL volumes, contains the specific instances that should be mounted. Visit https://cloud.google.com/sql/docs/mysql/connect-run for more information on how to connect Cloud SQL and Cloud Run.
                      # exactly_one_of:
                      #   - template.0.template.0.volumes.0.secret
                      #   - template.0.template.0.volumes.0.cloudSqlInstance
                      properties:
                        - !ruby/object:Api::Type::Array
                          name: "instances"
                          description: |-
                            The Cloud SQL instance connection names, as can be found in https://console.cloud.google.com/sql/instances. Visit https://cloud.google.com/sql/docs/mysql/connect-run for more information on how to connect Cloud SQL and Cloud Run. Format: {project}:{location}:{instance}
                          item_type: Api::Type::String
              - !ruby/object:Api::Type::String
                name: "timeout"
                description: |-
                  Max allowed time duration the Task may be active before the system will actively try to mark it failed and kill associated containers. This applies per attempt of a task, meaning each retry can run for the full timeout.

                  A duration in seconds with up to nine fractional digits, ending with 's'. Example: "3.5s".
              - !ruby/object:Api::Type::String
                name: "serviceAccount"
                description: |-
                  Email address of the IAM service account associated with the Task of a Job. The service account represents the identity of the running task, and determines what permissions the task has. If not provided, the task will use the project's default service account.
              - !ruby/object:Api::Type::Enum
                name: "executionEnvironment"
                description: |-
                  The execution environment being used to host this Task.
                values:
                  - :EXECUTION_ENVIRONMENT_GEN1
                  - :EXECUTION_ENVIRONMENT_GEN2
              - !ruby/object:Api::Type::String
                name: "encryptionKey"
                description: |-
                  A reference to a customer managed encryption key (CMEK) to use to encrypt this container image. For more information, go to https://cloud.google.com/run/docs/securing/using-cmek
              - !ruby/object:Api::Type::NestedObject
                name: "vpcAccess"
                description: |-
                  VPC Access configuration to use for this Task. For more information, visit https://cloud.google.com/run/docs/configuring/connecting-vpc.
                properties:
                  - !ruby/object:Api::Type::String
                    name: "connector"
                    description: |-
                      VPC Access connector name. Format: projects/{project}/locations/{location}/connectors/{connector}, where {project} can be project id or number.
                  - !ruby/object:Api::Type::Enum
                    name: "egress"
                    description: |-
                      Traffic VPC egress settings.
                    values:
                      - :ALL_TRAFFIC
                      - :PRIVATE_RANGES_ONLY
              - !ruby/object:Api::Type::Integer
                name: "maxRetries"
                description: |-
                  Number of retries allowed per Task, before marking this Task failed.
      - !ruby/object:Api::Type::String
        name: "observedGeneration"
        output: true
        description: |
          The generation of this Job. See comments in reconciling for additional information on reconciliation process in Cloud Run.
      - !ruby/object:Api::Type::NestedObject
        name: "terminalCondition"
        output: true
        description: |
          The Condition of this Job, containing its readiness status, and detailed error information in case it did not reach the desired state
        properties:
          - !ruby/object:Api::Type::String
            name: "type"
            output: true
            description: |-
              type is used to communicate the status of the reconciliation process. See also: https://github.com/knative/serving/blob/main/docs/spec/errors.md#error-conditions-and-reporting Types common to all resources include: * "Ready": True when the Resource is ready.
          - !ruby/object:Api::Type::String
            name: "state"
            output: true
            description: |-
              State of the condition.
          - !ruby/object:Api::Type::String
            name: "message"
            output: true
            description: |-
              Human readable message indicating details about the current status.
          - !ruby/object:Api::Type::Time
            name: "lastTransitionTime"
            output: true
            description: |-
              Last time the condition transitioned from one status to another.

              A timestamp in RFC3339 UTC "Zulu" format, with nanosecond resolution and up to nine fractional digits. Examples: "2014-10-02T15:01:23Z" and "2014-10-02T15:01:23.045123456Z".
          - !ruby/object:Api::Type::String
            name: "severity"
            output: true
            description: |-
              How to interpret failures of this condition, one of Error, Warning, Info
          - !ruby/object:Api::Type::String
            name: "reason"
            output: true
            description: |-
              A common (service-level) reason for this condition.
          - !ruby/object:Api::Type::String
            name: "revisionReason"
            output: true
            description: |-
              A reason for the revision condition.
          - !ruby/object:Api::Type::String
            name: "executionReason"
            output: true
            description: |-
              A reason for the execution condition.
      - !ruby/object:Api::Type::Array
        name: "conditions"
        description: |-
          The Conditions of all other associated sub-resources. They contain additional diagnostics information in case the Job does not reach its desired state. See comments in reconciling for additional information on `reconciliation` process in Cloud Run.
        output: true
        item_type: !ruby/object:Api::Type::NestedObject
          properties:
            - !ruby/object:Api::Type::String
              name: "type"
              output: true
              description: |-
                type is used to communicate the status of the reconciliation process. See also: https://github.com/knative/serving/blob/main/docs/spec/errors.md#error-conditions-and-reporting Types common to all resources include: * "Ready": True when the Resource is ready.
            - !ruby/object:Api::Type::String
              name: "state"
              output: true
              description: |-
                State of the condition.
            - !ruby/object:Api::Type::String
              name: "message"
              output: true
              description: |-
                Human readable message indicating details about the current status.
            - !ruby/object:Api::Type::Time
              name: "lastTransitionTime"
              output: true
              description: |-
                Last time the condition transitioned from one status to another.

                A timestamp in RFC3339 UTC "Zulu" format, with nanosecond resolution and up to nine fractional digits. Examples: "2014-10-02T15:01:23Z" and "2014-10-02T15:01:23.045123456Z".
            - !ruby/object:Api::Type::String
              name: "severity"
              output: true
              description: |-
                How to interpret failures of this condition, one of Error, Warning, Info
            - !ruby/object:Api::Type::String
              name: "reason"
              output: true
              description: |-
                A common (service-level) reason for this condition.
            - !ruby/object:Api::Type::String
              name: "revisionReason"
              output: true
              description: |-
                A reason for the revision condition.
            - !ruby/object:Api::Type::String
              name: "executionReason"
              output: true
              description: |-
                A reason for the execution condition.
      - !ruby/object:Api::Type::Integer
        name: "executionCount"
        output: true
        description: |
          Number of executions created for this job.
      - !ruby/object:Api::Type::NestedObject
        name: "latestCreatedExecution"
        output: true
        description: |
          Name of the last created execution.
        properties:
          - !ruby/object:Api::Type::String
            name: "name"
            output: true
            description: |
              Name of the execution.
          - !ruby/object:Api::Type::Time
            name: "createTime"
            output: true
            description: |
              Creation timestamp of the execution.

              A timestamp in RFC3339 UTC "Zulu" format, with nanosecond resolution and up to nine fractional digits. Examples: "2014-10-02T15:01:23Z" and "2014-10-02T15:01:23.045123456Z".
          - !ruby/object:Api::Type::Time
            name: "completionTime"
            output: true
            description: |
              Completion timestamp of the execution.

              A timestamp in RFC3339 UTC "Zulu" format, with nanosecond resolution and up to nine fractional digits. Examples: "2014-10-02T15:01:23Z" and "2014-10-02T15:01:23.045123456Z".
      - !ruby/object:Api::Type::Boolean
        name: "reconciling"
        output: true
        description: |
          Returns true if the Job is currently being acted upon by the system to bring it into the desired state.

          When a new Job is created, or an existing one is updated, Cloud Run will asynchronously perform all necessary steps to bring the Job to the desired state. This process is called reconciliation. While reconciliation is in process, observedGeneration and latest_succeeded_execution, will have transient values that might mismatch the intended state: Once reconciliation is over (and this field is false), there are two possible outcomes: reconciliation succeeded and the state matches the Job, or there was an error, and reconciliation failed. This state can be found in terminalCondition.state.

          If reconciliation succeeded, the following fields will match: observedGeneration and generation, latest_succeeded_execution and latestCreatedExecution.

          If reconciliation failed, observedGeneration and latest_succeeded_execution will have the state of the last succeeded execution or empty for newly created Job. Additional information on the failure can be found in terminalCondition and conditions
      - !ruby/object:Api::Type::String
        name: "etag"
        output: true
        description: |
          A system-generated fingerprint for this version of the resource. May be used to detect modification conflict during updates.
  - !ruby/object:Api::Resource
    name: "Service"
    base_url: projects/{{project}}/locations/{{location}}/services
    self_link: projects/{{project}}/locations/{{location}}/services/{{name}}
    create_url: projects/{{project}}/locations/{{location}}/services?serviceId={{name}}
    update_verb: :PATCH
    references: !ruby/object:Api::Resource::ReferenceLinks
      guides:
        'Official Documentation':
          'https://cloud.google.com/run/docs/'
      api: "https://cloud.google.com/run/docs/reference/rest/v2/projects.locations.services"
    description: |
      Service acts as a top-level container that manages a set of configurations and revision templates which implement a network service. Service exists to provide a singular abstraction which can be access controlled, reasoned about, and which encapsulates software lifecycle decisions such as rollout policy and team resource ownership.
    iam_policy: !ruby/object:Api::Resource::IamPolicy
      method_name_separator: ':'
      parent_resource_attribute: 'name'
      base_url: projects/{{project}}/locations/{{location}}/services/{{name}}
      import_format: ["projects/{{project}}/locations/{{location}}/services/{{name}}", "{{name}}"]
    async: !ruby/object:Api::OpAsync
      operation: !ruby/object:Api::OpAsync::Operation
        path: "name"
        base_url: "{{op_id}}"
        wait_ms: 1000
      result: !ruby/object:Api::OpAsync::Result
        path: "response"
        resource_inside_response: true
      status: !ruby/object:Api::OpAsync::Status
        path: "done"
        complete: true
        allowed:
          - True
          - False
      error: !ruby/object:Api::OpAsync::Error
        path: "error"
        message: "message"
    parameters:
      - !ruby/object:Api::Type::String
        name: "location"
        input: true
        url_param_only: true
        description: The location of the cloud run service
    properties:
      - !ruby/object:Api::Type::String
        name: "name"
        required: true
        input: true
        url_param_only: true
        description: |
          Name of the Service.
        pattern: projects/{{project}}/locations/{{location}}/services/{{name}}
      - !ruby/object:Api::Type::String
        name: "description"
        description: |
          User-provided description of the Service. This field currently has a 512-character limit.
      - !ruby/object:Api::Type::String
        name: "uid"
        output: true
        description: |
          Server assigned unique identifier for the trigger. The value is a UUID4 string and guaranteed to remain unchanged until the resource is deleted.
      - !ruby/object:Api::Type::String
        name: "generation"
        output: true
        description: |
          A number that monotonically increases every time the user modifies the desired state. Please note that unlike v1, this is an int64 value. As with most Google APIs, its JSON representation will be a string instead of an integer.
      - !ruby/object:Api::Type::KeyValuePairs
        name: "labels"
        description: |-
          Map of string keys and values that can be used to organize and categorize objects. User-provided labels are shared with Google's billing system, so they can be used to filter, or break down billing charges by team, component, environment, state, etc. For more information, visit https://cloud.google.com/resource-manager/docs/creating-managing-labels or https://cloud.google.com/run/docs/configuring/labels Cloud Run will populate some labels with 'run.googleapis.com' or 'serving.knative.dev' namespaces. Those labels are read-only, and user changes will not be preserved.
      - !ruby/object:Api::Type::KeyValuePairs
        name: "annotations"
        description: |-
          Unstructured key value map that may be set by external tools to store and arbitrary metadata. They are not queryable and should be preserved when modifying objects. Cloud Run will populate some annotations using 'run.googleapis.com' or 'serving.knative.dev' namespaces. This field follows Kubernetes annotations' namespacing, limits, and rules. More info: https://kubernetes.io/docs/user-guide/annotations
      - !ruby/object:Api::Type::String
        name: "client"
        description: |
          Arbitrary identifier for the API client.
      - !ruby/object:Api::Type::String
        name: "clientVersion"
        description: |
          Arbitrary version identifier for the API client.
      - !ruby/object:Api::Type::Enum
        name: "ingress"
        description: |
          Provides the ingress settings for this Service. On output, returns the currently observed ingress settings, or INGRESS_TRAFFIC_UNSPECIFIED if no revision is active.
        values:
          - :INGRESS_TRAFFIC_ALL
          - :INGRESS_TRAFFIC_INTERNAL_ONLY
          - :INGRESS_TRAFFIC_INTERNAL_LOAD_BALANCER
      - !ruby/object:Api::Type::Enum
        name: "launchStage"
        description: |
          The launch stage as defined by Google Cloud Platform Launch Stages. Cloud Run supports ALPHA, BETA, and GA. If no value is specified, GA is assumed.
        values:
          - :UNIMPLEMENTED
          - :PRELAUNCH
          - :EARLY_ACCESS
          - :ALPHA
          - :BETA
          - :GA
          - :DEPRECATED
      - !ruby/object:Api::Type::NestedObject
        name: "binaryAuthorization"
        description: |
          Settings for the Binary Authorization feature.
        properties:
          - !ruby/object:Api::Type::String
            name: "breakglassJustification"
            description: |
              If present, indicates to use Breakglass using this justification. If useDefault is False, then it must be empty. For more information on breakglass, see https://cloud.google.com/binary-authorization/docs/using-breakglass
          - !ruby/object:Api::Type::Boolean
            name: "useDefault"
            description: |
              If True, indicates to use the default project's binary authorization policy. If False, binary authorization will be disabled.
      - !ruby/object:Api::Type::NestedObject
        name: "template"
        required: true
        description: |
          The template used to create revisions for this Service.
        properties:
          - !ruby/object:Api::Type::String
            name: "revision"
            description: |-
              The unique name for the revision. If this field is omitted, it will be automatically generated based on the Service name.
          - !ruby/object:Api::Type::KeyValuePairs
            name: "labels"
            description: |-
              KRM-style labels for the resource.
          - !ruby/object:Api::Type::KeyValuePairs
            name: "annotations"
            description: |-
              KRM-style annotations for the resource.
          - !ruby/object:Api::Type::NestedObject
            name: "scaling"
            description: |
              Scaling settings for this Revision.
            properties:
              - !ruby/object:Api::Type::Integer
                name: "minInstanceCount"
                description: |-
                  Minimum number of serving instances that this resource should have.
              - !ruby/object:Api::Type::Integer
                name: "maxInstanceCount"
                description: |-
                  Maximum number of serving instances that this resource should have.
          - !ruby/object:Api::Type::NestedObject
            name: "vpcAccess"
            description: |-
              VPC Access configuration to use for this Task. For more information, visit https://cloud.google.com/run/docs/configuring/connecting-vpc.
            properties:
              - !ruby/object:Api::Type::String
                name: "connector"
                description: |-
                  VPC Access connector name. Format: projects/{project}/locations/{location}/connectors/{connector}, where {project} can be project id or number.
              - !ruby/object:Api::Type::Enum
                name: "egress"
                description: |-
                  Traffic VPC egress settings.
                values:
                  - :ALL_TRAFFIC
                  - :PRIVATE_RANGES_ONLY
          - !ruby/object:Api::Type::String
            name: "timeout"
            description: |-
              Max allowed time for an instance to respond to a request.

              A duration in seconds with up to nine fractional digits, ending with 's'. Example: "3.5s".
          - !ruby/object:Api::Type::String
            name: "serviceAccount"
            description: |-
              Email address of the IAM service account associated with the revision of the service. The service account represents the identity of the running revision, and determines what permissions the revision has. If not provided, the revision will use the project's default service account.
          - !ruby/object:Api::Type::Array
            name: "containers"
            description: |-
              Holds the single container that defines the unit of execution for this task.
            item_type: !ruby/object:Api::Type::NestedObject
              properties:
                - !ruby/object:Api::Type::String
                  name: "name"
                  description: |-
                    Name of the container specified as a DNS_LABEL.
                - !ruby/object:Api::Type::String
                  name: "image"
                  required: true
                  description: |-
                    URL of the Container image in Google Container Registry or Google Artifact Registry. More info: https://kubernetes.io/docs/concepts/containers/images
                - !ruby/object:Api::Type::Array
                  name: "command"
                  description: |-
                    Entrypoint array. Not executed within a shell. The docker image's ENTRYPOINT is used if this is not provided. Variable references $(VAR_NAME) are expanded using the container's environment. If a variable cannot be resolved, the reference in the input string will be unchanged. The $(VAR_NAME) syntax can be escaped with a double $$, ie: $$(VAR_NAME). Escaped references will never be expanded, regardless of whether the variable exists or not. More info: https://kubernetes.io/docs/tasks/inject-data-application/define-command-argument-container/#running-a-command-in-a-shell
                  item_type: Api::Type::String
                - !ruby/object:Api::Type::Array
                  name: "args"
                  description: |-
                    Arguments to the entrypoint. The docker image's CMD is used if this is not provided. Variable references $(VAR_NAME) are expanded using the container's environment. If a variable cannot be resolved, the reference in the input string will be unchanged. The $(VAR_NAME) syntax can be escaped with a double $$, ie: $$(VAR_NAME). Escaped references will never be expanded, regardless of whether the variable exists or not. More info: https://kubernetes.io/docs/tasks/inject-data-application/define-command-argument-container/#running-a-command-in-a-shell
                  item_type: Api::Type::String
                - !ruby/object:Api::Type::Array
                  name: "env"
                  description: |-
                    List of environment variables to set in the container.
                  item_type: !ruby/object:Api::Type::NestedObject
                    properties:
                      - !ruby/object:Api::Type::String
                        name: "name"
                        required: true
                        description: |-
                          Name of the environment variable. Must be a C_IDENTIFIER, and mnay not exceed 32768 characters.
                      - !ruby/object:Api::Type::String
                        name: "value"
                        description: |-
                          Variable references $(VAR_NAME) are expanded using the previous defined environment variables in the container and any route environment variables. If a variable cannot be resolved, the reference in the input string will be unchanged. The $(VAR_NAME) syntax can be escaped with a double $$, ie: $$(VAR_NAME). Escaped references will never be expanded, regardless of whether the variable exists or not. Defaults to "", and the maximum length is 32768 bytes
                        # exactly_one_of:
                        #   - template.0.containers.0.env.0.value
                        #   - template.0.containers.0.env.0.valueSource
                      - !ruby/object:Api::Type::NestedObject
                        name: "valueSource"
                        description: |-
                          Source for the environment variable's value.
                        # exactly_one_of:
                        #   - template.0.containers.0.env.0.value
                        #   - template.0.containers.0.env.0.valueSource
                        properties:
                          - !ruby/object:Api::Type::NestedObject
                            name: "secretKeyRef"
                            description: |-
                              Selects a secret and a specific version from Cloud Secret Manager.
                            properties:
                              - !ruby/object:Api::Type::String
                                name: "secret"
                                required: true
                                description: |-
                                  The name of the secret in Cloud Secret Manager. Format: {secretName} if the secret is in the same project. projects/{project}/secrets/{secretName} if the secret is in a different project.
                              - !ruby/object:Api::Type::String
                                name: "version"
                                description: |-
                                  The Cloud Secret Manager secret version. Can be 'latest' for the latest value or an integer for a specific version.
                - !ruby/object:Api::Type::NestedObject
                  name: "resources"
                  description: |-
                    Compute Resource requirements by this container. More info: https://kubernetes.io/docs/concepts/storage/persistent-volumes#resources
                  properties:
                    - !ruby/object:Api::Type::KeyValuePairs
                      name: "limits"
                      description: |-
                        Only memory and CPU are supported. Note: The only supported values for CPU are '1', '2', '4', and '8'. Setting 4 CPU requires at least 2Gi of memory. The values of the map is string form of the 'quantity' k8s type: https://github.com/kubernetes/kubernetes/blob/master/staging/src/k8s.io/apimachinery/pkg/api/resource/quantity.go
                    - !ruby/object:Api::Type::Boolean
                      name: "cpuIdle"
                      description: |-
                        Determines whether CPU should be throttled or not outside of requests.
                - !ruby/object:Api::Type::Array
                  name: "ports"
                  description: |-
                    List of ports to expose from the container. Only a single port can be specified. The specified ports must be listening on all interfaces (0.0.0.0) within the container to be accessible.

                    If omitted, a port number will be chosen and passed to the container through the PORT environment variable for the container to listen on
                  item_type: !ruby/object:Api::Type::NestedObject
                    properties:
                      - !ruby/object:Api::Type::String
                        name: "name"
                        description: |-
                          If specified, used to specify which protocol to use. Allowed values are "http1" and "h2c".
                      - !ruby/object:Api::Type::Integer
                        name: "containerPort"
                        description: |-
                          Port number the container listens on. This must be a valid TCP port number, 0 < containerPort < 65536.
                - !ruby/object:Api::Type::Array
                  name: "volumeMounts"
                  description: |-
                    Volume to mount into the container's filesystem.
                  item_type: !ruby/object:Api::Type::NestedObject
                    properties:
                      - !ruby/object:Api::Type::String
                        name: "name"
                        required: true
                        description: |-
                          This must match the Name of a Volume.
                      - !ruby/object:Api::Type::String
                        name: "mountPath"
                        required: true
                        description: |-
                          Path within the container at which the volume should be mounted. Must not contain ':'. For Cloud SQL volumes, it can be left empty, or must otherwise be /cloudsql. All instances defined in the Volume will be available as /cloudsql/[instance]. For more information on Cloud SQL volumes, visit https://cloud.google.com/sql/docs/mysql/connect-run
                - !ruby/object:Api::Type::String
                  name: "workingDir"
                  description: |-
                    Container's working directory. If not specified, the container runtime's default will be used, which might be configured in the container image.
                - !ruby/object:Api::Type::NestedObject
                  name: "livenessProbe"
                  description: |-
                    Periodic probe of container liveness. Container will be restarted if the probe fails. More info: https://kubernetes.io/docs/concepts/workloads/pods/pod-lifecycle#container-probes
                  properties:
                    - !ruby/object:Api::Type::Integer
                        name: "initialDelaySeconds"
                        description: |-
                          Number of seconds after the container has started before the probe is initiated. Defaults to 0 seconds. Minimum value is 0. Maximum value for liveness probe is 3600. Maximum value for startup probe is 240. More info: https://kubernetes.io/docs/concepts/workloads/pods/pod-lifecycle#container-probes
                        default_value: 0
                    - !ruby/object:Api::Type::Integer
                        name: "timeoutSeconds"
                        description: |-
                          Number of seconds after which the probe times out. Defaults to 1 second. Minimum value is 1. Maximum value is 3600. Must be smaller than periodSeconds. More info: https://kubernetes.io/docs/concepts/workloads/pods/pod-lifecycle#container-probes
                        default_value: 1
                    - !ruby/object:Api::Type::Integer
                        name: "periodSeconds"
                        description: |-
                          How often (in seconds) to perform the probe. Default to 10 seconds. Minimum value is 1. Maximum value for liveness probe is 3600. Maximum value for startup probe is 240. Must be greater or equal than timeoutSeconds
                        default_value: 10
                    - !ruby/object:Api::Type::Integer
                        name: "failureThreshold"
                        description: |-
                          Minimum consecutive failures for the probe to be considered failed after having succeeded. Defaults to 3. Minimum value is 1.
                        default_value: 3
                    - !ruby/object:Api::Type::NestedObject
<<<<<<< HEAD
                      name: "httpGet"
                      description: |-
                        HTTPGet specifies the http request to perform. Exactly one of HTTPGet or TCPSocket must be specified.
                      send_empty_value: true
                      allow_empty_object: true
                      # exactly_one_of:
                      #   - template.0.containers.0.livenessProbe.0.httpGet
                      #   - template.0.containers.0.livenessProbe.0.tcpSocket
                      #   - template.0.containers.0.livenessProbe.0.grpc
                      properties:
                        - !ruby/object:Api::Type::String
                          name: "path"
                          default_value: "/"
                          description: |-
                            Path to access on the HTTP server. Defaults to '/'.
                        - !ruby/object:Api::Type::Array
                          name: "httpHeaders"
                          description: |-
                            Custom headers to set in the request. HTTP allows repeated headers.
                          item_type: !ruby/object:Api::Type::NestedObject
                            properties:
                              - !ruby/object:Api::Type::String
                                name: name
                                required: true
                                description: |-
                                  The header field name
                              - !ruby/object:Api::Type::String
                                name: value
                                description: |-
                                  The header field value
                                default_value: ""
                                send_empty_value: true
                    - !ruby/object:Api::Type::NestedObject
                      name: "tcpSocket"
                      description: |-
                        TCPSocket specifies an action involving a TCP port. Exactly one of HTTPGet or TCPSocket must be specified.
                      send_empty_value: true
                      allow_empty_object: true
                      # exactly_one_of:
                      #   - template.0.containers.0.livenessProbe.0.httpGet
                      #   - template.0.containers.0.livenessProbe.0.tcpSocket
                      #   - template.0.containers.0.livenessProbe.0.grpc
                      properties:
                        - !ruby/object:Api::Type::Integer
                          name: port
                          description: |-
                            Port number to access on the container. Must be in the range 1 to 65535. If not specified, defaults to 8080.
                    - !ruby/object:Api::Type::NestedObject
                      name: grpc
                      description: |-
                        GRPC specifies an action involving a GRPC port.
                      send_empty_value: true
                      allow_empty_object: true
                      # exactly_one_of:
                      #   - template.0.containers.0.livenessProbe.0.httpGet
                      #   - template.0.containers.0.livenessProbe.0.tcpSocket
                      #   - template.0.containers.0.livenessProbe.0.grpc
                      properties:
                        - !ruby/object:Api::Type::Integer
                          name: port
                          description: |-
                            Port number to access on the container. Number must be in the range 1 to 65535. If not specified, defaults to 8080.
                        - !ruby/object:Api::Type::String
                          name: service
                          description: |-
                            The name of the service to place in the gRPC HealthCheckRequest
                            (see https://github.com/grpc/grpc/blob/master/doc/health-checking.md).
                            If this is not specified, the default behavior is defined by gRPC.
=======
                        name: "httpGet"
                        description: |-
                          HTTPGet specifies the http request to perform.
                        send_empty_value: true
                        allow_empty_object: true
                        properties:
                          - !ruby/object:Api::Type::String
                            name: "path"
                            default_value: "/"
                            description: |-
                              Path to access on the HTTP server. Defaults to '/'.
                          - !ruby/object:Api::Type::Array
                            name: "httpHeaders"
                            description: |-
                              Custom headers to set in the request. HTTP allows repeated headers.
                            item_type: !ruby/object:Api::Type::NestedObject
                              properties:
                                - !ruby/object:Api::Type::String
                                  name: name
                                  required: true
                                  description: |-
                                    The header field name
                                - !ruby/object:Api::Type::String
                                  name: value
                                  description: |-
                                    The header field value
                                  default_value: ""
                                  send_empty_value: true
                    - !ruby/object:Api::Type::NestedObject
                        name: "tcpSocket"
                        description: |-
                          TCPSocket specifies an action involving a TCP port. This field is not supported in liveness probe currently.
                        deprecation_message: Cloud Run does not support tcp socket in liveness probe and `liveness_probe.tcp_socket` field will be removed in a future major release.
                        send_empty_value: true
                        allow_empty_object: true
                        properties:
                          - !ruby/object:Api::Type::Integer
                            name: port
                            description: |-
                              Port number to access on the container. Must be in the range 1 to 65535. If not specified, defaults to 8080.
>>>>>>> e9f34692
                - !ruby/object:Api::Type::NestedObject
                  name: "startupProbe"
                  description: |-
                    Startup probe of application within the container. All other probes are disabled if a startup probe is provided, until it succeeds. Container will not be added to service endpoints if the probe fails. More info: https://kubernetes.io/docs/concepts/workloads/pods/pod-lifecycle#container-probes
                  properties:
                    - !ruby/object:Api::Type::Integer
                        name: "initialDelaySeconds"
                        description: |-
                          Number of seconds after the container has started before the probe is initiated. Defaults to 0 seconds. Minimum value is 0. Maximum value for liveness probe is 3600. Maximum value for startup probe is 240. More info: https://kubernetes.io/docs/concepts/workloads/pods/pod-lifecycle#container-probes
                        default_value: 0
                    - !ruby/object:Api::Type::Integer
                        name: "timeoutSeconds"
                        description: |-
                          Number of seconds after which the probe times out. Defaults to 1 second. Minimum value is 1. Maximum value is 3600. Must be smaller than periodSeconds. More info: https://kubernetes.io/docs/concepts/workloads/pods/pod-lifecycle#container-probes
                        default_value: 1
                    - !ruby/object:Api::Type::Integer
                        name: "periodSeconds"
                        description: |-
                          How often (in seconds) to perform the probe. Default to 10 seconds. Minimum value is 1. Maximum value for liveness probe is 3600. Maximum value for startup probe is 240. Must be greater or equal than timeoutSeconds
                        default_value: 10
                    - !ruby/object:Api::Type::Integer
                        name: "failureThreshold"
                        description: |-
                          Minimum consecutive failures for the probe to be considered failed after having succeeded. Defaults to 3. Minimum value is 1.
                        default_value: 3
                    - !ruby/object:Api::Type::NestedObject
                      name: "httpGet"
                      description: |-
                        HTTPGet specifies the http request to perform. Exactly one of HTTPGet or TCPSocket must be specified.
                      send_empty_value: true
                      allow_empty_object: true
                      # exactly_one_of:
                      #   - template.0.containers.0.startupProbe.0.httpGet
                      #   - template.0.containers.0.startupProbe.0.tcpSocket
                      properties:
                        - !ruby/object:Api::Type::String
                          name: "path"
                          default_value: "/"
                          description: |-
                            Path to access on the HTTP server. Defaults to '/'.
                        - !ruby/object:Api::Type::Array
                          name: "httpHeaders"
                          description: |-
                            Custom headers to set in the request. HTTP allows repeated headers.
                          item_type: !ruby/object:Api::Type::NestedObject
                            properties:
                              - !ruby/object:Api::Type::String
                                name: name
                                required: true
                                description: |-
                                  The header field name
                              - !ruby/object:Api::Type::String
                                name: value
                                description: |-
                                  The header field value
                                default_value: ""
                                send_empty_value: true
                    - !ruby/object:Api::Type::NestedObject
                      name: "tcpSocket"
                      description: |-
                        TCPSocket specifies an action involving a TCP port. Exactly one of HTTPGet or TCPSocket must be specified.
                      send_empty_value: true
                      allow_empty_object: true
                      # exactly_one_of:
                      #   - template.0.containers.0.startupProbe.0.httpGet
                      #   - template.0.containers.0.startupProbe.0.tcpSocket
                      properties:
                        - !ruby/object:Api::Type::Integer
                          name: port
                          description: |-
                            Port number to access on the container. Must be in the range 1 to 65535. If not specified, defaults to 8080.
          - !ruby/object:Api::Type::Array
            name: "volumes"
            description: |-
              A list of Volumes to make available to containers.
            item_type: !ruby/object:Api::Type::NestedObject
              properties:
                - !ruby/object:Api::Type::String
                  name: "name"
                  required: true
                  description: |-
                    Volume's name.
                - !ruby/object:Api::Type::NestedObject
                  name: "secret"
                  description: |-
                    Secret represents a secret that should populate this volume. More info: https://kubernetes.io/docs/concepts/storage/volumes#secret
                  # exactly_one_of:
                  #   - template.0.volumes.0.secret
                  #   - template.0.volumes.0.cloudSqlInstance
                  properties:
                    - !ruby/object:Api::Type::String
                      name: "secret"
                      required: true
                      description: |-
                        The name of the secret in Cloud Secret Manager. Format: {secret} if the secret is in the same project. projects/{project}/secrets/{secret} if the secret is in a different project.
                    - !ruby/object:Api::Type::Integer
                      name: "defaultMode"
                      description: |-
                        Integer representation of mode bits to use on created files by default. Must be a value between 0000 and 0777 (octal), defaulting to 0444. Directories within the path are not affected by this setting.
                    - !ruby/object:Api::Type::Array
                      name: "items"
                      description: |-
                        If unspecified, the volume will expose a file whose name is the secret, relative to VolumeMount.mount_path. If specified, the key will be used as the version to fetch from Cloud Secret Manager and the path will be the name of the file exposed in the volume. When items are defined, they must specify a path and a version.
                      item_type: !ruby/object:Api::Type::NestedObject
                        properties:
                          - !ruby/object:Api::Type::String
                            name: "path"
                            required: true
                            description: |-
                              The relative path of the secret in the container.
                          - !ruby/object:Api::Type::String
                            name: "version"
                            description: |-
                              The Cloud Secret Manager secret version. Can be 'latest' for the latest value or an integer for a specific version
                          - !ruby/object:Api::Type::Integer
                            name: "mode"
                            required: true
                            description: |-
                              Integer octal mode bits to use on this file, must be a value between 01 and 0777 (octal). If 0 or not set, the Volume's default mode will be used.
                - !ruby/object:Api::Type::NestedObject
                  name: "cloudSqlInstance"
                  description: |-
                    For Cloud SQL volumes, contains the specific instances that should be mounted. Visit https://cloud.google.com/sql/docs/mysql/connect-run for more information on how to connect Cloud SQL and Cloud Run.
                  # exactly_one_of:
                  #   - template.0.volumes.0.secret
                  #   - template.0.volumes.0.cloudSqlInstance
                  properties:
                    - !ruby/object:Api::Type::Array
                      name: "instances"
                      description: |-
                        The Cloud SQL instance connection names, as can be found in https://console.cloud.google.com/sql/instances. Visit https://cloud.google.com/sql/docs/mysql/connect-run for more information on how to connect Cloud SQL and Cloud Run. Format: {project}:{location}:{instance}
                      item_type: Api::Type::String
          - !ruby/object:Api::Type::Enum
            name: "executionEnvironment"
            description: |-
              The sandbox environment to host this Revision.
            values:
              - :EXECUTION_ENVIRONMENT_GEN1
              - :EXECUTION_ENVIRONMENT_GEN2
          - !ruby/object:Api::Type::String
            name: "encryptionKey"
            description: |-
              A reference to a customer managed encryption key (CMEK) to use to encrypt this container image. For more information, go to https://cloud.google.com/run/docs/securing/using-cmek
          - !ruby/object:Api::Type::Integer
            name: "maxInstanceRequestConcurrency"
            description: |-
              Sets the maximum number of requests that each serving instance can receive.
      - !ruby/object:Api::Type::Array
        name: "traffic"
        description: |-
          Specifies how to distribute traffic over a collection of Revisions belonging to the Service. If traffic is empty or not provided, defaults to 100% traffic to the latest Ready Revision.
        item_type: !ruby/object:Api::Type::NestedObject
          properties:
          - !ruby/object:Api::Type::Enum
            name: "type"
            description: |
              The allocation type for this traffic target.
            values:
              - :TRAFFIC_TARGET_ALLOCATION_TYPE_LATEST
              - :TRAFFIC_TARGET_ALLOCATION_TYPE_REVISION
          - !ruby/object:Api::Type::String
            name: "revision"
            description: |
              Revision to which to send this portion of traffic, if traffic allocation is by revision.
          - !ruby/object:Api::Type::Integer
            name: "percent"
            description: |
              Specifies percent of the traffic to this Revision. This defaults to zero if unspecified.
          - !ruby/object:Api::Type::String
            name: "tag"
            description: |
              Indicates a string to be part of the URI to exclusively reference this target.
      - !ruby/object:Api::Type::String
        name: "observedGeneration"
        output: true
        description: |
          The generation of this Service currently serving traffic. See comments in reconciling for additional information on reconciliation process in Cloud Run. Please note that unlike v1, this is an int64 value. As with most Google APIs, its JSON representation will be a string instead of an integer.
      - !ruby/object:Api::Type::NestedObject
        name: "terminalCondition"
        output: true
        description: |
          The Condition of this Service, containing its readiness status, and detailed error information in case it did not reach a serving state. See comments in reconciling for additional information on reconciliation process in Cloud Run.
        properties:
          - !ruby/object:Api::Type::String
            name: "type"
            output: true
            description: |-
              type is used to communicate the status of the reconciliation process. See also: https://github.com/knative/serving/blob/main/docs/spec/errors.md#error-conditions-and-reporting Types common to all resources include: * "Ready": True when the Resource is ready.
          - !ruby/object:Api::Type::String
            name: "state"
            output: true
            description: |-
              State of the condition.
          - !ruby/object:Api::Type::String
            name: "message"
            output: true
            description: |-
              Human readable message indicating details about the current status.
          - !ruby/object:Api::Type::Time
            name: "lastTransitionTime"
            output: true
            description: |-
              Last time the condition transitioned from one status to another.
          - !ruby/object:Api::Type::String
            name: "severity"
            output: true
            description: |-
              How to interpret failures of this condition, one of Error, Warning, Info
          - !ruby/object:Api::Type::String
            name: "reason"
            output: true
            description: |-
              A common (service-level) reason for this condition.
          - !ruby/object:Api::Type::String
            name: "revisionReason"
            output: true
            description: |-
              A reason for the revision condition.
          - !ruby/object:Api::Type::String
            name: "executionReason"
            output: true
            description: |-
              A reason for the execution condition.
      - !ruby/object:Api::Type::Array
        name: "conditions"
        description: |-
          The Conditions of all other associated sub-resources. They contain additional diagnostics information in case the Service does not reach its Serving state. See comments in reconciling for additional information on reconciliation process in Cloud Run.
        output: true
        item_type: !ruby/object:Api::Type::NestedObject
          properties:
            - !ruby/object:Api::Type::String
              name: "type"
              output: true
              description: |-
                type is used to communicate the status of the reconciliation process. See also: https://github.com/knative/serving/blob/main/docs/spec/errors.md#error-conditions-and-reporting Types common to all resources include: * "Ready": True when the Resource is ready.
            - !ruby/object:Api::Type::String
              name: "state"
              output: true
              description: |-
                State of the condition.
            - !ruby/object:Api::Type::String
              name: "message"
              output: true
              description: |-
                Human readable message indicating details about the current status.
            - !ruby/object:Api::Type::Time
              name: "lastTransitionTime"
              output: true
              description: |-
                Last time the condition transitioned from one status to another.

                A timestamp in RFC3339 UTC "Zulu" format, with nanosecond resolution and up to nine fractional digits. Examples: "2014-10-02T15:01:23Z" and "2014-10-02T15:01:23.045123456Z".
            - !ruby/object:Api::Type::String
              name: "severity"
              output: true
              description: |-
                How to interpret failures of this condition, one of Error, Warning, Info
            - !ruby/object:Api::Type::String
              name: "reason"
              output: true
              description: |-
                A common (service-level) reason for this condition.
            - !ruby/object:Api::Type::String
              name: "revisionReason"
              output: true
              description: |-
                A reason for the revision condition.
            - !ruby/object:Api::Type::String
              name: "executionReason"
              output: true
              description: |-
                A reason for the execution condition.
      - !ruby/object:Api::Type::String
        name: "latestReadyRevision"
        output: true
        description: |
          Name of the latest revision that is serving traffic. See comments in reconciling for additional information on reconciliation process in Cloud Run.
      - !ruby/object:Api::Type::String
        name: "latestCreatedRevision"
        output: true
        description: |
          Name of the last created revision. See comments in reconciling for additional information on reconciliation process in Cloud Run.
      - !ruby/object:Api::Type::Array
        name: "trafficStatuses"
        description: |-
          Detailed status information for corresponding traffic targets. See comments in reconciling for additional information on reconciliation process in Cloud Run.
        output: true
        item_type: !ruby/object:Api::Type::NestedObject
          properties:
            - !ruby/object:Api::Type::String
              name: "type"
              output: true
              description: |-
                The allocation type for this traffic target.
            - !ruby/object:Api::Type::String
              name: "revision"
              output: true
              description: |-
                Revision to which this traffic is sent.
            - !ruby/object:Api::Type::Integer
              name: "percent"
              output: true
              description: |-
                Specifies percent of the traffic to this Revision.
            - !ruby/object:Api::Type::String
              name: "tag"
              output: true
              description: |-
                Indicates the string used in the URI to exclusively reference this target.
            - !ruby/object:Api::Type::String
              name: "uri"
              output: true
              description: |-
                Displays the target URI.
      - !ruby/object:Api::Type::String
        name: "uri"
        output: true
        description: |
          The main URI in which this Service is serving traffic.
      - !ruby/object:Api::Type::Boolean
        name: "reconciling"
        output: true
        description: |
          Returns true if the Service is currently being acted upon by the system to bring it into the desired state.

          When a new Service is created, or an existing one is updated, Cloud Run will asynchronously perform all necessary steps to bring the Service to the desired serving state. This process is called reconciliation. While reconciliation is in process, observedGeneration, latest_ready_revison, trafficStatuses, and uri will have transient values that might mismatch the intended state: Once reconciliation is over (and this field is false), there are two possible outcomes: reconciliation succeeded and the serving state matches the Service, or there was an error, and reconciliation failed. This state can be found in terminalCondition.state.

          If reconciliation succeeded, the following fields will match: traffic and trafficStatuses, observedGeneration and generation, latestReadyRevision and latestCreatedRevision.

          If reconciliation failed, trafficStatuses, observedGeneration, and latestReadyRevision will have the state of the last serving revision, or empty for newly created Services. Additional information on the failure can be found in terminalCondition and conditions.
      - !ruby/object:Api::Type::String
        name: "etag"
        output: true
        description: |
          A system-generated fingerprint for this version of the resource. May be used to detect modification conflict during updates.<|MERGE_RESOLUTION|>--- conflicted
+++ resolved
@@ -975,76 +975,6 @@
                           Minimum consecutive failures for the probe to be considered failed after having succeeded. Defaults to 3. Minimum value is 1.
                         default_value: 3
                     - !ruby/object:Api::Type::NestedObject
-<<<<<<< HEAD
-                      name: "httpGet"
-                      description: |-
-                        HTTPGet specifies the http request to perform. Exactly one of HTTPGet or TCPSocket must be specified.
-                      send_empty_value: true
-                      allow_empty_object: true
-                      # exactly_one_of:
-                      #   - template.0.containers.0.livenessProbe.0.httpGet
-                      #   - template.0.containers.0.livenessProbe.0.tcpSocket
-                      #   - template.0.containers.0.livenessProbe.0.grpc
-                      properties:
-                        - !ruby/object:Api::Type::String
-                          name: "path"
-                          default_value: "/"
-                          description: |-
-                            Path to access on the HTTP server. Defaults to '/'.
-                        - !ruby/object:Api::Type::Array
-                          name: "httpHeaders"
-                          description: |-
-                            Custom headers to set in the request. HTTP allows repeated headers.
-                          item_type: !ruby/object:Api::Type::NestedObject
-                            properties:
-                              - !ruby/object:Api::Type::String
-                                name: name
-                                required: true
-                                description: |-
-                                  The header field name
-                              - !ruby/object:Api::Type::String
-                                name: value
-                                description: |-
-                                  The header field value
-                                default_value: ""
-                                send_empty_value: true
-                    - !ruby/object:Api::Type::NestedObject
-                      name: "tcpSocket"
-                      description: |-
-                        TCPSocket specifies an action involving a TCP port. Exactly one of HTTPGet or TCPSocket must be specified.
-                      send_empty_value: true
-                      allow_empty_object: true
-                      # exactly_one_of:
-                      #   - template.0.containers.0.livenessProbe.0.httpGet
-                      #   - template.0.containers.0.livenessProbe.0.tcpSocket
-                      #   - template.0.containers.0.livenessProbe.0.grpc
-                      properties:
-                        - !ruby/object:Api::Type::Integer
-                          name: port
-                          description: |-
-                            Port number to access on the container. Must be in the range 1 to 65535. If not specified, defaults to 8080.
-                    - !ruby/object:Api::Type::NestedObject
-                      name: grpc
-                      description: |-
-                        GRPC specifies an action involving a GRPC port.
-                      send_empty_value: true
-                      allow_empty_object: true
-                      # exactly_one_of:
-                      #   - template.0.containers.0.livenessProbe.0.httpGet
-                      #   - template.0.containers.0.livenessProbe.0.tcpSocket
-                      #   - template.0.containers.0.livenessProbe.0.grpc
-                      properties:
-                        - !ruby/object:Api::Type::Integer
-                          name: port
-                          description: |-
-                            Port number to access on the container. Number must be in the range 1 to 65535. If not specified, defaults to 8080.
-                        - !ruby/object:Api::Type::String
-                          name: service
-                          description: |-
-                            The name of the service to place in the gRPC HealthCheckRequest
-                            (see https://github.com/grpc/grpc/blob/master/doc/health-checking.md).
-                            If this is not specified, the default behavior is defined by gRPC.
-=======
                         name: "httpGet"
                         description: |-
                           HTTPGet specifies the http request to perform.
@@ -1085,7 +1015,23 @@
                             name: port
                             description: |-
                               Port number to access on the container. Must be in the range 1 to 65535. If not specified, defaults to 8080.
->>>>>>> e9f34692
+                    - !ruby/object:Api::Type::NestedObject
+                      name: grpc
+                      description: |-
+                        GRPC specifies an action involving a GRPC port.
+                      send_empty_value: true
+                      allow_empty_object: true
+                      properties:
+                        - !ruby/object:Api::Type::Integer
+                          name: port
+                          description: |-
+                            Port number to access on the container. Number must be in the range 1 to 65535. If not specified, defaults to 8080.
+                        - !ruby/object:Api::Type::String
+                          name: service
+                          description: |-
+                            The name of the service to place in the gRPC HealthCheckRequest
+                            (see https://github.com/grpc/grpc/blob/master/doc/health-checking.md).
+                            If this is not specified, the default behavior is defined by gRPC.
                 - !ruby/object:Api::Type::NestedObject
                   name: "startupProbe"
                   description: |-
@@ -1112,51 +1058,68 @@
                           Minimum consecutive failures for the probe to be considered failed after having succeeded. Defaults to 3. Minimum value is 1.
                         default_value: 3
                     - !ruby/object:Api::Type::NestedObject
-                      name: "httpGet"
-                      description: |-
-                        HTTPGet specifies the http request to perform. Exactly one of HTTPGet or TCPSocket must be specified.
+                        name: "httpGet"
+                        description: |-
+                          HTTPGet specifies the http request to perform. Exactly one of HTTPGet or TCPSocket must be specified.
+                        send_empty_value: true
+                        allow_empty_object: true
+                        # exactly_one_of:
+                        #   - template.0.containers.0.startupProbe.0.httpGet
+                        #   - template.0.containers.0.startupProbe.0.tcpSocket
+                        properties:
+                          - !ruby/object:Api::Type::String
+                            name: "path"
+                            default_value: "/"
+                            description: |-
+                              Path to access on the HTTP server. Defaults to '/'.
+                          - !ruby/object:Api::Type::Array
+                            name: "httpHeaders"
+                            description: |-
+                              Custom headers to set in the request. HTTP allows repeated headers.
+                            item_type: !ruby/object:Api::Type::NestedObject
+                              properties:
+                                - !ruby/object:Api::Type::String
+                                  name: name
+                                  required: true
+                                  description: |-
+                                    The header field name
+                                - !ruby/object:Api::Type::String
+                                  name: value
+                                  description: |-
+                                    The header field value
+                                  default_value: ""
+                                  send_empty_value: true
+                    - !ruby/object:Api::Type::NestedObject
+                        name: "tcpSocket"
+                        description: |-
+                          TCPSocket specifies an action involving a TCP port. Exactly one of HTTPGet or TCPSocket must be specified.
+                        send_empty_value: true
+                        allow_empty_object: true
+                        # exactly_one_of:
+                        #   - template.0.containers.0.startupProbe.0.httpGet
+                        #   - template.0.containers.0.startupProbe.0.tcpSocket
+                        properties:
+                          - !ruby/object:Api::Type::Integer
+                            name: port
+                            description: |-
+                              Port number to access on the container. Must be in the range 1 to 65535. If not specified, defaults to 8080.
+                    - !ruby/object:Api::Type::NestedObject
+                      name: grpc
+                      description: |-
+                        GRPC specifies an action involving a GRPC port.
                       send_empty_value: true
                       allow_empty_object: true
-                      # exactly_one_of:
-                      #   - template.0.containers.0.startupProbe.0.httpGet
-                      #   - template.0.containers.0.startupProbe.0.tcpSocket
-                      properties:
-                        - !ruby/object:Api::Type::String
-                          name: "path"
-                          default_value: "/"
-                          description: |-
-                            Path to access on the HTTP server. Defaults to '/'.
-                        - !ruby/object:Api::Type::Array
-                          name: "httpHeaders"
-                          description: |-
-                            Custom headers to set in the request. HTTP allows repeated headers.
-                          item_type: !ruby/object:Api::Type::NestedObject
-                            properties:
-                              - !ruby/object:Api::Type::String
-                                name: name
-                                required: true
-                                description: |-
-                                  The header field name
-                              - !ruby/object:Api::Type::String
-                                name: value
-                                description: |-
-                                  The header field value
-                                default_value: ""
-                                send_empty_value: true
-                    - !ruby/object:Api::Type::NestedObject
-                      name: "tcpSocket"
-                      description: |-
-                        TCPSocket specifies an action involving a TCP port. Exactly one of HTTPGet or TCPSocket must be specified.
-                      send_empty_value: true
-                      allow_empty_object: true
-                      # exactly_one_of:
-                      #   - template.0.containers.0.startupProbe.0.httpGet
-                      #   - template.0.containers.0.startupProbe.0.tcpSocket
                       properties:
                         - !ruby/object:Api::Type::Integer
                           name: port
                           description: |-
-                            Port number to access on the container. Must be in the range 1 to 65535. If not specified, defaults to 8080.
+                            Port number to access on the container. Number must be in the range 1 to 65535. If not specified, defaults to 8080.
+                        - !ruby/object:Api::Type::String
+                          name: service
+                          description: |-
+                            The name of the service to place in the gRPC HealthCheckRequest
+                            (see https://github.com/grpc/grpc/blob/master/doc/health-checking.md).
+                            If this is not specified, the default behavior is defined by gRPC.
           - !ruby/object:Api::Type::Array
             name: "volumes"
             description: |-
