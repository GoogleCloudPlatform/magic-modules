--- conflicted
+++ resolved
@@ -30,17 +30,6 @@
       secret_id: 'secret-version'
       data: 'secret-data'
   - !ruby/object:Provider::Terraform::Examples
-<<<<<<< HEAD
-    name: 'secret_version_with_base64_string_secret_data'
-    primary_resource_id: 'secret-version-base64'
-    vars:
-      secret_id: 'secret-version'
-      data: 'secret-data.pfx'
-    test_vars_overrides:
-      data: '"./test-fixtures/binary-file.pfx"'
-    ignore_read_extra:
-      - 'is_secret_data_base64'
-=======
     name: 'secret_version_deletion_policy_abandon'
     primary_resource_id: 'secret-version-deletion-policy'
     vars:
@@ -56,7 +45,16 @@
       data: 'secret-data'
     ignore_read_extra:
       - 'deletion_policy'
->>>>>>> 1c54afea
+  - !ruby/object:Provider::Terraform::Examples
+    name: 'secret_version_with_base64_string_secret_data'
+    primary_resource_id: 'secret-version-base64'
+    vars:
+      secret_id: 'secret-version'
+      data: 'secret-data.pfx'
+    test_vars_overrides:
+      data: '"./test-fixtures/binary-file.pfx"'
+    ignore_read_extra:
+      - 'is_secret_data_base64'
 import_format:
   ['projects/{{%project}}/secrets/{{%secret_id}}/versions/{{%version}}']
 custom_code: !ruby/object:Provider::Terraform::CustomCode
@@ -65,14 +63,12 @@
   custom_import: templates/terraform/custom_import/secret_version.go.erb
   resource_definition: templates/terraform/resource_definition/secret_version.go.erb
   decoder: templates/terraform/decoders/treat_destroyed_state_as_gone.erb
-<<<<<<< HEAD
+  pre_delete: templates/terraform/pre_delete/secret_version_deletion_policy.go.erb
   pre_read: templates/terraform/pre_read/secret_version_is_secret_data_base64.go.erb
   extra_schema_entry: templates/terraform/extra_schema_entry/secret_version_is_secret_data_base64.go.erb
 docs: !ruby/object:Provider::Terraform::Docs
   optional_properties: |
     * `is_secret_data_base64` - (Optional) If set to 'true', the secret data is expected to be base64-encoded string and would be sent as is.
-=======
-  pre_delete: templates/terraform/pre_delete/secret_version_deletion_policy.go.erb
 virtual_fields:
   - !ruby/object:Api::Type::Enum
     name: 'deletion_policy'
@@ -88,7 +84,6 @@
       - :DISABLE
       - :ABANDON
     default_value: :DELETE
->>>>>>> 1c54afea
 parameters:
   - !ruby/object:Api::Type::ResourceRef
     name: secret
