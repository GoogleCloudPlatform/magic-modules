# Copyright 2024 Google Inc.
# Licensed under the Apache License, Version 2.0 (the "License");
# you may not use this file except in compliance with the License.
# You may obtain a copy of the License at
#
#     http://www.apache.org/licenses/LICENSE-2.0
#
# Unless required by applicable law or agreed to in writing, software
# distributed under the License is distributed on an "AS IS" BASIS,
# WITHOUT WARRANTIES OR CONDITIONS OF ANY KIND, either express or implied.
# See the License for the specific language governing permissions and
# limitations under the License.

---
name: 'UptimeCheckConfig'
description:
  This message configures which resources and services to monitor for
  availability.
references:
  guides:
    'Official Documentation': 'https://cloud.google.com/monitoring/uptime-checks/'
  api: 'https://cloud.google.com/monitoring/api/ref_v3/rest/v3/projects.uptimeCheckConfigs'
docs:
id_format: '{{name}}'
base_url: 'v3/projects/{{project}}/uptimeCheckConfigs'
self_link: 'v3/{{name}}'
update_verb: 'PATCH'
update_mask: true
mutex: 'stackdriver/groups/{{project}}'
import_format:
  - '{{project}} {{name}}'
  - '{{name}}'
timeouts:
  insert_minutes: 20
  update_minutes: 20
  delete_minutes: 20
custom_code:
  encoder: 'templates/terraform/encoders/uptime_check_config.go.tmpl'
  constants: 'templates/terraform/constants/monitoring_uptime_check_config.go.tmpl'
  custom_delete: 'templates/terraform/custom_delete/monitoring_uptime_check_config.go.tmpl'
  custom_import: 'templates/terraform/custom_import/self_link_as_name.tmpl'
error_retry_predicates:

  - 'transport_tpg.IsMonitoringConcurrentEditError'
examples:
  - name: 'uptime_check_config_http'
    primary_resource_id: 'http'
    vars:
      display_name: 'http-uptime-check'
    test_env_vars:
      project_id: 'PROJECT_NAME'
  - name: 'uptime_check_config_http_password_wo'
    primary_resource_id: 'http'
    vars:
      display_name: 'http-uptime-check'
    test_env_vars:
      project_id: 'PROJECT_NAME'
  - name: 'uptime_check_config_status_code'
    primary_resource_id: 'status_code'
    vars:
      display_name: 'http-uptime-check'
    test_env_vars:
      project_id: 'PROJECT_NAME'
  - name: 'uptime_check_config_https'
    primary_resource_id: 'https'
    vars:
      display_name: 'https-uptime-check'
    test_env_vars:
      project_id: 'PROJECT_NAME'
  - name: 'uptime_check_tcp'
    primary_resource_id: 'tcp_group'
    vars:
      display_name: 'tcp-uptime-check'
      group_display_name: 'uptime-check-group'
  - name: 'uptime_check_config_synthetic_monitor'
    primary_resource_id: 'synthetic_monitor'
    vars:
      display_name: 'synthetic_monitor'
      function_name: 'synthetic_function'
      zip_path: 'synthetic-fn-source.zip'
      bucket_name: 'gcf-source'
    test_env_vars:
      project_id: 'PROJECT_NAME'
    test_vars_overrides:
      'zip_path': '"./test-fixtures/synthetic-fn-source.zip"'
parameters:
properties:
  - name: 'name'
    type: String
    description:
      A unique resource name for this UptimeCheckConfig. The format is
      `projects/[PROJECT_ID]/uptimeCheckConfigs/[UPTIME_CHECK_ID]`.
    output: true
  - name: 'uptimeCheckId'
    type: String
    description: The id of the uptime check
    api_name: id
    output: true
    custom_flatten: 'templates/terraform/custom_flatten/id_from_name.tmpl'
  - name: 'displayName'
    type: String
    description:
      A human-friendly name for the uptime check configuration. The display name
      should be unique within a Stackdriver Workspace in order to make it easier
      to identify; however, uniqueness is not enforced.
    required: true
  - name: 'period'
    type: String
    description:
      How often, in seconds, the uptime check is performed. Currently, the only
      supported values are 60s (1 minute), 300s (5 minutes), 600s (10 minutes),
      and 900s (15 minutes). Optional, defaults to 300s.
    default_value: "300s"
  - name: 'timeout'
    type: String
    description:
      The maximum amount of time to wait for the request to complete (must be
      between 1 and 60 seconds). [See the accepted formats](
      https://developers.google.com/protocol-buffers/docs/reference/google.protobuf#google.protobuf.Duration)
    required: true
  - name: 'contentMatchers'
    type: Array
    description:
      The expected content on the page the check is run against. Currently, only
      the first entry in the list is supported, and other entries will be
      ignored. The server will look for an exact match of the string in the page
      response's content. This field is optional and should only be specified if
      a content match is required.
    item_type:
      type: NestedObject
      properties:
        - name: 'content'
          type: String
          description: String or regex content to match (max 1024 bytes)
          required: true
        - name: 'matcher'
          type: Enum
          description:
            The type of content matcher that will be applied to the server
            output, compared to the content string when the check is run.
          default_value: "CONTAINS_STRING"
          enum_values:
            - 'CONTAINS_STRING'
            - 'NOT_CONTAINS_STRING'
            - 'MATCHES_REGEX'
            - 'NOT_MATCHES_REGEX'
            - 'MATCHES_JSON_PATH'
            - 'NOT_MATCHES_JSON_PATH'
        - name: 'jsonPathMatcher'
          type: NestedObject
          description:
            Information needed to perform a JSONPath content match. Used for
            `ContentMatcherOption::MATCHES_JSON_PATH` and
            `ContentMatcherOption::NOT_MATCHES_JSON_PATH`.
          properties:
            - name: 'jsonPath'
              type: String
              description:
                JSONPath within the response output pointing to the expected
                `ContentMatcher::content` to match against.
              required: true
            - name: 'jsonMatcher'
              type: Enum
              description: Options to perform JSONPath content matching.
              default_value: "EXACT_MATCH"
              enum_values:
                - 'EXACT_MATCH'
                - 'REGEX_MATCH'
  - name: 'selectedRegions'
    type: Array
    description:
      The list of regions from which the check will be run. Some regions contain
      one location, and others contain more than one. If this field is
      specified, enough regions to include a minimum of 3 locations must be
      provided, or an error message is returned. Not specifying this field will
      result in uptime checks running from all regions.
    item_type:
      type: String
  - name: 'logCheckFailures'
    type: Boolean
    description: Specifies whether to log the results of failed probes to Cloud Logging.
  - name: 'checkerType'
    type: Enum
    description:
      The checker type to use for the check. If the monitored resource type is
      `servicedirectory_service`, `checker_type` must be set to `VPC_CHECKERS`.
    immutable: true
    default_from_api: true
    enum_values:
      - 'STATIC_IP_CHECKERS'
      - 'VPC_CHECKERS'
  - name: 'userLabels'
    type: KeyValuePairs
    description:
      User-supplied key/value data to be used for organizing and
      identifying the `UptimeCheckConfig` objects.
      The field can contain up to 64 entries. Each key and value is limited to
      63 Unicode characters or 128 bytes, whichever is smaller. Labels and
      values can contain only lowercase letters, numerals, underscores, and
      dashes. Keys must begin with a letter.
  - name: 'httpCheck'
    type: NestedObject
    description: Contains information needed to make an HTTP or HTTPS check.
    properties:
      - name: 'requestMethod'
        type: Enum
        description:
          The HTTP request method to use for the check. If set to
          `METHOD_UNSPECIFIED` then `request_method` defaults to `GET`.
        immutable: true
        default_value: "GET"
        enum_values:
          - 'METHOD_UNSPECIFIED'
          - 'GET'
          - 'POST'
      - name: 'contentType'
        type: Enum
        description: The content type to use for the check.
        enum_values:
          - 'TYPE_UNSPECIFIED'
          - 'URL_ENCODED'
          - 'USER_PROVIDED'
      - name: 'customContentType'
        type: String
        description:
          A user provided content type header to use for the check. The invalid
          configurations outlined in the `content_type` field apply to
          custom_content_type`, as well as the following
            1. `content_type` is `URL_ENCODED` and `custom_content_type` is set.
            2. `content_type` is `USER_PROVIDED` and `custom_content_type` is not
            set.
      - name: 'authInfo'
        type: NestedObject
        description:
          The authentication information using username and password.
          Optional when creating an HTTP check; defaults to empty.
          Do not use with other authentication fields.
        at_least_one_of:
          - 'http_check.0.auth_info'
          - 'http_check.0.port'
          - 'http_check.0.headers'
          - 'http_check.0.path'
          - 'http_check.0.use_ssl'
          - 'http_check.0.mask_headers'
        properties:
          - name: 'password'
            type: String
            description: The password to authenticate.
            exactly_one_of:
<<<<<<< HEAD
              - 'http_check.0.auth_info.0.password_wo'
              - 'http_check.0.auth_info.0.password'
=======
              - 'password'
              - 'password_wo'
>>>>>>> 87b4ef0a
            sensitive: true
            custom_flatten: 'templates/terraform/custom_flatten/uptime_check_http_password.tmpl'
          - name: 'passwordWo'
            type: String
            description: The password to authenticate.
            exactly_one_of:
<<<<<<< HEAD
              - 'http_check.0.auth_info.0.password_wo'
              - 'http_check.0.auth_info.0.password'
=======
              - 'passwordWo'
              - 'password'
>>>>>>> 87b4ef0a
            required_with:
              - 'http_check.0.auth_info.0.password_wo_version'
            write_only: true
          - name: 'passwordWoVersion'
            type: String
            immutable: true
            ignore_read: true
            description: The password write-only version.
            required_with:
              - 'http_check.0.auth_info.0.password_wo'
          - name: 'username'
            type: String
            description: The username to authenticate.
            required: true
      - name: 'serviceAgentAuthentication'
        type: NestedObject
        description: The authentication information using the Monitoring Service Agent.
          Optional when creating an HTTPS check; defaults to empty.
          Do not use with other authentication fields.
        properties:
          - name: 'type'
            type: Enum
            description: The type of authentication to use.
            enum_values:
              - 'SERVICE_AGENT_AUTHENTICATION_TYPE_UNSPECIFIED'
              - 'OIDC_TOKEN'
      - name: 'port'
        type: Integer
        description:
          The port to the page to run the check against. Will be combined with
          `host` (specified within the [`monitored_resource`](#nested_monitored_resource))
          and path to construct the full URL. Optional (defaults to 80 without
          SSL, or 443 with SSL).
        default_from_api: true
        at_least_one_of:
          - 'http_check.0.auth_info'
          - 'http_check.0.port'
          - 'http_check.0.headers'
          - 'http_check.0.path'
          - 'http_check.0.use_ssl'
          - 'http_check.0.mask_headers'
      - name: 'headers'
        type: KeyValuePairs
        description:
          The list of headers to send as part of the uptime check request. If
          two headers have the same key and different values, they should be
          entered as a single header, with the value being a comma-separated
          list of all the desired values as described in
          [RFC 2616 (page 31)](https://www.w3.org/Protocols/rfc2616/rfc2616.txt).
          Entering two separate headers with the same key in a Create call will
          cause the first to be overwritten by the second. The maximum number
          of headers allowed is 100.
        default_from_api: true
        at_least_one_of:
          - 'http_check.0.auth_info'
          - 'http_check.0.port'
          - 'http_check.0.headers'
          - 'http_check.0.path'
          - 'http_check.0.use_ssl'
          - 'http_check.0.mask_headers'
      - name: 'path'
        type: String
        description:
          The path to the page to run the check against. Will be combined with
          the host (specified within the MonitoredResource) and port to
          construct the full URL. If the provided path does not begin with `/`,
          a `/` will be prepended automatically. Optional (defaults to `/`).
        at_least_one_of:
          - 'http_check.0.auth_info'
          - 'http_check.0.port'
          - 'http_check.0.headers'
          - 'http_check.0.path'
          - 'http_check.0.use_ssl'
          - 'http_check.0.mask_headers'
        diff_suppress_func: 'resourceMonitoringUptimeCheckConfigHttpCheckPathDiffSuppress'
        default_value: "/"
      - name: 'useSsl'
        type: Boolean
        description: If true, use HTTPS instead of HTTP to run the check.
        at_least_one_of:
          - 'http_check.0.auth_info'
          - 'http_check.0.port'
          - 'http_check.0.headers'
          - 'http_check.0.path'
          - 'http_check.0.use_ssl'
          - 'http_check.0.mask_headers'
      - name: 'validateSsl'
        type: Boolean
        description:
          Boolean specifying whether to include SSL certificate validation as a
          part of the Uptime check. Only applies to checks where
          `monitored_resource` is set to `uptime_url`. If `use_ssl` is `false`, setting
          `validate_ssl` to `true` has no effect.
      - name: 'maskHeaders'
        type: Boolean
        description:
          Boolean specifying whether to encrypt the header information.
          Encryption should be specified for any headers related to
          authentication that you do not wish to be seen when retrieving the
          configuration. The server will be responsible for encrypting the
          headers. On Get/List calls, if `mask_headers` is set to `true` then the
          headers will be obscured with `******`.
        at_least_one_of:
          - 'http_check.0.auth_info'
          - 'http_check.0.port'
          - 'http_check.0.headers'
          - 'http_check.0.path'
          - 'http_check.0.use_ssl'
          - 'http_check.0.mask_headers'
      - name: 'body'
        type: String
        description:
          The request body associated with the HTTP POST request. If `content_type`
          is `URL_ENCODED`, the body passed in must be URL-encoded. Users can
          provide a `Content-Length` header via the `headers` field or the API will
          do so. If the `request_method` is `GET` and `body` is not empty, the API will
          return an error. The maximum byte size is 1 megabyte. Note - As with
          all bytes fields JSON representations are base64 encoded. e.g.
          `foo=bar` in URL-encoded form is `foo%3Dbar` and in base64 encoding is
          `Zm9vJTI1M0RiYXI=`.
      - name: 'acceptedResponseStatusCodes'
        type: Array
        description:
          If present, the check will only pass if the HTTP response status code
          is in this set of status codes. If empty, the HTTP status code will
          only pass if the HTTP status code is 200-299.
        item_type:
          type: NestedObject
          properties:
            - name: 'statusValue'
              type: Integer
              description: A status code to accept.
            - name: 'statusClass'
              type: Enum
              description: A class of status codes to accept.
              enum_values:
                - 'STATUS_CLASS_1XX'
                - 'STATUS_CLASS_2XX'
                - 'STATUS_CLASS_3XX'
                - 'STATUS_CLASS_4XX'
                - 'STATUS_CLASS_5XX'
                - 'STATUS_CLASS_ANY'
      - name: 'pingConfig'
        type: NestedObject
        description:
          Contains information needed to add pings to an HTTP check.
        properties:
          - name: 'pingsCount'
            type: Integer
            description:
              Number of ICMP pings. A maximum of 3 ICMP pings is currently supported.
            required: true
  - name: 'tcpCheck'
    type: NestedObject
    description: Contains information needed to make a TCP check.
    properties:
      - name: 'port'
        type: Integer
        description:
          The port to the page to run the check against. Will be combined with
          host (specified within the `monitored_resource`) to construct the full
          URL.
        required: true
      - name: 'pingConfig'
        type: NestedObject
        description:
          Contains information needed to add pings to a TCP check.
        properties:
          - name: 'pingsCount'
            type: Integer
            description:
              Number of ICMP pings. A maximum of 3 ICMP pings is currently supported.
            required: true
  - name: 'resourceGroup'
    type: NestedObject
    description: The group resource associated with the configuration.
    immutable: true
    exactly_one_of:
      - 'monitored_resource'
      - 'resource_group'
      - 'synthetic_monitor'
    properties:
      - name: 'resourceType'
        type: Enum
        description: The resource type of the group members.
        immutable: true
        at_least_one_of:
          - 'resource_group.0.resource_type'
          - 'resource_group.0.group_id'
        enum_values:
          - 'RESOURCE_TYPE_UNSPECIFIED'
          - 'INSTANCE'
          - 'AWS_ELB_LOAD_BALANCER'
      - name: 'groupId'
        type: ResourceRef
        description:
          The group of resources being monitored. Should be the `name` of a
          group
        immutable: true
        at_least_one_of:
          - 'resource_group.0.resource_type'
          - 'resource_group.0.group_id'
        custom_flatten: 'templates/terraform/custom_flatten/group_id_to_name.tmpl'
        custom_expand: 'templates/terraform/custom_expand/resource_from_self_link.go.tmpl'
        resource: 'Group'
        imports: 'name'
  - name: 'monitoredResource'
    type: NestedObject
    description: |
      The [monitored resource]
      (https://cloud.google.com/monitoring/api/resources) associated with the
      configuration. The following monitored resource types are supported for
      uptime checks:
      * `aws_ec2_instance`
      * `aws_elb_load_balancer`
      * `gae_app`
      * `gce_instance`
      * `k8s_service`
      * `servicedirectory_service`
      * `uptime_url`
    immutable: true
    exactly_one_of:
      - 'monitored_resource'
      - 'resource_group'
      - 'synthetic_monitor'
    properties:
      - name: 'type'
        type: String
        description:
          The monitored resource type. This field must match the type field of a
          [`MonitoredResourceDescriptor`](https://cloud.google.com/monitoring/api/ref_v3/rest/v3/projects.monitoredResourceDescriptors#MonitoredResourceDescriptor)
          object. For example, the type of a Compute Engine VM instance is
          `gce_instance`. For a list of types, see [Monitoring resource types](https://cloud.google.com/monitoring/api/resources)
          and [Logging resource types](https://cloud.google.com/logging/docs/api/v2/resource-list).
        required: true
        immutable: true
      - name: 'labels'
        type: KeyValuePairs
        description:
          Values for all of the labels listed in the associated monitored
          resource descriptor. For example, Compute Engine VM instances use the
          labels `project_id`, `instance_id`, and `zone`.
        required: true
        immutable: true
        diff_suppress_func: 'resourceMonitoringUptimeCheckConfigMonitoredResourceLabelsDiffSuppress'
  - name: 'syntheticMonitor'
    type: NestedObject
    description:
      A Synthetic Monitor deployed to a Cloud Functions V2 instance.
    immutable: true
    exactly_one_of:
      - 'monitored_resource'
      - 'resource_group'
      - 'synthetic_monitor'
    properties:
      - name: 'cloudFunctionV2'
        type: NestedObject
        description:
          Target a Synthetic Monitor GCFv2 Instance
        required: true
        immutable: true
        exactly_one_of:
          - 'cloud_function_v2'
        properties:
          - name: 'name'
            type: String
            description:
              The fully qualified name of the cloud function resource.
            required: true
            immutable: true<|MERGE_RESOLUTION|>--- conflicted
+++ resolved
@@ -247,26 +247,16 @@
             type: String
             description: The password to authenticate.
             exactly_one_of:
-<<<<<<< HEAD
-              - 'http_check.0.auth_info.0.password_wo'
-              - 'http_check.0.auth_info.0.password'
-=======
               - 'password'
               - 'password_wo'
->>>>>>> 87b4ef0a
             sensitive: true
             custom_flatten: 'templates/terraform/custom_flatten/uptime_check_http_password.tmpl'
           - name: 'passwordWo'
             type: String
             description: The password to authenticate.
             exactly_one_of:
-<<<<<<< HEAD
-              - 'http_check.0.auth_info.0.password_wo'
-              - 'http_check.0.auth_info.0.password'
-=======
               - 'passwordWo'
               - 'password'
->>>>>>> 87b4ef0a
             required_with:
               - 'http_check.0.auth_info.0.password_wo_version'
             write_only: true
