--- conflicted
+++ resolved
@@ -156,31 +156,19 @@
       The supported units are a subset of The Unified Code for Units of Measure standard.
       More info can be found in the API documentation
       (https://cloud.google.com/monitoring/api/ref_v3/rest/v3/projects.metricDescriptors).
-<<<<<<< HEAD
-  - !ruby/object:Api::Type::String
-    name: description
+  - name: 'description'
+    type: String
+    description:
+      A detailed description of the metric, which can be used in documentation.
+    required: false
     immutable: false
-    description:
-      A detailed description of the metric, which can be used in documentation.
-  - !ruby/object:Api::Type::String
-    name: displayName
-    immutable: false
-=======
-    immutable: true
-  - name: 'description'
-    type: String
-    description:
-      A detailed description of the metric, which can be used in documentation.
-    required: true
-    immutable: true
   - name: 'displayName'
     type: String
->>>>>>> 45c0c3f6
     description:
       A concise name for the metric, which can be displayed in user interfaces.
       Use sentence case without an ending period, for example "Request count".
-    required: true
-    immutable: true
+    required: false
+    immutable: false
   - name: 'metadata'
     type: NestedObject
     description: Metadata which can be used to guide usage of the metric.
