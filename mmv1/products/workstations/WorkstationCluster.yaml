--- conflicted
+++ resolved
@@ -117,11 +117,7 @@
   - !ruby/object:Api::Type::String
     name: "controlPlaneIp"
     description: |
-<<<<<<< HEAD
-      The private IP address of the control plane for this workstation cluster. 
-=======
       The private IP address of the control plane for this workstation cluster.
->>>>>>> 2faba843
       Workstation VMs need access to this IP address to work with the service, so make sure that your firewall rules allow egress from the workstation VMs to this address.
     output: true
   - !ruby/object:Api::Type::String
