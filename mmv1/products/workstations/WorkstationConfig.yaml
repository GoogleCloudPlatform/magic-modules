--- conflicted
+++ resolved
@@ -656,13 +656,11 @@
     description: |
       Disables support for plain TCP connections in the workstation. By default the service supports TCP connections via a websocket relay. Setting this option to true disables that relay, which prevents the usage of services that require plain tcp connections, such as ssh. When enabled, all communication must occur over https or wss.
     min_version: 'beta'
-<<<<<<< HEAD
   - name: 'maxUsableWorkstations'
     type: Integer
     description: |
       Maximum number of workstations under this configuration a user can have workstations.workstation.use permission on. Only enforced on CreateWorkstation API calls on the user issuing the API request.
     default_from_api: true
-=======
   - name: 'allowedPorts'
     type: Array
     default_from_api: true
@@ -682,7 +680,6 @@
           description: |
             Ending port number for the current range of ports. Valid ports are 22, 80, and ports within the range 1024-65535.
           min_version: 'beta'
->>>>>>> 6ff722b8
   - name: 'conditions'
     type: Array
     description: |-
