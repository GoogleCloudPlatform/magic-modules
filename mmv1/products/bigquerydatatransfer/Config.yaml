# Copyright 2023 Google Inc.
# Licensed under the Apache License, Version 2.0 (the "License");
# you may not use this file except in compliance with the License.
# You may obtain a copy of the License at
#
#     http://www.apache.org/licenses/LICENSE-2.0
#
# Unless required by applicable law or agreed to in writing, software
# distributed under the License is distributed on an "AS IS" BASIS,
# WITHOUT WARRANTIES OR CONDITIONS OF ANY KIND, either express or implied.
# See the License for the specific language governing permissions and
# limitations under the License.

--- !ruby/object:Api::Resource
name: 'Config'
base_url: projects/{{project}}/locations/{{location}}/transferConfigs?serviceAccountName={{service_account_name}}
self_link: '{{name}}'
update_url: "{{name}}?serviceAccountName={{service_account_name}}"
update_verb: :PATCH
description: |
  Represents a data transfer configuration. A transfer configuration
  contains all metadata needed to perform a data transfer.
references: !ruby/object:Api::Resource::ReferenceLinks
  guides:
    'Official Documentation': 'https://cloud.google.com/bigquery/docs/reference/datatransfer/rest/'
  api: 'https://cloud.google.com/bigquery/docs/reference/datatransfer/rest/v1/projects.locations.transferConfigs/create'
import_format: ['{{name}}']
id_format: '{{name}}'
error_retry_predicates: ['transport_tpg.IamMemberMissing']
custom_code: !ruby/object:Provider::Terraform::CustomCode
  constants: templates/terraform/constants/bigquery_data_transfer.go.erb
  decoder: templates/terraform/decoders/bigquery_data_transfer.go.erb
  encoder: templates/terraform/encoders/bigquery_data_transfer.go.erb
  custom_import: templates/terraform/custom_import/bigquery_data_transfer_self_link_as_name_set_location.go.erb
  post_create: templates/terraform/post_create/set_computed_name.erb
  pre_update: templates/terraform/pre_update/bigquerydatatransfer_config.erb
custom_diff: [
  'sensitiveParamCustomizeDiff',
  'paramsCustomizeDiff',
]
examples:
  - !ruby/object:Provider::Terraform::Examples
    skip_test: true
    name: 'bigquerydatatransfer_config_scheduled_query'
    primary_resource_id: 'query_config'
    vars:
      display_name: 'my-query'
      dataset_id: 'my_dataset'
  - !ruby/object:Provider::Terraform::Examples
<<<<<<< HEAD
    name: 'bigquerydatatransfer_config_cmek'
    skip_test: true
    primary_resource_id: 'query_config_cmek'
    vars:
      dataset_id: 'example_dataset'
      key_name: 'example-key'
      keyring_name: 'example-keyring'
=======
    skip_test: true
    name: 'bigquerydatatransfer_config_salesforce'
    primary_resource_id: 'salesforce_config'
    vars:
      display_name: 'my-salesforce-config'
      dataset_id: 'my_dataset'
>>>>>>> b8626f68
parameters:
  - !ruby/object:Api::Type::String
    name: 'location'
    url_param_only: true
    immutable: true
    default_value: US
    description: |
      The geographic location where the transfer config should reside.
      Examples: US, EU, asia-northeast1. The default value is US.
    ignore_read: true
  - !ruby/object:Api::Type::String
    name: 'serviceAccountName'
    url_param_only: true
    default_value: ''
    description: |
      Service account email. If this field is set, transfer config will
      be created with this service account credentials. It requires that
      requesting user calling this API has permissions to act as this service account.
properties:
  - !ruby/object:Api::Type::String
    name: 'displayName'
    required: true
    description: |
      The user specified display name for the transfer config.
  - !ruby/object:Api::Type::String
    name: 'name'
    output: true
    description: |
      The resource name of the transfer config. Transfer config names have the
      form projects/{projectId}/locations/{location}/transferConfigs/{configId}
      or projects/{projectId}/transferConfigs/{configId},
      where configId is usually a uuid, but this is not required.
      The name is ignored when creating a transfer config.
  - !ruby/object:Api::Type::String
    name: 'destinationDatasetId'
    description: |
      The BigQuery target dataset id.
  - !ruby/object:Api::Type::String
    name: 'dataSourceId'
    immutable: true
    required: true
    description: |
      The data source id. Cannot be changed once the transfer config is created.
  - !ruby/object:Api::Type::String
    name: 'schedule'
    description: |
      Data transfer schedule. If the data source does not support a custom
      schedule, this should be empty. If it is empty, the default value for
      the data source will be used. The specified times are in UTC. Examples
      of valid format: 1st,3rd monday of month 15:30, every wed,fri of jan,
      jun 13:15, and first sunday of quarter 00:00. See more explanation
      about the format here:
      https://cloud.google.com/appengine/docs/flexible/python/scheduling-jobs-with-cron-yaml#the_schedule_format
      NOTE: The minimum interval time between recurring transfers depends
      on the data source; refer to the documentation for your data source.
  - !ruby/object:Api::Type::NestedObject
    name: 'scheduleOptions'
    description: |
      Options customizing the data transfer schedule.
    properties:
      - !ruby/object:Api::Type::Boolean
        name: 'disableAutoScheduling'
        description: |
          If true, automatic scheduling of data transfer runs for this
          configuration will be disabled. The runs can be started on ad-hoc
          basis using transferConfigs.startManualRuns API. When automatic
          scheduling is disabled, the TransferConfig.schedule field will
          be ignored.
        at_least_one_of:
          - schedule_options.0.disable_auto_scheduling
          - schedule_options.0.start_time
          - schedule_options.0.end_time
      - !ruby/object:Api::Type::Time
        name: 'startTime'
        description: |
          Specifies time to start scheduling transfer runs. The first run will be
          scheduled at or after the start time according to a recurrence pattern
          defined in the schedule string. The start time can be changed at any
          moment. The time when a data transfer can be triggered manually is not
          limited by this option.
        at_least_one_of:
          - schedule_options.0.disable_auto_scheduling
          - schedule_options.0.start_time
          - schedule_options.0.end_time
      - !ruby/object:Api::Type::Time
        name: 'endTime'
        description: |
          Defines time to stop scheduling transfer runs. A transfer run cannot be
          scheduled at or after the end time. The end time can be changed at any
          moment. The time when a data transfer can be triggered manually is not
          limited by this option.
        at_least_one_of:
          - schedule_options.0.disable_auto_scheduling
          - schedule_options.0.start_time
          - schedule_options.0.end_time
  - !ruby/object:Api::Type::NestedObject
    name: 'emailPreferences'
    description: |
      Email notifications will be sent according to these preferences to the
      email address of the user who owns this transfer config.
    properties:
      - !ruby/object:Api::Type::Boolean
        name: 'enableFailureEmail'
        required: true
        description: |
          If true, email notifications will be sent on transfer run failures.
  - !ruby/object:Api::Type::String
    name: 'notificationPubsubTopic'
    description: |
      Pub/Sub topic where notifications will be sent after transfer runs
      associated with this transfer config finish.
  - !ruby/object:Api::Type::Integer
    name: 'dataRefreshWindowDays'
    description: |
      The number of days to look back to automatically refresh the data.
      For example, if dataRefreshWindowDays = 10, then every day BigQuery
      reingests data for [today-10, today-1], rather than ingesting data for
      just [today-1]. Only valid if the data source supports the feature.
      Set the value to 0 to use the default value.
  - !ruby/object:Api::Type::NestedObject
    name: 'encryptionConfiguration'
    description: |
      The default encryption key for a transfer. Once this property is set,
      all newly-created transferConfigs will have encryption key set to
      this value.
    properties:
      - !ruby/object:Api::Type::String
        name: 'kmsKeyName'
        required: true
        description: |
          Describes the Cloud KMS encryption key that will be used for encrypting BigQuery data.
  - !ruby/object:Api::Type::Boolean
    name: 'disabled'
    description: |
      When set to true, no runs are scheduled for a given transfer.
  - !ruby/object:Api::Type::KeyValuePairs
    name: 'params'
    required: true
    description: |
      Parameters specific to each data source. For more information see the bq tab in the 'Setting up a data transfer'
      section for each data source. For example the parameters for Cloud Storage transfers are listed here:
      https://cloud.google.com/bigquery-transfer/docs/cloud-storage-transfer#bq

      **NOTE** : If you are attempting to update a parameter that cannot be updated (due to api limitations) [please force recreation of the resource](https://www.terraform.io/cli/state/taint#forcing-re-creation-of-resources).
    custom_flatten: templates/terraform/custom_flatten/json_to_string_map.go.erb
  - !ruby/object:Api::Type::NestedObject
    name: sensitiveParams
    url_param_only: true
    description: |
      Different parameters are configured primarily using the the `params` field on this
      resource. This block contains the parameters which contain secrets or passwords so that they can be marked
      sensitive and hidden from plan output. The name of the field, eg: secret_access_key, will be the key
      in the `params` map in the api request.

      Credentials may not be specified in both locations and will cause an error. Changing from one location
      to a different credential configuration in the config will require an apply to update state.
    properties:
      - !ruby/object:Api::Type::String
        name: secretAccessKey
        required: true
        description: |
          The Secret Access Key of the AWS account transferring data from.

        sensitive: true<|MERGE_RESOLUTION|>--- conflicted
+++ resolved
@@ -47,7 +47,6 @@
       display_name: 'my-query'
       dataset_id: 'my_dataset'
   - !ruby/object:Provider::Terraform::Examples
-<<<<<<< HEAD
     name: 'bigquerydatatransfer_config_cmek'
     skip_test: true
     primary_resource_id: 'query_config_cmek'
@@ -55,14 +54,14 @@
       dataset_id: 'example_dataset'
       key_name: 'example-key'
       keyring_name: 'example-keyring'
-=======
+  - !ruby/object:Provider::Terraform::Examples
     skip_test: true
     name: 'bigquerydatatransfer_config_salesforce'
     primary_resource_id: 'salesforce_config'
     vars:
       display_name: 'my-salesforce-config'
       dataset_id: 'my_dataset'
->>>>>>> b8626f68
+
 parameters:
   - !ruby/object:Api::Type::String
     name: 'location'
