# Copyright 2023 Google Inc.
# Licensed under the Apache License, Version 2.0 (the "License");
# you may not use this file except in compliance with the License.
# You may obtain a copy of the License at
#
#     http://www.apache.org/licenses/LICENSE-2.0
#
# Unless required by applicable law or agreed to in writing, software
# distributed under the License is distributed on an "AS IS" BASIS,
# WITHOUT WARRANTIES OR CONDITIONS OF ANY KIND, either express or implied.
# See the License for the specific language governing permissions and
# limitations under the License.

--- !ruby/object:Api::Resource
name: 'WorkforcePoolProvider'
base_url: locations/{{location}}/workforcePools/{{workforce_pool_id}}/providers
self_link: locations/{{location}}/workforcePools/{{workforce_pool_id}}/providers/{{provider_id}}
create_url: locations/{{location}}/workforcePools/{{workforce_pool_id}}/providers?workforcePoolProviderId={{provider_id}}
update_verb: :PATCH
update_mask: true
description: |
  A configuration for an external identity provider.
references: !ruby/object:Api::Resource::ReferenceLinks
  guides:
    'Configure a provider within the workforce pool': 'https://cloud.google.com/iam/docs/manage-workforce-identity-pools-providers#configure_a_provider_within_the_workforce_pool'
  api: 'https://cloud.google.com/iam/docs/reference/rest/v1/locations.workforcePools.providers'
docs: !ruby/object:Provider::Terraform::Docs
  note: |
    Ask your Google Cloud account team to request access to workforce identity federation for your
    billing/quota project. The account team notifies you when the project is granted access.
autogen_async: true
import_format:
  [
    'locations/{{location}}/workforcePools/{{workforce_pool_id}}/providers/{{provider_id}}',
  ]
examples:
  - !ruby/object:Provider::Terraform::Examples
    name: 'iam_workforce_pool_provider_saml_basic'
    primary_resource_id: 'example'
    vars:
      workforce_pool_id: 'example-pool'
      provider_id: 'example-prvdr'
    test_env_vars:
      org_id: :ORG_ID
  - !ruby/object:Provider::Terraform::Examples
    name: 'iam_workforce_pool_provider_saml_full'
    primary_resource_id: 'example'
    vars:
      workforce_pool_id: 'example-pool'
      provider_id: 'example-prvdr'
    test_env_vars:
      org_id: :ORG_ID
  - !ruby/object:Provider::Terraform::Examples
    name: 'iam_workforce_pool_provider_oidc_basic'
    primary_resource_id: 'example'
    vars:
      workforce_pool_id: 'example-pool'
      provider_id: 'example-prvdr'
    test_env_vars:
      org_id: :ORG_ID
    ignore_read_extra:
      - 'oidc.0.client_secret.0.value.0.plain_text'
  - !ruby/object:Provider::Terraform::Examples
    name: 'iam_workforce_pool_provider_oidc_full'
    primary_resource_id: 'example'
    vars:
      workforce_pool_id: 'example-pool'
      provider_id: 'example-prvdr'
    test_env_vars:
      org_id: :ORG_ID
    ignore_read_extra:
      - 'oidc.0.client_secret.0.value.0.plain_text'
  - !ruby/object:Provider::Terraform::Examples
    name: 'iam_workforce_pool_provider_oidc_upload_key'
    skip_docs: true
    primary_resource_id: 'example'
    vars:
      workforce_pool_id: 'example-pool'
      provider_id: 'example-prvdr'
    test_env_vars:
      org_id: :ORG_ID
custom_code: !ruby/object:Provider::Terraform::CustomCode
  constants: templates/terraform/constants/iam_workforce_pool_provider.go.erb
  decoder: templates/terraform/decoders/treat_deleted_state_as_gone.go.erb
  post_create: templates/terraform/post_create/iam_workforce_pool_provider.go.erb
  post_update: templates/terraform/post_update/iam_workforce_pool_provider.go.erb
properties:
  - !ruby/object:Api::Type::String
    name: 'location'
    description: The location for the resource.
    required: true
    immutable: true
    url_param_only: true
  - !ruby/object:Api::Type::String
    name: 'workforcePoolId'
    description: |
      The ID to use for the pool, which becomes the final component of the resource name.
      The IDs must be a globally unique string of 6 to 63 lowercase letters, digits, or hyphens.
      It must start with a letter, and cannot have a trailing hyphen.
      The prefix `gcp-` is reserved for use by Google, and may not be specified.
    required: true
    immutable: true
    url_param_only: true
  - !ruby/object:Api::Type::String
    name: 'providerId'
    description: |
      The ID for the provider, which becomes the final component of the resource name.
      This value must be 4-32 characters, and may contain the characters [a-z0-9-].
      The prefix `gcp-` is reserved for use by Google, and may not be specified.
    required: true
    immutable: true
    url_param_only: true
    validation: !ruby/object:Provider::Terraform::Validation
      function: 'ValidateWorkforcePoolProviderId'
  - !ruby/object:Api::Type::String
    name: 'name'
    description: |
      Output only. The resource name of the provider.
      Format: `locations/{location}/workforcePools/{workforcePoolId}/providers/{providerId}`
    output: true
  - !ruby/object:Api::Type::String
    name: 'displayName'
    description:
      A user-specified display name for the provider. Cannot exceed 32
      characters.
  - !ruby/object:Api::Type::String
    name: 'description'
    description:
      A user-specified description of the provider. Cannot exceed 256
      characters.
  - !ruby/object:Api::Type::Enum
    name: 'state'
    description: |
      The current state of the provider.
      * STATE_UNSPECIFIED: State unspecified.
      * ACTIVE: The provider is active and may be used to validate authentication credentials.
      * DELETED: The provider is soft-deleted. Soft-deleted providers are permanently
        deleted after approximately 30 days. You can restore a soft-deleted provider using
        [providers.undelete](https://cloud.google.com/iam/docs/reference/rest/v1/locations.workforcePools.providers/undelete#google.iam.admin.v1.WorkforcePools.UndeleteWorkforcePoolProvider).
    output: true
    values:
      - :STATE_UNSPECIFIED
      - :ACTIVE
      - :DELETED
  - !ruby/object:Api::Type::Boolean
    name: 'disabled'
    description: |
      Whether the provider is disabled. You cannot use a disabled provider to exchange tokens.
      However, existing tokens still grant access.
  - !ruby/object:Api::Type::KeyValuePairs
    name: 'attributeMapping'
    description: |
      Maps attributes from the authentication credentials issued by an external identity provider
      to Google Cloud attributes, such as `subject` and `segment`.

      Each key must be a string specifying the Google Cloud IAM attribute to map to.

      The following keys are supported:
        * `google.subject`: The principal IAM is authenticating. You can reference this value in IAM bindings.
          This is also the subject that appears in Cloud Logging logs. This is a required field and
          the mapped subject cannot exceed 127 bytes.
        * `google.groups`: Groups the authenticating user belongs to. You can grant groups access to
          resources using an IAM `principalSet` binding; access applies to all members of the group.
        * `google.display_name`: The name of the authenticated user. This is an optional field and
          the mapped display name cannot exceed 100 bytes. If not set, `google.subject` will be displayed instead.
          This attribute cannot be referenced in IAM bindings.
        * `google.profile_photo`: The URL that specifies the authenticated user's thumbnail photo.
          This is an optional field. When set, the image will be visible as the user's profile picture.
          If not set, a generic user icon will be displayed instead.
          This attribute cannot be referenced in IAM bindings.

      You can also provide custom attributes by specifying `attribute.{custom_attribute}`, where {custom_attribute}
      is the name of the custom attribute to be mapped. You can define a maximum of 50 custom attributes.
      The maximum length of a mapped attribute key is 100 characters, and the key may only contain the characters [a-z0-9_].

      You can reference these attributes in IAM policies to define fine-grained access for a workforce pool
      to Google Cloud resources. For example:
        * `google.subject`:
          `principal://iam.googleapis.com/locations/{location}/workforcePools/{pool}/subject/{value}`
        * `google.groups`:
          `principalSet://iam.googleapis.com/locations/{location}/workforcePools/{pool}/group/{value}`
        * `attribute.{custom_attribute}`:
          `principalSet://iam.googleapis.com/locations/{location}/workforcePools/{pool}/attribute.{custom_attribute}/{value}`

      Each value must be a [Common Expression Language](https://opensource.google/projects/cel)
      function that maps an identity provider credential to the normalized attribute specified
      by the corresponding map key.

      You can use the `assertion` keyword in the expression to access a JSON representation of
      the authentication credential issued by the provider.

      The maximum length of an attribute mapping expression is 2048 characters. When evaluated,
      the total size of all mapped attributes must not exceed 8KB.

      For OIDC providers, you must supply a custom mapping that includes the `google.subject` attribute.
      For example, the following maps the sub claim of the incoming credential to the `subject` attribute
      on a Google token:
      ```
      {"google.subject": "assertion.sub"}
      ```

      An object containing a list of `"key": value` pairs.
      Example: `{ "name": "wrench", "mass": "1.3kg", "count": "3" }`.
  - !ruby/object:Api::Type::String
    name: 'attributeCondition'
    description: |
      A [Common Expression Language](https://opensource.google/projects/cel) expression, in
      plain text, to restrict what otherwise valid authentication credentials issued by the
      provider should not be accepted.

      The expression must output a boolean representing whether to allow the federation.

      The following keywords may be referenced in the expressions:
        * `assertion`: JSON representing the authentication credential issued by the provider.
        * `google`: The Google attributes mapped from the assertion in the `attribute_mappings`.
          `google.profile_photo` and `google.display_name` are not supported.
        * `attribute`: The custom attributes mapped from the assertion in the `attribute_mappings`.

      The maximum length of the attribute condition expression is 4096 characters.
      If unspecified, all valid authentication credentials will be accepted.

      The following example shows how to only allow credentials with a mapped `google.groups` value of `admins`:
      ```
      "'admins' in google.groups"
      ```
  - !ruby/object:Api::Type::NestedObject
    name: 'saml'
    description: Represents a SAML identity provider.
    exactly_one_of:
      - saml
      - oidc
    properties:
      - !ruby/object:Api::Type::String
        name: idpMetadataXml
        description: |
          SAML Identity provider configuration metadata xml doc.
          The xml document should comply with [SAML 2.0 specification](https://docs.oasis-open.org/security/saml/v2.0/saml-metadata-2.0-os.pdf).
          The max size of the acceptable xml document will be bounded to 128k characters.

          The metadata xml document should satisfy the following constraints:
          1) Must contain an Identity Provider Entity ID.
          2) Must contain at least one non-expired signing key certificate.
          3) For each signing key:
            a) Valid from should be no more than 7 days from now.
            b) Valid to should be no more than 10 years in the future.
          4) Up to 3 IdP signing keys are allowed in the metadata xml.

          When updating the provider's metadata xml, at least one non-expired signing key
          must overlap with the existing metadata. This requirement is skipped if there are
          no non-expired signing keys present in the existing metadata.
        required: true
  - !ruby/object:Api::Type::NestedObject
    name: 'oidc'
    description: Represents an OpenId Connect 1.0 identity provider.
    exactly_one_of:
      - saml
      - oidc
    properties:
      - !ruby/object:Api::Type::String
        name: issuerUri
        description:
          The OIDC issuer URI. Must be a valid URI using the 'https' scheme.
        required: true
      - !ruby/object:Api::Type::String
        name: clientId
        description:
          The client ID. Must match the audience claim of the JWT issued by the
          identity provider.
        required: true
      - !ruby/object:Api::Type::NestedObject
        name: 'clientSecret'
        description: |
          The optional client secret. Required to enable Authorization Code flow for web sign-in.
        properties:
          - !ruby/object:Api::Type::NestedObject
            name: 'value'
            exactly_one_of:
              - oidc.0.client_secret.0.value
            description: |
              The value of the client secret.
            custom_flatten: templates/terraform/custom_flatten/iam_workforce_pool_provider_oidc_client_secret_value.go.erb
            properties:
              - !ruby/object:Api::Type::String
                name: 'plainText'
                description: |
                  The plain text of the client secret value.
                sensitive: true
                required: true
                validation: !ruby/object:Provider::Terraform::Validation
                  function: 'validation.StringIsNotEmpty'
              - !ruby/object:Api::Type::String
                name: 'thumbprint'
                description: |
                  A thumbprint to represent the current client secret value.
                output: true
      - !ruby/object:Api::Type::NestedObject
        name: 'webSsoConfig'
        description: |
          Configuration for web single sign-on for the OIDC provider. Here, web sign-in refers to console sign-in and gcloud sign-in through the browser.
        default_from_api: true
        properties:
          - !ruby/object:Api::Type::Enum
            name: 'responseType'
            description: |
              The Response Type to request for in the OIDC Authorization Request for web sign-in.

              The `CODE` Response Type is recommended to avoid the Implicit Flow, for security reasons.
              * CODE: The `response_type=code` selection uses the Authorization Code Flow for web sign-in. Requires a configured client secret.
              * ID_TOKEN: The `response_type=id_token` selection uses the Implicit Flow for web sign-in.
            required: true
            values:
              - :CODE
              - :ID_TOKEN
          - !ruby/object:Api::Type::Enum
            name: assertionClaimsBehavior
            description: |
              The behavior for how OIDC Claims are included in the `assertion` object used for attribute mapping and attribute condition.
              * MERGE_USER_INFO_OVER_ID_TOKEN_CLAIMS: Merge the UserInfo Endpoint Claims with ID Token Claims, preferring UserInfo Claim Values for the same Claim Name. This option is available only for the Authorization Code Flow.
              * ONLY_ID_TOKEN_CLAIMS: Only include ID Token Claims.
            required: true
            values:
              - :MERGE_USER_INFO_OVER_ID_TOKEN_CLAIMS
              - :ONLY_ID_TOKEN_CLAIMS
<<<<<<< HEAD
      - !ruby/object:Api::Type::String
        name: 'jwksJson'
        min_version: beta
        description: |
          OIDC JWKs in JSON String format. For details on definition of a
          JWK, see https:tools.ietf.org/html/rfc7517. If not set, then we
          use the `jwks_uri` from the discovery document fetched from the
          .well-known path for the `issuer_uri`. Currently, RSA and EC asymmetric
          keys are supported. The JWK must use following format and include only
          the following fields:
          ```
          {
            "keys": [
              {
                    "kty": "RSA/EC",
                    "alg": "<algorithm>",
                    "use": "sig",
                    "kid": "<key-id>",
                    "n": "",
                    "e": "",
                    "x": "",
                    "y": "",
                    "crv": ""
              }
            ]
          }
          ```
=======
          - !ruby/object:Api::Type::Array
            name: additionalScopes
            description: |
              Additional scopes to request for in the OIDC authentication request on top of scopes requested by default. By default, the `openid`, `profile` and `email` scopes that are supported by the identity provider are requested.
              Each additional scope may be at most 256 characters. A maximum of 10 additional scopes may be configured.
            required: false
            item_type: Api::Type::String
>>>>>>> afcc89be
<|MERGE_RESOLUTION|>--- conflicted
+++ resolved
@@ -321,7 +321,13 @@
             values:
               - :MERGE_USER_INFO_OVER_ID_TOKEN_CLAIMS
               - :ONLY_ID_TOKEN_CLAIMS
-<<<<<<< HEAD
+          - !ruby/object:Api::Type::Array
+            name: additionalScopes
+            description: |
+              Additional scopes to request for in the OIDC authentication request on top of scopes requested by default. By default, the `openid`, `profile` and `email` scopes that are supported by the identity provider are requested.
+              Each additional scope may be at most 256 characters. A maximum of 10 additional scopes may be configured.
+            required: false
+            item_type: Api::Type::String
       - !ruby/object:Api::Type::String
         name: 'jwksJson'
         min_version: beta
@@ -348,13 +354,4 @@
               }
             ]
           }
-          ```
-=======
-          - !ruby/object:Api::Type::Array
-            name: additionalScopes
-            description: |
-              Additional scopes to request for in the OIDC authentication request on top of scopes requested by default. By default, the `openid`, `profile` and `email` scopes that are supported by the identity provider are requested.
-              Each additional scope may be at most 256 characters. A maximum of 10 additional scopes may be configured.
-            required: false
-            item_type: Api::Type::String
->>>>>>> afcc89be
+          ```