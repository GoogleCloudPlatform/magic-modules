# Copyright 2025 Google Inc.
# Licensed under the Apache License, Version 2.0 (the "License");
# you may not use this file except in compliance with the License.
# You may obtain a copy of the License at
#
#     http://www.apache.org/licenses/LICENSE-2.0
#
# Unless required by applicable law or agreed to in writing, software
# distributed under the License is distributed on an "AS IS" BASIS,
# WITHOUT WARRANTIES OR CONDITIONS OF ANY KIND, either express or implied.
# See the License for the specific language governing permissions and
# limitations under the License.

---
name: Pipeline
base_url: projects/{{project}}/locations/{{location}}/pipelines
self_link: projects/{{project}}/locations/{{location}}/pipelines/{{pipeline_id}}
create_url: projects/{{project}}/locations/{{location}}/pipelines?pipelineId={{pipeline_id}}
update_verb: PATCH
update_mask: true
id_format: projects/{{project}}/locations/{{location}}/pipelines/{{pipeline_id}}
import_format:
  - projects/{{project}}/locations/{{location}}/pipelines/{{pipeline_id}}
references:
  guides:
    'Official Documentation': 'https://cloud.google.com/eventarc/advanced/docs/receive-events/create-enrollment'
  api: https://cloud.google.com/eventarc/docs/reference/rest/v1/projects.locations.pipelines
description: |
  The Eventarc Pipeline resource
async:
  actions: ['create', 'update', 'delete']
  operation:
    base_url: '{{op_id}}'
  type: OpAsync
  result:
    resource_inside_response: true
autogen_async: true
examples:
  - name: eventarc_pipeline_with_topic_destination
    primary_resource_id: primary
    vars:
      pipeline_name: some-pipeline
      topic_name: some-topic
    test_env_vars:
      project_id: 'PROJECT_NAME'
<<<<<<< HEAD
=======
    test_vars_overrides:
      'network_attachment_name': 'acctest.BootstrapNetworkAttachment(t, "tf-bootstrap-eventarc-pipeline-na", acctest.BootstrapSubnet(t, "tf-bootstrap-eventarc-pipeline-subnet", acctest.BootstrapSharedTestNetwork(t, "tf-bootstrap-eventarc-pipeline-network")))'
>>>>>>> c4369ef1
  - name: eventarc_pipeline_with_http_destination
    primary_resource_id: primary
    vars:
      pipeline_name: some-pipeline
      network_attachment_name: some-network-attachment
    test_env_vars:
      project_id: 'PROJECT_NAME'
    test_vars_overrides:
      'network_attachment_name': 'acctest.BootstrapNetworkAttachment(t, "tf-bootstrap-eventarc-pipeline-na", acctest.BootstrapSubnet(t, "tf-bootstrap-eventarc-pipeline-subnet", acctest.BootstrapSharedTestNetwork(t, "tf-bootstrap-eventarc-pipeline-network")))'
  - name: eventarc_pipeline_with_workflow_destination
    primary_resource_id: primary
    vars:
      pipeline_name: some-pipeline
      workflow_name: some-workflow
    test_env_vars:
      project_id: 'PROJECT_NAME'
<<<<<<< HEAD
=======
    test_vars_overrides:
      'network_attachment_name': 'acctest.BootstrapNetworkAttachment(t, "tf-bootstrap-eventarc-pipeline-na", acctest.BootstrapSubnet(t, "tf-bootstrap-eventarc-pipeline-subnet", acctest.BootstrapSharedTestNetwork(t, "tf-bootstrap-eventarc-pipeline-network")))'
>>>>>>> c4369ef1
  - name: eventarc_pipeline_with_oidc_and_json_format
    primary_resource_id: primary
    vars:
      pipeline_name: some-pipeline
      network_attachment_name: some-network-attachment
    test_env_vars:
      project_id: 'PROJECT_NAME'
      service_account: 'SERVICE_ACCT'
    test_vars_overrides:
      'network_attachment_name': 'acctest.BootstrapNetworkAttachment(t, "tf-bootstrap-eventarc-pipeline-na", acctest.BootstrapSubnet(t, "tf-bootstrap-eventarc-pipeline-subnet", acctest.BootstrapSharedTestNetwork(t, "tf-bootstrap-eventarc-pipeline-network")))'
  - name: eventarc_pipeline_with_oauth_and_protobuf_format
    primary_resource_id: primary
    vars:
      pipeline_name: some-pipeline
      network_attachment_name: some-network-attachment
    test_env_vars:
      project_id: 'PROJECT_NAME'
      service_account: 'SERVICE_ACCT'
    test_vars_overrides:
      'network_attachment_name': 'acctest.BootstrapNetworkAttachment(t, "tf-bootstrap-eventarc-pipeline-na", acctest.BootstrapSubnet(t, "tf-bootstrap-eventarc-pipeline-subnet", acctest.BootstrapSharedTestNetwork(t, "tf-bootstrap-eventarc-pipeline-network")))'
  - name: eventarc_pipeline_with_cmek_and_avro_format
    primary_resource_id: primary
    bootstrap_iam:
      - member: "serviceAccount:service-{project_number}@gcp-sa-eventarc.iam.gserviceaccount.com"
        role: "roles/cloudkms.cryptoKeyEncrypterDecrypter"
    vars:
      pipeline_name: some-pipeline
      network_attachment_name: some-network-attachment
      key_name: some-key
    test_env_vars:
      project_id: 'PROJECT_NAME'
    test_vars_overrides:
      'network_attachment_name': 'acctest.BootstrapNetworkAttachment(t, "tf-bootstrap-eventarc-pipeline-na", acctest.BootstrapSubnet(t, "tf-bootstrap-eventarc-pipeline-subnet", acctest.BootstrapSharedTestNetwork(t, "tf-bootstrap-eventarc-pipeline-network")))'
      'key_name': 'acctest.BootstrapKMSKeyWithPurposeInLocationAndName(t, "ENCRYPT_DECRYPT", "us-central1", "tf-bootstrap-eventarc-pipeline-key").CryptoKey.Name'
parameters:
  - name: location
    type: String
    description: Resource ID segment making up resource `name`. It identifies the resource within its parent collection as described in https://google.aip.dev/122.
    immutable: true
    url_param_only: true
    required: true
  - name: pipelineId
    type: String
    description: |-
      The user-provided ID to be assigned to the Pipeline. It should match the
      format `^[a-z]([a-z0-9-]{0,61}[a-z0-9])?$`.
    immutable: true
    url_param_only: true
    required: true
properties:
  - name: annotations
    type: KeyValueAnnotations
    description: User-defined annotations. See https://google.aip.dev/128#annotations.
  - name: displayName
    type: String
    description: Display name of resource.
  - name: cryptoKeyName
    type: String
    description: |-
      Resource name of a KMS crypto key (managed by the user) used to
      encrypt/decrypt the event data. If not set, an internal Google-owned key
      will be used to encrypt messages. It must match the pattern
      "projects/{project}/locations/{location}/keyRings/{keyring}/cryptoKeys/{key}".
  - name: inputPayloadFormat
    type: NestedObject
    description: Represents the format of message data.
    properties:
      - name: protobuf
        type: NestedObject
        description: The format of a Protobuf message payload.
        properties:
          - name: schemaDefinition
            type: String
            description: The entire schema definition is stored in this field.
      - name: avro
        type: NestedObject
        description: The format of an AVRO message payload.
        properties:
          - name: schemaDefinition
            type: String
            description: The entire schema definition is stored in this field.
      - name: json
        type: NestedObject
        description: The format of a JSON message payload.
        # The following fields are required since this is an empty NestedObject.
        send_empty_value: true
        allow_empty_object: true
        properties:
          []
  - name: retryPolicy
    type: NestedObject
    default_from_api: true
    description: |-
      The retry policy configuration for the Pipeline. The pipeline
      exponentially backs off in case the destination is non responsive or
      returns a retryable error code. The default semantics are as follows:
      The backoff starts with a 5 second delay and doubles the
      delay after each failed attempt (10 seconds, 20 seconds, 40 seconds, etc.).
      The delay is capped at 60 seconds by default.
      Please note that if you set the min_retry_delay and max_retry_delay fields
      to the same value this will make the duration between retries constant.
    properties:
      - name: maxRetryDelay
        type: String
        default_value: "60s"
        description: |-
          The maximum amount of seconds to wait between retry attempts. The value
          must be between 1 and 600.
          The default value for this field is 60.
      - name: maxAttempts
        type: Integer
        default_value: 5
        description: |-
          The maximum number of delivery attempts for any message. The value must
          be between 1 and 100.
          The default value for this field is 5.
      - name: minRetryDelay
        type: String
        default_value: "5s"
        description: |-
          The minimum amount of seconds to wait between retry attempts. The value
          must be between 1 and 600.
          The default value for this field is 5.
  - name: etag
    type: String
    description: |-
      This checksum is computed by the server based on the value of
      other fields, and might be sent only on create requests to ensure that the
      client has an up-to-date value before proceeding.
    output: true
  - name: updateTime
    type: String
    description: |-
      The last-modified time.
      A timestamp in RFC3339 UTC "Zulu" format, with nanosecond resolution and up
      to nine fractional digits. Examples: "2014-10-02T15:01:23Z" and
      "2014-10-02T15:01:23.045123456Z".
    output: true
  - name: labels
    type: KeyValueLabels
    description: |-
      User labels attached to the Pipeline that can be used to group
      resources. An object containing a list of "key": value pairs. Example: {
      "name": "wrench", "mass": "1.3kg", "count": "3" }.
  - name: uid
    type: String
    description: |-
      Server-assigned unique identifier for the Pipeline. The value
      is a UUID4 string and guaranteed to remain unchanged until the resource is
      deleted.
    output: true
  - name: destinations
    type: Array
    description: |-
      List of destinations to which messages will be forwarded. Currently,
      exactly one destination is supported per Pipeline.
    required: true
    item_type:
      type: NestedObject
      properties:
        - name: authenticationConfig
          type: NestedObject
          description: Represents a config used to authenticate message requests.
          properties:
            - name: googleOidc
              type: NestedObject
              description: |-
                Represents a config used to authenticate with a Google OIDC token using
                a GCP service account. Use this authentication method to invoke your
                Cloud Run and Cloud Functions destinations or HTTP endpoints that
                support Google OIDC.
              properties:
                - name: serviceAccount
                  type: String
                  description: |-
                    Service account email used to generate the OIDC Token.
                    The principal who calls this API must have
                    iam.serviceAccounts.actAs permission in the service account. See
                    https://cloud.google.com/iam/docs/understanding-service-accounts
                    for more information. Eventarc service agents must have
                    roles/roles/iam.serviceAccountTokenCreator role to allow the
                    Pipeline to create OpenID tokens for authenticated requests.
                  required: true
                - name: audience
                  type: String
                  description: |-
                    Audience to be used to generate the OIDC Token. The audience claim
                    identifies the recipient that the JWT is intended for. If
                    unspecified, the destination URI will be used.
            - name: oauthToken
              type: NestedObject
              description: |-
                Contains information needed for generating an
                [OAuth token](https://developers.google.com/identity/protocols/OAuth2).
                This type of authorization should generally only be used when calling
                Google APIs hosted on *.googleapis.com.
              properties:
                - name: serviceAccount
                  type: String
                  description: |-
                    Service account email used to generate the [OAuth
                    token](https://developers.google.com/identity/protocols/OAuth2).
                    The principal who calls this API must have
                    iam.serviceAccounts.actAs permission in the service account. See
                    https://cloud.google.com/iam/docs/understanding-service-accounts
                    for more information. Eventarc service agents must have
                    roles/roles/iam.serviceAccountTokenCreator role to allow Pipeline
                    to create OAuth2 tokens for authenticated requests.
                  required: true
                - name: scope
                  type: String
                  description: |-
                    OAuth scope to be used for generating OAuth access token. If not
                    specified, "https://www.googleapis.com/auth/cloud-platform" will be
                    used.
        - name: outputPayloadFormat
          type: NestedObject
          description: Represents the format of message data.
          properties:
            - name: protobuf
              type: NestedObject
              description: The format of a Protobuf message payload.
              properties:
                - name: schemaDefinition
                  type: String
                  description: The entire schema definition is stored in this field.
            - name: avro
              type: NestedObject
              description: The format of an AVRO message payload.
              properties:
                - name: schemaDefinition
                  type: String
                  description: The entire schema definition is stored in this field.
            - name: json
              type: NestedObject
              description: The format of a JSON message payload.
              # The following fields are required since this is an empty NestedObject.
              send_empty_value: true
              allow_empty_object: true
              properties:
                []
        - name: networkConfig
          type: NestedObject
          description: |-
            Represents a network config to be used for destination resolution and
            connectivity.
          properties:
            - name: networkAttachment
              type: String
              description: |-
                Name of the NetworkAttachment that allows access to the consumer VPC.

                Format:
                `projects/{PROJECT_ID}/regions/{REGION}/networkAttachments/{NETWORK_ATTACHMENT_NAME}`

                Required for HTTP endpoint destinations. Must not be specified for
                Workflows, MessageBus, or Topic destinations.
        - name: httpEndpoint
          type: NestedObject
          description: Represents a HTTP endpoint destination.
          properties:
            - name: uri
              type: String
              description: |-
                The URI of the HTTP enpdoint.

                The value must be a RFC2396 URI string.
                Examples: `https://svc.us-central1.p.local:8080/route`.
                Only the HTTPS protocol is supported.
              required: true
            - name: messageBindingTemplate
              type: String
              description: |-
                The CEL expression used to modify how the destination-bound HTTP
                request is constructed.

                If a binding expression is not specified here, the message
                is treated as a CloudEvent and is mapped to the HTTP request according
                to the CloudEvent HTTP Protocol Binding Binary Content Mode
                (https://github.com/cloudevents/spec/blob/main/cloudevents/bindings/http-protocol-binding.md#31-binary-content-mode).
                In this representation, all fields except the `data` and
                `datacontenttype` field on the message are mapped to HTTP request
                headers with a prefix of `ce-`.

                To construct the HTTP request payload and the value of the content-type
                HTTP header, the payload format is defined as follows:
                1) Use the output_payload_format_type on the Pipeline.Destination if it
                is set, else:
                2) Use the input_payload_format_type on the Pipeline if it is set,
                else:
                3) Treat the payload as opaque binary data.

                The `data` field of the message is converted to the payload format or
                left as-is for case 3) and then attached as the payload of the HTTP
                request. The `content-type` header on the HTTP request is set to the
                payload format type or left empty for case 3). However, if a mediation
                has updated the `datacontenttype` field on the message so that it is
                not the same as the payload format type but it is still a prefix of the
                payload format type, then the `content-type` header on the HTTP request
                is set to this `datacontenttype` value. For example, if the
                `datacontenttype` is "application/json" and the payload format type is
                "application/json; charset=utf-8", then the `content-type` header on
                the HTTP request is set to "application/json; charset=utf-8".

                If a non-empty binding expression is specified then this expression is
                used to modify the default CloudEvent HTTP Protocol Binding Binary
                Content representation.
                The result of the CEL expression must be a map of key/value pairs
                which is used as follows:
                - If a map named `headers` exists on the result of the expression,
                then its key/value pairs are directly mapped to the HTTP request
                headers. The headers values are constructed from the corresponding
                value type's canonical representation. If the `headers` field doesn't
                exist then the resulting HTTP request will be the headers of the
                CloudEvent HTTP Binding Binary Content Mode representation of the final
                message. Note: If the specified binding expression, has updated the
                `datacontenttype` field on the message so that it is not the same as
                the payload format type but it is still a prefix of the payload format
                type, then the `content-type` header in the `headers` map is set to
                this `datacontenttype` value.
                - If a field named `body` exists on the result of the expression then
                its value is directly mapped to the body of the request. If the value
                of the `body` field is of type bytes or string then it is used for
                the HTTP request body as-is, with no conversion. If the body field is
                of any other type then it is converted to a JSON string. If the body
                field does not exist then the resulting payload of the HTTP request
                will be data value of the CloudEvent HTTP Binding Binary Content Mode
                representation of the final message as described earlier.
                - Any other fields in the resulting expression will be ignored.

                The CEL expression may access the incoming CloudEvent message in its
                definition, as follows:
                - The `data` field of the incoming CloudEvent message can be accessed
                using the `message.data` value. Subfields of `message.data` may also be
                accessed if an input_payload_format has been specified on the Pipeline.
                - Each attribute of the incoming CloudEvent message can be accessed
                using the `message.` value, where  is replaced with the
                name of the attribute.
                - Existing headers can be accessed in the CEL expression using the
                `headers` variable. The `headers` variable defines a map of key/value
                pairs corresponding to the HTTP headers of the CloudEvent HTTP Binding
                Binary Content Mode representation of the final message as described
                earlier. For example, the following CEL expression can be used to
                construct an HTTP request by adding an additional header to the HTTP
                headers of the CloudEvent HTTP Binding Binary Content Mode
                representation of the final message and by overwriting the body of the
                request:

                ```
                {
                "headers": headers.merge({"new-header-key": "new-header-value"}),
                "body": "new-body"
                }
                ```
                - The default binding for the message payload can be accessed using the
                `body` variable. It conatins a string representation of the message
                payload in the format specified by the `output_payload_format` field.
                If the `input_payload_format` field is not set, the `body`
                variable contains the same message payload bytes that were published.

                Additionally, the following CEL extension functions are provided for
                use in this CEL expression:
                - toBase64Url:
                map.toBase64Url() -> string
                - Converts a CelValue to a base64url encoded string
                - toJsonString: map.toJsonString() -> string
                - Converts a CelValue to a JSON string
                - merge:
                map1.merge(map2) -> map3
                - Merges the passed CEL map with the existing CEL map the
                function is applied to.
                - If the same key exists in both maps, if the key's value is type
                map both maps are merged else the value from the passed map is
                used.
                - denormalize:
                map.denormalize() -> map
                - Denormalizes a CEL map such that every value of type map or key
                in the map is expanded to return a single level map.
                - The resulting keys are "." separated indices of the map keys.
                - For example:
                {
                "a": 1,
                "b": {
                "c": 2,
                "d": 3
                }
                "e": [4, 5]
                }
                .denormalize()
                -> {
                "a": 1,
                "b.c": 2,
                "b.d": 3,
                "e.0": 4,
                "e.1": 5
                }
                - setField:
                map.setField(key, value) -> message
                - Sets the field of the message with the given key to the
                given value.
                - If the field is not present it will be added.
                - If the field is present it will be overwritten.
                - The key can be a dot separated path to set a field in a nested
                message.
                - Key must be of type string.
                - Value may be any valid type.
                - removeFields:
                map.removeFields([key1, key2, ...]) -> message
                - Removes the fields of the map with the given keys.
                - The keys can be a dot separated path to remove a field in a
                nested message.
                - If a key is not found it will be ignored.
                - Keys must be of type string.
                - toMap:
                [map1, map2, ...].toMap() -> map
                - Converts a CEL list of CEL maps to a single CEL map
                - toCloudEventJsonWithPayloadFormat:
                message.toCloudEventJsonWithPayloadFormat() -> map
                - Converts a message to the corresponding structure of JSON
                format for CloudEvents.
                - It converts `data` to destination payload format
                specified in `output_payload_format`. If `output_payload_format` is
                not set, the data will remain unchanged.
                - It also sets the corresponding datacontenttype of
                the CloudEvent, as indicated by
                `output_payload_format`. If no
                `output_payload_format` is set it will use the value of the
                "datacontenttype" attribute on the CloudEvent if present, else
                remove "datacontenttype" attribute.
                - This function expects that the content of the message will
                adhere to the standard CloudEvent format. If it doesn't then this
                function will fail.
                - The result is a CEL map that corresponds to the JSON
                representation of the CloudEvent. To convert that data to a JSON
                string it can be chained with the toJsonString function.

                The Pipeline expects that the message it receives adheres to the
                standard CloudEvent format. If it doesn't then the outgoing message
                request may fail with a persistent error.
        - name: workflow
          type: String
          description: |-
            The resource name of the Workflow whose Executions are triggered by
            the events. The Workflow resource should be deployed in the same
            project as the Pipeline. Format:
            `projects/{project}/locations/{location}/workflows/{workflow}`
        - name: messageBus
          type: String
          description: |-
            The resource name of the Message Bus to which events should be
            published. The Message Bus resource should exist in the same project as
            the Pipeline. Format:
            `projects/{project}/locations/{location}/messageBuses/{message_bus}`
        - name: topic
          type: String
          description: |-
            The resource name of the Pub/Sub topic to which events should be
            published. Format:
            `projects/{project}/locations/{location}/topics/{topic}`
  - name: mediations
    type: Array
    description: |-
      List of mediation operations to be performed on the message. Currently,
      only one Transformation operation is allowed in each Pipeline.
    item_type:
      type: NestedObject
      properties:
        - name: transformation
          type: NestedObject
          description: Transformation defines the way to transform an incoming message.
          properties:
            - name: transformationTemplate
              type: String
              description: |-
                The CEL expression template to apply to transform messages.
                The following CEL extension functions are provided for
                use in this CEL expression:
                - merge:
                map1.merge(map2) -> map3
                - Merges the passed CEL map with the existing CEL map the
                function is applied to.
                - If the same key exists in both maps, if the key's value is type
                map both maps are merged else the value from the passed map is
                used.
                - denormalize:
                map.denormalize() -> map
                - Denormalizes a CEL map such that every value of type map or key
                in the map is expanded to return a single level map.
                - The resulting keys are "." separated indices of the map keys.
                - For example:
                {
                "a": 1,
                "b": {
                "c": 2,
                "d": 3
                }
                "e": [4, 5]
                }
                .denormalize()
                -> {
                "a": 1,
                "b.c": 2,
                "b.d": 3,
                "e.0": 4,
                "e.1": 5
                }
                - setField:
                map.setField(key, value) -> message
                - Sets the field of the message with the given key to the
                given value.
                - If the field is not present it will be added.
                - If the field is present it will be overwritten.
                - The key can be a dot separated path to set a field in a nested
                message.
                - Key must be of type string.
                - Value may be any valid type.
                - removeFields:
                map.removeFields([key1, key2, ...]) -> message
                - Removes the fields of the map with the given keys.
                - The keys can be a dot separated path to remove a field in a
                nested message.
                - If a key is not found it will be ignored.
                - Keys must be of type string.
                - toMap:
                [map1, map2, ...].toMap() -> map
                - Converts a CEL list of CEL maps to a single CEL map
                - toDestinationPayloadFormat():
                message.data.toDestinationPayloadFormat() -> string or bytes
                - Converts the message data to the destination payload format
                specified in Pipeline.Destination.output_payload_format
                - This function is meant to be applied to the message.data field.
                - If the destination payload format is not set, the function will
                return the message data unchanged.
                - toCloudEventJsonWithPayloadFormat:
                message.toCloudEventJsonWithPayloadFormat() -> map
                - Converts a message to the corresponding structure of JSON
                format for CloudEvents
                - This function applies toDestinationPayloadFormat() to the
                message data. It also sets the corresponding datacontenttype of
                the CloudEvent, as indicated by
                Pipeline.Destination.output_payload_format. If no
                output_payload_format is set it will use the existing
                datacontenttype on the CloudEvent if present, else leave
                datacontenttype absent.
                - This function expects that the content of the message will
                adhere to the standard CloudEvent format. If it doesn't then this
                function will fail.
                - The result is a CEL map that corresponds to the JSON
                representation of the CloudEvent. To convert that data to a JSON
                string it can be chained with the toJsonString function.
  - name: loggingConfig
    type: NestedObject
    description: |-
      The configuration for Platform Telemetry logging for Eventarc Advanced
      resources.
    default_from_api: true
    properties:
      - name: logSeverity
        type: Enum
        description: |-
          The minimum severity of logs that will be sent to Stackdriver/Platform
          Telemetry. Logs at severitiy ≥ this value will be sent, unless it is NONE.
        default_from_api: true
        enum_values:
          - NONE
          - DEBUG
          - INFO
          - NOTICE
          - WARNING
          - ERROR
          - CRITICAL
          - ALERT
          - EMERGENCY
  - name: name
    type: String
    description: |-
      The resource name of the Pipeline. Must be unique within the
      location of the project and must be in
      `projects/{project}/locations/{location}/pipelines/{pipeline}` format.
    output: true
  - name: createTime
    type: String
    description: |-
      The creation time.
      A timestamp in RFC3339 UTC "Zulu" format, with nanosecond resolution and up
      to nine fractional digits. Examples: "2014-10-02T15:01:23Z" and
      "2014-10-02T15:01:23.045123456Z".
    output: true<|MERGE_RESOLUTION|>--- conflicted
+++ resolved
@@ -43,11 +43,6 @@
       topic_name: some-topic
     test_env_vars:
       project_id: 'PROJECT_NAME'
-<<<<<<< HEAD
-=======
-    test_vars_overrides:
-      'network_attachment_name': 'acctest.BootstrapNetworkAttachment(t, "tf-bootstrap-eventarc-pipeline-na", acctest.BootstrapSubnet(t, "tf-bootstrap-eventarc-pipeline-subnet", acctest.BootstrapSharedTestNetwork(t, "tf-bootstrap-eventarc-pipeline-network")))'
->>>>>>> c4369ef1
   - name: eventarc_pipeline_with_http_destination
     primary_resource_id: primary
     vars:
@@ -64,11 +59,6 @@
       workflow_name: some-workflow
     test_env_vars:
       project_id: 'PROJECT_NAME'
-<<<<<<< HEAD
-=======
-    test_vars_overrides:
-      'network_attachment_name': 'acctest.BootstrapNetworkAttachment(t, "tf-bootstrap-eventarc-pipeline-na", acctest.BootstrapSubnet(t, "tf-bootstrap-eventarc-pipeline-subnet", acctest.BootstrapSharedTestNetwork(t, "tf-bootstrap-eventarc-pipeline-network")))'
->>>>>>> c4369ef1
   - name: eventarc_pipeline_with_oidc_and_json_format
     primary_resource_id: primary
     vars:
