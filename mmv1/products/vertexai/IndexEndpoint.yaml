--- conflicted
+++ resolved
@@ -54,15 +54,13 @@
     test_vars_overrides:
       network_name: 'acctest.BootstrapSharedTestNetwork(t, "vertex-ai-index-endpoint")'
   - !ruby/object:Provider::Terraform::Examples
-<<<<<<< HEAD
     name: "vertex_ai_index_endpoint_with_psc"
     primary_resource_id: "index_endpoint"
-=======
+  - !ruby/object:Provider::Terraform::Examples
     name: "vertex_ai_index_endpoint_with_public_endpoint"
     primary_resource_id: "index_endpoint"
     test_vars_overrides:
       network_name: 'acctest.BootstrapSharedTestNetwork(t, "vertex-ai-index-endpoint")'
->>>>>>> e24ed51d
 parameters:
   - !ruby/object:Api::Type::String
     name: region
@@ -106,7 +104,6 @@
       [Format](https://cloud.google.com/compute/docs/reference/rest/v1/networks/insert): `projects/{project}/global/networks/{network}`.
       Where `{project}` is a project number, as in `12345`, and `{network}` is network name.
     immutable: true
-<<<<<<< HEAD
     conflicts:
       - privateServiceConnectConfig
   - !ruby/object:Api::Type::NestedObject
@@ -127,7 +124,6 @@
         description: A list of Projects from which the forwarding rule will target the service attachment.
         item_type: Api::Type::String
         immutable: true
-=======
   - !ruby/object:Api::Type::Boolean
     name: publicEndpointEnabled
     immutable: true
@@ -136,5 +132,4 @@
   - !ruby/object:Api::Type::String
     name: publicEndpointDomainName
     output: true
-    description: If publicEndpointEnabled is true, this field will be populated with the domain name to use for this index endpoint.
->>>>>>> e24ed51d
+    description: If publicEndpointEnabled is true, this field will be populated with the domain name to use for this index endpoint.