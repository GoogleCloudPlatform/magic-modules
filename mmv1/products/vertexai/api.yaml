--- conflicted
+++ resolved
@@ -806,31 +806,18 @@
             description: |
               The disk utilization of the MetadataStore in bytes.
             output: true
-<<<<<<< HEAD
 
-# Vertex AI Matching Engine Index Endpoint
-  - !ruby/object:Api::Resource
-    name: IndexEndpoint
-    base_url: projects/{{project}}/locations/{{region}}/indexEndpoints
-    create_url: projects/{{project}}/locations/{{region}}/indexEndpoints
-    self_link: projects/{{project}}/locations/{{region}}/indexEndpoints/{{name}}
-=======
 # Vertex AI Matching Engine Index
   - !ruby/object:Api::Resource
     name: Index
     base_url: projects/{{project}}/locations/{{region}}/indexes
     create_url: projects/{{project}}/locations/{{region}}/indexes
     self_link: projects/{{project}}/locations/{{region}}/indexes/{{name}}
->>>>>>> 9d51652a
     update_verb: :PATCH
     update_mask: true
     create_verb: :POST
     references: !ruby/object:Api::Resource::ReferenceLinks
-<<<<<<< HEAD
-      api: https://cloud.google.com/vertex-ai/docs/reference/rest/v1/projects.locations.indexEndpoints/
-=======
       api: https://cloud.google.com/vertex-ai/docs/reference/rest/v1/projects.locations.indexes/
->>>>>>> 9d51652a
     async: !ruby/object:Api::OpAsync
       operation: !ruby/object:Api::OpAsync::Operation
         path: 'name'
@@ -849,19 +836,11 @@
         path: 'error'
         message: 'message'
     description: |-
-<<<<<<< HEAD
-      An endpoint indexes are deployed into. An index endpoint can have multiple deployed indexes.
-    parameters:
-      - !ruby/object:Api::Type::String
-        name: region
-        description: The region of the index endpoint. eg us-central1
-=======
       A representation of a collection of database items organized in a way that allows for approximate nearest neighbor (a.k.a ANN) algorithms search.
     parameters:
       - !ruby/object:Api::Type::String
         name: region
         description: The region of the Metadata Store. eg us-central1
->>>>>>> 9d51652a
         url_param_only: true
         input: true
     properties:
@@ -876,8 +855,6 @@
       - !ruby/object:Api::Type::String
         name: 'description'
         description: The description of the Index.
-<<<<<<< HEAD
-=======
       # Please take a look at the following links for the original definition:
         # https://cloud.google.com/vertex-ai/docs/matching-engine/create-manage-index#create_index-drest
         # https://cloud.google.com/vertex-ai/docs/matching-engine/configuring-indexes
@@ -985,7 +962,6 @@
             name: 'deployedIndexId'
             output: true
             description: The ID of the DeployedIndex in the above IndexEndpoint.
->>>>>>> 9d51652a
       - !ruby/object:Api::Type::String
         name: 'etag'
         description: Used to perform consistent read-modify-write updates.
@@ -1001,15 +977,6 @@
         name: 'updateTime'
         output: true
         description: The timestamp of when the Index was last updated in RFC3339 UTC "Zulu" format, with nanosecond resolution and up to nine fractional digits.
-<<<<<<< HEAD
-      - !ruby/object:Api::Type::String
-        name: network
-        description: |-
-          The full name of the Google Compute Engine [network](https://cloud.google.com//compute/docs/networks-and-firewalls#networks) to which the index endpoint should be peered.
-          Private services access must already be configured for the network. If left unspecified, the index endpoint is not peered with any network.
-          [Format](https://cloud.google.com/compute/docs/reference/rest/v1/networks/insert): `projects/{project}/global/networks/{network}`.
-          Where `{project}` is a project number, as in `12345`, and `{network}` is network name.
-=======
       - !ruby/object:Api::Type::NestedObject
         name: 'indexStats'
         output: true
@@ -1031,4 +998,74 @@
           The update method to use with this Index. The value must be the followings. If not set, BATCH_UPDATE will be used by default.
           * BATCH_UPDATE: user can call indexes.patch with files on Cloud Storage of datapoints to update.
           * STREAM_UPDATE: user can call indexes.upsertDatapoints/DeleteDatapoints to update the Index and the updates will be applied in corresponding DeployedIndexes in nearly real-time.
->>>>>>> 9d51652a
+
+# Vertex AI Matching Engine Index Endpoint
+  - !ruby/object:Api::Resource
+    name: IndexEndpoint
+    base_url: projects/{{project}}/locations/{{region}}/indexEndpoints
+    create_url: projects/{{project}}/locations/{{region}}/indexEndpoints
+    self_link: projects/{{project}}/locations/{{region}}/indexEndpoints/{{name}}
+    update_verb: :PATCH
+    update_mask: true
+    create_verb: :POST
+    references: !ruby/object:Api::Resource::ReferenceLinks
+      api: https://cloud.google.com/vertex-ai/docs/reference/rest/v1/projects.locations.indexEndpoints/
+    async: !ruby/object:Api::OpAsync
+      operation: !ruby/object:Api::OpAsync::Operation
+        path: 'name'
+        base_url: '{{op_id}}'
+        wait_ms: 1000
+      result: !ruby/object:Api::OpAsync::Result
+        path: 'response'
+        resource_inside_response: true
+      status: !ruby/object:Api::OpAsync::Status
+        path: 'done'
+        complete: True
+        allowed:
+          - True
+          - False
+      error: !ruby/object:Api::OpAsync::Error
+        path: 'error'
+        message: 'message'
+    description: |-
+      An endpoint indexes are deployed into. An index endpoint can have multiple deployed indexes.
+    parameters:
+      - !ruby/object:Api::Type::String
+        name: region
+        description: The region of the index endpoint. eg us-central1
+        url_param_only: true
+        input: true
+    properties:
+      - !ruby/object:Api::Type::String
+        name: 'name'
+        description: The resource name of the Index.
+        output: true
+      - !ruby/object:Api::Type::String
+        name: 'displayName'
+        description: The display name of the Index. The name can be up to 128 characters long and can consist of any UTF-8 characters.
+        required: true
+      - !ruby/object:Api::Type::String
+        name: 'description'
+        description: The description of the Index.
+      - !ruby/object:Api::Type::String
+        name: 'etag'
+        description: Used to perform consistent read-modify-write updates.
+        output: true
+      - !ruby/object:Api::Type::KeyValuePairs
+        name: 'labels'
+        description: The labels with user-defined metadata to organize your Indexes.
+      - !ruby/object:Api::Type::String
+        name: 'createTime'
+        output: true
+        description: The timestamp of when the Index was created in RFC3339 UTC "Zulu" format, with nanosecond resolution and up to nine fractional digits.
+      - !ruby/object:Api::Type::String
+        name: 'updateTime'
+        output: true
+        description: The timestamp of when the Index was last updated in RFC3339 UTC "Zulu" format, with nanosecond resolution and up to nine fractional digits.
+      - !ruby/object:Api::Type::String
+        name: network
+        description: |-
+          The full name of the Google Compute Engine [network](https://cloud.google.com//compute/docs/networks-and-firewalls#networks) to which the index endpoint should be peered.
+          Private services access must already be configured for the network. If left unspecified, the index endpoint is not peered with any network.
+          [Format](https://cloud.google.com/compute/docs/reference/rest/v1/networks/insert): `projects/{project}/global/networks/{network}`.
+          Where `{project}` is a project number, as in `12345`, and `{network}` is network name.