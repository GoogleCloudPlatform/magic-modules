# Copyright 2024 Google Inc.
# Licensed under the Apache License, Version 2.0 (the "License");
# you may not use this file except in compliance with the License.
# You may obtain a copy of the License at
#
#     http://www.apache.org/licenses/LICENSE-2.0
#
# Unless required by applicable law or agreed to in writing, software
# distributed under the License is distributed on an "AS IS" BASIS,
# WITHOUT WARRANTIES OR CONDITIONS OF ANY KIND, either express or implied.
# See the License for the specific language governing permissions and
# limitations under the License.

---
name: 'Connection'
description: |
  An Integration connectors Connection.
references:
  guides:
    'Official Documentation': 'https://cloud.google.com/integration-connectors/docs/createconnection'
  api: 'https://cloud.google.com/integration-connectors/docs/reference/rest/v1/projects.locations.connections'
docs:
base_url: 'projects/{{project}}/locations/{{location}}/connections'
self_link: 'projects/{{project}}/locations/{{location}}/connections/{{name}}'
create_url: 'projects/{{project}}/locations/{{location}}/connections?connectionId={{name}}'
update_verb: 'PATCH'
update_mask: true
timeouts:
  insert_minutes: 30
  update_minutes: 30
  delete_minutes: 30
autogen_async: true
async:
  actions: ['create', 'delete', 'update']
  type: 'OpAsync'
  operation:
    base_url: '{{op_id}}'
    timeouts:
      insert_minutes: 50
      update_minutes: 30
      delete_minutes: 30
  result:
    resource_inside_response: true
custom_code:
  constants: 'templates/terraform/constants/integration_connectors_connection.go.tmpl'
  post_create: 'templates/terraform/post_create/integration_connectors_connection.go.tmpl'
  post_update: 'templates/terraform/post_update/integration_connectors_connection.go.tmpl'
  post_import: 'templates/terraform/post_import/integration_connectors_connection.go.tmpl'
examples:
  - name: 'integration_connectors_connection_basic'
    primary_resource_id: 'pubsubconnection'
    vars:
      connection_name: 'test-pubsub'
    ignore_read_extra:
      - 'status.0.description'
    exclude_test: true
  - name: 'integration_connectors_connection_advanced'
    primary_resource_id: 'zendeskconnection'
    vars:
      connection_name: 'test-zendesk'
      secret_id: 'test-secret'
    ignore_read_extra:
      - 'status.0.description'
    exclude_test: true
  - name: 'integration_connectors_connection_sa'
    primary_resource_id: 'zendeskconnection'
    vars:
      connection_name: 'test-zendesk'
      secret_id: 'test-secret'
    ignore_read_extra:
      - 'status.0.description'
    exclude_test: true
    exclude_docs: true
  - name: 'integration_connectors_connection_oauth'
    primary_resource_id: 'boxconnection'
    vars:
      connection_name: 'test-box'
      secret_id: 'test-secret'
    ignore_read_extra:
      - 'status.0.description'
    exclude_test: true
    exclude_docs: true
  - name: 'integration_connectors_connection_oauth_ssh'
    primary_resource_id: 'boxconnection'
    vars:
      connection_name: 'test-box'
      secret_id: 'test-secret'
    ignore_read_extra:
      - 'status.0.description'
    exclude_test: true
    exclude_docs: true
  - name: 'integration_connectors_connection_oauth_cc'
    primary_resource_id: 'boxconnection'
    vars:
      connection_name: 'test-box'
      secret_id: 'test-secret'
    ignore_read_extra:
      - 'status.0.description'
    exclude_test: true
    exclude_docs: true
  - name: 'integration_connectors_connection_oauth_jwt'
    primary_resource_id: 'boxconnection'
    vars:
      connection_name: 'test-box'
      secret_id: 'test-secret'
    ignore_read_extra:
      - 'status.0.description'
    exclude_test: true
    exclude_docs: true
parameters:
  - name: 'location'
    type: String
    description: |
      Location in which Connection needs to be created.
    url_param_only: true
    required: true
    immutable: true
  - name: 'name'
    type: String
    description: |
      Name of Connection needs to be created.

    url_param_only: true
    required: true
    immutable: true
properties:
  - name: 'createTime'
    type: Time
    description: |
      Time the Namespace was created in UTC.
    output: true
  - name: 'updateTime'
    type: Time
    description: |
      Time the Namespace was updated in UTC.
    output: true
  - name: 'description'
    type: String
    description: |
      An arbitrary description for the Connection.
  - name: 'labels'
    type: KeyValueLabels
    description: |
      Resource labels to represent user provided metadata.
  - name: 'connectorVersion'
    type: String
    description: |
      connectorVersion of the Connector.
    required: true
  - name: 'status'
    type: NestedObject
    description: |
      Status of the Integration Connector.
    output: true
    properties:
      - name: 'state'
        type: String
        description: |
          State of the Integration Connector
        output: true
      - name: 'description'
        type: String
        description: |
          Description of Status of Connection.
        output: true
      - name: 'status'
        type: String
        description: |
          Status of the Connection.

        output: true
  - name: 'configVariable'
    type: Array
    description: |
      Config Variables for the connection.
    api_name: configVariables
    item_type:
      type: NestedObject
      properties:
        - name: 'key'
          type: String
          description: |
            Key for the configVariable
          required: true
        - name: 'integerValue'
          type: Integer
          description: |
            Integer Value of configVariable
          api_name: intValue
        - name: 'stringValue'
          type: String
          description: |
            String Value of configVariabley
        - name: 'booleanValue'
          type: Boolean
          description: |
            Boolean Value of configVariable
          api_name: boolValue
        - name: 'secretValue'
          type: NestedObject
          description: |
            Secret value of configVariable.
          properties:
            - name: 'secretVersion'
              type: String
              description: |
                Secret version of Secret Value for Config variable.
              required: true
        - name: 'encryptionKeyValue'
          type: NestedObject
          description: |
            Encryption key value of configVariable.
          properties:
            - name: 'type'
              type: Enum
              description: |
                Type of Encryption Key
              required: true
              enum_values:
                - 'GOOGLE_MANAGED'
                - 'CUSTOMER_MANAGED'
            - name: 'kmsKeyName'
              type: String
              description: |
                The [KMS key name] with which the content of the Operation is encrypted. The
                expected format: projects/*/locations/*/keyRings/*/cryptoKeys/*.
                Will be empty string if google managed.
  - name: 'authConfig'
    type: NestedObject
    description: |
      authConfig for the connection.
    properties:
      - name: 'authType'
        type: Enum
        description: |
          authType of the Connection
        required: true
        enum_values:
          - 'AUTH_TYPE_UNSPECIFIED'
          - 'USER_PASSWORD'
          - 'OAUTH2_JWT_BEARER'
          - 'OAUTH2_CLIENT_CREDENTIALS'
          - 'SSH_PUBLIC_KEY'
          - 'OAUTH2_AUTH_CODE_FLOW'
      - name: 'additionalVariable'
        type: Array
        description: |
          List containing additional auth configs.
        api_name: additionalVariables
        item_type:
          type: NestedObject
          properties:
            - name: 'key'
              type: String
              description: |
                Key for the configVariable
              required: true
            - name: 'integerValue'
              type: Integer
              description: |
                Integer Value of configVariable.
              api_name: intValue
            - name: 'stringValue'
              type: String
              description: |
                String Value of configVariabley.
            - name: 'booleanValue'
              type: Boolean
              description: |
                Boolean Value of configVariable.
              api_name: boolValue
            - name: 'secretValue'
              type: NestedObject
              description: |
                Secret value of configVariable.
              properties:
                - name: 'secretVersion'
                  type: String
                  description: |
                    Secret version of Secret Value for Config variable.
                  required: true
            - name: 'encryptionKeyValue'
              type: NestedObject
              description: |
                Encryption key value of configVariable.
              properties:
                - name: 'type'
                  type: Enum
                  description: |
                    Type of Encryption Key
                  required: true
                  enum_values:
                    - 'GOOGLE_MANAGED'
                    - 'CUSTOMER_MANAGED'
                - name: 'kmsKeyName'
                  type: String
                  description: |
                    The [KMS key name] with which the content of the Operation is encrypted. The
                    expected format: projects/*/locations/*/keyRings/*/cryptoKeys/*.
                    Will be empty string if google managed.
      - name: 'authKey'
        type: String
        description: |
          The type of authentication configured.
      - name: 'userPassword'
        type: NestedObject
        description: |
          User password for Authentication.
        exactly_one_of:
          - 'auth_config.0.user_password'
          - 'auth_config.0.oauth2_jwt_bearer'
          - 'auth_config.0.oauth2_client_credentials'
          - 'auth_config.0.ssh_public_key'
          - 'auth_config.0.oauth2_auth_code_flow'
        properties:
          - name: 'username'
            type: String
            description: |
              Username for Authentication.
            required: true
          - name: 'password'
            type: NestedObject
            description: |
              Password for Authentication.
            properties:
              - name: 'secretVersion'
                type: String
                description: |
                  The resource name of the secret version in the format,
                  format as: projects/*/secrets/*/versions/*.
<<<<<<< HEAD
      - !ruby/object:Api::Type::NestedObject
        name: "oauth2JwtBearer"
=======
                required: true
      - name: 'oauth2JwtBearer'
        type: NestedObject
>>>>>>> 45c0c3f6
        description: |
          OAuth2 JWT Bearer for Authentication.
        exactly_one_of:
          - 'auth_config.0.user_password'
          - 'auth_config.0.oauth2_jwt_bearer'
          - 'auth_config.0.oauth2_client_credentials'
          - 'auth_config.0.ssh_public_key'
          - 'auth_config.0.oauth2_auth_code_flow'
        properties:
          - name: 'clientKey'
            type: NestedObject
            description: |
              Secret version reference containing a PKCS#8 PEM-encoded private key associated with the Client Certificate.
              This private key will be used to sign JWTs used for the jwt-bearer authorization grant.
              Specified in the form as: projects/*/secrets/*/versions/*.
            properties:
              - name: 'secretVersion'
                type: String
                description: |
                  The resource name of the secret version in the format,
                  format as: projects/*/secrets/*/versions/*.
                required: true
          - name: 'jwtClaims'
            type: NestedObject
            description: |
              JwtClaims providers fields to generate the token.
            properties:
              - name: 'issuer'
                type: String
                description: |
                  Value for the "iss" claim.
              - name: 'subject'
                type: String
                description: |
                  Value for the "sub" claim.
              - name: 'audience'
                type: String
                description: |
                  Value for the "aud" claim.
<<<<<<< HEAD
      - !ruby/object:Api::Type::NestedObject
        name: "oauth2ClientCredentials"
=======
      - name: 'oauth2ClientCredentials'
        type: NestedObject
>>>>>>> 45c0c3f6
        description: |
          OAuth3 Client Credentials for Authentication.
        exactly_one_of:
          - 'auth_config.0.user_password'
          - 'auth_config.0.oauth2_jwt_bearer'
          - 'auth_config.0.oauth2_client_credentials'
          - 'auth_config.0.ssh_public_key'
          - 'auth_config.0.oauth2_auth_code_flow'
        properties:
          - name: 'clientId'
            type: String
            description: |
              Secret version of Password for Authentication.
            required: true
          - name: 'clientSecret'
            type: NestedObject
            description: |
              Secret version reference containing the client secret.
            properties:
              - name: 'secretVersion'
                type: String
                description: |
                  The resource name of the secret version in the format,
                  format as: projects/*/secrets/*/versions/*.
<<<<<<< HEAD
      - !ruby/object:Api::Type::NestedObject
        name: "sshPublicKey"
=======
                required: true
      - name: 'sshPublicKey'
        type: NestedObject
>>>>>>> 45c0c3f6
        description: |
          SSH Public Key for Authentication.
        exactly_one_of:
          - 'auth_config.0.user_password'
          - 'auth_config.0.oauth2_jwt_bearer'
          - 'auth_config.0.oauth2_client_credentials'
          - 'auth_config.0.ssh_public_key'
          - 'auth_config.0.oauth2_auth_code_flow'
        properties:
          - name: 'username'
            type: String
            description: |
              The user account used to authenticate.
            required: true
          - name: 'sshClientCert'
            type: NestedObject
            description: |
              SSH Client Cert. It should contain both public and private key.
            properties:
              - name: 'secretVersion'
                type: String
                description: |
                  The resource name of the secret version in the format,
                  format as: projects/*/secrets/*/versions/*.
                required: true
          - name: 'certType'
            type: String
            description: |
              Format of SSH Client cert.
          - name: 'sshClientCertPass'
            type: NestedObject
            description: |
              Password (passphrase) for ssh client certificate if it has one.
            properties:
              - name: 'secretVersion'
                type: String
                description: |
                  The resource name of the secret version in the format,
                  format as: projects/*/secrets/*/versions/*.
<<<<<<< HEAD
      - !ruby/object:Api::Type::NestedObject
        name: "oauth2AuthCodeFlow"
=======
                required: true
      - name: 'oauth2AuthCodeFlow'
        type: NestedObject
>>>>>>> 45c0c3f6
        description: |
          Parameters to support Oauth 2.0 Auth Code Grant Authentication.
        exactly_one_of:
          - 'auth_config.0.user_password'
          - 'auth_config.0.oauth2_jwt_bearer'
          - 'auth_config.0.oauth2_client_credentials'
          - 'auth_config.0.ssh_public_key'
          - 'auth_config.0.oauth2_auth_code_flow'
        properties:
          - name: 'clientId'
            type: String
            description: |
              Client ID for user-provided OAuth app.
          - name: 'clientSecret'
            type: NestedObject
            description: |
              Client secret for user-provided OAuth app.
            properties:
              - name: 'secretVersion'
                type: String
                description: |
                  The resource name of the secret version in the format,
                  format as: projects/*/secrets/*/versions/*.
                required: true
          - name: 'scopes'
            type: Array
            description: |
              Scopes the connection will request when the user performs the auth code flow.
            item_type:
              type: String
          - name: 'enablePkce'
            type: Boolean
            description: |
              Whether to enable PKCE when the user performs the auth code flow.
          - name: 'authUri'
            type: String
            description: |
              Auth URL for Authorization Code Flow.
<<<<<<< HEAD
  - !ruby/object:Api::Type::NestedObject
    name: "lockConfig"
=======
  - name: 'lockConfig'
    type: NestedObject
>>>>>>> 45c0c3f6
    description: |
      Determines whether or no a connection is locked. If locked, a reason must be specified.
    properties:
      - name: 'locked'
        type: Boolean
        description: |
          Indicates whether or not the connection is locked.
        required: true
      - name: 'reason'
        type: String
        description: |
          Describes why a connection is locked.
  - name: 'destinationConfig'
    type: Array
    description: |
      Define the Connectors target endpoint.
    api_name: destinationConfigs
    item_type:
      type: NestedObject
      properties:
        - name: 'key'
          type: String
          description: |
            The key is the destination identifier that is supported by the Connector.
          required: true
        - name: 'destination'
          type: Array
          description: |
            The destinations for the key.
          api_name: destinations
          item_type:
            type: NestedObject
            properties:
              - name: 'port'
                type: Integer
                description: |
                  The port is the target port number that is accepted by the destination.
              - name: 'serviceAttachment'
                type: String
                description: |
                  PSC service attachments. Format: projects/*/regions/*/serviceAttachments/*
              - name: 'host'
                type: String
                description: |
                  For publicly routable host.
  - name: 'serviceAccount'
    type: String
    description: |
      Service account needed for runtime plane to access Google Cloud resources.
    default_from_api: true
  - name: 'serviceDirectory'
    type: String
    description: |
      The name of the Service Directory service name. Used for Private Harpoon to resolve the ILB address.
      e.g. "projects/cloud-connectors-e2e-testing/locations/us-central1/namespaces/istio-system/services/istio-ingressgateway-connectors"
    output: true
  - name: 'suspended'
    type: Boolean
    description: |
      Suspended indicates if a user has suspended a connection or not.
  - name: 'nodeConfig'
    type: NestedObject
    description: |
      Node configuration for the connection.
    default_from_api: true
    properties:
      - name: 'minNodeCount'
        type: Integer
        description: |
          Minimum number of nodes in the runtime nodes.
        required: true
        default_from_api: true
      - name: 'maxNodeCount'
        type: Integer
        description: |
          Minimum number of nodes in the runtime nodes.
        required: true
        default_from_api: true
  - name: 'logConfig'
    type: NestedObject
    description: |
      Log configuration for the connection.
    properties:
      - name: 'enabled'
        type: Boolean
        description: |
          Enabled represents whether logging is enabled or not for a connection.
        required: true
      - name: 'level'
        type: Enum
        description: |
          Log configuration level.
        default_from_api: true
        enum_values:
          - 'LOG_LEVEL_UNSPECIFIED'
          - 'ERROR'
          - 'INFO'
          - 'DEBUG'
  - name: 'sslConfig'
    type: NestedObject
    description: |
      SSL Configuration of a connection
    properties:
      - name: 'type'
        type: Enum
        description: |
          Enum for controlling the SSL Type (TLS/MTLS)
        required: true
        enum_values:
          - 'TLS'
          - 'MTLS'
      - name: 'trustModel'
        type: Enum
        description: |
          Enum for Trust Model
        enum_values:
          - 'PUBLIC'
          - 'PRIVATE'
          - 'INSECURE'
      - name: 'privateServerCertificate'
        type: NestedObject
        description: |
          Private Server Certificate. Needs to be specified if trust model is PRIVATE.
        properties:
          - name: 'secretVersion'
            type: String
            description: |
              Secret version of Secret Value for Config variable.
            required: true
      - name: 'clientCertificate'
        type: NestedObject
        description: |
          Client Certificate
        properties:
          - name: 'secretVersion'
            type: String
            description: |
              Secret version of Secret Value for Config variable.
            required: true
      - name: 'clientPrivateKey'
        type: NestedObject
        description: |
          Client Private Key
        properties:
          - name: 'secretVersion'
            type: String
            description: |
              Secret version of Secret Value for Config variable.
            required: true
      - name: 'clientPrivateKeyPass'
        type: NestedObject
        description: |
          Secret containing the passphrase protecting the Client Private Key
        properties:
          - name: 'secretVersion'
            type: String
            description: |
              Secret version of Secret Value for Config variable.
            required: true
      - name: 'serverCertType'
        type: Enum
        description: |
          Type of Server Cert (PEM/JKS/.. etc.)
        enum_values:
          - 'PEM'
      - name: 'clientCertType'
        type: Enum
        description: |
          Type of Client Cert (PEM/JKS/.. etc.)
        enum_values:
          - 'PEM'
      - name: 'useSsl'
        type: Boolean
        description: |
          Bool for enabling SSL
      - name: 'additionalVariable'
        type: Array
        description: |
          Additional SSL related field values.
        api_name: additionalVariables
        item_type:
          type: NestedObject
          properties:
            - name: 'key'
              type: String
              description: |
                Key for the configVariable
              required: true
            - name: 'integerValue'
              type: Integer
              description: |
                Integer Value of configVariable.
              api_name: intValue
            - name: 'stringValue'
              type: String
              description: |
                String Value of configVariabley.
            - name: 'booleanValue'
              type: Boolean
              description: |
                Boolean Value of configVariable.
              api_name: boolValue
            - name: 'secretValue'
              type: NestedObject
              description: |
                Secret value of configVariable
              properties:
                - name: 'secretVersion'
                  type: String
                  description: |
                    Secret version of Secret Value for Config variable.
                  required: true
            - name: 'encryptionKeyValue'
              type: NestedObject
              description: |
                Encryption key value of configVariable
              properties:
                - name: 'type'
                  type: Enum
                  description: |
                    Type of Encryption Key
                  enum_values:
                    - 'GOOGLE_MANAGED'
                    - 'CUSTOMER_MANAGED'
                - name: 'kmsKeyName'
                  type: String
                  description: |
                    The [KMS key name] with which the content of the Operation is encrypted. The
                    expected format: projects/*/locations/*/keyRings/*/cryptoKeys/*.
                    Will be empty string if google managed.
  - name: 'subscriptionType'
    type: String
    description: |
      This subscription type enum states the subscription type of the project.
    output: true
  - name: 'connectionRevision'
    type: String
    description: |
      Connection revision. This field is only updated when the connection is created or updated by User.
    output: true
  - name: 'eventingEnablementType'
    type: Enum
    description: |
      Eventing enablement type. Will be nil if eventing is not enabled.
    enum_values:
      - 'EVENTING_AND_CONNECTION'
      - 'ONLY_EVENTING'
  - name: 'eventingConfig'
    type: NestedObject
    description: |
      Eventing Configuration of a connection
    properties:
      - name: 'registrationDestinationConfig'
        type: NestedObject
        description: |
          registrationDestinationConfig
        required: true
        properties:
          - name: 'key'
            type: String
            description: |
              Key for the connection
          - name: 'destination'
            type: Array
            description: |
              destinations for the connection
            api_name: destinations
            item_type:
              type: NestedObject
              properties:
                - name: 'port'
                  type: Integer
                  description: |
                    port number
                - name: 'serviceAttachment'
                  type: String
                  description: |
                    Service Attachment
                - name: 'host'
                  type: String
                  description: |
                    Host
      - name: 'authConfig'
        type: NestedObject
        description: |
          authConfig for Eventing Configuration.
        properties:
          - name: 'authType'
            type: Enum
            description: |
              authType of the Connection
            required: true
            enum_values:
              - 'USER_PASSWORD'
          - name: 'additionalVariable'
            type: Array
            description: |
              List containing additional auth configs.
            api_name: additionalVariables
            item_type:
              type: NestedObject
              properties:
                - name: 'key'
                  type: String
                  description: |
                    Key for the configVariable
                  required: true
                - name: 'integerValue'
                  type: Integer
                  description: |
                    Integer Value of configVariable.
                  api_name: intValue
                - name: 'stringValue'
                  type: String
                  description: |
                    String Value of configVariabley.
                - name: 'booleanValue'
                  type: Boolean
                  description: |
                    Boolean Value of configVariable.
                  api_name: boolValue
                - name: 'secretValue'
                  type: NestedObject
                  description: |
                    Secret value of configVariable
                  properties:
                    - name: 'secretVersion'
                      type: String
                      description: |
                        Secret version of Secret Value for Config variable.
                      required: true
                - name: 'encryptionKeyValue'
                  type: NestedObject
                  description: |
                    Encryption key value of configVariable
                  properties:
                    - name: 'type'
                      type: Enum
                      description: |
                        Type of Encryption Key
                      enum_values:
                        - 'GOOGLE_MANAGED'
                        - 'CUSTOMER_MANAGED'
                    - name: 'kmsKeyName'
                      type: String
                      description: |
                        The [KMS key name] with which the content of the Operation is encrypted. The
                        expected format: projects/*/locations/*/keyRings/*/cryptoKeys/*.
                        Will be empty string if google managed.
          - name: 'authKey'
            type: String
            description: |
              The type of authentication configured.
          - name: 'userPassword'
            type: NestedObject
            description: |
              User password for Authentication.
            required: true
            properties:
              - name: 'username'
                type: String
                description: |
                  Username for Authentication.
              - name: 'password'
                type: NestedObject
                description: |
                  Password for Authentication.
                properties:
                  - name: 'secretVersion'
                    type: String
                    description: |
                      The resource name of the secret version in the format,
                      format as: projects/*/secrets/*/versions/*.
                    required: true
      - name: 'additionalVariable'
        type: Array
        description: |
          List containing additional auth configs.
        api_name: additionalVariables
        item_type:
          type: NestedObject
          properties:
            - name: 'key'
              type: String
              description: |
                Key for the configVariable
              required: true
            - name: 'integerValue'
              type: Integer
              description: |
                Integer Value of configVariable.
              api_name: intValue
            - name: 'stringValue'
              type: String
              description: |
                String Value of configVariabley.
            - name: 'booleanValue'
              type: Boolean
              description: |
                Boolean Value of configVariable.
              api_name: boolValue
            - name: 'secretValue'
              type: NestedObject
              description: |
                Secret value of configVariable
              properties:
                - name: 'secretVersion'
                  type: String
                  description: |
                    Secret version of Secret Value for Config variable.
                  required: true
            - name: 'encryptionKeyValue'
              type: NestedObject
              description: |
                Encryption key value of configVariable.
              properties:
                - name: 'type'
                  type: Enum
                  description: |
                    Type of Encryption Key
                  enum_values:
                    - 'GOOGLE_MANAGED'
                    - 'CUSTOMER_MANAGED'
                - name: 'kmsKeyName'
                  type: String
                  description: |
                    The [KMS key name] with which the content of the Operation is encrypted. The
                    expected format: projects/*/locations/*/keyRings/*/cryptoKeys/*.
                    Will be empty string if google managed.
      - name: 'enrichmentEnabled'
        type: Boolean
        description: |
          Enrichment Enabled.
  - name: 'connectorVersionLaunchStage'
    type: String
    description: |
      Flag to mark the version indicating the launch stage.
    output: true
  - name: 'eventingRuntimeData'
    type: NestedObject
    description: |
      Eventing Runtime Data.
    output: true
    properties:
      - name: 'status'
        type: NestedObject
        description: |
          Current status of eventing.
        output: true
        properties:
          - name: 'state'
            type: String
            description: |
              State of the Eventing
            output: true
          - name: 'description'
            type: String
            description: |
              Description of error if State is set to "ERROR".
            output: true
      - name: 'eventsListenerEndpoint'
        type: String
        description: |
          Events listener endpoint. The value will populated after provisioning the events listener.
  - name: 'connectorVersionInfraConfig'
    type: NestedObject
    description: |
      This configuration provides infra configs like rate limit threshold which need to be configurable for every connector version.
    output: true
    properties:
      - name: 'ratelimitThreshold'
        type: String
        description: |
          Max QPS supported by the connector version before throttling of requests.
        output: true<|MERGE_RESOLUTION|>--- conflicted
+++ resolved
@@ -328,14 +328,9 @@
                 description: |
                   The resource name of the secret version in the format,
                   format as: projects/*/secrets/*/versions/*.
-<<<<<<< HEAD
-      - !ruby/object:Api::Type::NestedObject
-        name: "oauth2JwtBearer"
-=======
                 required: true
       - name: 'oauth2JwtBearer'
         type: NestedObject
->>>>>>> 45c0c3f6
         description: |
           OAuth2 JWT Bearer for Authentication.
         exactly_one_of:
@@ -375,13 +370,8 @@
                 type: String
                 description: |
                   Value for the "aud" claim.
-<<<<<<< HEAD
-      - !ruby/object:Api::Type::NestedObject
-        name: "oauth2ClientCredentials"
-=======
       - name: 'oauth2ClientCredentials'
         type: NestedObject
->>>>>>> 45c0c3f6
         description: |
           OAuth3 Client Credentials for Authentication.
         exactly_one_of:
@@ -406,14 +396,9 @@
                 description: |
                   The resource name of the secret version in the format,
                   format as: projects/*/secrets/*/versions/*.
-<<<<<<< HEAD
-      - !ruby/object:Api::Type::NestedObject
-        name: "sshPublicKey"
-=======
                 required: true
       - name: 'sshPublicKey'
         type: NestedObject
->>>>>>> 45c0c3f6
         description: |
           SSH Public Key for Authentication.
         exactly_one_of:
@@ -453,14 +438,9 @@
                 description: |
                   The resource name of the secret version in the format,
                   format as: projects/*/secrets/*/versions/*.
-<<<<<<< HEAD
-      - !ruby/object:Api::Type::NestedObject
-        name: "oauth2AuthCodeFlow"
-=======
                 required: true
       - name: 'oauth2AuthCodeFlow'
         type: NestedObject
->>>>>>> 45c0c3f6
         description: |
           Parameters to support Oauth 2.0 Auth Code Grant Authentication.
         exactly_one_of:
@@ -499,13 +479,8 @@
             type: String
             description: |
               Auth URL for Authorization Code Flow.
-<<<<<<< HEAD
-  - !ruby/object:Api::Type::NestedObject
-    name: "lockConfig"
-=======
   - name: 'lockConfig'
     type: NestedObject
->>>>>>> 45c0c3f6
     description: |
       Determines whether or no a connection is locked. If locked, a reason must be specified.
     properties:
