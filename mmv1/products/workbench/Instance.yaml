# Copyright 2024 Google Inc.
# Licensed under the Apache License, Version 2.0 (the "License");
# you may not use this file except in compliance with the License.
# You may obtain a copy of the License at
#
#     http://www.apache.org/licenses/LICENSE-2.0
#
# Unless required by applicable law or agreed to in writing, software
# distributed under the License is distributed on an "AS IS" BASIS,
# WITHOUT WARRANTIES OR CONDITIONS OF ANY KIND, either express or implied.
# See the License for the specific language governing permissions and
# limitations under the License.

---
name: 'Instance'
description: A Workbench instance.
references:
  guides:
    'Official Documentation': 'https://cloud.google.com/vertex-ai/docs/workbench/instances/introduction'
  api: 'https://cloud.google.com/vertex-ai/docs/workbench/reference/rest/v2/projects.locations.instances'
docs:
id_format: 'projects/{{project}}/locations/{{location}}/instances/{{name}}'
base_url: 'projects/{{project}}/locations/{{location}}/instances'
self_link: 'projects/{{project}}/locations/{{location}}/instances/{{name}}'
create_url: 'projects/{{project}}/locations/{{location}}/instances?instanceId={{name}}'
update_verb: 'PATCH'
update_mask: true
import_format:
  - 'projects/{{project}}/locations/{{location}}/instances/{{name}}'
timeouts:
  insert_minutes: 40
  update_minutes: 20
  delete_minutes: 20
autogen_async: true
async:
  actions: ['create', 'delete', 'update']
  type: 'OpAsync'
  operation:
    base_url: '{{op_id}}'
  result:
    resource_inside_response: true
iam_policy:
  method_name_separator: ':'
  parent_resource_attribute: 'name'
  base_url: 'projects/{{project}}/locations/{{location}}/instances/{{name}}'
  example_config_body: 'templates/terraform/iam/iam_attributes.go.tmpl'
  import_format:
    - 'projects/{{project}}/locations/{{location}}/instances/{{name}}'
    - '{{name}}'
custom_code:
  constants: 'templates/terraform/constants/workbench_instance.go.tmpl'
  post_create: 'templates/terraform/post_create/workbench_instance.go.tmpl'
  pre_update: 'templates/terraform/pre_update/workbench_instance.go.tmpl'
  post_update: 'templates/terraform/post_update/workbench_instance.go.tmpl'
sweeper:
  url_substitutions:
    - region: "us-central1-a"
    - region: "us-west1-a"
examples:
  - name: 'workbench_instance_basic'
    primary_resource_id: 'instance'
    primary_resource_name: 'fmt.Sprintf("tf-test-workbench-instance%s", context["random_suffix"])'
    region_override: 'us-west1-a'
    vars:
      instance_name: 'workbench-instance'
  - name: 'workbench_instance_basic_container'
    primary_resource_id: 'instance'
    primary_resource_name: 'fmt.Sprintf("tf-test-workbench-instance%s", context["random_suffix"])'
    region_override: 'us-west1-a'
    vars:
      instance_name: 'workbench-instance'
  - name: 'workbench_instance_basic_gpu'
    primary_resource_id: 'instance'
    primary_resource_name: 'fmt.Sprintf("tf-test-workbench-instance%s", context["random_suffix"])'
    region_override: 'us-west1-a'
    vars:
      instance_name: 'workbench-instance'
      reservation_name: 'wbi-reservation'
    ignore_read_extra:
      - 'gce_setup.0.vm_image'
  - name: 'workbench_instance_labels_stopped'
    primary_resource_id: 'instance'
    primary_resource_name: 'fmt.Sprintf("tf-test-workbench-instance%s", context["random_suffix"])'
    region_override: 'us-west1-a'
    vars:
      instance_name: 'workbench-instance'
      network_name: 'wbi-test-default'
    test_env_vars:
      service_account: 'SERVICE_ACCT'
    ignore_read_extra:
      - 'desired_state'
  - name: 'workbench_instance_full'
    primary_resource_id: 'instance'
    primary_resource_name: 'fmt.Sprintf("tf-test-workbench-instance%s", context["random_suffix"])'
    region_override: 'us-west1-a'
    vars:
      instance_name: 'workbench-instance'
      network_name: 'wbi-test-default'
      reservation_name: 'wbi-reservation'
      key_name: 'my-crypto-key'
    test_env_vars:
      project_id: 'PROJECT_NAME'
      service_account: 'SERVICE_ACCT'
    test_vars_overrides:
      'key_name': 'acctest.BootstrapKMSKeyInLocation(t, "us-central1").CryptoKey.Name'
    ignore_read_extra:
      - 'gce_setup.0.vm_image'
      - 'gce_setup.0.boot_disk.0.disk_type'
      - 'gce_setup.0.data_disks.0.disk_type'
  - name: 'workbench_instance_confidential_compute'
    primary_resource_id: 'instance'
    primary_resource_name: 'fmt.Sprintf("tf-test-workbench-instance%s", context["random_suffix"])'
    region_override: 'us-west1-a'
    vars:
      instance_name: 'workbench-instance'
virtual_fields:
  - name: 'desired_state'
    description: |
      Desired state of the Workbench Instance. Set this field to `ACTIVE` to start the Instance, and `STOPPED` to stop the Instance.
    type: String
    default_value: "ACTIVE"
parameters:
  - name: 'location'
    type: String
    description: Part of `parent`. See documentation of `projectsId`.
    url_param_only: true
    required: true
    immutable: true
  - name: 'instanceId'
    type: String
    description: Required. User-defined unique ID of this instance.
    url_param_only: true
    immutable: true
properties:
  - name: 'name'
    type: String
    description: |
      The name of this workbench instance. Format: `projects/{project_id}/locations/{location}/instances/{instance_id}`
    url_param_only: true
    required: true
    immutable: true
    custom_flatten: 'templates/terraform/custom_flatten/name_from_self_link.tmpl'
  - name: 'gceSetup'
    type: NestedObject
    description: |
      The definition of how to configure a VM instance outside of Resources and Identity.
    default_from_api: true
    properties:
      - name: 'machineType'
        type: String
        description: |
          Optional. The machine type of the VM instance. https://cloud.google.com/compute/docs/machine-resource
        default_from_api: true
        diff_suppress_func: 'tpgresource.CompareSelfLinkOrResourceName'
        custom_flatten: 'templates/terraform/custom_flatten/name_from_self_link.tmpl'
      - name: 'acceleratorConfigs'
        type: Array
        description: |
          The hardware accelerators used on this instance. If you use accelerators, make sure that your configuration has
          [enough vCPUs and memory to support the `machine_type` you have selected](https://cloud.google.com/compute/docs/gpus/#gpus-list).
          Currently supports only one accelerator configuration.
        diff_suppress_func: 'WorkbenchInstanceAcceleratorDiffSuppress'
        item_type:
          type: NestedObject
          properties:
            - name: 'type'
              type: Enum
              description: |
                Optional. Type of this accelerator.
              enum_values:
                - 'NVIDIA_TESLA_P100'
                - 'NVIDIA_TESLA_V100'
                - 'NVIDIA_TESLA_P4'
                - 'NVIDIA_TESLA_T4'
                - 'NVIDIA_TESLA_A100'
                - 'NVIDIA_A100_80GB'
                - 'NVIDIA_L4'
                - 'NVIDIA_TESLA_T4_VWS'
                - 'NVIDIA_TESLA_P100_VWS'
                - 'NVIDIA_TESLA_P4_VWS'
            - name: 'coreCount'
              type: String
              description: |
                Optional. Count of cores of this accelerator.
      - name: 'shieldedInstanceConfig'
        type: NestedObject
        description: |
          A set of Shielded Instance options. See [Images using supported Shielded
          VM features](https://cloud.google.com/compute/docs/instances/modifying-shielded-vm).
          Not all combinations are valid.
        default_from_api: true
        send_empty_value: true
        allow_empty_object: true
        properties:
          - name: 'enableSecureBoot'
            type: Boolean
            description: |
              Optional. Defines whether the VM instance has Secure Boot enabled.
              Secure Boot helps ensure that the system only runs authentic software by verifying
              the digital signature of all boot components, and halting the boot process
              if signature verification fails. Disabled by default.
          - name: 'enableVtpm'
            type: Boolean
            description: |
              Optional. Defines whether the VM instance has the vTPM enabled.
              Enabled by default.
          - name: 'enableIntegrityMonitoring'
            type: Boolean
            description: |
              Optional. Defines whether the VM instance has integrity monitoring
              enabled. Enables monitoring and attestation of the boot integrity of the VM
              instance. The attestation is performed against the integrity policy baseline.
              This baseline is initially derived from the implicitly trusted boot image
              when the VM instance is created. Enabled by default.
      - name: 'serviceAccounts'
        type: Array
        description: |
          The service account that serves as an identity for the VM instance. Currently supports only one service account.
        immutable: true
        default_from_api: true
        item_type:
          type: NestedObject
          properties:
            - name: 'email'
              type: String
              description: Optional. Email address of the service account.
              immutable: true
              default_from_api: true
            - name: 'scopes'
              type: Array
              description: |
                Output only. The list of scopes to be made available for this
                service account. Set by the CLH to https://www.googleapis.com/auth/cloud-platform
              output: true
              item_type:
                type: String
      - name: 'vmImage'
        type: NestedObject
        description: |
          Definition of a custom Compute Engine virtual machine image for starting
          a workbench instance with the environment installed directly on the VM.
        immutable: true
        default_from_api: true
        conflicts:
          - gce_setup.0.container_image
        custom_flatten: 'templates/terraform/custom_flatten/workbench_instance_vm_image_flatten.go.tmpl'
        properties:
          - name: 'project'
            type: String
            description: |
                The name of the Google Cloud project that this VM image belongs to.
                Format: {project_id}
            immutable: true
          - name: 'name'
            type: String
            description: |
              Optional. Use VM image name to find the image.
            immutable: true
          - name: 'family'
            type: String
            description: |
              Optional. Use this VM image family to find the image; the newest
              image in this family will be used.
            immutable: true
      - name: 'containerImage'
        type: NestedObject
        description: |
          Use a container image to start the workbench instance.
        conflicts:
          - gce_setup.0.vm_image
        properties:
          - name: 'repository'
            type: String
            description: |
              The path to the container image repository.
              For example: gcr.io/{project_id}/{imageName}
            required: true
          - name: 'tag'
            type: String
            description: |
              The tag of the container image. If not specified, this defaults to the latest tag.
      - name: 'bootDisk'
        type: NestedObject
        description: |
          The definition of a boot disk.
        default_from_api: true
        properties:
          - name: 'diskSizeGb'
            type: String
            description: |
              Optional. The size of the boot disk in GB attached to this instance,
              up to a maximum of 64000 GB (64 TB). If not specified, this defaults to the
              recommended value of 150GB.
            default_from_api: true
          - name: 'diskType'
            type: Enum
            description: |
              Optional. Indicates the type of the disk.
            immutable: true
            default_from_api: true
            custom_flatten: 'templates/terraform/custom_flatten/workbench_instance_boot_disk_type_flatten.go.tmpl'
            enum_values:
              - 'PD_STANDARD'
              - 'PD_SSD'
              - 'PD_BALANCED'
              - 'PD_EXTREME'
          - name: 'diskEncryption'
            type: Enum
            description: |
              Optional. Input only. Disk encryption method used on the boot and
              data disks, defaults to GMEK.
            immutable: true
            default_from_api: true
            enum_values:
              - 'GMEK'
              - 'CMEK'
          - name: 'kmsKey'
            type: String
            description: |
              'Optional. The KMS key used to encrypt the disks, only
              applicable if disk_encryption is CMEK. Format: `projects/{project_id}/locations/{location}/keyRings/{key_ring_id}/cryptoKeys/{key_id}`
              Learn more about using your own encryption keys.'
            immutable: true
            diff_suppress_func: 'WorkbenchInstanceKmsDiffSuppress'
      - name: 'dataDisks'
        type: Array
        description: |
          Data disks attached to the VM instance. Currently supports only one data disk.
        default_from_api: true
        item_type:
          type: NestedObject
          properties:
            - name: 'diskSizeGb'
              type: String
              description: |
                Optional. The size of the disk in GB attached to this VM instance,
                up to a maximum of 64000 GB (64 TB). If not specified, this defaults to
                100.
              default_from_api: true
            - name: 'diskType'
              type: Enum
              description: |
                Optional. Input only. Indicates the type of the disk.
              immutable: true
              custom_flatten: 'templates/terraform/custom_flatten/workbench_instance_data_disk_type_flatten.go.tmpl'
              enum_values:
                - 'PD_STANDARD'
                - 'PD_SSD'
                - 'PD_BALANCED'
                - 'PD_EXTREME'
            - name: 'diskEncryption'
              type: Enum
              description: |
                Optional. Input only. Disk encryption method used on the boot
                and data disks, defaults to GMEK.
              immutable: true
              default_from_api: true
              enum_values:
                - 'GMEK'
                - 'CMEK'
            - name: 'kmsKey'
              type: String
              description: |
                'Optional. The KMS key used to encrypt the disks,
                only applicable if disk_encryption is CMEK. Format: `projects/{project_id}/locations/{location}/keyRings/{key_ring_id}/cryptoKeys/{key_id}`
                Learn more about using your own encryption keys.'
              immutable: true
              diff_suppress_func: 'WorkbenchInstanceKmsDiffSuppress'
        max_size: 1
      - name: 'networkInterfaces'
        type: Array
        description: |
          The network interfaces for the VM. Supports only one interface.
        immutable: true
        default_from_api: true
        item_type:
          type: NestedObject
          properties:
            - name: 'network'
              type: String
              description: |
                Optional. The name of the VPC that this VM instance is in.
              immutable: true
              default_from_api: true
              diff_suppress_func: 'tpgresource.CompareSelfLinkRelativePaths'
            - name: 'subnet'
              type: String
              description: |
                Optional. The name of the subnet that this VM instance is in.
              immutable: true
              default_from_api: true
              diff_suppress_func: 'tpgresource.CompareSelfLinkRelativePaths'
            - name: 'nicType'
              type: Enum
              description: |
                Optional. The type of vNIC to be used on this interface. This
                may be gVNIC or VirtioNet.
              immutable: true
              enum_values:
                - 'VIRTIO_NET'
                - 'GVNIC'
            - name: 'accessConfigs'
              type: Array
              description: |
                Optional. An array of configurations for this interface. Currently, only one access
                config, ONE_TO_ONE_NAT, is supported. If no accessConfigs specified, the
                instance will have an external internet access through an ephemeral
                external IP address.
              immutable: true
              default_from_api: true
              item_type:
                type: NestedObject
                properties:
                  - name: 'externalIp'
                    type: String
                    description: |
                      An external IP address associated with this instance. Specify an unused
                      static external IP address available to the project or leave this field
                      undefined to use an IP from a shared ephemeral IP address pool. If you
                      specify a static external IP address, it must live in the same region as
                      the zone of the instance.
                    required: true
                    immutable: true
      - name: 'disablePublicIp'
        type: Boolean
        description: |
          Optional. If true, no external IP will be assigned to this VM instance.
        immutable: true
        default_from_api: true
      - name: 'tags'
        type: Array
        description: |
          Optional. The Compute Engine tags to add to instance (see [Tagging
          instances](https://cloud.google.com/compute/docs/label-or-tag-resources#tags)).
        immutable: true
        default_from_api: true
        diff_suppress_func: 'WorkbenchInstanceTagsDiffSuppress'
        item_type:
          type: String
      - name: 'metadata'
        type: KeyValuePairs
        description: |
          Optional. Custom metadata to apply to this instance.
        default_from_api: true
        diff_suppress_func: 'WorkbenchInstanceMetadataDiffSuppress'
      - name: 'enableIpForwarding'
        type: Boolean
        description: |
          Optional. Flag to enable ip forwarding or not, default false/off.
          https://cloud.google.com/vpc/docs/using-routes#canipforward
        immutable: true
<<<<<<< HEAD
      - name: 'reservationAffinity'
        type: NestedObject
        immutable: true
        default_from_api: true
        description: |
          Reservations that this instance can consume from.
        properties:
          - name: 'consumeReservationType'
            type: Enum
            immutable: true
            default_from_api: true
            description: |
              Specifies the type of reservation from which this instance can consume resources:
              RESERVATION_ANY (default), RESERVATION_SPECIFIC, or RESERVATION_NONE.
            enum_values:
              - 'RESERVATION_NONE'
              - 'RESERVATION_ANY'
              - 'RESERVATION_SPECIFIC'
          - name: 'key'
            immutable: true
            description: |
              Corresponds to the label key of a reservation resource. To target a
              RESERVATION_SPECIFIC by name, use compute.googleapis.com/reservation-name
              as the key and specify the name of your reservation as its value.
          - name: 'values'
            type: Array
            immutable: true
            item_type:
              type: String
            description: |
              Corresponds to the label values of a reservation resource. This can be
              either a name to a reservation in the same project or
              "projects/different-project/reservations/some-reservation-name"
              to target a shared reservation in the same zone but in a different project.
=======
      - name: 'confidentialInstanceConfig'
        type: NestedObject
        immutable: true
        description: |
          Confidential instance configuration.
        properties:
          - name: 'confidentialInstanceType'
            type: Enum
            description: |
              Defines the type of technology used by the confidential instance.
            enum_values:
              - 'SEV'
>>>>>>> 7aeae02c
  - name: 'proxyUri'
    type: String
    description: |
      Output only. The proxy endpoint that is used to access the Jupyter notebook.
    output: true
  - name: 'instanceOwners'
    type: Array
    description: |
      'Optional. Input only. The owner of this instance after creation. Format:
      `alias@example.com` Currently supports one owner only. If not specified, all of
      the service account users of your VM instance''s service account can use the instance.
      If specified, sets the access mode to `Single user`. For more details, see
      https://cloud.google.com/vertex-ai/docs/workbench/instances/manage-access-jupyterlab'
    immutable: true
    ignore_read: true
    item_type:
      type: String
  - name: 'creator'
    type: String
    description: |
      Output only. Email address of entity that sent original CreateInstance request.
    output: true
  - name: 'state'
    type: String
    description: |
      Output only. The state of this instance.
    output: true
  - name: 'upgradeHistory'
    type: Array
    description: |
      Output only. The upgrade history of this instance.
    output: true
    item_type:
      type: NestedObject
      properties:
        - name: 'snapshot'
          type: String
          description: |
            Optional. The snapshot of the boot disk of this workbench instance before upgrade.
        - name: 'vmImage'
          type: String
          description: |
            Optional. The VM image before this instance upgrade.
        - name: 'containerImage'
          type: String
          description: |
            Optional. The container image before this instance upgrade.
        - name: 'framework'
          type: String
          description: |
            Optional. The framework of this workbench instance.
        - name: 'version'
          type: String
          description: |
            Optional. The version of the workbench instance before this upgrade.
        - name: 'state'
          type: String
          description: |
            Output only. The state of this instance upgrade history entry.
          output: true
        - name: 'createTime'
          type: String
          description: |
            An RFC3339 timestamp in UTC time. This in the format of yyyy-MM-ddTHH:mm:ss.SSSZ.
            The milliseconds portion (".SSS") is optional.
        - name: 'action'
          type: String
          description: |
            Optional. Action. Rolloback or Upgrade.
        - name: 'targetVersion'
          type: String
          description: |
            Optional. Target VM Version, like m63.
  - name: 'healthState'
    type: String
    description: |
      Output only. Instance health_state.
    output: true
  - name: 'healthInfo'
    type: NestedObject
    description: |
      'Output only. Additional information about instance health. Example:
      healthInfo": { "docker_proxy_agent_status": "1", "docker_status": "1", "jupyterlab_api_status":
      "-1", "jupyterlab_status": "-1", "updated": "2020-10-18 09:40:03.573409" }'
    output: true
    properties:
      []
  - name: 'createTime'
    type: String
    description: |
      An RFC3339 timestamp in UTC time. This in the format of yyyy-MM-ddTHH:mm:ss.SSSZ.
      The milliseconds portion (".SSS") is optional.
    output: true
  - name: 'updateTime'
    type: String
    description: |
      An RFC3339 timestamp in UTC time. This in the format of yyyy-MM-ddTHH:mm:ss.SSSZ.
      The milliseconds portion (".SSS") is optional.
    output: true
  - name: 'disableProxyAccess'
    type: Boolean
    description: |
      Optional. If true, the workbench instance will not register with the proxy.
    immutable: true
  - name: 'labels'
    type: KeyValueLabels
    description: |
      Optional. Labels to apply to this instance. These can be later modified
      by the UpdateInstance method.
    diff_suppress_func: 'WorkbenchInstanceLabelsDiffSuppress'
  - name: 'enableThirdPartyIdentity'
    type: Boolean
    description: |
      Flag that specifies that a notebook can be accessed with third party
      identity provider.<|MERGE_RESOLUTION|>--- conflicted
+++ resolved
@@ -449,7 +449,18 @@
           Optional. Flag to enable ip forwarding or not, default false/off.
           https://cloud.google.com/vpc/docs/using-routes#canipforward
         immutable: true
-<<<<<<< HEAD
+      - name: 'confidentialInstanceConfig'
+        type: NestedObject
+        immutable: true
+        description: |
+          Confidential instance configuration.
+        properties:
+          - name: 'confidentialInstanceType'
+            type: Enum
+            description: |
+              Defines the type of technology used by the confidential instance.
+            enum_values:
+              - 'SEV'
       - name: 'reservationAffinity'
         type: NestedObject
         immutable: true
@@ -484,20 +495,6 @@
               either a name to a reservation in the same project or
               "projects/different-project/reservations/some-reservation-name"
               to target a shared reservation in the same zone but in a different project.
-=======
-      - name: 'confidentialInstanceConfig'
-        type: NestedObject
-        immutable: true
-        description: |
-          Confidential instance configuration.
-        properties:
-          - name: 'confidentialInstanceType'
-            type: Enum
-            description: |
-              Defines the type of technology used by the confidential instance.
-            enum_values:
-              - 'SEV'
->>>>>>> 7aeae02c
   - name: 'proxyUri'
     type: String
     description: |
