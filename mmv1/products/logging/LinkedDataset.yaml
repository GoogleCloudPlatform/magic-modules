# Copyright 2023 Google Inc.
# Licensed under the Apache License, Version 2.0 (the "License");
# you may not use this file except in compliance with the License.
# You may obtain a copy of the License at
#
#     http://www.apache.org/licenses/LICENSE-2.0
#
# Unless required by applicable law or agreed to in writing, software
# distributed under the License is distributed on an "AS IS" BASIS,
# WITHOUT WARRANTIES OR CONDITIONS OF ANY KIND, either express or implied.
# See the License for the specific language governing permissions and
# limitations under the License.

--- !ruby/object:Api::Resource
name: "LinkedDataset"
base_url: '{{parent}}/locations/{{location}}/buckets/{{bucket}}/links'
create_url: '{{parent}}/locations/{{location}}/buckets/{{bucket}}/links?linkId={{link_id}}'
delete_url: '{{parent}}/locations/{{location}}/buckets/{{bucket}}/links/{{link_id}}'
self_link: '{{parent}}/locations/{{location}}/buckets/{{bucket}}/links/{{link_id}}'
import_format: ['{{%parent}}/locations/{{location}}/buckets/{{bucket}}/links/{{link_id}}']
references: !ruby/object:Api::Resource::ReferenceLinks
  guides:
    "Official Documentation": "https://cloud.google.com/logging/docs/apis"
  api: "https://cloud.google.com/logging/docs/reference/v2/rest/v2/locations.buckets.links"
immutable: true
description: |
  Describes a BigQuery linked dataset
async: !ruby/object:Api::OpAsync
  operation: !ruby/object:Api::OpAsync::Operation
    path: "name"
    base_url: "{{op_id}}"
    wait_ms: 1000
  result: !ruby/object:Api::OpAsync::Result
    path: "response"
    resource_inside_response: true
  status: !ruby/object:Api::OpAsync::Status
    path: "done"
    complete: true
    allowed:
      - true
      - false
  error: !ruby/object:Api::OpAsync::Error
    path: "error"
    message: "message"
autogen_async: true
custom_code: !ruby/object:Provider::Terraform::CustomCode
  encoder: templates/terraform/encoders/logging_linked_dataset.go.erb
parameters:
  - !ruby/object:Api::Type::String
    name: 'linkId'
    required: true
    immutable: true
    url_param_only: true
    description: |-
      The id of the linked dataset.
  - !ruby/object:Api::Type::String
    name: parent
    description: The parent of the linked dataset.
    url_param_only: true
    immutable: true
    default_from_api: true
    diff_suppress_func: 'compareSelfLinkOrResourceName'
  - !ruby/object:Api::Type::String
    name: location
    description: The location of the linked dataset.
    url_param_only: true
    immutable: true
    default_from_api: true
  - !ruby/object:Api::Type::String
    # Make this a String for now since we don't have a good way to reference multiple resources.
    name: bucket
    description: The bucket to which the linked dataset is attached.
    url_param_only: true
    required: true
    immutable: true
    diff_suppress_func: 'compareResourceNames'
properties:
  - !ruby/object:Api::Type::String
    name: name
    output: true
    description: |
      The resource name of the linked dataset. The name can have up to 100 characters. A valid link id
      (at the end of the link name) must only have alphanumeric characters and underscores within it. 
  - !ruby/object:Api::Type::String
    name: 'description'
    description: |
      Describes this link. The maximum length of the description is 8000 characters.
  - !ruby/object:Api::Type::String
    name: createTime
    output: true
    description: |
      Output only. The creation timestamp of the link. A timestamp in RFC3339 UTC "Zulu" format,
      with nanosecond resolution and up to nine fractional digits. Examples: "2014-10-02T15:01:23Z"
      and "2014-10-02T15:01:23.045123456Z".
  - !ruby/object:Api::Type::Enum
    name: lifecycleState
    output: true
    description: |
      Output only. The linked dataset lifecycle state.
    values:
      - :LIFECYCLE_STATE_UNSPECIFIED
      - :ACTIVE
      - :DELETE_REQUESTED
      - :UPDATING
      - :CREATING
      - :FAILED
  - !ruby/object:Api::Type::NestedObject
    name: bigqueryDataset 
    description: |
      The information of a BigQuery Dataset. When a link is created, a BigQuery dataset is created along
      with it, in the same project as the LogBucket it's linked to. This dataset will also have BigQuery
      Views corresponding to the LogViews in the bucket.
    default_from_api: true
    output: true
    properties:
      - !ruby/object:Api::Type::String
        name: datasetId 
        output: true
        description: |
          Output only. The full resource name of the BigQuery dataset. The DATASET_ID will match the ID
          of the link, so the link must match the naming restrictions of BigQuery datasets
          (alphanumeric characters and underscores only). The dataset will have a resource path of
          "bigquery.googleapis.com/projects/[PROJECT_ID]/datasets/[DATASET_ID]"
examples:
  - !ruby/object:Provider::Terraform::Examples
    name: "logging_linked_dataset_basic"
    primary_resource_id: "logging_linked_dataset"
    vars:
<<<<<<< HEAD
      bucket_id: "my-bucket"
      link_id: "mylink"
=======
      bucket_id: "mybucket"
>>>>>>> 9bcc7543
    test_env_vars:
      project: :PROJECT_NAME
  - !ruby/object:Provider::Terraform::Examples
    name: "logging_linked_dataset_all_params"
    primary_resource_id: "logging_linked_dataset"
    vars:
<<<<<<< HEAD
      bucket_id: "my-bucket"
      link_id: "mylink"
=======
      bucket_id: "mybucket"
>>>>>>> 9bcc7543
    test_env_vars:
      project: :PROJECT_NAME<|MERGE_RESOLUTION|>--- conflicted
+++ resolved
@@ -126,23 +126,16 @@
     name: "logging_linked_dataset_basic"
     primary_resource_id: "logging_linked_dataset"
     vars:
-<<<<<<< HEAD
       bucket_id: "my-bucket"
       link_id: "mylink"
-=======
-      bucket_id: "mybucket"
->>>>>>> 9bcc7543
     test_env_vars:
       project: :PROJECT_NAME
   - !ruby/object:Provider::Terraform::Examples
     name: "logging_linked_dataset_all_params"
     primary_resource_id: "logging_linked_dataset"
     vars:
-<<<<<<< HEAD
       bucket_id: "my-bucket"
       link_id: "mylink"
-=======
-      bucket_id: "mybucket"
->>>>>>> 9bcc7543
+ main
     test_env_vars:
       project: :PROJECT_NAME