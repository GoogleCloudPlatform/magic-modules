--- conflicted
+++ resolved
@@ -129,14 +129,10 @@
       constraints are in effect.
     default_from_api: true
     properties:
-<<<<<<< HEAD
-      - !ruby/object:Api::Type::Array
         name: 'allowedPersistenceRegions'
         is_set: true
-=======
       - name: 'allowedPersistenceRegions'
         type: Array
->>>>>>> 0aba8db0
         description: |
           A list of IDs of GCP regions where messages that are published to
           the topic may be persisted in storage. Messages published by
