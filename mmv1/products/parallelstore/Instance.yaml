# Copyright 2024 Google Inc.
# Licensed under the Apache License, Version 2.0 (the "License");
# you may not use this file except in compliance with the License.
# You may obtain a copy of the License at
#
#     http://www.apache.org/licenses/LICENSE-2.0
#
# Unless required by applicable law or agreed to in writing, software
# distributed under the License is distributed on an "AS IS" BASIS,
# WITHOUT WARRANTIES OR CONDITIONS OF ANY KIND, either express or implied.
# See the License for the specific language governing permissions and
# limitations under the License.

---
name: 'Instance'
description: A Parallelstore Instance.
docs:
id_format: 'projects/{{project}}/locations/{{location}}/instances/{{instance_id}}'
base_url: 'projects/{{project}}/locations/{{location}}/instances'
self_link: 'projects/{{project}}/locations/{{location}}/instances/{{instance_id}}'
create_url: 'projects/{{project}}/locations/{{location}}/instances?instanceId={{instance_id}}'
update_verb: 'PATCH'
update_mask: true
import_format:
  - 'projects/{{project}}/locations/{{location}}/instances/{{instance_id}}'
timeouts:
  insert_minutes: 20
  update_minutes: 20
  delete_minutes: 20
autogen_async: true
async:
  actions: ['create', 'delete', 'update']
  type: 'OpAsync'
  operation:
    base_url: '{{op_id}}'
  result:
    resource_inside_response: true
custom_code:
examples:
  - name: 'parallelstore_instance_basic_beta'
    primary_resource_id: 'instance'
    min_version: 'beta'
    vars:
      name: 'instance'
      network_name: 'network'
      address_name: 'address'
  - name: 'parallelstore_instance_basic'
    primary_resource_id: 'instance'
    vars:
      name: 'instance'
      network_name: 'network'
      address_name: 'address'
parameters:
  - name: 'location'
    type: String
    description: |
      Part of `parent`. See documentation of `projectsId`.
    url_param_only: true
    required: true
    immutable: true
  - name: 'instanceId'
    type: String
    description: |
      The logical name of the Parallelstore instance in the user project with the following restrictions:
        * Must contain only lowercase letters, numbers, and hyphens.
        * Must start with a letter.
        * Must be between 1-63 characters.
        * Must end with a number or a letter.
        * Must be unique within the customer project/ location
    url_param_only: true
    required: true
    immutable: true
properties:
  - name: 'name'
    type: String
    description: |
      Identifier. The resource name of the instance, in the format
      `projects/{project}/locations/{location}/instances/{instance_id}`
    output: true
  - name: 'description'
    type: String
    description: |
      The description of the instance. 2048 characters or less.
  - name: 'state'
    type: String
    description: |
      The instance state.
        Possible values:
        STATE_UNSPECIFIED
        CREATING
        ACTIVE
        DELETING
        FAILED
        UPGRADING
    output: true
  - name: 'createTime'
    type: String
    description: |
      The time when the instance was created.
    output: true
  - name: 'updateTime'
    type: String
    description: |
      The time when the instance was updated.
    output: true
  - name: 'labels'
    type: KeyValueLabels
    description: |
      Cloud Labels are a flexible and lightweight mechanism for
      organizing cloud resources into groups that reflect a customer's organizational
      needs and deployment strategies. Cloud Labels can be used to filter collections
      of resources. They can be used to control how resource metrics are aggregated.
      And they can be used as arguments to policy management rules (e.g. route, firewall,
      load balancing, etc.).

      * Label keys must be between 1 and 63 characters long and must conform to
       the following regular expression: `a-z{0,62}`.
      * Label values must be between 0 and 63 characters long and must conform
       to the regular expression `[a-z0-9_-]{0,63}`.
      * No more than 64 labels can be associated with a given resource.

      See https://goo.gl/xmQnxf for more information on and examples of labels.

      If you plan to use labels in your own code, please note that additional
      characters may be allowed in the future. Therefore, you are advised to use
      an internal label representation, such as JSON, which doesn't rely upon
      specific characters being disallowed.  For example, representing labels
      as the string:  `name + "_" + value` would prove problematic if we were to
      allow `"_"` in a future release. "
  - name: 'capacityGib'
    type: String
    description: |
      Required. Immutable. Storage capacity of Parallelstore instance in Gibibytes (GiB).
    required: true
    immutable: true
  - name: 'daosVersion'
    type: String
    description: |
      The version of DAOS software running in the instance.
    output: true
  - name: 'accessPoints'
    type: Array
    description: |
      Output only. List of access_points.
      Contains a list of IPv4 addresses used for client side configuration.
    output: true
    item_type:
      type: String
  - name: 'network'
    type: String
    description: |
      Immutable. The name of the Google Compute Engine [VPC network](https://cloud.google.com/vpc/docs/vpc)
      to which the instance is connected.
    immutable: true
  - name: 'reservedIpRange'
    type: String
    description: |
      Immutable. Contains the id of the allocated IP address range
      associated with the private service access connection for example, \"test-default\"
      associated with IP range 10.0.0.0/29. If no range id is provided all ranges will
      be considered.
    immutable: true
  - name: 'effectiveReservedIpRange'
    type: String
    description: |
      Immutable. Contains the id of the allocated IP address
      range associated with the private service access connection for example, \"test-default\"
      associated with IP range 10.0.0.0/29. This field is populated by the service
      and contains the value currently used by the service.
    immutable: true
    output: true
  - name: 'fileStripeLevel'
    type: String
    description: |
      Stripe level for files.
      MIN better suited for small size files.
      MAX higher throughput performance for larger files.
        Possible values:
        FILE_STRIPE_LEVEL_UNSPECIFIED
        FILE_STRIPE_LEVEL_MIN
        FILE_STRIPE_LEVEL_BALANCED
        FILE_STRIPE_LEVEL_MAX
  - name: 'directoryStripeLevel'
    type: String
    description: |
      Stripe level for directories.
      MIN when directory has a small number of files.
      MAX when directory has a large number of files.
        Possible values:
        DIRECTORY_STRIPE_LEVEL_UNSPECIFIED
        DIRECTORY_STRIPE_LEVEL_MIN
        DIRECTORY_STRIPE_LEVEL_BALANCED
        DIRECTORY_STRIPE_LEVEL_MAX
  - name: deploymentType
    type: String
<<<<<<< HEAD
=======
    min_version: 'beta'
>>>>>>> 7c7f6255
    description: |
      Parallelstore Instance deployment type.
        Possible values:
        DEPLOYMENT_TYPE_UNSPECIFIED
        SCRATCH
        PERSISTENT<|MERGE_RESOLUTION|>--- conflicted
+++ resolved
@@ -190,16 +190,4 @@
         DIRECTORY_STRIPE_LEVEL_UNSPECIFIED
         DIRECTORY_STRIPE_LEVEL_MIN
         DIRECTORY_STRIPE_LEVEL_BALANCED
-        DIRECTORY_STRIPE_LEVEL_MAX
-  - name: deploymentType
-    type: String
-<<<<<<< HEAD
-=======
-    min_version: 'beta'
->>>>>>> 7c7f6255
-    description: |
-      Parallelstore Instance deployment type.
-        Possible values:
-        DEPLOYMENT_TYPE_UNSPECIFIED
-        SCRATCH
-        PERSISTENT+        DIRECTORY_STRIPE_LEVEL_MAX