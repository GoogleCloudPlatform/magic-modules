# Copyright 2023 Google Inc.
# Licensed under the Apache License, Version 2.0 (the "License");
# you may not use this file except in compliance with the License.
# You may obtain a copy of the License at
#
#     http://www.apache.org/licenses/LICENSE-2.0
#
# Unless required by applicable law or agreed to in writing, software
# distributed under the License is distributed on an "AS IS" BASIS,
# WITHOUT WARRANTIES OR CONDITIONS OF ANY KIND, either express or implied.
# See the License for the specific language governing permissions and
# limitations under the License.

--- !ruby/object:Api::Resource
name: 'JobTrigger'
create_url: "{{parent}}/jobTriggers"
self_link: "{{parent}}/jobTriggers/{{name}}"
base_url: "{{parent}}/jobTriggers"
update_verb: :PATCH
update_mask: true
description: |
  A job trigger configuration.
references: !ruby/object:Api::Resource::ReferenceLinks
  guides:
    'Official Documentation': 'https://cloud.google.com/dlp/docs/creating-job-triggers'
  api: 'https://cloud.google.com/dlp/docs/reference/rest/v2/projects.jobTriggers'
id_format: "{{parent}}/jobTriggers/{{name}}"
examples:
  - !ruby/object:Provider::Terraform::Examples
    name: "dlp_job_trigger_basic"
    primary_resource_id: "basic"
    vars:
      trigger: "trigger"
    test_env_vars:
      project: :PROJECT_NAME
  - !ruby/object:Provider::Terraform::Examples
    name: "dlp_job_trigger_bigquery_row_limit"
    primary_resource_id: "bigquery_row_limit"
    vars:
      trigger: "trigger"
    test_env_vars:
      project: :PROJECT_NAME
  - !ruby/object:Provider::Terraform::Examples
    name: "dlp_job_trigger_bigquery_row_limit_percentage"
    primary_resource_id: "bigquery_row_limit_percentage"
    vars:
      trigger: "trigger"
    test_env_vars:
      project: :PROJECT_NAME
  - !ruby/object:Provider::Terraform::Examples
    name: "dlp_job_trigger_data_catalog_output"
    primary_resource_id: "data_catalog_output"
    vars:
      trigger: "trigger"
    test_env_vars:
      project: :PROJECT_NAME
    skip_docs: true
  - !ruby/object:Provider::Terraform::Examples
    name: "dlp_job_trigger_scc_output"
    primary_resource_id: "scc_output"
    vars:
      trigger: "trigger"
    test_env_vars:
      project: :PROJECT_NAME
    skip_docs: true
  - !ruby/object:Provider::Terraform::Examples
<<<<<<< HEAD
    name: "dlp_job_trigger_inspect"
    primary_resource_id: "inspect"
    vars:
      trigger: "trigger"
    test_env_vars:
      project: :PROJECT_NAME
=======
    name: "dlp_job_trigger_job_notification_emails"
    primary_resource_id: "job_notification_emails"
    test_env_vars:
      project: :PROJECT_NAME
  - !ruby/object:Provider::Terraform::Examples
    name: "dlp_job_trigger_deidentify"
    primary_resource_id: "deidentify"
    vars:
      name: "tf_test"
    test_env_vars:
      project: :PROJECT_NAME
    test_vars_overrides:
      name: '"tf_test_" + RandString(t, 10)'
>>>>>>> de3428ee
custom_code: !ruby/object:Provider::Terraform::CustomCode
  encoder: templates/terraform/encoders/wrap_object.go.erb
  custom_import: templates/terraform/custom_import/dlp_import.go.erb
parameters:
  - !ruby/object:Api::Type::String
    name: 'parent'
    description: |
      The parent of the trigger, either in the format `projects/{{project}}`
      or `projects/{{project}}/locations/{{location}}`
    required: true
    immutable: true
    url_param_only: true
properties:
  - !ruby/object:Api::Type::String
    name: 'name'
    description: |
      The resource name of the job trigger. Set by the server.
    output: true
    custom_flatten: templates/terraform/custom_flatten/name_from_self_link.erb
  - !ruby/object:Api::Type::String
    name: 'createTime'
    description: |
      The creation timestamp of an inspectTemplate. Set by the server.
    output: true
  - !ruby/object:Api::Type::String
    name: 'updateTime'
    description: |
      The last update timestamp of an inspectTemplate. Set by the server.
    output: true
  - !ruby/object:Api::Type::String
    name: 'description'
    description: |
      A description of the job trigger.
  - !ruby/object:Api::Type::String
    name: 'displayName'
    description: |
      User set display name of the job trigger.
  - !ruby/object:Api::Type::Time
    name: 'lastRunTime'
    description: The timestamp of the last time this trigger executed.
    output: true
  - !ruby/object:Api::Type::Enum
    name: 'status'
    description: |
      Whether the trigger is currently active.
    values:
      - :PAUSED
      - :HEALTHY
      - :CANCELLED
    default_value: :HEALTHY
  - !ruby/object:Api::Type::Array
    name: 'triggers'
    required: true
    description: |
      What event needs to occur for a new job to be started.
    item_type: !ruby/object:Api::Type::NestedObject
      properties:
        - !ruby/object:Api::Type::NestedObject
          name: 'schedule'
          description: |
            Schedule for triggered jobs
          properties:
            - !ruby/object:Api::Type::String
              name: 'recurrencePeriodDuration'
              description: |
                With this option a job is started a regular periodic basis. For example: every day (86400 seconds).

                A scheduled start time will be skipped if the previous execution has not ended when its scheduled time occurs.

                This value must be set to a time duration greater than or equal to 1 day and can be no longer than 60 days.

                A duration in seconds with up to nine fractional digits, terminated by 's'. Example: "3.5s".
  - !ruby/object:Api::Type::NestedObject
    name: 'inspectJob'
    description: Controls what and how to inspect for findings.
    properties:
      - !ruby/object:Api::Type::String
        name: 'inspectTemplateName'
        description: The name of the template to run when this job is triggered.
        required: true
      - !ruby/object:Api::Type::NestedObject
        name: 'inspectConfig'
        description: The core content of the template.
        properties:
          - !ruby/object:Api::Type::Boolean
            name: 'excludeInfoTypes'
            description: When true, excludes type information of the findings.
          - !ruby/object:Api::Type::Boolean
            name: 'includeQuote'
            description: When true, a contextual quote from the data that triggered a
              finding is included in the response.
          - !ruby/object:Api::Type::Enum
            name: 'minLikelihood'
            description: |
              Only returns findings equal or above this threshold. See https://cloud.google.com/dlp/docs/likelihood for more info
            values:
              - :VERY_UNLIKELY
              - :UNLIKELY
              - :POSSIBLE
              - :LIKELY
              - :VERY_LIKELY
            default_value: :POSSIBLE
          - !ruby/object:Api::Type::NestedObject
            name: 'limits'
            description: Configuration to control the number of findings returned.
            properties:
              - !ruby/object:Api::Type::Integer
                name: 'maxFindingsPerItem'
                description: Max number of findings that will be returned for each item
                  scanned. The maximum returned is 2000.
                required: true
              - !ruby/object:Api::Type::Integer
                name: 'maxFindingsPerRequest'
                description: Max number of findings that will be returned per request/job.
                  The maximum returned is 2000.
                required: true
              - !ruby/object:Api::Type::Array
                name: 'maxFindingsPerInfoType'
                description: |
                  Configuration of findings limit given for specified infoTypes.
                item_type: !ruby/object:Api::Type::NestedObject
                  properties:
                    - !ruby/object:Api::Type::NestedObject
                      name: 'infoType'
                      required: true
                      description: |
                        Type of information the findings limit applies to. Only one limit per infoType should be provided. If InfoTypeLimit does
                        not have an infoType, the DLP API applies the limit against all infoTypes that are found but not
                        specified in another InfoTypeLimit.
                      properties:
                        - !ruby/object:Api::Type::String
                          name: 'name'
                          required: true
                          description: |
                            Name of the information type. Either a name of your choosing when creating a CustomInfoType, or one of the names listed
                            at https://cloud.google.com/dlp/docs/infotypes-reference when specifying a built-in type.
                        - !ruby/object:Api::Type::String
                          name: 'version'
                          description: |
                            Version of the information type to use. By default, the version is set to stable
                    - !ruby/object:Api::Type::Integer
                      name: 'maxFindings'
                      description: Max findings limit for the given infoType.
                      required: true
          - !ruby/object:Api::Type::Array
            name: 'infoTypes'
            description: |
              Restricts what infoTypes to look for. The values must correspond to InfoType values returned by infoTypes.list
              or listed at https://cloud.google.com/dlp/docs/infotypes-reference.

              When no InfoTypes or CustomInfoTypes are specified in a request, the system may automatically choose what detectors to run.
              By default this may be all types, but may change over time as detectors are updated.
            item_type: !ruby/object:Api::Type::NestedObject
              properties:
                - !ruby/object:Api::Type::String
                  name: 'name'
                  required: true
                  description: |
                    Name of the information type. Either a name of your choosing when creating a CustomInfoType, or one of the names listed
                    at https://cloud.google.com/dlp/docs/infotypes-reference when specifying a built-in type.
                - !ruby/object:Api::Type::String
                  name: 'version'
                  description: |
                    Version of the information type to use. By default, the version is set to stable
          - !ruby/object:Api::Type::Array
            name: 'contentOptions'
            description: |
              List of options defining data content to scan. If empty, text, images, and other content will be included.
            item_type: !ruby/object:Api::Type::Enum
              name: 'undefined'
              description: |
                This field only has a name and description because of MM
                limitations. It should not appear in downstreams.
              values:
                - :CONTENT_TEXT
                - :CONTENT_IMAGE
          - !ruby/object:Api::Type::Array
            name: 'ruleSet'
            description: |
              Set of rules to apply to the findings for this InspectConfig. Exclusion rules, contained in the set are executed in the end,
              other rules are executed in the order they are specified for each info type.
            item_type: !ruby/object:Api::Type::NestedObject
              properties:
                - !ruby/object:Api::Type::Array
                  name: 'infoTypes'
                  required: true
                  description: |
                    List of infoTypes this rule set is applied to.
                  item_type: !ruby/object:Api::Type::NestedObject
                    properties:
                      - !ruby/object:Api::Type::String
                        name: 'name'
                        required: true
                        description: |
                          Name of the information type. Either a name of your choosing when creating a CustomInfoType, or one of the names listed
                          at https://cloud.google.com/dlp/docs/infotypes-reference when specifying a built-in type.
                      - !ruby/object:Api::Type::String
                        name: 'version'
                        description: |
                          Version of the information type to use. By default, the version is set to stable.
                - !ruby/object:Api::Type::Array
                  name: 'rules'
                  required: true
                  description: |
                    Set of rules to be applied to infoTypes. The rules are applied in order.
                  item_type: !ruby/object:Api::Type::NestedObject
                    properties:
                      - !ruby/object:Api::Type::NestedObject
                        name: 'hotwordRule'
                        description: Hotword-based detection rule.
                        properties:
                          - !ruby/object:Api::Type::NestedObject
                            name: 'hotwordRegex'
                            required: true
                            description: Regular expression pattern defining what qualifies
                              as a hotword.
                            properties:
                              - !ruby/object:Api::Type::String
                                name: 'pattern'
                                required: true
                                description: |
                                  Pattern defining the regular expression. Its syntax
                                  (https://github.com/google/re2/wiki/Syntax) can be found under the google/re2 repository on GitHub.
                              - !ruby/object:Api::Type::Array
                                name: 'groupIndexes'
                                description: |
                                  The index of the submatch to extract as findings. When not specified,
                                  the entire match is returned. No more than 3 may be included.
                                item_type: Api::Type::Integer
                          - !ruby/object:Api::Type::NestedObject
                            name: 'proximity'
                            required: true
                            description: |
                              Proximity of the finding within which the entire hotword must reside. The total length of the window cannot
                              exceed 1000 characters. Note that the finding itself will be included in the window, so that hotwords may be
                              used to match substrings of the finding itself. For example, the certainty of a phone number regex
                              `(\d{3}) \d{3}-\d{4}` could be adjusted upwards if the area code is known to be the local area code of a company
                              office using the hotword regex `(xxx)`, where `xxx` is the area code in question.
                            properties:
                              - !ruby/object:Api::Type::Integer
                                name: 'windowBefore'
                                description: |
                                  Number of characters before the finding to consider. Either this or window_after must be specified
                              - !ruby/object:Api::Type::Integer
                                name: 'windowAfter'
                                description: |
                                  Number of characters after the finding to consider. Either this or window_before must be specified
                          - !ruby/object:Api::Type::NestedObject
                            name: 'likelihoodAdjustment'
                            required: true
                            description: |
                              Likelihood adjustment to apply to all matching findings.
                            properties:
                              - !ruby/object:Api::Type::Enum
                                name: 'fixedLikelihood'
                                description: |
                                  Set the likelihood of a finding to a fixed value. Either this or relative_likelihood can be set.
                                values:
                                  - :VERY_UNLIKELY
                                  - :UNLIKELY
                                  - :POSSIBLE
                                  - :LIKELY
                                  - :VERY_LIKELY
                              - !ruby/object:Api::Type::Integer
                                name: 'relativeLikelihood'
                                description: |
                                  Increase or decrease the likelihood by the specified number of levels. For example,
                                  if a finding would be POSSIBLE without the detection rule and relativeLikelihood is 1,
                                  then it is upgraded to LIKELY, while a value of -1 would downgrade it to UNLIKELY.
                                  Likelihood may never drop below VERY_UNLIKELY or exceed VERY_LIKELY, so applying an
                                  adjustment of 1 followed by an adjustment of -1 when base likelihood is VERY_LIKELY
                                  will result in a final likelihood of LIKELY. Either this or fixed_likelihood can be set.
                      - !ruby/object:Api::Type::NestedObject
                        name: 'exclusionRule'
                        description: The rule that specifies conditions when findings
                          of infoTypes specified in InspectionRuleSet are removed from
                          results.
                        properties:
                          - !ruby/object:Api::Type::Enum
                            name: 'matchingType'
                            required: true
                            description: |
                              How the rule is applied. See the documentation for more information: https://cloud.google.com/dlp/docs/reference/rest/v2/InspectConfig#MatchingType
                            values:
                              - :MATCHING_TYPE_FULL_MATCH
                              - :MATCHING_TYPE_PARTIAL_MATCH
                              - :MATCHING_TYPE_INVERSE_MATCH
                          - !ruby/object:Api::Type::NestedObject
                            name: 'dictionary'
                            description: Dictionary which defines the rule.
                            properties:
                              - !ruby/object:Api::Type::NestedObject
                                name: 'wordList'
                                description: List of words or phrases to search for.
                                properties:
                                  - !ruby/object:Api::Type::Array
                                    name: 'words'
                                    required: true
                                    description: |
                                      Words or phrases defining the dictionary. The dictionary must contain at least one
                                      phrase and every phrase must contain at least 2 characters that are letters or digits.
                                    item_type: Api::Type::String
                              - !ruby/object:Api::Type::NestedObject
                                name: 'cloudStoragePath'
                                description: Newline-delimited file of words in Cloud
                                  Storage. Only a single file is accepted.
                                properties:
                                  - !ruby/object:Api::Type::String
                                    name: 'path'
                                    required: true
                                    description: |
                                      A url representing a file or path (no wildcards) in Cloud Storage. Example: `gs://[BUCKET_NAME]/dictionary.txt`
                          - !ruby/object:Api::Type::NestedObject
                            name: 'regex'
                            description: Regular expression which defines the rule.
                            properties:
                              - !ruby/object:Api::Type::String
                                name: 'pattern'
                                required: true
                                description: |
                                  Pattern defining the regular expression.
                                  Its syntax (https://github.com/google/re2/wiki/Syntax) can be found under the google/re2 repository on GitHub.
                              - !ruby/object:Api::Type::Array
                                name: 'groupIndexes'
                                description: |
                                  The index of the submatch to extract as findings. When not specified, the entire match is returned. No more than 3 may be included.
                                item_type: Api::Type::Integer
                          - !ruby/object:Api::Type::NestedObject
                            name: 'excludeInfoTypes'
                            description: Set of infoTypes for which findings would affect
                              this rule.
                            properties:
                              - !ruby/object:Api::Type::Array
                                name: 'infoTypes'
                                required: true
                                description: |
                                  If a finding is matched by any of the infoType detectors listed here, the finding will be excluded from the scan results.
                                item_type: !ruby/object:Api::Type::NestedObject
                                  properties:
                                    - !ruby/object:Api::Type::String
                                      name: 'name'
                                      required: true
                                      description: |
                                        Name of the information type. Either a name of your choosing when creating a CustomInfoType, or one of the names listed
                                        at https://cloud.google.com/dlp/docs/infotypes-reference when specifying a built-in type.
                                    - !ruby/object:Api::Type::String
                                      name: 'version'
                                      description: |
                                        Version of the information type to use. By default, the version is set to stable.
                          - !ruby/object:Api::Type::NestedObject
                            name: 'excludeByHotword'
                            description: Drop if the hotword rule is contained in the proximate context.
                            properties:
                              - !ruby/object:Api::Type::NestedObject
                                name: 'hotwordRegex'
                                required: true
                                description: Regular expression pattern defining what qualifies
                                  as a hotword.
                                properties:
                                  - !ruby/object:Api::Type::String
                                    name: 'pattern'
                                    required: true
                                    description: |
                                      Pattern defining the regular expression. Its syntax
                                      (https://github.com/google/re2/wiki/Syntax) can be found under the google/re2 repository on GitHub.
                                  - !ruby/object:Api::Type::Array
                                    name: 'groupIndexes'
                                    description: |
                                      The index of the submatch to extract as findings. When not specified,
                                      the entire match is returned. No more than 3 may be included.
                                    item_type: Api::Type::Integer
                              - !ruby/object:Api::Type::NestedObject
                                name: 'proximity'
                                required: true
                                description: |
                                  Proximity of the finding within which the entire hotword must reside. The total length of the window cannot
                                  exceed 1000 characters. Note that the finding itself will be included in the window, so that hotwords may be
                                  used to match substrings of the finding itself. For example, the certainty of a phone number regex
                                  `(\d{3}) \d{3}-\d{4}` could be adjusted upwards if the area code is known to be the local area code of a company
                                  office using the hotword regex `(xxx)`, where `xxx` is the area code in question.
                                properties:
                                  - !ruby/object:Api::Type::Integer
                                    name: 'windowBefore'
                                    description: |
                                      Number of characters before the finding to consider. Either this or window_after must be specified
                                  - !ruby/object:Api::Type::Integer
                                    name: 'windowAfter'
                                    description: |
                                      Number of characters after the finding to consider. Either this or window_before must be specified
          - !ruby/object:Api::Type::Array
            name: 'customInfoTypes'
            description: |
              Custom info types to be used. See https://cloud.google.com/dlp/docs/creating-custom-infotypes to learn more.
            item_type: !ruby/object:Api::Type::NestedObject
              properties:
                - !ruby/object:Api::Type::NestedObject
                  name: 'infoType'
                  required: true
                  description: |
                    CustomInfoType can either be a new infoType, or an extension of built-in infoType, when the name matches one of existing
                    infoTypes and that infoType is specified in `info_types` field. Specifying the latter adds findings to the
                    one detected by the system. If built-in info type is not specified in `info_types` list then the name is
                    treated as a custom info type.
                  properties:
                    - !ruby/object:Api::Type::String
                      name: 'name'
                      required: true
                      description: |
                        Name of the information type. Either a name of your choosing when creating a CustomInfoType, or one of the names
                        listed at https://cloud.google.com/dlp/docs/infotypes-reference when specifying a built-in type.
                    - !ruby/object:Api::Type::String
                      name: 'version'
                      description: |
                        Version of the information type to use. By default, the version is set to stable.
                - !ruby/object:Api::Type::Enum
                  name: 'likelihood'
                  description: |
                    Likelihood to return for this CustomInfoType. This base value can be altered by a detection rule if the finding meets the criteria
                    specified by the rule.
                  values:
                    - :VERY_UNLIKELY
                    - :UNLIKELY
                    - :POSSIBLE
                    - :LIKELY
                    - :VERY_LIKELY
                  default_value: :VERY_LIKELY
                - !ruby/object:Api::Type::Array
                  name: 'detectionRules'
                  description: |
                    Set of detection rules to apply to all findings of this CustomInfoType.
                  item_type: !ruby/object:Api::Type::NestedObject
                    properties:
                      - !ruby/object:Api::Type::NestedObject
                        name: 'hotwordRule'
                        required: true
                        description: |
                          The rule that adjusts the likelihood of findings within a certain proximity of hotwords.
                        properties:
                          - !ruby/object:Api::Type::NestedObject
                            name: 'hotwordRegex'
                            required: true
                            description: Regular expression pattern defining what qualifies
                              as a hotword.
                            properties:
                              - !ruby/object:Api::Type::String
                                name: 'pattern'
                                required: true
                                description: |
                                  Pattern defining the regular expression. Its syntax
                                  (https://github.com/google/re2/wiki/Syntax) can be found under the google/re2 repository on GitHub.
                              - !ruby/object:Api::Type::Array
                                name: 'groupIndexes'
                                description: |
                                  The index of the submatch to extract as findings. When not specified,
                                  the entire match is returned. No more than 3 may be included.
                                item_type: Api::Type::Integer
                          - !ruby/object:Api::Type::NestedObject
                            name: 'proximity'
                            required: true
                            description: |
                              Proximity of the finding within which the entire hotword must reside. The total length of the window cannot
                              exceed 1000 characters. Note that the finding itself will be included in the window, so that hotwords may be
                              used to match substrings of the finding itself. For example, the certainty of a phone number regex
                              `(\d{3}) \d{3}-\d{4}` could be adjusted upwards if the area code is known to be the local area code of a company
                              office using the hotword regex `(xxx)`, where `xxx` is the area code in question.
                            properties:
                              - !ruby/object:Api::Type::Integer
                                name: 'windowBefore'
                                description: |
                                  Number of characters before the finding to consider. Either this or window_after must be specified
                              - !ruby/object:Api::Type::Integer
                                name: 'windowAfter'
                                description: |
                                  Number of characters after the finding to consider. Either this or window_before must be specified
                          - !ruby/object:Api::Type::NestedObject
                            name: 'likelihoodAdjustment'
                            required: true
                            description: |
                              Likelihood adjustment to apply to all matching findings.
                            properties:
                              - !ruby/object:Api::Type::Enum
                                name: 'fixedLikelihood'
                                description: |
                                  Set the likelihood of a finding to a fixed value. Either this or relative_likelihood can be set.
                                values:
                                  - :VERY_UNLIKELY
                                  - :UNLIKELY
                                  - :POSSIBLE
                                  - :LIKELY
                                  - :VERY_LIKELY
                              - !ruby/object:Api::Type::Integer
                                name: 'relativeLikelihood'
                                description: |
                                  Increase or decrease the likelihood by the specified number of levels. For example,
                                  if a finding would be POSSIBLE without the detection rule and relativeLikelihood is 1,
                                  then it is upgraded to LIKELY, while a value of -1 would downgrade it to UNLIKELY.
                                  Likelihood may never drop below VERY_UNLIKELY or exceed VERY_LIKELY, so applying an
                                  adjustment of 1 followed by an adjustment of -1 when base likelihood is VERY_LIKELY
                                  will result in a final likelihood of LIKELY. Either this or fixed_likelihood can be set.
                - !ruby/object:Api::Type::Enum
                  name: 'exclusionType'
                  description: |
                    If set to EXCLUSION_TYPE_EXCLUDE this infoType will not cause a finding to be returned. It still can be used for rules matching.
                  values:
                    - :EXCLUSION_TYPE_EXCLUDE
                - !ruby/object:Api::Type::NestedObject
                  name: 'regex'
                  description: Regular expression which defines the rule.
                  immutable: true
                  properties:
                    - !ruby/object:Api::Type::String
                      name: 'pattern'
                      required: true
                      description: |
                        Pattern defining the regular expression.
                        Its syntax (https://github.com/google/re2/wiki/Syntax) can be found under the google/re2 repository on GitHub.
                    - !ruby/object:Api::Type::Array
                      name: 'groupIndexes'
                      description: |
                        The index of the submatch to extract as findings. When not specified, the entire match is returned. No more than 3 may be included.
                      item_type: Api::Type::Integer
                - !ruby/object:Api::Type::NestedObject
                  name: 'dictionary'
                  description: Dictionary which defines the rule.
                  immutable: true
                  properties:
                    - !ruby/object:Api::Type::NestedObject
                      name: 'wordList'
                      description: List of words or phrases to search for.
                      properties:
                        - !ruby/object:Api::Type::Array
                          name: 'words'
                          required: true
                          description: |
                            Words or phrases defining the dictionary. The dictionary must contain at least one
                            phrase and every phrase must contain at least 2 characters that are letters or digits.
                          item_type: Api::Type::String
                    - !ruby/object:Api::Type::NestedObject
                      name: 'cloudStoragePath'
                      description: Newline-delimited file of words in Cloud Storage. Only
                        a single file is accepted.
                      properties:
                        - !ruby/object:Api::Type::String
                          name: 'path'
                          required: true
                          description: |
                            A url representing a file or path (no wildcards) in Cloud Storage. Example: `gs://[BUCKET_NAME]/dictionary.txt`
                - !ruby/object:Api::Type::NestedObject
                  name: 'storedType'
                  description: A reference to a StoredInfoType to use with scanning.
                  immutable: true
                  properties:
                    - !ruby/object:Api::Type::String
                      name: 'name'
                      required: true
                      description: |
                        Resource name of the requested StoredInfoType, for example `organizations/433245324/storedInfoTypes/432452342`
                        or `projects/project-id/storedInfoTypes/432452342`.                
                    - !ruby/object:Api::Type::String
                      name: 'createTime'
                      description: |
                        The creation timestamp of an inspectTemplate. Set by the server.
                      output: true
                - !ruby/object:Api::Type::NestedObject
                  name: 'surrogateType'
                  description: |
                    Message for detecting output from deidentification transformations that support reversing.
                  immutable: true
                  properties: [] # Meant to be an empty object with no properties - see here : https://cloud.google.com/dlp/docs/reference/rest/v2/InspectConfig#SurrogateType
                  # The fields below are necessary to include the "surrogateType" in the payload                      
                  send_empty_value: true
                  allow_empty_object: true
      - !ruby/object:Api::Type::NestedObject
        name: 'storageConfig'
        description: Information on where to inspect
        required: true
        properties:
          - !ruby/object:Api::Type::NestedObject
            name: 'timespanConfig'
            description: Information on where to inspect
            properties:
              - !ruby/object:Api::Type::String
                name: 'startTime'
                at_least_one_of:
                  - inspect_job.0.storage_config.0.timespan_config.0.start_time
                  - inspect_job.0.storage_config.0.timespan_config.0.end_time
                description: Exclude files or rows older than this value.
              - !ruby/object:Api::Type::String
                name: 'endTime'
                at_least_one_of:
                  - inspect_job.0.storage_config.0.timespan_config.0.start_time
                  - inspect_job.0.storage_config.0.timespan_config.0.end_time
                description: Exclude files or rows newer than this value. If set to
                  zero, no upper time limit is applied.
              - !ruby/object:Api::Type::Boolean
                name: 'enableAutoPopulationOfTimespanConfig'
                description: |
                  When the job is started by a JobTrigger we will automatically figure out a valid startTime to avoid
                  scanning files that have not been modified since the last time the JobTrigger executed. This will
                  be based on the time of the execution of the last run of the JobTrigger.
              - !ruby/object:Api::Type::NestedObject
                name: 'timestampField'
                description: Information on where to inspect
                required: true
                properties:
                  - !ruby/object:Api::Type::String
                    name: 'name'
                    required: true
                    description: |
                      Specification of the field containing the timestamp of scanned items. Used for data sources like Datastore and BigQuery.

                      For BigQuery: Required to filter out rows based on the given start and end times. If not specified and the table was
                      modified between the given start and end times, the entire table will be scanned. The valid data types of the timestamp
                      field are: INTEGER, DATE, TIMESTAMP, or DATETIME BigQuery column.

                      For Datastore. Valid data types of the timestamp field are: TIMESTAMP. Datastore entity will be scanned if the
                      timestamp property does not exist or its value is empty or invalid.
          - !ruby/object:Api::Type::NestedObject
            name: 'datastoreOptions'
            description: Options defining a data set within Google Cloud Datastore.
            properties:
              - !ruby/object:Api::Type::NestedObject
                name: 'partitionId'
                required: true
                description: |
                  Datastore partition ID. A partition ID identifies a grouping of entities. The grouping
                  is always by project and namespace, however the namespace ID may be empty.
                properties:
                  - !ruby/object:Api::Type::String
                    name: 'projectId'
                    required: true
                    description: The ID of the project to which the entities belong.
                  - !ruby/object:Api::Type::String
                    name: 'namespaceId'
                    description: If not empty, the ID of the namespace to which the
                      entities belong.
              - !ruby/object:Api::Type::NestedObject
                name: 'kind'
                required: true
                description: |
                  A representation of a Datastore kind.
                properties:
                  - !ruby/object:Api::Type::String
                    name: 'name'
                    required: true
                    description: The name of the Datastore kind.
          - !ruby/object:Api::Type::NestedObject
            name: 'cloudStorageOptions'
            description: Options defining a file or a set of files within a Google
              Cloud Storage bucket.
            properties:
              - !ruby/object:Api::Type::NestedObject
                name: 'fileSet'
                required: true
                description: |
                  Set of files to scan.
                properties:
                  - !ruby/object:Api::Type::String
                    name: 'url'
                    exactly_one_of:
                      - inspect_job.0.storage_config.0.cloud_storage_options.0.file_set.0.url
                      - inspect_job.0.storage_config.0.cloud_storage_options.0.file_set.0.regex_file_set
                    description: |
                      The Cloud Storage url of the file(s) to scan, in the format `gs://<bucket>/<path>`. Trailing wildcard
                      in the path is allowed.

                      If the url ends in a trailing slash, the bucket or directory represented by the url will be scanned
                      non-recursively (content in sub-directories will not be scanned). This means that `gs://mybucket/` is
                      equivalent to `gs://mybucket/*`, and `gs://mybucket/directory/` is equivalent to `gs://mybucket/directory/*`.
                  - !ruby/object:Api::Type::NestedObject
                    name: 'regexFileSet'
                    exactly_one_of:
                      - inspect_job.0.storage_config.0.cloud_storage_options.0.file_set.0.url
                      - inspect_job.0.storage_config.0.cloud_storage_options.0.file_set.0.regex_file_set
                    description: |
                      The regex-filtered set of files to scan.
                    properties:
                      - !ruby/object:Api::Type::String
                        name: 'bucketName'
                        required: true
                        description: The name of a Cloud Storage bucket.
                      - !ruby/object:Api::Type::Array
                        name: 'includeRegex'
                        item_type: Api::Type::String
                        description: |
                          A list of regular expressions matching file paths to include. All files in the bucket
                          that match at least one of these regular expressions will be included in the set of files,
                          except for those that also match an item in excludeRegex. Leaving this field empty will
                          match all files by default (this is equivalent to including .* in the list)
                      - !ruby/object:Api::Type::Array
                        name: 'excludeRegex'
                        item_type: Api::Type::String
                        description: |
                          A list of regular expressions matching file paths to exclude. All files in the bucket that match at
                          least one of these regular expressions will be excluded from the scan.
              - !ruby/object:Api::Type::Integer
                name: 'bytesLimitPerFile'
                description: |
                  Max number of bytes to scan from a file. If a scanned file's size is bigger than this value
                  then the rest of the bytes are omitted.
              - !ruby/object:Api::Type::Integer
                name: 'bytesLimitPerFilePercent'
                description: |
                  Max percentage of bytes to scan from a file. The rest are omitted. The number of bytes scanned is rounded down.
                  Must be between 0 and 100, inclusively. Both 0 and 100 means no limit.
              - !ruby/object:Api::Type::Integer
                name: 'filesLimitPercent'
                description: |
                  Limits the number of files to scan to this percentage of the input FileSet. Number of files scanned is rounded down.
                  Must be between 0 and 100, inclusively. Both 0 and 100 means no limit.
              - !ruby/object:Api::Type::Array
                name: 'fileTypes'
                description: |
                  List of file type groups to include in the scan. If empty, all files are scanned and available data
                  format processors are applied. In addition, the binary content of the selected files is always scanned as well.
                  Images are scanned only as binary if the specified region does not support image inspection and no fileTypes were specified.
                item_type: !ruby/object:Api::Type::Enum
                  name: 'undefined'
                  description: |
                    This field only has a name and description because of MM
                    limitations. It should not appear in downstreams.
                  values:
                    - :BINARY_FILE
                    - :TEXT_FILE
                    - :IMAGE
                    - :WORD
                    - :PDF
                    - :AVRO
                    - :CSV
                    - :TSV
              - !ruby/object:Api::Type::Enum
                name: 'sampleMethod'
                description: |
                  How to sample bytes if not all bytes are scanned. Meaningful only when used in conjunction with bytesLimitPerFile.
                  If not specified, scanning would start from the top.
                values:
                  - :TOP
                  - :RANDOM_START
          - !ruby/object:Api::Type::NestedObject
            name: 'bigQueryOptions'
            description: Options defining BigQuery table and row identifiers.
            properties:
              - !ruby/object:Api::Type::NestedObject
                name: 'tableReference'
                required: true
                description: |
                  Set of files to scan.
                properties:
                  - !ruby/object:Api::Type::String
                    name: 'projectId'
                    required: true
                    description: |
                      The Google Cloud Platform project ID of the project containing the table.
                  - !ruby/object:Api::Type::String
                    name: 'datasetId'
                    required: true
                    description: |
                      The dataset ID of the table.
                  - !ruby/object:Api::Type::String
                    name: 'tableId'
                    required: true
                    description: |
                      The name of the table.
              - !ruby/object:Api::Type::Integer
                name: 'rowsLimit'
                description: |
                  Max number of rows to scan. If the table has more rows than this value, the rest of the rows are omitted. 
                  If not set, or if set to 0, all rows will be scanned. Only one of rowsLimit and rowsLimitPercent can be 
                  specified. Cannot be used in conjunction with TimespanConfig.
              - !ruby/object:Api::Type::Integer
                name: 'rowsLimitPercent'
                description: |
                  Max percentage of rows to scan. The rest are omitted. The number of rows scanned is rounded down. 
                  Must be between 0 and 100, inclusively. Both 0 and 100 means no limit. Defaults to 0. Only one of 
                  rowsLimit and rowsLimitPercent can be specified. Cannot be used in conjunction with TimespanConfig.
              - !ruby/object:Api::Type::Enum
                name: 'sampleMethod'
                description: |
                  How to sample rows if not all rows are scanned. Meaningful only when used in conjunction with either 
                  rowsLimit or rowsLimitPercent. If not specified, rows are scanned in the order BigQuery reads them.
                values:
                  - :TOP
                  - :RANDOM_START
                default_value: :TOP
              - !ruby/object:Api::Type::Array
                name: 'identifyingFields'
                description: |
                  Specifies the BigQuery fields that will be returned with findings.
                  If not specified, no identifying fields will be returned for findings.
                item_type: !ruby/object:Api::Type::NestedObject
                  properties:
                    - !ruby/object:Api::Type::String
                      name: 'name'
                      required: true
                      description: |
                        Name of a BigQuery field to be returned with the findings.
      - !ruby/object:Api::Type::Array
        name: 'actions'
        required: true
        description: |
          A task to execute on the completion of a job.
        item_type: !ruby/object:Api::Type::NestedObject
          properties:
            - !ruby/object:Api::Type::NestedObject
              name: 'saveFindings'
              exactly_one_of:
                - save_findings
                - pub_sub
                - publish_findings_to_cloud_data_catalog
                - publish_summary_to_cscc
                - job_notification_emails
                - deidentify
              description: |
                If set, the detailed findings will be persisted to the specified OutputStorageConfig. Only a single instance of this action can be specified. Compatible with: Inspect, Risk
              properties:
                - !ruby/object:Api::Type::NestedObject
                  name: 'outputConfig'
                  required: true
                  description: |
                    Information on where to store output
                  properties:
                    - !ruby/object:Api::Type::NestedObject
                      name: 'table'
                      required: true
                      description: |
                        Information on the location of the target BigQuery Table.
                      properties:
                        - !ruby/object:Api::Type::String
                          name: 'projectId'
                          required: true
                          description: |
                            The Google Cloud Platform project ID of the project containing the table.
                        - !ruby/object:Api::Type::String
                          name: 'datasetId'
                          required: true
                          description: |
                            Dataset ID of the table.
                        - !ruby/object:Api::Type::String
                          name: 'tableId'
                          description: |
                            Name of the table. If is not set a new one will be generated for you with the following format:
                            `dlp_googleapis_yyyy_mm_dd_[dlp_job_id]`. Pacific timezone will be used for generating the date details.
                    - !ruby/object:Api::Type::Enum
                      name: 'outputSchema'
                      description: |
                        Schema used for writing the findings for Inspect jobs. This field is only used for
                        Inspect and must be unspecified for Risk jobs. Columns are derived from the Finding
                        object. If appending to an existing table, any columns from the predefined schema
                        that are missing will be added. No columns in the existing table will be deleted.

                        If unspecified, then all available columns will be used for a new table or an (existing)
                        table with no schema, and no changes will be made to an existing table that has a schema.
                        Only for use with external storage.
                      values:
                        - :BASIC_COLUMNS
                        - :GCS_COLUMNS
                        - :DATASTORE_COLUMNS
                        - :BIG_QUERY_COLUMNS
                        - :ALL_COLUMNS
            - !ruby/object:Api::Type::NestedObject
              name: 'pubSub'
              exactly_one_of:
                - save_findings
                - pub_sub
                - publish_findings_to_cloud_data_catalog
                - publish_summary_to_cscc
                - job_notification_emails
                - deidentify
              description: |
                Publish a message into a given Pub/Sub topic when the job completes.
              properties:
                - !ruby/object:Api::Type::String
                  name: 'topic'
                  required: true
                  description: |
                    Cloud Pub/Sub topic to send notifications to.
            - !ruby/object:Api::Type::NestedObject
              name: 'publishSummaryToCscc'
              exactly_one_of:
                - save_findings
                - pub_sub
                - publish_findings_to_cloud_data_catalog
                - publish_summary_to_cscc
                - job_notification_emails
                - deidentify
              allow_empty_object: true
              send_empty_value: true
              properties: []
              description: |
                Publish the result summary of a DlpJob to the Cloud Security Command Center.
            - !ruby/object:Api::Type::NestedObject
              name: 'publishFindingsToCloudDataCatalog'
              exactly_one_of:
                - save_findings
                - pub_sub
                - publish_findings_to_cloud_data_catalog
                - publish_summary_to_cscc
                - job_notification_emails
                - deidentify
              allow_empty_object: true
              send_empty_value: true
              properties: []
              description: |
                Publish findings of a DlpJob to Data Catalog.
            - !ruby/object:Api::Type::NestedObject
              name: 'jobNotificationEmails'
              exactly_one_of:
                - save_findings
                - pub_sub
                - publish_findings_to_cloud_data_catalog
                - publish_summary_to_cscc
                - job_notification_emails
                - deidentify
              allow_empty_object: true
              send_empty_value: true
              properties: []
              description: |
                Sends an email when the job completes. The email goes to IAM project owners and technical Essential Contacts.
            - !ruby/object:Api::Type::NestedObject
              name: 'deidentify'  
              exactly_one_of:
                - save_findings
                - pub_sub
                - publish_findings_to_cloud_data_catalog
                - publish_summary_to_cscc
                - job_notification_emails
                - deidentify
              description: |
                Create a de-identified copy of the requested table or files.
              properties:
                - !ruby/object:Api::Type::String
                  name: 'cloudStorageOutput'
                  required: true
                  description: |
                    User settable Cloud Storage bucket and folders to store de-identified files.
                    
                    This field must be set for cloud storage deidentification.
                    
                    The output Cloud Storage bucket must be different from the input bucket.
                    
                    De-identified files will overwrite files in the output path.
                    
                    Form of: gs://bucket/folder/ or gs://bucket
                - !ruby/object:Api::Type::Array
                  name: 'fileTypesToTransform'
                  description: |
                    List of user-specified file type groups to transform. If specified, only the files with these filetypes will be transformed.

                    If empty, all supported files will be transformed. Supported types may be automatically added over time. 
                    
                    If a file type is set in this field that isn't supported by the Deidentify action then the job will fail and will not be successfully created/started.
                  item_type: !ruby/object:Api::Type::Enum
                    name: 'fileType'
                    description: |
                      This field only has a name and description because of MM
                      limitations. It should not appear in downstreams.
                    values:
                      - :IMAGE
                      - :TEXT_FILE
                      - :CSV
                      - :TSV
                - !ruby/object:Api::Type::NestedObject
                  name: 'transformationConfig'
                  description: |
                    User specified deidentify templates and configs for structured, unstructured, and image files.
                  properties:
                    - !ruby/object:Api::Type::String
                      name: 'deidentifyTemplate'
                      description: |
                        If this template is specified, it will serve as the default de-identify template.
                    - !ruby/object:Api::Type::String
                      name: 'structuredDeidentifyTemplate'
                      description: |
                        If this template is specified, it will serve as the de-identify template for structured content such as delimited files and tables.
                    - !ruby/object:Api::Type::String
                      name: 'imageRedactTemplate'
                      description: |
                        If this template is specified, it will serve as the de-identify template for images.
                - !ruby/object:Api::Type::NestedObject
                  name: 'transformationDetailsStorageConfig'
                  description: |
                    Config for storing transformation details.
                  properties:
                    - !ruby/object:Api::Type::NestedObject
                      name: 'table'
                      required: true
                      description: |
                        The BigQuery table in which to store the output. 
                      properties:
                        - !ruby/object:Api::Type::String
                          name: 'datasetId'
                          description: The ID of the dataset containing this table.
                          required: true
                        - !ruby/object:Api::Type::String
                          name: 'projectId'
                          description: The ID of the project containing this table.
                          required: true
                        - !ruby/object:Api::Type::String
                          name: 'tableId'
                          description: |
                            The ID of the table. The ID must contain only letters (a-z,
                            A-Z), numbers (0-9), or underscores (_). The maximum length
                            is 1,024 characters.<|MERGE_RESOLUTION|>--- conflicted
+++ resolved
@@ -64,14 +64,6 @@
       project: :PROJECT_NAME
     skip_docs: true
   - !ruby/object:Provider::Terraform::Examples
-<<<<<<< HEAD
-    name: "dlp_job_trigger_inspect"
-    primary_resource_id: "inspect"
-    vars:
-      trigger: "trigger"
-    test_env_vars:
-      project: :PROJECT_NAME
-=======
     name: "dlp_job_trigger_job_notification_emails"
     primary_resource_id: "job_notification_emails"
     test_env_vars:
@@ -85,7 +77,13 @@
       project: :PROJECT_NAME
     test_vars_overrides:
       name: '"tf_test_" + RandString(t, 10)'
->>>>>>> de3428ee
+  - !ruby/object:Provider::Terraform::Examples
+    name: "dlp_job_trigger_inspect"
+    primary_resource_id: "inspect"
+    vars:
+      trigger: "trigger"
+    test_env_vars:
+      project: :PROJECT_NAME
 custom_code: !ruby/object:Provider::Terraform::CustomCode
   encoder: templates/terraform/encoders/wrap_object.go.erb
   custom_import: templates/terraform/custom_import/dlp_import.go.erb
