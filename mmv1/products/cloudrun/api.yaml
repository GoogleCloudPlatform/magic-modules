# Copyright 2019 Google Inc.
# Licensed under the Apache License, Version 2.0 (the "License");
# you may not use this file except in compliance with the License.
# You may obtain a copy of the License at
#
#     http://www.apache.org/licenses/LICENSE-2.0
#
# Unless required by applicable law or agreed to in writing, software
# distributed under the License is distributed on an "AS IS" BASIS,
# WITHOUT WARRANTIES OR CONDITIONS OF ANY KIND, either express or implied.
# See the License for the specific language governing permissions and
# limitations under the License.

--- !ruby/object:Api::Product
name: CloudRun
display_name: Cloud Run
versions:
  - !ruby/object:Api::Product::Version
    name: ga
    base_url: https://{{location}}-run.googleapis.com/
    cai_base_url: https://run.googleapis.com/v1/
  - !ruby/object:Api::Product::Version
    name: beta
    base_url: https://{{location}}-run.googleapis.com/
    cai_base_url: https://run.googleapis.com/v1/
scopes:
  - https://www.googleapis.com/auth/cloud-platform
objects:
# Cloud Run DomainMappings
- !ruby/object:Api::Resource
  name: DomainMapping
  kind: DomainMapping
  base_url: apis/domains.cloudrun.com/v1/namespaces/{{project}}/domainmappings
  cai_base_url: projects/{{project}}/locations/{{location}}/DomainMappings
  references: !ruby/object:Api::Resource::ReferenceLinks
      guides:
        'Official Documentation':
          'https://cloud.google.com/run/docs/mapping-custom-domains'
      api: 'https://cloud.google.com/run/docs/reference/rest/v1/projects.locations.domainmappings'
  description: |-
    Resource to hold the state and status of a user's domain mapping.
  input: true
  parameters:
  - !ruby/object:Api::Type::String
    name: location
    description: The location of the cloud run instance. eg us-central1
    url_param_only: true
    required: true
  properties:
  - !ruby/object:Api::Type::String
    name: name
    url_param_only: true
    input: true
    # This is a convenience field handled by terraform encoder/decoders
    exclude: true
    description: |-
      Name should be a [verified](https://support.google.com/webmasters/answer/9008080) domain
  - !ruby/object:Api::Type::String
    name: kind
    description: This is always set to DomainMapping
  - !ruby/object:Api::Type::NestedObject
    name: status
    description: The current status of the DomainMapping.
    output: true
    properties:
    - !ruby/object:Api::Type::Array
      name: conditions
      description: |-
        Array of observed DomainMappingConditions, indicating the current state
        of the DomainMapping.
      output: true
      item_type: !ruby/object:Api::Type::NestedObject
        properties:
        - !ruby/object:Api::Type::String
          name: message
          output: true
          description: |-
            Human readable message indicating details about the current status.
        - !ruby/object:Api::Type::String
          name: status
          output: true
          description: Status of the condition, one of True, False, Unknown.
        - !ruby/object:Api::Type::String
          name: reason
          output: true
          description: |-
            One-word CamelCase reason for the condition's current status.
        - !ruby/object:Api::Type::String
          name: type
          output: true
          description: Type of domain mapping condition.
    - !ruby/object:Api::Type::Integer
      name: observedGeneration
      description: |-
        ObservedGeneration is the 'Generation' of the DomainMapping that
        was last processed by the controller.
      output: true
    - !ruby/object:Api::Type::Array
      name: resourceRecords
      description: |-
        The resource records required to configure this domain mapping. These
        records must be added to the domain's DNS configuration in order to
        serve the application via this domain mapping.
      item_type: !ruby/object:Api::Type::NestedObject
        properties:
        - !ruby/object:Api::Type::Enum
          name: type
          description: 'Resource record type. Example: `AAAA`.'
          values:
          - :A
          - :AAAA
          - :CNAME
        - !ruby/object:Api::Type::String
          name: rrdata
          output: true
          description: |-
            Data for this record. Values vary by record type, as defined in RFC 1035
            (section 5) and RFC 1034 (section 3.6.1).
        - !ruby/object:Api::Type::String
          name: name
          output: true
          description: |-
            Relative name of the object affected by this record. Only applicable for
            `CNAME` records. Example: 'www'.
    - !ruby/object:Api::Type::String
      name: mappedRouteName
      output: true
      description: The name of the route that the mapping currently points to.
  - !ruby/object:Api::Type::String
    name: apiVersion
    description: The API version for this call such as "serving.knative.dev/v1alpha1".
  - !ruby/object:Api::Type::NestedObject
    name: spec
    description: The spec for this DomainMapping.
    required: true
    properties:
    - !ruby/object:Api::Type::Boolean
      name: forceOverride
      description: |-
        If set, the mapping will override any mapping set before this spec was set.
        It is recommended that the user leaves this empty to receive an error
        warning about a potential conflict and only set it once the respective UI
        has given such a warning.
    - !ruby/object:Api::Type::String
      name: routeName
      required: true
      description: |-
        The name of the Cloud Run Service that this DomainMapping applies to.
        The route must exist.
    - !ruby/object:Api::Type::Enum
      name: certificateMode
      description: The mode of the certificate.
      values:
      - :NONE
      - :AUTOMATIC
      default_value: :AUTOMATIC
  - !ruby/object:Api::Type::NestedObject
    name: metadata
    required: true
    description: Metadata associated with this DomainMapping.
    properties:
    - !ruby/object:Api::Type::KeyValuePairs
      name: labels
      description: |-
        Map of string keys and values that can be used to organize and categorize
        (scope and select) objects. May match selectors of replication controllers
        and routes.
        More info: http://kubernetes.io/docs/user-guide/labels
    - !ruby/object:Api::Type::Integer
      name: generation
      description: |-
        A sequence number representing a specific generation of the desired state.
      output: true
    - !ruby/object:Api::Type::String
      name: resourceVersion
      description: |-
        An opaque value that represents the internal version of this object that
        can be used by clients to determine when objects have changed. May be used
        for optimistic concurrency, change detection, and the watch operation on a
        resource or set of resources. They may only be valid for a
        particular resource or set of resources.

        More info:
        https://git.k8s.io/community/contributors/devel/api-conventions.md#concurrency-control-and-consistency
      output: true
    - !ruby/object:Api::Type::String
      name: selfLink
      description: |-
        SelfLink is a URL representing this object.
      output: true
    - !ruby/object:Api::Type::String
      name: uid
      description: |-
        UID is a unique id generated by the server on successful creation of a resource and is not
        allowed to change on PUT operations.

        More info: http://kubernetes.io/docs/user-guide/identifiers#uids
      output: true
    - !ruby/object:Api::Type::String
      name: namespace
      required: true
      description: |-
        In Cloud Run the namespace must be equal to either the
        project ID or project number.
    - !ruby/object:Api::Type::KeyValuePairs
      name: annotations
      description: |-
        Annotations is a key value map stored with a resource that
        may be set by external tools to store and retrieve arbitrary metadata. More
        info: http://kubernetes.io/docs/user-guide/annotations

        **Note**: The Cloud Run API may add additional annotations that were not provided in your config.
        If terraform plan shows a diff where a server-side annotation is added, you can add it to your config
        or apply the lifecycle.ignore_changes rule to the metadata.0.annotations field.
    - !ruby/object:Api::Type::String
      name: name
      required: true
      input: true
      description: |-
        Name must be unique within a namespace, within a Cloud Run region.
        Is required when creating resources. Name is primarily intended
        for creation idempotence and configuration definition. Cannot be updated.
        More info: http://kubernetes.io/docs/user-guide/identifiers#names

# Cloud Run Service
- !ruby/object:Api::Resource
  name: Service
  kind: Service
  base_url: apis/serving.knative.dev/v1/namespaces/{{project}}/services
  cai_base_url: projects/{{project}}/locations/{{location}}/services
  references: !ruby/object:Api::Resource::ReferenceLinks
      guides:
        'Official Documentation':
          'https://cloud.google.com/run/docs/'
      api: 'https://cloud.google.com/run/docs/reference/rest/v1/namespaces.services'
  description: |-
    Service acts as a top-level container that manages a set of Routes and
    Configurations which implement a network service. Service exists to provide a
    singular abstraction which can be access controlled, reasoned about, and
    which encapsulates software lifecycle decisions such as rollout policy and
    team resource ownership. Service acts only as an orchestrator of the
    underlying Routes and Configurations (much as a kubernetes Deployment
    orchestrates ReplicaSets).

    The Service's controller will track the statuses of its owned Configuration
    and Route, reflecting their statuses and conditions as its own.

    See also:
    https://github.com/knative/specs/blob/main/specs/serving/overview.md
  iam_policy: !ruby/object:Api::Resource::IamPolicy
    method_name_separator: ':'
    parent_resource_attribute: 'service'
    base_url: v1/projects/{{project}}/locations/{{location}}/services/{{service}}
    import_format: ["projects/{{project}}/locations/{{location}}/services/{{service}}", "{{service}}"]
  parameters:
  - !ruby/object:Api::Type::String
    name: location
    description: The location of the cloud run instance. eg us-central1
    url_param_only: true
    required: true
    input: true
  properties:
  - !ruby/object:Api::Type::String
    name: name
    # This is a convenience field as terraform expects `name` to be a top level property
    url_param_only: true
    input: true
    description: |-
      Name must be unique within a namespace, within a Cloud Run region.
      Is required when creating resources. Name is primarily intended
      for creation idempotence and configuration definition. Cannot be updated.
      More info: http://kubernetes.io/docs/user-guide/identifiers#names
  - !ruby/object:Api::Type::String
    name: apiVersion
    description: The API version for this call such as "serving.knative.dev/v1alpha1".
  - !ruby/object:Api::Type::String
    name: kind
    description: This is always set to Service
  - !ruby/object:Api::Type::NestedObject
    name: spec
    required: true
    description: Spec holds the desired state of the Service (from the client).
    properties:
    - !ruby/object:Api::Type::Array
      name: traffic
      description: |-
        Traffic specifies how to distribute traffic over a collection of Knative Revisions
        and Configurations
      item_type: !ruby/object:Api::Type::NestedObject
        properties:
        - !ruby/object:Api::Type::String
          name: revisionName
          description: |-
            RevisionName of a specific revision to which to send this portion of traffic.
        - !ruby/object:Api::Type::Integer
          name: percent
          required: true
          description: |-
            Percent specifies percent of the traffic to this Revision or Configuration.
        - !ruby/object:Api::Type::String
          name: tag
          description: |-
            Tag is optionally used to expose a dedicated url for referencing this target exclusively.
        - !ruby/object:Api::Type::Boolean
          name: latestRevision
          description: |-
            LatestRevision may be optionally provided to indicate that the latest ready
            Revision of the Configuration should be used for this traffic target. When
            provided LatestRevision must be true if RevisionName is empty; it must be
            false when RevisionName is non-empty.
        - !ruby/object:Api::Type::String
          name: url
          output: true
          description: |-
            URL displays the URL for accessing tagged traffic targets. URL is displayed in status, 
            and is disallowed on spec. URL must contain a scheme (e.g. http://) and a hostname, 
            but may not contain anything else (e.g. basic auth, url path, etc.)
    - !ruby/object:Api::Type::NestedObject
      name: template
      description: |-
        template holds the latest specification for the Revision to
        be stamped out. The template references the container image, and may also
        include labels and annotations that should be attached to the Revision.
        To correlate a Revision, and/or to force a Revision to be created when the
        spec doesn't otherwise change, a nonce label may be provided in the
        template metadata. For more details, see:
        https://github.com/knative/serving/blob/main/docs/client-conventions.md#associate-modifications-with-revisions

        Cloud Run does not currently support referencing a build that is
        responsible for materializing the container image from source.
      properties:
      - !ruby/object:Api::Type::NestedObject
        name: metadata
        description: |-
          Optional metadata for this Revision, including labels and annotations.
          Name will be generated by the Configuration. To set minimum instances
          for this revision, use the "autoscaling.knative.dev/minScale" annotation
          key. To set maximum instances for this revision, use the
          "autoscaling.knative.dev/maxScale" annotation key. To set Cloud SQL
          connections for the revision, use the "run.googleapis.com/cloudsql-instances"
          annotation key.
        properties:
        - !ruby/object:Api::Type::KeyValuePairs
          name: labels
          description: |-
            Map of string keys and values that can be used to organize and categorize
            (scope and select) objects. May match selectors of replication controllers
            and routes.
            More info: http://kubernetes.io/docs/user-guide/labels
        - !ruby/object:Api::Type::Integer
          name: generation
          description: |-
            A sequence number representing a specific generation of the desired state.
          output: true
        - !ruby/object:Api::Type::String
          name: resourceVersion
          description: |-
            An opaque value that represents the internal version of this object that
            can be used by clients to determine when objects have changed. May be used
            for optimistic concurrency, change detection, and the watch operation on a
            resource or set of resources. They may only be valid for a
            particular resource or set of resources.

            More info:
            https://git.k8s.io/community/contributors/devel/api-conventions.md#concurrency-control-and-consistency
          output: true
        - !ruby/object:Api::Type::String
          name: selfLink
          description: |-
            SelfLink is a URL representing this object.
          output: true
        - !ruby/object:Api::Type::String
          name: uid
          description: |-
            UID is a unique id generated by the server on successful creation of a resource and is not
            allowed to change on PUT operations.

            More info: http://kubernetes.io/docs/user-guide/identifiers#uids
          output: true
        - !ruby/object:Api::Type::String
          name: namespace
          description: |-
            In Cloud Run the namespace must be equal to either the
            project ID or project number. It will default to the resource's project.
        - !ruby/object:Api::Type::KeyValuePairs
          name: annotations
          description: |-
            Annotations is a key value map stored with a resource that
            may be set by external tools to store and retrieve arbitrary metadata. More
            info: http://kubernetes.io/docs/user-guide/annotations

            **Note**: The Cloud Run API may add additional annotations that were not provided in your config.
            If terraform plan shows a diff where a server-side annotation is added, you can add it to your config
            or apply the lifecycle.ignore_changes rule to the metadata.0.annotations field.
        - !ruby/object:Api::Type::String
          name: name
          description: |-
            Name must be unique within a namespace, within a Cloud Run region.
            Is required when creating resources. Name is primarily intended
            for creation idempotence and configuration definition. Cannot be updated.
            More info: http://kubernetes.io/docs/user-guide/identifiers#names
      - !ruby/object:Api::Type::NestedObject
        name: spec
        required: true
        description: RevisionSpec holds the desired state of the Revision (from
          the client).
        properties:
        - !ruby/object:Api::Type::Array
          name: containers
          update_verb: :PUT
          required: true
          description: |-
            Container defines the unit of execution for this Revision.
            In the context of a Revision, we disallow a number of the fields of
            this Container, including: name, ports, and volumeMounts.
            The runtime contract is documented here:
            https://github.com/knative/serving/blob/main/docs/runtime-contract.md
          item_type: !ruby/object:Api::Type::NestedObject
            properties:
            - !ruby/object:Api::Type::String
              deprecation_message: "Not supported by Cloud Run fully managed"
              name: workingDir
              input: true
              description: |-
                Container's working directory.
                If not specified, the container runtime's default will be used, which
                might be configured in the container image.
            - !ruby/object:Api::Type::Array
              name: args
              description: |-
                Arguments to the entrypoint.
                The docker image's CMD is used if this is not provided.
                Variable references $(VAR_NAME) are expanded using the container's
                environment. If a variable cannot be resolved, the reference in the input
                string will be unchanged. The $(VAR_NAME) syntax can be escaped with a
                double $$, ie: $$(VAR_NAME). Escaped references will never be expanded,
                regardless of whether the variable exists or not.
                More info:
                https://kubernetes.io/docs/tasks/inject-data-application/define-command-argument-container/#running-a-command-in-a-shell
              item_type: Api::Type::String
            - !ruby/object:Api::Type::Array
              name: envFrom
              deprecation_message: "Not supported by Cloud Run fully managed"
              input: true
              description: |-
                List of sources to populate environment variables in the container.
                All invalid keys will be reported as an event when the container is starting.
                When a key exists in multiple sources, the value associated with the last source will
                take precedence. Values defined by an Env with a duplicate key will take
                precedence.
              item_type: !ruby/object:Api::Type::NestedObject
                properties:
                - !ruby/object:Api::Type::String
                  name: prefix
                  description: |-
                    An optional identifier to prepend to each key in the ConfigMap.
                - !ruby/object:Api::Type::NestedObject
                  name: configMapRef
                  description: |-
                    The ConfigMap to select from.
                  properties:
                  - !ruby/object:Api::Type::Boolean
                    name: optional
                    description: |-
                      Specify whether the ConfigMap must be defined
                  - !ruby/object:Api::Type::NestedObject
                    name: localObjectReference
                    description: The ConfigMap to select from.
                    properties:
                    - !ruby/object:Api::Type::String
                      name: name
                      required: true
                      description: |-
                        Name of the referent.
                        More info:
                        https://kubernetes.io/docs/concepts/overview/working-with-objects/names/#names
                - !ruby/object:Api::Type::NestedObject
                  name: secretRef
                  description: |-
                    The Secret to select from.
                  properties:
                  - !ruby/object:Api::Type::NestedObject
                    name: localObjectReference
                    description: The Secret to select from.
                    properties:
                    - !ruby/object:Api::Type::String
                      name: name
                      required: true
                      description: |-
                        Name of the referent.
                        More info:
                        https://kubernetes.io/docs/concepts/overview/working-with-objects/names/#names
                  - !ruby/object:Api::Type::Boolean
                    name: optional
                    description: |-
                      Specify whether the Secret must be defined
            - !ruby/object:Api::Type::String
              name: image
              required: true
              description: |-
                Docker image name. This is most often a reference to a container located
                in the container registry, such as gcr.io/cloudrun/hello
                More info: https://kubernetes.io/docs/concepts/containers/images
            - !ruby/object:Api::Type::Array
              name: command
              description: |-
                Entrypoint array. Not executed within a shell.
                The docker image's ENTRYPOINT is used if this is not provided.
                Variable references $(VAR_NAME) are expanded using the container's
                environment. If a variable cannot be resolved, the reference in the input
                string will be unchanged. The $(VAR_NAME) syntax can be escaped with a
                double $$, ie: $$(VAR_NAME). Escaped references will never be expanded,
                regardless of whether the variable exists or not.
                More info:
                https://kubernetes.io/docs/tasks/inject-data-application/define-command-argument-container/#running-a-command-in-a-shell
              item_type: Api::Type::String
            - !ruby/object:Api::Type::Array
              name: env
              description: |-
                List of environment variables to set in the container.
              item_type: !ruby/object:Api::Type::NestedObject
                properties:
                - !ruby/object:Api::Type::String
                  name: name
                  description: Name of the environment variable.
                - !ruby/object:Api::Type::String
                  name: value
                  description: |-
                    Variable references $(VAR_NAME) are expanded
                    using the previous defined environment variables in the container and
                    any route environment variables. If a variable cannot be resolved,
                    the reference in the input string will be unchanged. The $(VAR_NAME)
                    syntax can be escaped with a double $$, ie: $$(VAR_NAME). Escaped
                    references will never be expanded, regardless of whether the variable
                    exists or not.
                    Defaults to "".
                - !ruby/object:Api::Type::NestedObject
                  name: valueFrom
                  description: |-
                    Source for the environment variable's value. Only supports secret_key_ref.
                  properties:
                    - !ruby/object:Api::Type::NestedObject
                      name: secretKeyRef
                      required: true
                      description: |-
                        Selects a key (version) of a secret in Secret Manager.
                      properties:
                        - !ruby/object:Api::Type::String
                          name: key
                          required: true
                          description: |-
                            A Cloud Secret Manager secret version. Must be 'latest' for the latest
                            version or an integer for a specific version.
                        - !ruby/object:Api::Type::String
                          name: name
                          required: true
                          description: |-
                            The name of the secret in Cloud Secret Manager. By default, the secret is assumed to be in the same project. 
                            If the secret is in another project, you must define an alias. 
                            An alias definition has the form: :projects/{project-id|project-number}/secrets/. 
                            If multiple alias definitions are needed, they must be separated by commas. 
                            The alias definitions must be set on the run.googleapis.com/secrets annotation.
            - !ruby/object:Api::Type::Array
              name: ports
              description: |-
                List of open ports in the container.
                More Info:
                https://cloud.google.com/run/docs/reference/rest/v1/RevisionSpec#ContainerPort
              item_type: !ruby/object:Api::Type::NestedObject
                properties:
                - !ruby/object:Api::Type::String
                  name: name
                  description: If specified, used to specify which protocol to use. Allowed values are "http1" and "h2c".
                - !ruby/object:Api::Type::String
                  name: protocol
                  description: Protocol for port. Must be "TCP". Defaults to "TCP".
                - !ruby/object:Api::Type::Integer
                  name: containerPort
                  description: Port number the container listens on. This must be a valid port number, 0 < x < 65536.
            - !ruby/object:Api::Type::NestedObject
              name: resources
              description: |-
                Compute Resources required by this container. Used to set values such as max memory
                More info:
                https://kubernetes.io/docs/concepts/configuration/manage-resources-containers/#requests-and-limits
              properties:
              - !ruby/object:Api::Type::KeyValuePairs
                name: limits
                description: |-
                  Limits describes the maximum amount of compute resources allowed.
                  The values of the map is string form of the 'quantity' k8s type:
                  https://github.com/kubernetes/kubernetes/blob/master/staging/src/k8s.io/apimachinery/pkg/api/resource/quantity.go
              - !ruby/object:Api::Type::KeyValuePairs
                name: requests
                description: |-
                  Requests describes the minimum amount of compute resources required.
                  If Requests is omitted for a container, it defaults to Limits if that is
                  explicitly specified, otherwise to an implementation-defined value.
                  The values of the map is string form of the 'quantity' k8s type:
                  https://github.com/kubernetes/kubernetes/blob/master/staging/src/k8s.io/apimachinery/pkg/api/resource/quantity.go
            - !ruby/object:Api::Type::Array
              name: volumeMounts
              description: |-
                Volume to mount into the container's filesystem.
                Only supports SecretVolumeSources.
              item_type: !ruby/object:Api::Type::NestedObject
                properties:
                  - !ruby/object:Api::Type::String
                    name: mountPath
                    required: true
                    description: |-
                      Path within the container at which the volume should be mounted.  Must
                      not contain ':'.
                  - !ruby/object:Api::Type::String
                    name: name
                    required: true
                    description: |-
                      This must match the Name of a Volume.
            - !ruby/object:Api::Type::NestedObject
              name: startupProbe
              min_version: beta
              description: |-
                Startup probe of application within the container.
                All other probes are disabled if a startup probe is provided, until it
                succeeds. Container will not be added to service endpoints if the probe fails.
              properties:
                - !ruby/object:Api::Type::Integer
                  name: initialDelaySeconds 
                  description: |-
                    Number of seconds after the container has started before the probe is
                    initiated.
                    Defaults to 0 seconds. Minimum value is 0. Maximum value is 240.
                  default_value: 0
                - !ruby/object:Api::Type::Integer
                  name: timeoutSeconds 
                  description: |-
                    Number of seconds after which the probe times out.
                    Defaults to 1 second. Minimum value is 1. Maximum value is 3600.
                    Must be smaller than periodSeconds.
                  default_value: 1
                - !ruby/object:Api::Type::Integer
                  name: periodSeconds 
                  description: |-
                    How often (in seconds) to perform the probe.
                    Default to 10 seconds. Minimum value is 1. Maximum value is 240.
                  default_value: 10
                - !ruby/object:Api::Type::Integer
                  name: failureThreshold  
                  description: |-
                    Minimum consecutive failures for the probe to be considered failed after
                    having succeeded. Defaults to 3. Minimum value is 1.
                  default_value: 3
                - !ruby/object:Api::Type::NestedObject
                  name: tcpSocket
                  description: |-
<<<<<<< HEAD
                    TcpSocket speficies an action involving a TCP port.
                  exactly_one_of:
                    - tcp_socket
                    - http_get
=======
                    TcpSocket specifies an action involving a TCP port.
>>>>>>> 85c65f70
                  send_empty_value: true
                  properties:
                    - !ruby/object:Api::Type::Integer
                      name: port
                      description: |-
                        Port number to access on the container. Number must be in the range 1 to 65535.
                - !ruby/object:Api::Type::NestedObject
                  name: httpGet
                  description: |-
                    HttpGet specifies the http request to perform.
                  exactly_one_of:
                    - tcp_socket
                    - http_get
                  send_empty_value: true
                  properties:
                    - !ruby/object:Api::Type::String
                      name: path
                      description: |-
                        Path to access on the HTTP server. If set, it should not be empty string.
                      default_value: "/"
                    - !ruby/object:Api::Type::Array
                      name: httpHeaders
                      description: |-
                        Custom headers to set in the request. HTTP allows repeated headers.
                      item_type: !ruby/object:Api::Type::NestedObject
                        properties:
                          - !ruby/object:Api::Type::String
                            name: name
                            description: |-
                              The header field name.
                            required: true
                          - !ruby/object:Api::Type::String
                            name: value
                            description: |-
                              The header field value.
                            default_value: ""
                            send_empty_value: true

        - !ruby/object:Api::Type::Integer
          name: containerConcurrency
          description: |-
            ContainerConcurrency specifies the maximum allowed in-flight (concurrent)
            requests per container of the Revision. Values are:
            - `0` thread-safe, the system should manage the max concurrency. This is
                the default value.
            - `1` not-thread-safe. Single concurrency
            - `2-N` thread-safe, max concurrency of N
        - !ruby/object:Api::Type::Integer
          name: timeoutSeconds
          description: |-
            TimeoutSeconds holds the max duration the instance is allowed for responding to a request.
        - !ruby/object:Api::Type::String
          name: serviceAccountName
          description:  |-
            Email address of the IAM service account associated with the revision of the
            service. The service account represents the identity of the running revision,
            and determines what permissions the revision has. If not provided, the revision
            will use the project's default service account.
        - !ruby/object:Api::Type::Array
          name: volumes
          description: |-
            Volume represents a named volume in a container.
          item_type: !ruby/object:Api::Type::NestedObject
            properties:
              - !ruby/object:Api::Type::String
                name: name
                required: true
                description: |-
                  Volume's name.
              - !ruby/object:Api::Type::NestedObject
                name: secret
                required: true
                description: |-
                  The secret's value will be presented as the content of a file whose
                  name is defined in the item path. If no items are defined, the name of
                  the file is the secret_name.
                properties:
                  - !ruby/object:Api::Type::String
                    name: secretName
                    required: true
                    description: |-
                      The name of the secret in Cloud Secret Manager. By default, the secret
                      is assumed to be in the same project.
                      If the secret is in another project, you must define an alias.
                      An alias definition has the form:
                      {alias}:projects/{project-id|project-number}/secrets/{secret-name}.
                      If multiple alias definitions are needed, they must be separated by
                      commas.
                      The alias definitions must be set on the run.googleapis.com/secrets
                      annotation.
                  - !ruby/object:Api::Type::Integer
                    name: defaultMode
                    description: |-
                      Mode bits to use on created files by default. Must be a value between 0000
                      and 0777. Defaults to 0644. Directories within the path are not affected by
                      this setting. This might be in conflict with other options that affect the
                      file mode, like fsGroup, and the result can be other mode bits set.
                  - !ruby/object:Api::Type::Array
                    name: items
                    description: |-
                      If unspecified, the volume will expose a file whose name is the
                      secret_name.
                      If specified, the key will be used as the version to fetch from Cloud
                      Secret Manager and the path will be the name of the file exposed in the
                      volume. When items are defined, they must specify a key and a path.
                    item_type: !ruby/object:Api::Type::NestedObject
                      properties:
                        - !ruby/object:Api::Type::String
                          name: key
                          required: true
                          description: |-
                            The Cloud Secret Manager secret version.
                            Can be 'latest' for the latest value or an integer for a specific version.
                        - !ruby/object:Api::Type::String
                          name: path
                          required: true
                          description: |-
                            The relative path of the file to map the key to.
                            May not be an absolute path.
                            May not contain the path element '..'.
                            May not start with the string '..'.
                        - !ruby/object:Api::Type::Integer
                          name: mode
                          description: |-
                            Mode bits to use on this file, must be a value between 0000 and 0777. If
                            not specified, the volume defaultMode will be used. This might be in
                            conflict with other options that affect the file mode, like fsGroup, and
                            the result can be other mode bits set.
        - !ruby/object:Api::Type::Enum
          name: servingState
          deprecation_message: "Not supported by Cloud Run fully managed"
          description: |-
            ServingState holds a value describing the state the resources
            are in for this Revision.
            It is expected
            that the system will manipulate this based on routability and load.
          output: true
          values:
          - :ACTIVE
          - :RESERVE
          - :RETIRED

  - !ruby/object:Api::Type::NestedObject
    name: status
    description: The current status of the Service.
    output: true
    properties:
    - !ruby/object:Api::Type::Array
      name: conditions
      description: |-
        Array of observed Service Conditions, indicating the current ready state of the service.
      output: true
      item_type: !ruby/object:Api::Type::NestedObject
        properties:
        - !ruby/object:Api::Type::String
          name: message
          output: true
          description: |-
            Human readable message indicating details about the current status.
        - !ruby/object:Api::Type::String
          name: status
          output: true
          description: Status of the condition, one of True, False, Unknown.
        - !ruby/object:Api::Type::String
          name: reason
          output: true
          description: |-
            One-word CamelCase reason for the condition's current status.
        - !ruby/object:Api::Type::String
          name: type
          output: true
          description: Type of domain mapping condition.
    - !ruby/object:Api::Type::String
      name: url
      description: |-
        From RouteStatus. URL holds the url that will distribute traffic over the provided traffic
        targets. It generally has the form
        https://{route-hash}-{project-hash}-{cluster-level-suffix}.a.run.app
      output: true
    - !ruby/object:Api::Type::Integer
      name: observedGeneration
      description: |-
        ObservedGeneration is the 'Generation' of the Route that was last processed by the
        controller.

        Clients polling for completed reconciliation should poll until observedGeneration =
        metadata.generation and the Ready condition's status is True or False.
      output: true
    - !ruby/object:Api::Type::String
      name: latestCreatedRevisionName
      description: |-
        From ConfigurationStatus. LatestCreatedRevisionName is the last revision that was created
        from this Service's Configuration. It might not be ready yet, for that use
        LatestReadyRevisionName.
      output: true
    - !ruby/object:Api::Type::String
      name: latestReadyRevisionName
      description: |-
        From ConfigurationStatus. LatestReadyRevisionName holds the name of the latest Revision
        stamped out from this Service's Configuration that has had its "Ready" condition become
        "True".
      output: true

  - !ruby/object:Api::Type::NestedObject
    name: metadata
    required: true
    description: |-
      Metadata associated with this Service, including name, namespace, labels,
      and annotations.
    properties:
    - !ruby/object:Api::Type::KeyValuePairs
      name: labels
      description: |-
        Map of string keys and values that can be used to organize and categorize
        (scope and select) objects. May match selectors of replication controllers
        and routes.
        More info: http://kubernetes.io/docs/user-guide/labels
    - !ruby/object:Api::Type::Integer
      name: generation
      description: |-
        A sequence number representing a specific generation of the desired state.
      output: true
    - !ruby/object:Api::Type::String
      name: resourceVersion
      description: |-
        An opaque value that represents the internal version of this object that
        can be used by clients to determine when objects have changed. May be used
        for optimistic concurrency, change detection, and the watch operation on a
        resource or set of resources. They may only be valid for a
        particular resource or set of resources.

        More info:
        https://git.k8s.io/community/contributors/devel/api-conventions.md#concurrency-control-and-consistency
      output: true
    - !ruby/object:Api::Type::String
      name: selfLink
      description: |-
        SelfLink is a URL representing this object.
      output: true
    - !ruby/object:Api::Type::String
      name: uid
      description: |-
        UID is a unique id generated by the server on successful creation of a resource and is not
        allowed to change on PUT operations.

        More info: http://kubernetes.io/docs/user-guide/identifiers#uids
      output: true
    - !ruby/object:Api::Type::String
      name: namespace
      required: true
      description: |-
        In Cloud Run the namespace must be equal to either the
        project ID or project number.
    - !ruby/object:Api::Type::KeyValuePairs
      name: annotations
      description: |-
        Annotations is a key value map stored with a resource that
        may be set by external tools to store and retrieve arbitrary metadata. More
        info: http://kubernetes.io/docs/user-guide/annotations

        **Note**: The Cloud Run API may add additional annotations that were not provided in your config.
        If terraform plan shows a diff where a server-side annotation is added, you can add it to your config
        or apply the lifecycle.ignore_changes rule to the metadata.0.annotations field.

        Cloud Run (fully managed) uses the following annotation keys to configure features on a Service:

        - `run.googleapis.com/ingress` sets the [ingress settings](https://cloud.google.com/sdk/gcloud/reference/run/deploy#--ingress)
          for the Service. For example, `"run.googleapis.com/ingress" = "all"`.
    - !ruby/object:Api::Type::String
      name: name
      required: true
      description: |-
        Name must be unique within a namespace, within a Cloud Run region.
        Is required when creating resources. Name is primarily intended
        for creation idempotence and configuration definition. Cannot be updated.
        More info: http://kubernetes.io/docs/user-guide/identifiers#names<|MERGE_RESOLUTION|>--- conflicted
+++ resolved
@@ -653,14 +653,10 @@
                 - !ruby/object:Api::Type::NestedObject
                   name: tcpSocket
                   description: |-
-<<<<<<< HEAD
-                    TcpSocket speficies an action involving a TCP port.
+                    TcpSocket specifies an action involving a TCP port.
                   exactly_one_of:
                     - tcp_socket
                     - http_get
-=======
-                    TcpSocket specifies an action involving a TCP port.
->>>>>>> 85c65f70
                   send_empty_value: true
                   properties:
                     - !ruby/object:Api::Type::Integer
