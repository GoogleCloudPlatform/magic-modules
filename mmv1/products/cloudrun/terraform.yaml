# Copyright 2019 Google LLC
# Licensed under the Apache License, Version 2.0 (the "License");
# you may not use this file except in compliance with the License.
# You may obtain a copy of the License at
#
#     http://www.apache.org/licenses/LICENSE-2.0
#
# Unless required by applicable law or agreed to in writing, software
# distributed under the License is distributed on an "AS IS" BASIS,
# WITHOUT WARRANTIES OR CONDITIONS OF ANY KIND, either express or implied.
# See the License for the specific language governing permissions and
# limitations under the License.

--- !ruby/object:Provider::Terraform::Config
overrides: !ruby/object:Overrides::ResourceOverrides
  DomainMapping: !ruby/object:Overrides::Terraform::ResourceOverride
    id_format: "locations/{{location}}/namespaces/{{project}}/domainmappings/{{name}}"
    import_format: ["locations/{{location}}/namespaces/{{project}}/domainmappings/{{name}}"]
    error_retry_predicates: ["isCloudRunCreationConflict"]
    async: !ruby/object:Provider::Terraform::PollAsync
      check_response_func_existence: PollCheckKnativeStatusFunc(res)
      actions: ['create', 'update']
    examples:
      - !ruby/object:Provider::Terraform::Examples
        name: "cloud_run_domain_mapping_basic"
        primary_resource_id: "default"
        vars:
          cloud_run_service_name: "cloudrun-srv"
        test_env_vars:
          namespace: :PROJECT_NAME
    custom_code: !ruby/object:Provider::Terraform::CustomCode
      encoder: 'templates/terraform/encoders/cloud_run_domain_mapping.go.erb'
      decoder: 'templates/terraform/decoders/cloud_run.go.erb'
      constants: templates/terraform/constants/cloud_run_domain_mapping.go.erb
    properties:
      name: !ruby/object:Overrides::Terraform::PropertyOverride
        required: true
        exclude: false
      # excluding kind from Terraform code because this is a static, hardcoded value
      kind: !ruby/object:Overrides::Terraform::PropertyOverride
        exclude: true
      apiVersion: !ruby/object:Overrides::Terraform::PropertyOverride
        exclude: true
      metadata.labels: !ruby/object:Overrides::Terraform::PropertyOverride
        default_from_api: true
        diff_suppress_func: 'domainMappingLabelDiffSuppress'
      metadata.annotations: !ruby/object:Overrides::Terraform::PropertyOverride
        default_from_api: true
        diff_suppress_func: 'cloudrunAnnotationDiffSuppress'
      metadata.namespace: !ruby/object:Overrides::Terraform::PropertyOverride
        custom_flatten: templates/terraform/custom_flatten/set_to_project.go.erb
      metadata.name: !ruby/object:Overrides::Terraform::PropertyOverride
        exclude: true
      spec.routeName: !ruby/object:Overrides::Terraform::PropertyOverride
        custom_expand: 'templates/terraform/custom_expand/resource_from_self_link.go.erb'
        diff_suppress_func: 'compareSelfLinkOrResourceName'
      spec.forceOverride: !ruby/object:Overrides::Terraform::PropertyOverride
        custom_flatten: templates/terraform/custom_flatten/cloudrun_ignore_force_override.go.erb
  Service: !ruby/object:Overrides::Terraform::ResourceOverride
    docs: !ruby/object:Provider::Terraform::Docs
      warning: |
        `google_cloudrun_service` creates a Managed Google Cloud Run Service. If you need to create
        a Cloud Run Service on Anthos(GKE/VMWare) then you will need to create it using the kubernetes alpha provider.
        Have a look at the Cloud Run Anthos example below.
    id_format: "locations/{{location}}/namespaces/{{project}}/services/{{name}}"
    import_format: ["locations/{{location}}/namespaces/{{project}}/services/{{name}}"]
    error_retry_predicates: ["isCloudRunCreationConflict"]
    async: !ruby/object:Provider::Terraform::PollAsync
      check_response_func_existence: PollCheckKnativeStatusFunc(res)
      actions: ['create', 'update']
    examples:
      - !ruby/object:Provider::Terraform::Examples
        name: "cloud_run_service_pubsub"
        primary_resource_type: "google_cloud_run_service"
        primary_resource_id: "default"
        skip_test: true
        vars:
          cloud_run_service_name: "cloud_run_service_name"
          pubsub_topic: "pubsub_topic"
          pubsub_subscription: "pubsub_subscription"
      - !ruby/object:Provider::Terraform::Examples
        name: "cloud_run_service_basic"
        primary_resource_id: "default"
        primary_resource_name: "fmt.Sprintf(\"tf-test-cloudrun-srv%s\", context[\"random_suffix\"])"
        vars:
          cloud_run_service_name: "cloudrun-srv"
        test_env_vars:
          project: :PROJECT_NAME
      - !ruby/object:Provider::Terraform::Examples
        name: "cloud_run_service_sql"
        primary_resource_id: "default"
        primary_resource_name: "fmt.Sprintf(\"tf-test-cloudrun-srv%s\", context[\"random_suffix\"])"
        vars:
          cloud_run_service_name: "cloudrun-srv"
          cloud_run_sql_name: "cloudrun-sql"
          deletion_protection: "true"
        test_vars_overrides:
          deletion_protection: "false"
        oics_vars_overrides:
          deletion_protection: "false"
        ignore_read_extra:
          - "autogenerate_revision_name"
      - !ruby/object:Provider::Terraform::Examples
        name: "cloud_run_service_configuration"
        primary_resource_type: "google_cloud_run_service"
        primary_resource_id: "default"
        vars:
          config: "config"
        skip_docs: true
      - !ruby/object:Provider::Terraform::Examples
        name: "cloud_run_service_noauth"
        primary_resource_id: "default"
        primary_resource_name: "fmt.Sprintf(\"tf-test-cloudrun-srv%s\", context[\"random_suffix\"])"
        vars:
          cloud_run_service_name: "cloudrun-srv"
        test_env_vars:
          project: :PROJECT_NAME
      - !ruby/object:Provider::Terraform::Examples
        name: "cloud_run_anthos"
        skip_test: true
      - !ruby/object:Provider::Terraform::Examples
        name: "cloud_run_service_multiple_environment_variables"
        primary_resource_id: "default"
        primary_resource_name: "fmt.Sprintf(\"tf-test-cloudrun-srv%s\", context[\"random_suffix\"])"
        vars:
          cloud_run_service_name: "cloudrun-srv"
        test_env_vars:
          project: :PROJECT_NAME
        ignore_read_extra:
          - "autogenerate_revision_name"
      - !ruby/object:Provider::Terraform::Examples
        name: "cloud_run_service_static_outbound"
        primary_resource_type: "google_cloud_run_service"
        primary_resource_id: "default"
        vars:
          cloudrun_static_ip_network: "cr-static-ip-network"
          cloudrun_static_ip: "cr-static-ip"
          cloudrun_static_ip_conn: "cr-conn"
          cloudrun_static_ip_router: "cr-static-ip-router"
          cloudrun_static_ip_addr: "cr-static-ip-addr"
          cloudrun_static_nat: "cr-static-nat"
          cloudrun_static_ip_service: "cr-static-ip-service"
        min_version: beta
        skip_docs: true
      - !ruby/object:Provider::Terraform::Examples
        name: "cloud_run_service_traffic_split"
        skip_test: true
        primary_resource_id: "default"
        primary_resource_name: "fmt.Sprintf(\"tf-test-cloudrun-srv%s\", context[\"random_suffix\"])"
        vars:
          cloud_run_service_name: "cloudrun-srv"
        test_env_vars:
          project: :PROJECT_NAME
      - !ruby/object:Provider::Terraform::Examples
        name: "cloud_run_service_scheduled"
        primary_resource_type: "google_cloud_run_service"
        primary_resource_id: "default"
        vars:
          service_name: "my-scheduled-service"
          sa_name: "scheduler-sa"
          scheduled_cloud_run_job: "scheduled-cloud-run-job"
        test_env_vars:
          project: :PROJECT_NAME
      - !ruby/object:Provider::Terraform::Examples
        name: "cloud_run_service_secret_environment_variables"
        primary_resource_id: "default"
        primary_resource_name: "fmt.Sprintf(\"tf-test-cloudrun-srv%s\", context[\"random_suffix\"])"
        vars:
          cloud_run_service_name: "cloudrun-srv"
          secret_id: "secret"
        test_env_vars:
          project: :PROJECT_NAME
        ignore_read_extra:
          - "autogenerate_revision_name"
      - !ruby/object:Provider::Terraform::Examples
        name: "cloud_run_service_secret_volumes"
        primary_resource_id: "default"
        primary_resource_name: "fmt.Sprintf(\"tf-test-cloudrun-srv%s\", context[\"random_suffix\"])"
        vars:
          cloud_run_service_name: "cloudrun-srv"
          secret_id: "secret"
        test_env_vars:
          project: :PROJECT_NAME
        ignore_read_extra:
          - "autogenerate_revision_name"
      - !ruby/object:Provider::Terraform::Examples
        name: "cloud_run_service_ingress"
        primary_resource_id: "default"
        vars:
          cloudrun_service_name: "ingress-service"
        min_version: beta
      - !ruby/object:Provider::Terraform::Examples
        name: "cloud_run_service_interservice"
        primary_resource_type: "google_cloud_run_service"
        primary_resource_id: "default"
        skip_docs: true
        vars:
          private_service_name: "private-service"
      - !ruby/object:Provider::Terraform::Examples
        name: "eventarc_basic_tf"
        primary_resource_id: "default"
        vars:
          cloudrun_hello_tf: "cloudrun-hello-tf"
          trigger_pubsub_tf: "trigger-pubsub-tf"
          trigger_auditlog_tf: "trigger-auditlog-tf"
        min_version: beta
      - !ruby/object:Provider::Terraform::Examples
        name: "cloud_run_service_multiple_regions"
        primary_resource_type: "google_cloud_run_service"
        primary_resource_id: "run_default"
        vars:
          myservice_service_ip: "myservice-service-ip"
          myservice_backend: "myservice-backend"
          myservice_lb_urlmap: "myservice-lb-urlmap"
          myservice_ssl_cert: "myservice-ssl-cert"
          myservice_https_proxy: "myservice-https-proxy"
          myservice_lb_forwarding_rule: "myservice-lb-fr"
          myservice_neg: "myservice-neg"
          myservice_run_app: "myservice-run-app"
          myservice_https_urlmap: "myservice-https-urlmap"
          myservice_http_proxy: "myservice-http-proxy"
          myservice_https_forwarding_rule: "myservice-https-fr"
        test_env_vars:
          project: :PROJECT_NAME
        min_version: beta
        skip_import_test: true
      - !ruby/object:Provider::Terraform::Examples
        name: "cloud_run_service_remove_tag"
        skip_test: true
        primary_resource_type: "google_cloud_run_service"
        primary_resource_id: "default"
        vars:
          cloud_run_service_name: "cloudrun-srv"
        min_version: beta
      - !ruby/object:Provider::Terraform::Examples
        name: "cloud_run_service_deploy_tag"
        skip_test: true
        primary_resource_type: "google_cloud_run_service"
        primary_resource_id: "default"
        vars:
          cloud_run_service_name: "cloudrun-srv"
        min_version: beta
      - !ruby/object:Provider::Terraform::Examples
        name: "cloud_run_service_add_tag"
        skip_test: true
        primary_resource_type: "google_cloud_run_service"
        primary_resource_id: "default"
        vars:
          cloud_run_service_name: "cloudrun-srv"
      - !ruby/object:Provider::Terraform::Examples
        name: "cloud_run_service_traffic_gradual_rollout"
        skip_test: true
        primary_resource_type: "google_cloud_run_service"
        primary_resource_id: "default"
        vars:
          cloud_run_service_name: "cloudrun-srv"
        min_version: beta
      - !ruby/object:Provider::Terraform::Examples
        name: "cloud_run_service_traffic_latest_revision"
        skip_test: true
        primary_resource_type: "google_cloud_run_service"
        primary_resource_id: "default"
        vars:
          cloud_run_service_name: "cloudrun-srv"
        min_version: beta
      - !ruby/object:Provider::Terraform::Examples
        name: "cloud_run_service_traffic_rollback"
        skip_test: true
        primary_resource_type: "google_cloud_run_service"
        primary_resource_id: "default"
        vars:
          cloud_run_service_name: "cloudrun-srv"
        min_version: beta
      - !ruby/object:Provider::Terraform::Examples
        name: "cloud_run_service_traffic_split_tag"
        skip_test: true
        primary_resource_type: "google_cloud_run_service"
        primary_resource_id: "default"
        vars:
          cloud_run_service_name: "cloudrun-srv"
        min_version: beta
      - !ruby/object:Provider::Terraform::Examples
        name: "cloudrun_service_access_control"
        primary_resource_id: "default"
        skip_docs: true
        vars:
          cloud_run_srv: "cloud-run-srv"
      - !ruby/object:Provider::Terraform::Examples
        name: "cloud_run_system_packages"
        primary_resource_id: "default"
        skip_docs: true
        vars:
          graphviz_example: "graphviz-example"
      - !ruby/object:Provider::Terraform::Examples
        name: "cloud_run_service_secure_services"
        primary_resource_type: "google_cloud_run_service"
        primary_resource_id: "renderer"
        skip_docs: true
        vars:
          renderer: "renderer"
          editor: "editor"
        min_version: beta
      - !ruby/object:Provider::Terraform::Examples
        name: "cloud_run_service_tasks"
        primary_resource_id: "default"
        skip_docs: true
        vars:
          cloud_run_service_name: "cloud-run-service-name"
          cloud_tasks_queue_name: "cloud-tasks-queue-name"
        test_env_vars:
          project: :PROJECT_NAME
        min_version: beta
      - !ruby/object:Provider::Terraform::Examples
        name: "cloudrun_service_identity"
        primary_resource_id: "default"
        skip_docs: true
        vars:
          cloud_run_srv: "cloud-run-srv"
<<<<<<< HEAD
        min_version: beta
      - !ruby/object:Provider::Terraform::Examples
        name: "cloudrun_custom_domain_mapping"
        primary_resource_id: "default"
        skip_docs: true
        vars:
          cloud_run_srv: "cloud-run-srv"
          verified_domain: "verified-domain"
        min_version: beta
=======
>>>>>>> 57f3a504
    virtual_fields:
      - !ruby/object:Api::Type::Boolean
        name: 'autogenerate_revision_name'
        default_value: false
        description: |
          If set to `true`, the revision name (template.metadata.name) will be omitted and
          autogenerated by Cloud Run. This cannot be set to `true` while `template.metadata.name`
          is also set.
          (For legacy support, if `template.metadata.name` is unset in state while
          this field is set to false, the revision name will still autogenerate.)
    custom_code: !ruby/object:Provider::Terraform::CustomCode
      encoder: 'templates/terraform/encoders/cloud_run_service.go.erb'
      decoder: 'templates/terraform/decoders/cloud_run.go.erb'
      constants: templates/terraform/constants/cloud_run_service.go.erb
      resource_definition: templates/terraform/resource_definition/cloud_run_service.go.erb
    properties:
      name: !ruby/object:Overrides::Terraform::PropertyOverride
        required: true
        exclude: false
      # excluding kind from Terraform code because it only accepts the same single value
      # so we hard code it in the encoder instead.
      kind: !ruby/object:Overrides::Terraform::PropertyOverride
        exclude: true
      apiVersion: !ruby/object:Overrides::Terraform::PropertyOverride
        exclude: true
      spec: !ruby/object:Overrides::Terraform::PropertyOverride
        flatten_object: true
      spec.template.metadata: !ruby/object:Overrides::Terraform::PropertyOverride
        default_from_api: true
      spec.template.metadata.name: !ruby/object:Overrides::Terraform::PropertyOverride
        custom_expand: 'templates/terraform/custom_expand/cloud_run_service_revision_name.erb'
        default_from_api: true
      spec.template.metadata.annotations: !ruby/object:Overrides::Terraform::PropertyOverride
        default_from_api: true
        diff_suppress_func: 'cloudrunTemplateAnnotationDiffSuppress'
      spec.template.metadata.namespace: !ruby/object:Overrides::Terraform::PropertyOverride
        default_from_api: true
        custom_expand: "templates/terraform/custom_expand/default_to_project.go.erb"
      spec.template.spec: !ruby/object:Overrides::Terraform::PropertyOverride
        default_from_api: true
      spec.template.spec.containerConcurrency: !ruby/object:Overrides::Terraform::PropertyOverride
        default_from_api: true
      spec.template.spec.timeoutSeconds: !ruby/object:Overrides::Terraform::PropertyOverride
        default_from_api: true
      spec.template.spec.serviceAccountName: !ruby/object:Overrides::Terraform::PropertyOverride
        default_from_api: true
      spec.template.spec.containers: !ruby/object:Overrides::Terraform::PropertyOverride
        default_from_api: true
      spec.template.spec.containers.ports: !ruby/object:Overrides::Terraform::PropertyOverride
        default_from_api: true
      spec.template.spec.containers.ports.name: !ruby/object:Overrides::Terraform::PropertyOverride
        default_from_api: true
      spec.template.spec.containers.env: !ruby/object:Overrides::Terraform::PropertyOverride
        is_set: true
      spec.template.spec.containers.resources: !ruby/object:Overrides::Terraform::PropertyOverride
        default_from_api: true
      spec.template.spec.containers.resources.limits: !ruby/object:Overrides::Terraform::PropertyOverride
        default_from_api: true
      # Terraform autofills the only required field in metadata
      metadata: !ruby/object:Overrides::Terraform::PropertyOverride
        default_from_api: true
        required: false
      metadata.namespace: !ruby/object:Overrides::Terraform::PropertyOverride
        # marking namepsace as optional so that 1) it can be inferred from the provider
        # project and 2) so customizeDiff can clear the diff when projectNumber == projectName
        required: false
        default_from_api: true
        # Namespace takes a projectNumber or projectId but will always return the projectNumber
        # rather than make a second API query to allow for canonical comparison we are assuming
        # that this field is "correct" as a Service should never migrate between projects out
        # of band of Terraform. This assumes namespace will always be a project.
        custom_flatten: templates/terraform/custom_flatten/set_to_project.go.erb
        custom_expand: "templates/terraform/custom_expand/default_to_project.go.erb"
      metadata.labels: !ruby/object:Overrides::Terraform::PropertyOverride
        default_from_api: true
        diff_suppress_func: 'cloudrunLabelDiffSuppress'
      metadata.annotations: !ruby/object:Overrides::Terraform::PropertyOverride
        default_from_api: true
        diff_suppress_func: 'cloudrunAnnotationDiffSuppress'
      spec.traffic: !ruby/object:Overrides::Terraform::PropertyOverride
        default_from_api: true
      # name is 'special' in magic modules and lives at the root of properties.
      # We are using encoders to set name at the root here.
      metadata.name: !ruby/object:Overrides::Terraform::PropertyOverride
        exclude: true


# This is for copying files over
files: !ruby/object:Provider::Config::Files
  # These files have templating (ERB) code that will be run.
  # This is usually to add licensing info, autogeneration notices, etc.
  compile:
<%= lines(indent(compile('provider/terraform/product~compile.yaml'), 4)) -%><|MERGE_RESOLUTION|>--- conflicted
+++ resolved
@@ -316,7 +316,6 @@
         skip_docs: true
         vars:
           cloud_run_srv: "cloud-run-srv"
-<<<<<<< HEAD
         min_version: beta
       - !ruby/object:Provider::Terraform::Examples
         name: "cloudrun_custom_domain_mapping"
@@ -326,8 +325,6 @@
           cloud_run_srv: "cloud-run-srv"
           verified_domain: "verified-domain"
         min_version: beta
-=======
->>>>>>> 57f3a504
     virtual_fields:
       - !ruby/object:Api::Type::Boolean
         name: 'autogenerate_revision_name'
