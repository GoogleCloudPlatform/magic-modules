# Copyright 2019 Google LLC
# Licensed under the Apache License, Version 2.0 (the "License");
# you may not use this file except in compliance with the License.
# You may obtain a copy of the License at
#
#     http://www.apache.org/licenses/LICENSE-2.0
#
# Unless required by applicable law or agreed to in writing, software
# distributed under the License is distributed on an "AS IS" BASIS,
# WITHOUT WARRANTIES OR CONDITIONS OF ANY KIND, either express or implied.
# See the License for the specific language governing permissions and
# limitations under the License.

--- !ruby/object:Provider::Terraform::Config
overrides: !ruby/object:Overrides::ResourceOverrides
  DomainMapping: !ruby/object:Overrides::Terraform::ResourceOverride
    id_format: "locations/{{location}}/namespaces/{{project}}/domainmappings/{{name}}"
    import_format: ["locations/{{location}}/namespaces/{{project}}/domainmappings/{{name}}"]
    error_retry_predicates: ["isCloudRunCreationConflict"]
    async: !ruby/object:Provider::Terraform::PollAsync
      check_response_func_existence: PollCheckKnativeStatusFunc(res)
      actions: ['create', 'update']
    examples:
      - !ruby/object:Provider::Terraform::Examples
        name: "cloud_run_domain_mapping_basic"
        primary_resource_id: "default"
        vars:
          cloud_run_service_name: "cloudrun-srv"
        test_env_vars:
          namespace: :PROJECT_NAME
    custom_code: !ruby/object:Provider::Terraform::CustomCode
      encoder: 'templates/terraform/encoders/cloud_run_domain_mapping.go.erb'
      decoder: 'templates/terraform/decoders/cloud_run.go.erb'
      constants: templates/terraform/constants/cloud_run_domain_mapping.go.erb
    properties:
      name: !ruby/object:Overrides::Terraform::PropertyOverride
        required: true
        exclude: false
      # excluding kind from Terraform code because this is a static, hardcoded value
      kind: !ruby/object:Overrides::Terraform::PropertyOverride
        exclude: true
      apiVersion: !ruby/object:Overrides::Terraform::PropertyOverride
        exclude: true
      metadata.labels: !ruby/object:Overrides::Terraform::PropertyOverride
        default_from_api: true
        diff_suppress_func: 'domainMappingLabelDiffSuppress'
      metadata.annotations: !ruby/object:Overrides::Terraform::PropertyOverride
        default_from_api: true
        diff_suppress_func: 'cloudrunAnnotationDiffSuppress'
      metadata.namespace: !ruby/object:Overrides::Terraform::PropertyOverride
        custom_flatten: templates/terraform/custom_flatten/set_to_project.go.erb
      metadata.name: !ruby/object:Overrides::Terraform::PropertyOverride
        exclude: true
      spec.routeName: !ruby/object:Overrides::Terraform::PropertyOverride
        custom_expand: 'templates/terraform/custom_expand/resource_from_self_link.go.erb'
        diff_suppress_func: 'compareSelfLinkOrResourceName'
      spec.forceOverride: !ruby/object:Overrides::Terraform::PropertyOverride
        custom_flatten: templates/terraform/custom_flatten/cloudrun_ignore_force_override.go.erb
  Service: !ruby/object:Overrides::Terraform::ResourceOverride
    docs: !ruby/object:Provider::Terraform::Docs
      warning: |
        `google_cloudrun_service` creates a Managed Google Cloud Run Service. If you need to create
        a Cloud Run Service on Anthos(GKE/VMWare) then you will need to create it using the kubernetes alpha provider.
        Have a look at the Cloud Run Anthos example below.
    id_format: "locations/{{location}}/namespaces/{{project}}/services/{{name}}"
    import_format: ["locations/{{location}}/namespaces/{{project}}/services/{{name}}"]
    error_retry_predicates: ["isCloudRunCreationConflict"]
    async: !ruby/object:Provider::Terraform::PollAsync
      check_response_func_existence: PollCheckKnativeStatusFunc(res)
      actions: ['create', 'update']
    examples:
      - !ruby/object:Provider::Terraform::Examples
        name: "cloud_run_service_pubsub"
        primary_resource_type: "google_cloud_run_service"
        primary_resource_id: "default"
        skip_test: true
        vars:
          cloud_run_service_name: "cloud_run_service_name"
          pubsub_topic: "pubsub_topic"
          pubsub_subscription: "pubsub_subscription"
      - !ruby/object:Provider::Terraform::Examples
        name: "cloud_run_service_basic"
        primary_resource_id: "default"
        primary_resource_name: "fmt.Sprintf(\"tf-test-cloudrun-srv%s\", context[\"random_suffix\"])"
        vars:
          cloud_run_service_name: "cloudrun-srv"
        test_env_vars:
          project: :PROJECT_NAME
      - !ruby/object:Provider::Terraform::Examples
        name: "cloud_run_service_sql"
        primary_resource_id: "default"
        primary_resource_name: "fmt.Sprintf(\"tf-test-cloudrun-srv%s\", context[\"random_suffix\"])"
        vars:
          cloud_run_service_name: "cloudrun-srv"
          cloud_run_sql_name: "cloudrun-sql"
          deletion_protection: "true"
        test_vars_overrides:
          deletion_protection: "false"
        oics_vars_overrides:
          deletion_protection: "false"
        ignore_read_extra:
          - "autogenerate_revision_name"
      - !ruby/object:Provider::Terraform::Examples
        name: "cloud_run_service_noauth"
        primary_resource_id: "default"
        primary_resource_name: "fmt.Sprintf(\"tf-test-cloudrun-srv%s\", context[\"random_suffix\"])"
        vars:
          cloud_run_service_name: "cloudrun-srv"
        test_env_vars:
          project: :PROJECT_NAME
      - !ruby/object:Provider::Terraform::Examples
        name: "cloud_run_anthos"
        skip_test: true
        skip_docs: true
      - !ruby/object:Provider::Terraform::Examples
        name: "cloud_run_service_multiple_environment_variables"
        primary_resource_id: "default"
        primary_resource_name: "fmt.Sprintf(\"tf-test-cloudrun-srv%s\", context[\"random_suffix\"])"
        vars:
          cloud_run_service_name: "cloudrun-srv"
        test_env_vars:
          project: :PROJECT_NAME
        ignore_read_extra:
          - "autogenerate_revision_name"
        skip_docs: true
      - !ruby/object:Provider::Terraform::Examples
        name: "cloud_run_service_traffic_split"
        skip_test: true
        primary_resource_id: "default"
        primary_resource_name: "fmt.Sprintf(\"tf-test-cloudrun-srv%s\", context[\"random_suffix\"])"
        vars:
          cloud_run_service_name: "cloudrun-srv"
        test_env_vars:
          project: :PROJECT_NAME
        skip_docs: true
      - !ruby/object:Provider::Terraform::Examples
        name: "cloud_run_service_scheduled"
        primary_resource_type: "google_cloud_run_service"
        primary_resource_id: "default"
        vars:
          service_name: "my-scheduled-service"
          sa_name: "scheduler-sa"
          scheduled_cloud_run_job: "scheduled-cloud-run-job"
        test_env_vars:
          project: :PROJECT_NAME
        min_version: beta
        skip_docs: true
      - !ruby/object:Provider::Terraform::Examples
        name: "cloud_run_service_secret_environment_variables"
        primary_resource_id: "default"
        primary_resource_name: "fmt.Sprintf(\"tf-test-cloudrun-srv%s\", context[\"random_suffix\"])"
        vars:
          cloud_run_service_name: "cloudrun-srv"
          secret_id: "secret"
        test_env_vars:
          project: :PROJECT_NAME
        ignore_read_extra:
          - "autogenerate_revision_name"
        skip_docs: true
      - !ruby/object:Provider::Terraform::Examples
        name: "cloud_run_service_secret_volumes"
        primary_resource_id: "default"
        primary_resource_name: "fmt.Sprintf(\"tf-test-cloudrun-srv%s\", context[\"random_suffix\"])"
        vars:
          cloud_run_service_name: "cloudrun-srv"
          secret_id: "secret"
        test_env_vars:
          project: :PROJECT_NAME
        ignore_read_extra:
          - "autogenerate_revision_name"
        skip_docs: true
      - !ruby/object:Provider::Terraform::Examples
        name: "cloud_run_service_ingress"
        primary_resource_id: "default"
        vars:
          cloudrun_service_name: "ingress-service"
        min_version: beta
        skip_docs: true
      - !ruby/object:Provider::Terraform::Examples
        name: "eventarc_basic_tf"
        primary_resource_id: "default"
        vars:
          cloudrun_hello_tf: "cloudrun-hello-tf"
          trigger_pubsub_tf: "trigger-pubsub-tf"
          trigger_auditlog_tf: "trigger-auditlog-tf"
        min_version: beta
        skip_docs: true
      - !ruby/object:Provider::Terraform::Examples
        name: "cloud_run_service_multiple_regions"
        primary_resource_type: "google_cloud_run_service"
        primary_resource_id: "run_default"
        vars:
          myservice_service_ip: "myservice-service-ip"
          myservice_backend: "myservice-backend"
          myservice_lb_urlmap: "myservice-lb-urlmap"
          myservice_ssl_cert: "myservice-ssl-cert"
          myservice_https_proxy: "myservice-https-proxy"
          myservice_lb_forwarding_rule: "myservice-lb-fr"
          myservice_neg: "myservice-neg"
          myservice_run_app: "myservice-run-app"
          myservice_https_urlmap: "myservice-https-urlmap"
          myservice_http_proxy: "myservice-http-proxy"
          myservice_https_forwarding_rule: "myservice-https-fr"
        test_env_vars:
          project: :PROJECT_NAME
        min_version: beta
        skip_import_test: true
        skip_docs: true
      - !ruby/object:Provider::Terraform::Examples
        name: "cloud_run_service_remove_tag"
        skip_test: true
        primary_resource_type: "google_cloud_run_service"
        primary_resource_id: "default"
        vars:
          cloud_run_service_name: "cloudrun-srv"
        min_version: beta
        skip_docs: true
      - !ruby/object:Provider::Terraform::Examples
        name: "cloud_run_service_deploy_tag"
        skip_test: true
        primary_resource_type: "google_cloud_run_service"
        primary_resource_id: "default"
        vars:
          cloud_run_service_name: "cloudrun-srv"
        min_version: beta
        skip_docs: true
      - !ruby/object:Provider::Terraform::Examples
        name: "cloud_run_service_add_tag"
        skip_test: true
        primary_resource_type: "google_cloud_run_service"
        primary_resource_id: "default"
        vars:
          cloud_run_service_name: "cloudrun-srv"
      - !ruby/object:Provider::Terraform::Examples
        name: "cloud_run_service_traffic_gradual_rollout"
        skip_test: true
        primary_resource_type: "google_cloud_run_service"
        primary_resource_id: "default"
        vars:
          cloud_run_service_name: "cloudrun-srv"
        min_version: beta
        skip_docs: true
      - !ruby/object:Provider::Terraform::Examples
        name: "cloud_run_service_traffic_latest_revision"
        skip_test: true
        primary_resource_type: "google_cloud_run_service"
        primary_resource_id: "default"
        vars:
          cloud_run_service_name: "cloudrun-srv"
        min_version: beta
        skip_docs: true
      - !ruby/object:Provider::Terraform::Examples
        name: "cloud_run_service_traffic_rollback"
        skip_test: true
        primary_resource_type: "google_cloud_run_service"
        primary_resource_id: "default"
        vars:
          cloud_run_service_name: "cloudrun-srv"
        min_version: beta
        skip_docs: true
      - !ruby/object:Provider::Terraform::Examples
        name: "cloud_run_service_traffic_split_tag"
        skip_test: true
        primary_resource_type: "google_cloud_run_service"
        primary_resource_id: "default"
        vars:
          cloud_run_service_name: "cloudrun-srv"
        min_version: beta
<<<<<<< HEAD
        skip_docs: true
=======
      - !ruby/object:Provider::Terraform::Examples
        name: "cloud_run_system_packages"
        primary_resource_id: "default"
        skip_docs: true
        vars:
          graphviz_example: "graphviz-example"
        min_version: beta
      - !ruby/object:Provider::Terraform::Examples
        name: "cloud_run_service_tasks"
        primary_resource_id: "default"
        skip_docs: true
        vars:
          cloud_run_service_name: "cloud-run-service-name"
          cloud_tasks_queue_name: "cloud-tasks-queue-name"
        test_env_vars:
          project: :PROJECT_NAME
        min_version: beta
>>>>>>> d8beffa1
    virtual_fields:
      - !ruby/object:Api::Type::Boolean
        name: 'autogenerate_revision_name'
        default_value: false
        description: |
          If set to `true`, the revision name (template.metadata.name) will be omitted and
          autogenerated by Cloud Run. This cannot be set to `true` while `template.metadata.name`
          is also set.
          (For legacy support, if `template.metadata.name` is unset in state while
          this field is set to false, the revision name will still autogenerate.)
    custom_code: !ruby/object:Provider::Terraform::CustomCode
      encoder: 'templates/terraform/encoders/cloud_run_service.go.erb'
      decoder: 'templates/terraform/decoders/cloud_run.go.erb'
      constants: templates/terraform/constants/cloud_run_service.go.erb
      resource_definition: templates/terraform/resource_definition/cloud_run_service.go.erb
    properties:
      name: !ruby/object:Overrides::Terraform::PropertyOverride
        required: true
        exclude: false
      # excluding kind from Terraform code because it only accepts the same single value
      # so we hard code it in the encoder instead.
      kind: !ruby/object:Overrides::Terraform::PropertyOverride
        exclude: true
      apiVersion: !ruby/object:Overrides::Terraform::PropertyOverride
        exclude: true
      spec: !ruby/object:Overrides::Terraform::PropertyOverride
        flatten_object: true
      spec.template.metadata: !ruby/object:Overrides::Terraform::PropertyOverride
        default_from_api: true
      spec.template.metadata.name: !ruby/object:Overrides::Terraform::PropertyOverride
        custom_expand: 'templates/terraform/custom_expand/cloud_run_service_revision_name.erb'
        default_from_api: true
      spec.template.metadata.annotations: !ruby/object:Overrides::Terraform::PropertyOverride
        default_from_api: true
        diff_suppress_func: 'cloudrunTemplateAnnotationDiffSuppress'
      spec.template.metadata.namespace: !ruby/object:Overrides::Terraform::PropertyOverride
        default_from_api: true
        custom_expand: "templates/terraform/custom_expand/default_to_project.go.erb"
      spec.template.spec: !ruby/object:Overrides::Terraform::PropertyOverride
        default_from_api: true
      spec.template.spec.containerConcurrency: !ruby/object:Overrides::Terraform::PropertyOverride
        default_from_api: true
      spec.template.spec.timeoutSeconds: !ruby/object:Overrides::Terraform::PropertyOverride
        default_from_api: true
      spec.template.spec.serviceAccountName: !ruby/object:Overrides::Terraform::PropertyOverride
        default_from_api: true
      spec.template.spec.containers: !ruby/object:Overrides::Terraform::PropertyOverride
        default_from_api: true
      spec.template.spec.containers.ports: !ruby/object:Overrides::Terraform::PropertyOverride
        default_from_api: true
      spec.template.spec.containers.ports.name: !ruby/object:Overrides::Terraform::PropertyOverride
        default_from_api: true
      spec.template.spec.containers.env: !ruby/object:Overrides::Terraform::PropertyOverride
        is_set: true
      spec.template.spec.containers.resources: !ruby/object:Overrides::Terraform::PropertyOverride
        default_from_api: true
      spec.template.spec.containers.resources.limits: !ruby/object:Overrides::Terraform::PropertyOverride
        default_from_api: true
      # Terraform autofills the only required field in metadata
      metadata: !ruby/object:Overrides::Terraform::PropertyOverride
        default_from_api: true
        required: false
      metadata.namespace: !ruby/object:Overrides::Terraform::PropertyOverride
        # marking namepsace as optional so that 1) it can be inferred from the provider
        # project and 2) so customizeDiff can clear the diff when projectNumber == projectName
        required: false
        default_from_api: true
        # Namespace takes a projectNumber or projectId but will always return the projectNumber
        # rather than make a second API query to allow for canonical comparison we are assuming
        # that this field is "correct" as a Service should never migrate between projects out
        # of band of Terraform. This assumes namespace will always be a project.
        custom_flatten: templates/terraform/custom_flatten/set_to_project.go.erb
        custom_expand: "templates/terraform/custom_expand/default_to_project.go.erb"
      metadata.labels: !ruby/object:Overrides::Terraform::PropertyOverride
        default_from_api: true
        diff_suppress_func: 'cloudrunLabelDiffSuppress'
      metadata.annotations: !ruby/object:Overrides::Terraform::PropertyOverride
        default_from_api: true
        diff_suppress_func: 'cloudrunAnnotationDiffSuppress'
      spec.traffic: !ruby/object:Overrides::Terraform::PropertyOverride
        default_from_api: true
      # name is 'special' in magic modules and lives at the root of properties.
      # We are using encoders to set name at the root here.
      metadata.name: !ruby/object:Overrides::Terraform::PropertyOverride
        exclude: true


# This is for copying files over
files: !ruby/object:Provider::Config::Files
  # These files have templating (ERB) code that will be run.
  # This is usually to add licensing info, autogeneration notices, etc.
  compile:
<%= lines(indent(compile('provider/terraform/product~compile.yaml'), 4)) -%><|MERGE_RESOLUTION|>--- conflicted
+++ resolved
@@ -266,9 +266,7 @@
         vars:
           cloud_run_service_name: "cloudrun-srv"
         min_version: beta
-<<<<<<< HEAD
-        skip_docs: true
-=======
+        skip_docs: true
       - !ruby/object:Provider::Terraform::Examples
         name: "cloud_run_system_packages"
         primary_resource_id: "default"
@@ -286,7 +284,6 @@
         test_env_vars:
           project: :PROJECT_NAME
         min_version: beta
->>>>>>> d8beffa1
     virtual_fields:
       - !ruby/object:Api::Type::Boolean
         name: 'autogenerate_revision_name'
