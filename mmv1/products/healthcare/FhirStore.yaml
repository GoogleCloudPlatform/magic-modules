# Copyright 2023 Google Inc.
# Licensed under the Apache License, Version 2.0 (the "License");
# you may not use this file except in compliance with the License.
# You may obtain a copy of the License at
#
#     http://www.apache.org/licenses/LICENSE-2.0
#
# Unless required by applicable law or agreed to in writing, software
# distributed under the License is distributed on an "AS IS" BASIS,
# WITHOUT WARRANTIES OR CONDITIONS OF ANY KIND, either express or implied.
# See the License for the specific language governing permissions and
# limitations under the License.

--- !ruby/object:Api::Resource
name: 'FhirStore'
kind: 'healthcare#fhirStore'
base_url: '{{dataset}}/fhirStores?fhirStoreId={{name}}'
self_link: '{{dataset}}/fhirStores/{{name}}'
update_verb: :PATCH
update_mask: true
description: |
  A FhirStore is a datastore inside a Healthcare dataset that conforms to the FHIR (https://www.hl7.org/fhir/STU3/)
  standard for Healthcare information exchange
references: !ruby/object:Api::Resource::ReferenceLinks
  guides:
    'Creating a FHIR store': 'https://cloud.google.com/healthcare/docs/how-tos/fhir'
  api: 'https://cloud.google.com/healthcare/docs/reference/rest/v1/projects.locations.datasets.fhirStores'
id_format: '{{dataset}}/fhirStores/{{name}}'
import_format: ['{{dataset}}/fhirStores/{{name}}']
skip_sweeper: true
examples:
  - !ruby/object:Provider::Terraform::Examples
    name: 'healthcare_fhir_store_basic'
    primary_resource_id: 'default'
    vars:
      dataset_name: 'example-dataset'
      fhir_store_name: 'example-fhir-store'
      pubsub_topic: 'fhir-notifications'
  - !ruby/object:Provider::Terraform::Examples
    name: 'healthcare_fhir_store_streaming_config'
    primary_resource_id: 'default'
    vars:
      dataset_name: 'example-dataset'
      fhir_store_name: 'example-fhir-store'
      pubsub_topic: 'fhir-notifications'
      bq_dataset_name: 'bq_example_dataset'
    test_vars_overrides:
      policyChanged:
        ' acctest.BootstrapPSARoles(t, "service-", "gcp-sa-healthcare",
        []string{"roles/bigquery.dataEditor", "roles/bigquery.jobUser"})'
  - !ruby/object:Provider::Terraform::Examples
    name: 'healthcare_fhir_store_notification_config'
    primary_resource_id: 'default'
    vars:
      dataset_name: 'example-dataset'
      fhir_store_name: 'example-fhir-store'
      pubsub_topic: 'fhir-notifications'
  - !ruby/object:Provider::Terraform::Examples
    name: "healthcare_fhir_store_notification_configs"
    primary_resource_id: "default"
    vars:
      dataset_name: 'example-dataset'
      fhir_store_name: 'example-fhir-store'
      pubsub_topic: 'fhir-notifications'
custom_code: !ruby/object:Provider::Terraform::CustomCode
  decoder: templates/terraform/decoders/long_name_to_self_link.go.erb
  custom_import: templates/terraform/custom_import/healthcare_fhir_store.go.erb
parameters:
  - !ruby/object:Api::Type::ResourceRef
    name: 'dataset'
    description: |
      Identifies the dataset addressed by this request. Must be in the format
      'projects/{project}/locations/{location}/datasets/{dataset}'
    required: true
    immutable: true
    resource: 'Dataset'
    imports: 'selfLink'
    url_param_only: true
properties:
  - !ruby/object:Api::Type::String
    name: 'name'
    description: |
      The resource name for the FhirStore.

      ** Changing this property may recreate the FHIR store (removing all data) **
    required: true
    immutable: true
  # Version is duplicated because it is optional in beta but required in GA.
  - !ruby/object:Api::Type::Enum
    name: version
    description: |
      The FHIR specification version.
    exact_version: beta
    required: false
    immutable: true
    default_value: :STU3
    values:
      - :DSTU2
      - :STU3
      - :R4
  - !ruby/object:Api::Type::Enum
    name: version
    description: |
      The FHIR specification version.
    exact_version: ga
    required: true
    immutable: true
    values:
      - :DSTU2
      - :STU3
      - :R4
  - !ruby/object:Api::Type::Enum
    name: complexDataTypeReferenceParsing
    description: |
      Enable parsing of references within complex FHIR data types such as Extensions. If this value is set to ENABLED, then features like referential integrity and Bundle reference rewriting apply to all references. If this flag has not been specified the behavior of the FHIR store will not change, references in complex data types will not be parsed. New stores will have this value set to ENABLED by default after a notification period. Warning: turning on this flag causes processing existing resources to fail if they contain references to non-existent resources.
    default_from_api: true
    values:
      - :COMPLEX_DATA_TYPE_REFERENCE_PARSING_UNSPECIFIED
      - :DISABLED
      - :ENABLED
  - !ruby/object:Api::Type::Boolean
    name: 'enableUpdateCreate'
    description: |
      Whether this FHIR store has the updateCreate capability. This determines if the client can use an Update
      operation to create a new resource with a client-specified ID. If false, all IDs are server-assigned through
      the Create operation and attempts to Update a non-existent resource will return errors. Please treat the audit
      logs with appropriate levels of care if client-specified resource IDs contain sensitive data such as patient
      identifiers, those IDs will be part of the FHIR resource path recorded in Cloud audit logs and Cloud Pub/Sub
      notifications.
    required: false
  - !ruby/object:Api::Type::Boolean
    name: 'disableReferentialIntegrity'
    description: |
      Whether to disable referential integrity in this FHIR store. This field is immutable after FHIR store
      creation. The default value is false, meaning that the API will enforce referential integrity and fail the
      requests that will result in inconsistent state in the FHIR store. When this field is set to true, the API
      will skip referential integrity check. Consequently, operations that rely on references, such as
      Patient.get$everything, will not return all the results if broken references exist.

      ** Changing this property may recreate the FHIR store (removing all data) **
    required: false
    immutable: true
  - !ruby/object:Api::Type::Boolean
    name: 'disableResourceVersioning'
    description: |
      Whether to disable resource versioning for this FHIR store. This field can not be changed after the creation
      of FHIR store. If set to false, which is the default behavior, all write operations will cause historical
      versions to be recorded automatically. The historical versions can be fetched through the history APIs, but
      cannot be updated. If set to true, no historical versions will be kept. The server will send back errors for
      attempts to read the historical versions.

      ** Changing this property may recreate the FHIR store (removing all data) **
    required: false
    immutable: true
  - !ruby/object:Api::Type::Boolean
    name: 'enableHistoryImport'
    description: |
      Whether to allow the bulk import API to accept history bundles and directly insert historical resource
      versions into the FHIR store. Importing resource histories creates resource interactions that appear to have
      occurred in the past, which clients may not want to allow. If set to false, history bundles within an import
      will fail with an error.

      ** Changing this property may recreate the FHIR store (removing all data) **

      ** This property can be changed manually in the Google Cloud Healthcare admin console without recreating the FHIR store **
    required: false
    immutable: true
  - !ruby/object:Api::Type::KeyValuePairs
    name: labels
    required: false
    description: |
      User-supplied key-value pairs used to organize FHIR stores.

      Label keys must be between 1 and 63 characters long, have a UTF-8 encoding of maximum 128 bytes, and must
      conform to the following PCRE regular expression: [\p{Ll}\p{Lo}][\p{Ll}\p{Lo}\p{N}_-]{0,62}

      Label values are optional, must be between 1 and 63 characters long, have a UTF-8 encoding of maximum 128
      bytes, and must conform to the following PCRE regular expression: [\p{Ll}\p{Lo}\p{N}_-]{0,63}

      No more than 64 labels can be associated with a given store.

      An object containing a list of "key": value pairs.
      Example: { "name": "wrench", "mass": "1.3kg", "count": "3" }.

  - !ruby/object:Api::Type::NestedObject
    name: notificationConfig
    required: false
    properties:
      - !ruby/object:Api::Type::String
        name: pubsubTopic
        description: |
          The Cloud Pub/Sub topic that notifications of changes are published on. Supplied by the client.
          PubsubMessage.Data will contain the resource name. PubsubMessage.MessageId is the ID of this message.
          It is guaranteed to be unique within the topic. PubsubMessage.PublishTime is the time at which the message
          was published. Notifications are only sent if the topic is non-empty. Topic names must be scoped to a
          project. service-PROJECT_NUMBER@gcp-sa-healthcare.iam.gserviceaccount.com must have publisher permissions on the given
          Cloud Pub/Sub topic. Not having adequate permissions will cause the calls that send notifications to fail.
        required: true
  - !ruby/object:Api::Type::String
    name: 'selfLink'
    description: |
      The fully qualified name of this dataset
    output: true
    ignore_read: true
  - !ruby/object:Api::Type::Array
    name: streamConfigs
    description: |-
      A list of streaming configs that configure the destinations of streaming export for every resource mutation in
      this FHIR store. Each store is allowed to have up to 10 streaming configs. After a new config is added, the next
      resource mutation is streamed to the new location in addition to the existing ones. When a location is removed
      from the list, the server stops streaming to that location. Before adding a new config, you must add the required
      bigquery.dataEditor role to your project's Cloud Healthcare Service Agent service account. Some lag (typically on
      the order of dozens of seconds) is expected before the results show up in the streaming destination.
    item_type: !ruby/object:Api::Type::NestedObject
      properties:
        - !ruby/object:Api::Type::Array
          name: 'resourceTypes'
          description: |
            Supply a FHIR resource type (such as "Patient" or "Observation"). See
            https://www.hl7.org/fhir/valueset-resource-types.html for a list of all FHIR resource types. The server treats
            an empty list as an intent to stream all the supported resource types in this FHIR store.
          item_type: Api::Type::String
        - !ruby/object:Api::Type::NestedObject
          name: bigqueryDestination
          required: true
          description: |
            The destination BigQuery structure that contains both the dataset location and corresponding schema config.
            The output is organized in one table per resource type. The server reuses the existing tables (if any) that
            are named after the resource types, e.g. "Patient", "Observation". When there is no existing table for a given
            resource type, the server attempts to create one.
            See the [streaming config reference](https://cloud.google.com/healthcare/docs/reference/rest/v1beta1/projects.locations.datasets.fhirStores#streamconfig) for more details.
          properties:
            - !ruby/object:Api::Type::String
              name: datasetUri
              required: true
              description: |
                BigQuery URI to a dataset, up to 2000 characters long, in the format bq://projectId.bqDatasetId
            - !ruby/object:Api::Type::NestedObject
              name: schemaConfig
              required: true
              description: |
                The configuration for the exported BigQuery schema.
              properties:
                - !ruby/object:Api::Type::Enum
                  name: schemaType
                  description: |
                    Specifies the output schema type.
                     * ANALYTICS: Analytics schema defined by the FHIR community.
                      See https://github.com/FHIR/sql-on-fhir/blob/master/sql-on-fhir.md.
                     * ANALYTICS_V2: Analytics V2, similar to schema defined by the FHIR community, with added support for extensions with one or more occurrences and contained resources in stringified JSON.
                     * LOSSLESS: A data-driven schema generated from the fields present in the FHIR data being exported, with no additional simplification.
                  default_value: :ANALYTICS
                  values:
                    - :ANALYTICS
                    - :ANALYTICS_V2
                    - :LOSSLESS
                - !ruby/object:Api::Type::Integer
                  name: recursiveStructureDepth
                  required: true
                  description: |
                    The depth for all recursive structures in the output analytics schema. For example, concept in the CodeSystem
                    resource is a recursive structure; when the depth is 2, the CodeSystem table will have a column called
                    concept.concept but not concept.concept.concept. If not specified or set to 0, the server will use the default
                    value 2. The maximum depth allowed is 5.
                - !ruby/object:Api::Type::NestedObject
                  name: lastUpdatedPartitionConfig
                  description: |
                    The configuration for exported BigQuery tables to be partitioned by FHIR resource's last updated time column.
                  properties:
                    - !ruby/object:Api::Type::Enum
                      name: type
                      required: true
                      description: |
                        Type of partitioning.
                      values:
                        - :PARTITION_TYPE_UNSPECIFIED
                        - :HOUR
                        - :DAY
                        - :MONTH
                        - :YEAR
                    - !ruby/object:Api::Type::String
                      name: expirationMs
                      description: |
                        Number of milliseconds for which to keep the storage for a partition.
  - !ruby/object:Api::Type::Boolean
    name: defaultSearchHandlingStrict
    description: |
      If true, overrides the default search behavior for this FHIR store to handling=strict which returns an error for unrecognized search parameters.
      If false, uses the FHIR specification default handling=lenient which ignores unrecognized search parameters.
      The handling can always be changed from the default on an individual API call by setting the HTTP header Prefer: handling=strict or Prefer: handling=lenient.
  - !ruby/object:Api::Type::Array
    name: notificationConfigs
    description: |-
      A list of notifcation configs that configure the notification for every resource mutation in this FHIR store.
    min_version: beta
    item_type: !ruby/object:Api::Type::NestedObject
      properties:
        - !ruby/object:Api::Type::String
          name: pubsubTopic
          required: true
          description: |
            The Cloud Pub/Sub topic that notifications of changes are published on. Supplied by the client.
            PubsubMessage.Data will contain the resource name. PubsubMessage.MessageId is the ID of this message.
            It is guaranteed to be unique within the topic. PubsubMessage.PublishTime is the time at which the message
            was published. Notifications are only sent if the topic is non-empty. Topic names must be scoped to a
            project. service-PROJECT_NUMBER@gcp-sa-healthcare.iam.gserviceaccount.com must have publisher permissions on the given
            Cloud Pub/Sub topic. Not having adequate permissions will cause the calls that send notifications to fail.
        - !ruby/object:Api::Type::Boolean
          name: sendFullResource
          description: |
            Whether to send full FHIR resource to this Pub/Sub topic for Create and Update operation.
            Note that setting this to true does not guarantee that all resources will be sent in the format of
            full FHIR resource. When a resource change is too large or during heavy traffic, only the resource name will be
            sent. Clients should always check the "payloadType" label from a Pub/Sub message to determine whether
            it needs to fetch the full resource as a separate operation.
        - !ruby/object:Api::Type::Boolean
          name: sendPreviousResourceOnDelete
          description: |
<<<<<<< HEAD
            Whether to send full previous FHIR resource to this Pub/Sub topic for Delete operation.
            Note that setting this to true does not guarantee that all resources will be sent in the format of
            full FHIR resource. When a resource change is too large or during heavy traffic, only the resource name will be
            sent. Clients should always check the "payloadType" label from a Pub/Sub message to determine whether
            it needs to fetch the full previous resource as a separate operation.
=======
            Whether to send full FHIR resource to this Pub/Sub topic for deleting FHIR resource. Note that setting this to
            true does not guarantee that all previous resources will be sent in the format of full FHIR resource. When a
            resource change is too large or during heavy traffic, only the resource name will be sent. Clients should always
            check the "payloadType" label from a Pub/Sub message to determine whether it needs to fetch the full previous
            resource as a separate operation.
>>>>>>> aecb49f4
<|MERGE_RESOLUTION|>--- conflicted
+++ resolved
@@ -316,16 +316,8 @@
         - !ruby/object:Api::Type::Boolean
           name: sendPreviousResourceOnDelete
           description: |
-<<<<<<< HEAD
             Whether to send full previous FHIR resource to this Pub/Sub topic for Delete operation.
             Note that setting this to true does not guarantee that all resources will be sent in the format of
             full FHIR resource. When a resource change is too large or during heavy traffic, only the resource name will be
             sent. Clients should always check the "payloadType" label from a Pub/Sub message to determine whether
-            it needs to fetch the full previous resource as a separate operation.
-=======
-            Whether to send full FHIR resource to this Pub/Sub topic for deleting FHIR resource. Note that setting this to
-            true does not guarantee that all previous resources will be sent in the format of full FHIR resource. When a
-            resource change is too large or during heavy traffic, only the resource name will be sent. Clients should always
-            check the "payloadType" label from a Pub/Sub message to determine whether it needs to fetch the full previous
-            resource as a separate operation.
->>>>>>> aecb49f4
+            it needs to fetch the full previous resource as a separate operation.