--- conflicted
+++ resolved
@@ -140,11 +140,7 @@
     description: |
       A hash of the resource.
     output: true
-<<<<<<< HEAD
-    - !ruby/object:Api::Type::NestedObject
-=======
   - !ruby/object:Api::Type::NestedObject
->>>>>>> 2a60e391
       name: "encryptionConfig"
       description: |
         EncryptionConfig describes the encryption config of a cluster or a backup that is encrypted with a CMEK (customer-managed encryption key).
