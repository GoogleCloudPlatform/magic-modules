# Copyright 2023 Google Inc.
# Licensed under the Apache License, Version 2.0 (the "License");
# you may not use this file except in compliance with the License.
# You may obtain a copy of the License at
#
#     http://www.apache.org/licenses/LICENSE-2.0
#
# Unless required by applicable law or agreed to in writing, software
# distributed under the License is distributed on an "AS IS" BASIS,
# WITHOUT WARRANTIES OR CONDITIONS OF ANY KIND, either express or implied.
# See the License for the specific language governing permissions and
# limitations under the License.

--- !ruby/object:Api::Resource
name: 'Instance'
docs: !ruby/object:Provider::Terraform::Docs
  warning: |
    Deleting an instance with instanceType = SECONDARY does not delete the secondary instance but gives a warning asking to delete the associated secondary cluster as well.
    Use deletion_policy = "FORCE" in the associated secondary cluster and delete the cluster forcefully to delete the secondary cluster as well its associated secondary instance.
    Users can undo the delete secondary instance action by importing the deleted secondary instance by calling terraform import.
self_link: '{{cluster}}/instances/{{instance_id}}'
base_url: '{{cluster}}/instances?instanceId={{instance_id}}'
update_verb: :PATCH
update_mask: true
description: 'A managed alloydb cluster instance.'
references: !ruby/object:Api::Resource::ReferenceLinks
  guides:
    'AlloyDB': 'https://cloud.google.com/alloydb/docs/'
  api: 'https://cloud.google.com/alloydb/docs/reference/rest/v1/projects.locations.clusters.instances/create'
async: !ruby/object:Api::OpAsync
  operation: !ruby/object:Api::OpAsync::Operation
    path: 'name'
    base_url: '{{op_id}}'
    wait_ms: 1000
    timeouts: !ruby/object:Api::Timeouts
      insert_minutes: 80
      update_minutes: 80
      delete_minutes: 80
  result: !ruby/object:Api::OpAsync::Result
    path: 'response'
  status: !ruby/object:Api::OpAsync::Status
    path: 'done'
    complete: true
    allowed:
      - true
      - false
  error: !ruby/object:Api::OpAsync::Error
    path: 'error'
    message: 'message'
  include_project: true
import_format: ['projects/{{project}}/locations/{{location}}/clusters/{{cluster}}/instances/{{instance_id}}']
# Skipping the sweeper because instances will be deleted during cluster sweeps
skip_sweeper: true
autogen_async: true
custom_code: !ruby/object:Provider::Terraform::CustomCode
  custom_import: templates/terraform/custom_import/alloydb_instance.go.erb
  pre_create: templates/terraform/pre_create/alloydb_instance.go.erb
  pre_update: templates/terraform/pre_update/alloydb_instance.go.erb
  pre_delete: templates/terraform/pre_delete/alloydb_instance.go.erb
examples:
  - !ruby/object:Provider::Terraform::Examples
    name: 'alloydb_instance_basic'
    primary_resource_id: 'default'
    vars:
      alloydb_cluster_name: 'alloydb-cluster'
      alloydb_instance_name: 'alloydb-instance'
      network_name: 'alloydb-network'
    ignore_read_extra:
      - 'reconciling'
      - 'update_time'
<<<<<<< HEAD
  - !ruby/object:Provider::Terraform::Examples
    name: 'alloydb_secondary_instance_basic'
    primary_resource_id: 'secondary'
    vars:
      alloydb_primary_cluster_name: 'alloydb-primary-cluster'
      alloydb_primary_instance_name: 'alloydb-primary-instance'
      alloydb_secondary_cluster_name: 'alloydb-secondary-cluster'
      alloydb_secondary_instance_name: 'alloydb-secondary-instance'
      network_name: 'alloydb-secondary-network'
    ignore_read_extra:
      - 'reconciling'
      - 'update_time'
=======
    skip_test: true
  - !ruby/object:Provider::Terraform::Examples
    name: 'alloydb_instance_basic_test'
    primary_resource_id: 'default'
    vars:
      alloydb_cluster_name: 'alloydb-cluster'
      alloydb_instance_name: 'alloydb-instance'
      network_name: 'alloydb-network'
    test_vars_overrides:
      network_name: 'acctest.BootstrapSharedServiceNetworkingConnection(t, "alloydbinstance-network-config-1")'
    ignore_read_extra:
      - 'reconciling'
      - 'update_time'
    skip_docs: true
>>>>>>> 5b4a974a
parameters:
  - !ruby/object:Api::Type::ResourceRef
    name: 'cluster'
    description: |
      Identifies the alloydb cluster. Must be in the format
      'projects/{project}/locations/{location}/clusters/{cluster_id}'
    required: true
    immutable: true
    resource: 'Cluster'
    imports: 'name'
    url_param_only: true
  - !ruby/object:Api::Type::String
    name: 'instanceId'
    required: true
    immutable: true
    url_param_only: true
    description: |
      The ID of the alloydb instance.
properties:
  - !ruby/object:Api::Type::String
    name: 'name'
    output: true
    description: |
      The name of the instance resource.
  - !ruby/object:Api::Type::Time
    name: 'createTime'
    description: |
      Time the Instance was created in UTC.
    output: true
  - !ruby/object:Api::Type::Time
    name: 'updateTime'
    description: |
      Time the Instance was updated in UTC.
    output: true
  - !ruby/object:Api::Type::String
    name: 'uid'
    output: true
    description: |
      The system-generated UID of the resource.
  - !ruby/object:Api::Type::KeyValueLabels
    name: 'labels'
    description: 'User-defined labels for the alloydb instance.'
  - !ruby/object:Api::Type::KeyValueAnnotations
    name: 'annotations'
    description:
      'Annotations to allow client tools to store small amount of arbitrary
      data. This is distinct from labels.'
  - !ruby/object:Api::Type::String
    name: 'state'
    output: true
    description: |
      The current state of the alloydb instance.
  - !ruby/object:Api::Type::String
    name: 'displayName'
    description: |
      User-settable and human-readable display name for the Instance.
    ignore_read: true
  - !ruby/object:Api::Type::String
    name: 'gceZone'
    description: |
      The Compute Engine zone that the instance should serve from, per https://cloud.google.com/compute/docs/regions-zones This can ONLY be specified for ZONAL instances. If present for a REGIONAL instance, an error will be thrown. If this is absent for a ZONAL instance, instance is created in a random zone with available capacity.
  - !ruby/object:Api::Type::Boolean
    name: 'reconciling'
    output: true
    description: |
      Set to true if the current state of Instance does not match the user's intended state, and the service is actively updating the resource to reconcile them. This can happen due to user-triggered updates or system actions like failover or maintenance.
  - !ruby/object:Api::Type::KeyValuePairs
    name: 'databaseFlags'
    description:
      'Database flags. Set at instance level. * They are copied from primary
      instance on read instance creation. * Read instances can set new or
      override existing flags that are relevant for reads, e.g. for enabling
      columnar cache on a read instance. Flags set on read instance may or may
      not be present on primary.'
  - !ruby/object:Api::Type::Enum
    name: 'availabilityType'
    description: |
      'Availability type of an Instance. Defaults to REGIONAL for both primary and read instances.
      Note that primary and read instances can have different availability types.
      Only READ_POOL instance supports ZONAL type. Users can't specify the zone for READ_POOL instance.
      Zone is automatically chosen from the list of zones in the region specified.
      Read pool of size 1 can only have zonal availability. Read pools with node count of 2 or more
      can have regional availability (nodes are present in 2 or more zones in a region).'
    values:
      - :AVAILABILITY_TYPE_UNSPECIFIED
      - :ZONAL
      - :REGIONAL
    default_from_api: true
  - !ruby/object:Api::Type::Enum
    name: 'instanceType'
    required: true
    immutable: true
    description: |
      The type of the instance.
      If the instance type is READ_POOL, provide the associated PRIMARY/SECONDARY instance in the `depends_on` meta-data attribute.
      If the instance type is SECONDARY, point to the cluster_type of the associated secondary cluster instead of mentioning SECONDARY.
      Example: {instance_type = google_alloydb_cluster.<secondary_cluster_name>.cluster_type} instead of {instance_type = SECONDARY}
      If the instance type is SECONDARY, the terraform delete instance operation does not delete the secondary instance but gives a warning asking to delete the associated secondary cluster as well.
      Use deletion_policy = "FORCE" in the associated secondary cluster and delete the cluster forcefully to delete the secondary cluster as well its associated secondary instance.
      Users can undo the delete secondary instance action by importing the deleted secondary instance by calling terraform import.
    values:
      - :PRIMARY
      - :READ_POOL
      - :SECONDARY
  - !ruby/object:Api::Type::String
    name: 'ipAddress'
    output: true
    description: |
      The IP address for the Instance. This is the connection endpoint for an end-user application.
  - !ruby/object:Api::Type::NestedObject
    name: 'queryInsightsConfig'
    default_from_api: true
    description: 'Configuration for query insights.'
    properties:
      - !ruby/object:Api::Type::Integer
        name: 'queryStringLength'
        description: 'Query string length. The default value is 1024. Any integer between 256 and 4500 is considered valid.'
      - !ruby/object:Api::Type::Boolean
        name: 'recordApplicationTags'
        description: 'Record application tags for an instance. This flag is turned "on" by default.'
      - !ruby/object:Api::Type::Boolean
        name: 'recordClientAddress'
        description: 'Record client address for an instance. Client address is PII information. This flag is turned "on" by default.'
      - !ruby/object:Api::Type::Integer
        name: 'queryPlansPerMinute'
        description: 'Number of query execution plans captured by Insights per minute for all queries combined. The default value is 5. Any integer between 0 and 20 is considered valid.'
  - !ruby/object:Api::Type::NestedObject
    name: 'readPoolConfig'
    description: 'Read pool specific config. If the instance type is READ_POOL, this configuration must be provided.'
    properties:
      - !ruby/object:Api::Type::Integer
        name: 'nodeCount'
        description:
          'Read capacity, i.e. number of nodes in a read pool instance.'
  - !ruby/object:Api::Type::NestedObject
    name: 'machineConfig'
    description:
      'Configurations for the machines that host the underlying database engine.'
    default_from_api: true
    properties:
      - !ruby/object:Api::Type::Integer
        name: 'cpuCount'
        description: "The number of CPU's in the VM instance."

        default_from_api: true
  - !ruby/object:Api::Type::NestedObject
    name: 'clientConnectionConfig'
    default_from_api: true
    description: |
      Client connection specific configurations.
    properties:
      - !ruby/object:Api::Type::Boolean
        name: requireConnectors
        description: |
          Configuration to enforce connectors only (ex: AuthProxy) connections to the database.
      - !ruby/object:Api::Type::NestedObject
        name: 'sslConfig'
        default_from_api: true
        description: |
          SSL config option for this instance.
        properties:
          - !ruby/object:Api::Type::Enum
            name: 'sslMode'
            default_from_api: true
            description: 'SSL mode. Specifies client-server SSL/TLS connection behavior.'
            values:
              - :ENCRYPTED_ONLY
              - :ALLOW_UNENCRYPTED_AND_ENCRYPTED<|MERGE_RESOLUTION|>--- conflicted
+++ resolved
@@ -68,7 +68,6 @@
     ignore_read_extra:
       - 'reconciling'
       - 'update_time'
-<<<<<<< HEAD
   - !ruby/object:Provider::Terraform::Examples
     name: 'alloydb_secondary_instance_basic'
     primary_resource_id: 'secondary'
@@ -81,7 +80,6 @@
     ignore_read_extra:
       - 'reconciling'
       - 'update_time'
-=======
     skip_test: true
   - !ruby/object:Provider::Terraform::Examples
     name: 'alloydb_instance_basic_test'
@@ -96,7 +94,6 @@
       - 'reconciling'
       - 'update_time'
     skip_docs: true
->>>>>>> 5b4a974a
 parameters:
   - !ruby/object:Api::Type::ResourceRef
     name: 'cluster'
