--- conflicted
+++ resolved
@@ -197,7 +197,6 @@
         name: 'cpuCount'
         description: "The number of CPU's in the VM instance."
 
-<<<<<<< HEAD
         default_from_api: true
   - !ruby/object:Api::Type::NestedObject
     name: 'clientConnectionConfig'
@@ -221,7 +220,4 @@
             description: 'SSL mode. Specifies client-server SSL/TLS connection behavior.'
             values:
               - :ENCRYPTED_ONLY
-              - :ALLOW_UNENCRYPTED_AND_ENCRYPTED
-=======
-        default_from_api: true
->>>>>>> af65a6de
+              - :ALLOW_UNENCRYPTED_AND_ENCRYPTED