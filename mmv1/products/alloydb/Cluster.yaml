# Copyright 2023 Google Inc.
# Licensed under the Apache License, Version 2.0 (the "License");
# you may not use this file except in compliance with the License.
# You may obtain a copy of the License at
#
#     http://www.apache.org/licenses/LICENSE-2.0
#
# Unless required by applicable law or agreed to in writing, software
# distributed under the License is distributed on an "AS IS" BASIS,
# WITHOUT WARRANTIES OR CONDITIONS OF ANY KIND, either express or implied.
# See the License for the specific language governing permissions and
# limitations under the License.

--- !ruby/object:Api::Resource
name: 'Cluster'
self_link: 'projects/{{project}}/locations/{{location}}/clusters/{{cluster_id}}'
base_url: 'projects/{{project}}/locations/{{location}}/clusters'
create_url: 'projects/{{project}}/locations/{{location}}/clusters?clusterId={{cluster_id}}'
update_verb: :PATCH
update_mask: true
description: 'A managed alloydb cluster.'
references: !ruby/object:Api::Resource::ReferenceLinks
  guides:
    'AlloyDB': 'https://cloud.google.com/alloydb/docs/'
  api: 'https://cloud.google.com/alloydb/docs/reference/rest/v1/projects.locations.clusters/create'
async: !ruby/object:Api::OpAsync
  operation: !ruby/object:Api::OpAsync::Operation
    path: 'name'
    base_url: '{{op_id}}'
    wait_ms: 1000
    timeouts: !ruby/object:Api::Timeouts
      insert_minutes: 10
      update_minutes: 10
      delete_minutes: 10
  result: !ruby/object:Api::OpAsync::Result
    path: 'response'
  status: !ruby/object:Api::OpAsync::Status
    path: 'done'
    complete: true
    allowed:
      - true
      - false
  error: !ruby/object:Api::OpAsync::Error
    path: 'error'
    message: 'message'
import_format:
  [
    'projects/{{project}}/locations/{{location}}/clusters/{{cluster_id}}',
    '{{cluster_id}}',
  ]
# Skipping the sweeper because we need to force-delete clusters.
skip_sweeper: true
autogen_async: true
examples:
  - !ruby/object:Provider::Terraform::Examples
    name: 'alloydb_cluster_basic'
    primary_resource_id: 'default'
    vars:
      alloydb_cluster_name: 'alloydb-cluster'
  - !ruby/object:Provider::Terraform::Examples
    name: 'alloydb_cluster_full'
    primary_resource_id: 'full'
    vars:
      alloydb_cluster_name: 'alloydb-cluster-full'
  - !ruby/object:Provider::Terraform::Examples
    name: 'alloydb_cluster_cross_region_replication'
    primary_resource_id: 'default'
    vars:
      alloydb_cluster_name: 'alloydb-cluster-full'
custom_code: !ruby/object:Provider::Terraform::CustomCode
  post_create: templates/terraform/post_create/alloydb_secondary_cluster_create.go.erb
  pre_delete: templates/terraform/pre_delete/alloydb_secondary_cluster_delete.go.erb
parameters:
  - !ruby/object:Api::Type::String
    name: 'clusterId'
    required: true
    immutable: true
    url_param_only: true
    description: |
      The ID of the alloydb cluster.
  - !ruby/object:Api::Type::String
    name: 'location'
    required: true
    immutable: true
    url_param_only: true
    description: |
      The location where the alloydb cluster should reside.
properties:
  - !ruby/object:Api::Type::String
    name: 'name'
    output: true
    description: |
      The name of the cluster resource.
  - !ruby/object:Api::Type::String
    name: 'uid'
    output: true
    description: |
      The system-generated UID of the resource.
  - !ruby/object:Api::Type::KeyValuePairs
    name: 'labels'
    description: 'User-defined labels for the alloydb cluster.'
   - !ruby/object:Api::Type::Boolean
    name: 'createSecondary'
    input: true
    default: false
    url_param_only: true
    description: |
      Set to true if the cluster should be created as a secondary cluster.
  - !ruby/object:Api::Type::NestedObject
    name: 'secondaryCluster'
    description: |
      Creates a cluster of type SECONDARY in the given location using the primary cluster as the source.
    url_param_only: true
    properties:
      - !ruby/object:Api::Type::String
        name: 'location'
        description: |
          The location where the secondary alloydb cluster should reside.       
        url_param_only: true
        immutable: true
        required: true
      - !ruby/object:Api::Type::String
        name: 'clusterId'
        url_param_only: true
        description: |
          The ID of the secondary alloydb cluster.       
        immutable: true
        required: true
  - !ruby/object:Api::Type::NestedObject
    name: 'secondaryCluster'
    description: |
      Creates a cluster of type SECONDARY in the given location using the primary cluster as the source.
    url_param_only: true
    properties:
      - !ruby/object:Api::Type::String
        name: 'location'
        description: |
          The location where the secondary alloydb cluster should reside.       
        url_param_only: true
        immutable: true
        required: true
      - !ruby/object:Api::Type::String
        name: 'clusterId'
        url_param_only: true
        description: |
          The ID of the secondary alloydb cluster.       
        immutable: true
        required: true
  - !ruby/object:Api::Type::NestedObject
    name: 'encryptionConfig'
    description: |
      EncryptionConfig describes the encryption config of a cluster or a backup that is encrypted with a CMEK (customer-managed encryption key).
    properties:
      - !ruby/object:Api::Type::String
        name: 'kmsKeyName'
        description: |
          The fully-qualified resource name of the KMS key. Each Cloud KMS key is regionalized and has the following format: projects/[PROJECT]/locations/[REGION]/keyRings/[RING]/cryptoKeys/[KEY_NAME].
        immutable: true
  - !ruby/object:Api::Type::NestedObject
    name: 'encryptionInfo'
    description: |
      EncryptionInfo describes the encryption information of a cluster or a backup.
    output: true
    properties:
      - !ruby/object:Api::Type::Enum
        name: 'encryptionType'
        description: 'Output only. Type of encryption.'
        values:
          - :TYPE_UNSPECIFIED
          - :GOOGLE_DEFAULT_ENCRYPTION
          - :CUSTOMER_MANAGED_ENCRYPTION
        output: true
      - !ruby/object:Api::Type::Array
        name: kmsKeyVersions
        item_type: Api::Type::String
        description: |
          Output only. Cloud KMS key versions that are being used to protect the database or the backup.
        output: true
  - !ruby/object:Api::Type::NestedObject
    name: 'continuousBackupInfo'
    description: |
      ContinuousBackupInfo describes the continuous backup properties of a cluster.
    output: true
    properties:
      - !ruby/object:Api::Type::String
        name: enabledTime
        description: |
          When ContinuousBackup was most recently enabled. Set to null if ContinuousBackup is not enabled.
        output: true
      - !ruby/object:Api::Type::Array
        name: schedule
        item_type: Api::Type::String
        description: |
          Days of the week on which a continuous backup is taken. Output only field. Ignored if passed into the request.
        output: true
      - !ruby/object:Api::Type::String
        name: earliestRestorableTime
        description: |
          The earliest restorable time that can be restored to. Output only field.
        output: true
      - !ruby/object:Api::Type::NestedObject
        name: 'encryptionInfo'
        description: |
          Output only. The encryption information for the WALs and backups required for ContinuousBackup.
        output: true
        properties:
          - !ruby/object:Api::Type::String
            name: 'encryptionType'
            description: 'Output only. Type of encryption.'
            output: true
          - !ruby/object:Api::Type::Array
            name: kmsKeyVersions
            item_type: Api::Type::String
            description: |
              Output only. Cloud KMS key versions that are being used to protect the database or the backup.
            output: true
  - !ruby/object:Api::Type::String
    name: 'network'
    required: true
    description: |
      The relative resource name of the VPC network on which the instance can be accessed. It is specified in the following form:

      "projects/{projectNumber}/global/networks/{network_id}".
    diff_suppress_func: 'tpgresource.ProjectNumberDiffSuppress'
  - !ruby/object:Api::Type::String
    name: 'displayName'
    description: |
      User-settable and human-readable display name for the Cluster.
  - !ruby/object:Api::Type::String
    name: 'databaseVersion'
    output: true
    description: |
      The database engine major version. This is an output-only field and it's populated at the Cluster creation time. This field cannot be changed after cluster creation.
  - !ruby/object:Api::Type::NestedObject
    name: 'initialUser'
    description: |
      Initial user to setup during cluster creation.
    custom_flatten: 'templates/terraform/custom_flatten/alloydb_cluster_input_user_flatten.go.erb'
    ignore_read: true
    properties:
      - !ruby/object:Api::Type::String
        name: 'user'
        description: |
          The database username.
      - !ruby/object:Api::Type::String
        name: 'password'
        description: |
          The initial password for the user.
        required: true
        sensitive: true
  - !ruby/object:Api::Type::NestedObject
<<<<<<< HEAD
    name: "primaryConfig"
    description: |
      Cross Region replication config specific to PRIMARY cluster.
    output: true
    properties:
      - !ruby/object:Api::Type::Array
        name: "secondaryClusterNames"
        item_type: Api::Type::String
        description: |
          Names of the clusters that are replicating from this cluster.
        output: true
  - !ruby/object:Api::Type::NestedObject
    name: "secondaryConfig"
    description: |
      Cross Region replication config specific to SECONDARY cluster.
    properties:
      - !ruby/object:Api::Type::String
        name: "primaryClusterName"
        description: |
          The name of the primary cluster name with the format: projects/{project}/locations/{region}/clusters/{clusterId}.
  - !ruby/object:Api::Type::NestedObject
=======
>>>>>>> a315f79b
    name: 'continuousBackupConfig'
    default_from_api: true
    description: |
      The continuous backup config for this cluster.
<<<<<<< HEAD

      If no policy is provided then the default policy will be used. The default policy takes one backup a day and retains backups for 14 days.
    properties:
      - !ruby/object:Api::Type::Boolean
        name: enabled
        send_empty_value: true
        default_value: true
        description: |
          Whether continuous backup recovery is enabled. If not set, defaults to true.
      - !ruby/object:Api::Type::Integer
        name: recoveryWindowDays
        default_from_api: true
        description: |
          The numbers of days that are eligible to restore from using PITR. To support the entire recovery window, backups and logs are retained for one day more than the recovery window.

=======

      If no policy is provided then the default policy will be used. The default policy takes one backup a day and retains backups for 14 days.
    properties:
      - !ruby/object:Api::Type::Boolean
        name: enabled
        send_empty_value: true
        default_value: true
        description: |
          Whether continuous backup recovery is enabled. If not set, defaults to true.
      - !ruby/object:Api::Type::Integer
        name: recoveryWindowDays
        default_from_api: true
        description: |
          The numbers of days that are eligible to restore from using PITR. To support the entire recovery window, backups and logs are retained for one day more than the recovery window.

>>>>>>> a315f79b
          If not set, defaults to 14 days.
      - !ruby/object:Api::Type::NestedObject
        name: 'encryptionConfig'
        description: |
          EncryptionConfig describes the encryption config of a cluster or a backup that is encrypted with a CMEK (customer-managed encryption key).
        properties:
          - !ruby/object:Api::Type::String
            name: 'kmsKeyName'
            description: |
              The fully-qualified resource name of the KMS key. Each Cloud KMS key is regionalized and has the following format: projects/[PROJECT]/locations/[REGION]/keyRings/[RING]/cryptoKeys/[KEY_NAME].
<<<<<<< HEAD
=======
    name: "secondaryConfig"
    description: |
      Cross Region replication config specific to SECONDARY cluster.
    properties:
      - !ruby/object:Api::Type::String
        name: "primaryClusterName"
        description: |
          The name of the primary cluster name with the format: projects/{project}/locations/{region}/clusters/{clusterId}.
>>>>>>> 707c73add (feat: add secondaryConfig to AlloyDB Cluster)
  - !ruby/object:Api::Type::NestedObject
    name: "primaryConfig"
    description: |
      Cross Region replication config specific to PRIMARY cluster.
    properties:
      - !ruby/object:Api::Type::Array
        name: "secondaryClusterNames"
        item_type: Api::Type::String
        description: |
          Names of the clusters that are replicating from this cluster.
        output: true
  - !ruby/object:Api::Type::NestedObject
    name: "secondaryConfig"
    description: |
      Cross Region replication config specific to SECONDARY cluster.
    properties:
      - !ruby/object:Api::Type::String
        name: "primaryClusterName"
        description: |
          The name of the primary cluster name with the format: projects/{project}/locations/{region}/clusters/{clusterId}.
=======
>>>>>>> a315f79b
  - !ruby/object:Api::Type::NestedObject
    name: 'automatedBackupPolicy'
    description: |
      The automated backup policy for this cluster. AutomatedBackupPolicy is disabled by default.
    default_from_api: true
    properties:
      - !ruby/object:Api::Type::String
        name: 'backupWindow'
        description: |
          The length of the time window during which a backup can be taken. If a backup does not succeed within this time window, it will be canceled and considered failed.

          The backup window must be at least 5 minutes long. There is no upper bound on the window. If not set, it will default to 1 hour.

          A duration in seconds with up to nine fractional digits, terminated by 's'. Example: "3.5s".
      - !ruby/object:Api::Type::String
        name: 'location'
        description: |
          The location where the backup will be stored. Currently, the only supported option is to store the backup in the same region as the cluster.
      - !ruby/object:Api::Type::KeyValuePairs
        name: 'labels'
        description:
          'Labels to apply to backups created using this configuration.'
      - !ruby/object:Api::Type::NestedObject
        name: 'encryptionConfig'
        description: |
          EncryptionConfig describes the encryption config of a cluster or a backup that is encrypted with a CMEK (customer-managed encryption key).
        properties:
          - !ruby/object:Api::Type::String
            name: 'kmsKeyName'
            description: |
              The fully-qualified resource name of the KMS key. Each Cloud KMS key is regionalized and has the following format: projects/[PROJECT]/locations/[REGION]/keyRings/[RING]/cryptoKeys/[KEY_NAME].
      - !ruby/object:Api::Type::NestedObject
        name: 'weeklySchedule'
        description: 'Weekly schedule for the Backup.'
        default_from_api: true
        properties:
          - !ruby/object:Api::Type::Array
            name: 'daysOfWeek'
            min_size: 1
            description: |
              The days of the week to perform a backup. At least one day of the week must be provided.
            item_type: !ruby/object:Api::Type::Enum
              name: 'daysOfWeek'
              required: true
              description: |
                The days of the week to perform a backup. At least one day of the week must be provided.
              values:
                - :MONDAY
                - :TUESDAY
                - :WEDNESDAY
                - :THURSDAY
                - :FRIDAY
                - :SATURDAY
                - :SUNDAY
          - !ruby/object:Api::Type::Array
            name: 'startTimes'
            required: true
            custom_flatten: 'templates/terraform/custom_flatten/alloydb_cluster_input_automated_backup_policy_start_times_flatten.go.erb'
            description: |
              The times during the day to start a backup. At least one start time must be provided. The start times are assumed to be in UTC and to be an exact hour (e.g., 04:00:00).
            item_type: !ruby/object:Api::Type::NestedObject
              properties:
                - !ruby/object:Api::Type::Integer
                  name: hours
                  description: |
                    Hours of day in 24 hour format. Should be from 0 to 23. An API may choose to allow the value "24:00:00" for scenarios like business closing time.
                - !ruby/object:Api::Type::Integer
                  name: minutes
                  description: |
                    Minutes of hour of day. Currently, only the value 0 is supported.
                - !ruby/object:Api::Type::Integer
                  name: seconds
                  description: |
                    Seconds of minutes of the time. Currently, only the value 0 is supported.
                - !ruby/object:Api::Type::Integer
                  name: nanos
                  description: |
                    Fractions of seconds in nanoseconds. Currently, only the value 0 is supported.
      - !ruby/object:Api::Type::NestedObject
        name: 'timeBasedRetention'
        description: |
          Time-based Backup retention policy. Conflicts with 'quantity_based_retention', both can't be set together.
        conflicts:
          - automated_backup_policy.0.quantity_based_retention
        properties:
          - !ruby/object:Api::Type::String
            name: 'retentionPeriod'
            description: |
              The retention period.
              A duration in seconds with up to nine fractional digits, terminated by 's'. Example: "3.5s".
      - !ruby/object:Api::Type::NestedObject
        name: 'quantityBasedRetention'
        conflicts:
          - automated_backup_policy.0.time_based_retention
        description: |
          Quantity-based Backup retention policy to retain recent backups. Conflicts with 'time_based_retention', both can't be set together.
        properties:
          - !ruby/object:Api::Type::Integer
            name: 'count'
            description: |
              The number of backups to retain.
      - !ruby/object:Api::Type::Boolean
        name: 'enabled'
        description: |
          Whether automated backups are enabled.
  - !ruby/object:Api::Type::NestedObject
    name: 'backupSource'
    output: true
    description: 'Cluster created from backup.'
    properties:
      - !ruby/object:Api::Type::String
        name: 'backupName'
        description: 'The name of the backup resource.'
  - !ruby/object:Api::Type::NestedObject
    name: 'migrationSource'
    output: true
    description: 'Cluster created via DMS migration.'
    properties:
      - !ruby/object:Api::Type::String
        name: 'hostPort'
        description:
          'The host and port of the on-premises instance in host:port format'
      - !ruby/object:Api::Type::String
        name: 'referenceId'
        description:
          'Place holder for the external source identifier(e.g DMS job name)
          that created the cluster.'
      - !ruby/object:Api::Type::String
        name: 'sourceType'
        description: 'Type of migration source.'<|MERGE_RESOLUTION|>--- conflicted
+++ resolved
@@ -249,7 +249,6 @@
         required: true
         sensitive: true
   - !ruby/object:Api::Type::NestedObject
-<<<<<<< HEAD
     name: "primaryConfig"
     description: |
       Cross Region replication config specific to PRIMARY cluster.
@@ -271,13 +270,10 @@
         description: |
           The name of the primary cluster name with the format: projects/{project}/locations/{region}/clusters/{clusterId}.
   - !ruby/object:Api::Type::NestedObject
-=======
->>>>>>> a315f79b
     name: 'continuousBackupConfig'
     default_from_api: true
     description: |
       The continuous backup config for this cluster.
-<<<<<<< HEAD
 
       If no policy is provided then the default policy will be used. The default policy takes one backup a day and retains backups for 14 days.
     properties:
@@ -293,23 +289,6 @@
         description: |
           The numbers of days that are eligible to restore from using PITR. To support the entire recovery window, backups and logs are retained for one day more than the recovery window.
 
-=======
-
-      If no policy is provided then the default policy will be used. The default policy takes one backup a day and retains backups for 14 days.
-    properties:
-      - !ruby/object:Api::Type::Boolean
-        name: enabled
-        send_empty_value: true
-        default_value: true
-        description: |
-          Whether continuous backup recovery is enabled. If not set, defaults to true.
-      - !ruby/object:Api::Type::Integer
-        name: recoveryWindowDays
-        default_from_api: true
-        description: |
-          The numbers of days that are eligible to restore from using PITR. To support the entire recovery window, backups and logs are retained for one day more than the recovery window.
-
->>>>>>> a315f79b
           If not set, defaults to 14 days.
       - !ruby/object:Api::Type::NestedObject
         name: 'encryptionConfig'
@@ -320,9 +299,7 @@
             name: 'kmsKeyName'
             description: |
               The fully-qualified resource name of the KMS key. Each Cloud KMS key is regionalized and has the following format: projects/[PROJECT]/locations/[REGION]/keyRings/[RING]/cryptoKeys/[KEY_NAME].
-<<<<<<< HEAD
-=======
-    name: "secondaryConfig"
+   - name: "secondaryConfig"
     description: |
       Cross Region replication config specific to SECONDARY cluster.
     properties:
@@ -330,7 +307,6 @@
         name: "primaryClusterName"
         description: |
           The name of the primary cluster name with the format: projects/{project}/locations/{region}/clusters/{clusterId}.
->>>>>>> 707c73add (feat: add secondaryConfig to AlloyDB Cluster)
   - !ruby/object:Api::Type::NestedObject
     name: "primaryConfig"
     description: |
@@ -351,8 +327,6 @@
         name: "primaryClusterName"
         description: |
           The name of the primary cluster name with the format: projects/{project}/locations/{region}/clusters/{clusterId}.
-=======
->>>>>>> a315f79b
   - !ruby/object:Api::Type::NestedObject
     name: 'automatedBackupPolicy'
     description: |
