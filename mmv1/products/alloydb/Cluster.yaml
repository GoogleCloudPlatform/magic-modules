--- conflicted
+++ resolved
@@ -161,7 +161,6 @@
           Output only. The encryption information for the WALs and backups required for ContinuousBackup.
         output: true
         properties:
-<<<<<<< HEAD
           - !ruby/object:Api::Type::Enum
             name: 'encryptionType'
             description: 'Output only. Type of encryption.'
@@ -169,11 +168,44 @@
               - :TYPE_UNSPECIFIED
               - :GOOGLE_DEFAULT_ENCRYPTION
               - :CUSTOMER_MANAGED_ENCRYPTION
-=======
+            output: true
+          - !ruby/object:Api::Type::Array
+            name: kmsKeyVersions
+            item_type: Api::Type::String
+            description: |
+              Output only. Cloud KMS key versions that are being used to protect the database or the backup.
+            output: true
+  - !ruby/object:Api::Type::NestedObject
+    name: 'continuousBackupInfo'
+    description: |
+      ContinuousBackupInfo describes the continuous backup properties of a cluster.
+    output: true
+    properties:
+      - !ruby/object:Api::Type::String
+        name: enabledTime
+        description: |
+          When ContinuousBackup was most recently enabled. Set to null if ContinuousBackup is not enabled.
+        output: true
+      - !ruby/object:Api::Type::Array
+        name: schedule
+        item_type: Api::Type::String
+        description: |
+          Days of the week on which a continuous backup is taken. Output only field. Ignored if passed into the request.
+        output: true
+      - !ruby/object:Api::Type::String
+        name: earliestRestorableTime
+        description: |
+          The earliest restorable time that can be restored to. Output only field.
+        output: true
+      - !ruby/object:Api::Type::NestedObject
+        name: 'encryptionInfo'
+        description: |
+          Output only. The encryption information for the WALs and backups required for ContinuousBackup.
+        output: true
+        properties:
           - !ruby/object:Api::Type::String
             name: 'encryptionType'
             description: 'Output only. Type of encryption.'
->>>>>>> faeec759
             output: true
           - !ruby/object:Api::Type::Array
             name: kmsKeyVersions
@@ -254,7 +286,6 @@
     default_from_api: true
     description: |
       The continuous backup config for this cluster.
-<<<<<<< HEAD
 
       If no policy is provided then the default policy will be used. The default policy takes one backup a day and retains backups for 14 days.
     properties:
@@ -270,23 +301,6 @@
         description: |
           The numbers of days that are eligible to restore from using PITR. To support the entire recovery window, backups and logs are retained for one day more than the recovery window.
 
-=======
-
-      If no policy is provided then the default policy will be used. The default policy takes one backup a day and retains backups for 14 days.
-    properties:
-      - !ruby/object:Api::Type::Boolean
-        name: enabled
-        send_empty_value: true
-        default_value: true
-        description: |
-          Whether continuous backup recovery is enabled. If not set, defaults to true.
-      - !ruby/object:Api::Type::Integer
-        name: recoveryWindowDays
-        default_from_api: true
-        description: |
-          The numbers of days that are eligible to restore from using PITR. To support the entire recovery window, backups and logs are retained for one day more than the recovery window.
-
->>>>>>> faeec759
           If not set, defaults to 14 days.
       - !ruby/object:Api::Type::NestedObject
         name: 'encryptionConfig'
