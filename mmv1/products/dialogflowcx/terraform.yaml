# Copyright 2020 Google Inc.
# Licensed under the Apache License, Version 2.0 (the "License");
# you may not use this file except in compliance with the License.
# You may obtain a copy of the License at
#
#     http://www.apache.org/licenses/LICENSE-2.0
#
# Unless required by applicable law or agreed to in writing, software
# distributed under the License is distributed on an "AS IS" BASIS,
# WITHOUT WARRANTIES OR CONDITIONS OF ANY KIND, either express or implied.
# See the License for the specific language governing permissions and
# limitations under the License.

--- !ruby/object:Provider::Terraform::Config
overrides: !ruby/object:Overrides::ResourceOverrides
  Agent: !ruby/object:Overrides::Terraform::ResourceOverride
    timeouts: !ruby/object:Api::Timeouts
      insert_minutes: 40
      update_minutes: 40
    examples:
      - !ruby/object:Provider::Terraform::Examples
        name: "dialogflowcx_agent_full"
        primary_resource_id: "full_agent"
        vars:
          agent_name: "dialogflowcx-agent"
    id_format: "projects/{{project}}/locations/{{location}}/agents/{{name}}"
    import_format: ["projects/{{project}}/locations/{{location}}/agents/{{name}}"]
    # Skip sweeper gen due to non-standard urls.
    skip_sweeper: true
    properties:
      name: !ruby/object:Overrides::Terraform::PropertyOverride
        custom_flatten: templates/terraform/custom_flatten/name_from_self_link.erb
      description: !ruby/object:Overrides::Terraform::PropertyOverride
        validation: !ruby/object:Provider::Terraform::Validation
          function: 'validation.StringLenBetween(0, 500)'
  Intent: !ruby/object:Overrides::Terraform::ResourceOverride
    timeouts: !ruby/object:Api::Timeouts
      insert_minutes: 40
      update_minutes: 40  
    custom_code: !ruby/object:Provider::Terraform::CustomCode
      custom_import: templates/terraform/custom_import/dialogflowcx_intent.go.erb   
    examples:
      - !ruby/object:Provider::Terraform::Examples
        name: "dialogflowcx_intent_full"
        primary_resource_id: "basic_intent"
        vars:
          agent_name: "dialogflowcx-agent"
    skip_sweeper: true
    id_format: "{{parent}}/intents/{{name}}"
    import_format: ["{{parent}}/intents/{{name}}"]
    properties:
      name: !ruby/object:Overrides::Terraform::PropertyOverride
        custom_flatten: templates/terraform/custom_flatten/name_from_self_link.erb
      displayName: !ruby/object:Overrides::Terraform::PropertyOverride
        validation: !ruby/object:Provider::Terraform::Validation
          function: 'validation.StringLenBetween(0, 64)'
      description: !ruby/object:Overrides::Terraform::PropertyOverride
        validation: !ruby/object:Provider::Terraform::Validation
          function: 'validation.StringLenBetween(0, 140)'
  Flow: !ruby/object:Overrides::Terraform::ResourceOverride
    timeouts: !ruby/object:Api::Timeouts
      insert_minutes: 40
      update_minutes: 40 
    custom_code: !ruby/object:Provider::Terraform::CustomCode
      custom_import: templates/terraform/custom_import/dialogflowcx_flow.go.erb 
    examples:
      - !ruby/object:Provider::Terraform::Examples
        name: "dialogflowcx_flow_full"
        primary_resource_id: "basic_flow"
        vars:
          agent_name: "dialogflowcx-agent"
    skip_sweeper: true
    id_format: "{{parent}}/flows/{{name}}"
    import_format: ["{{parent}}/flows/{{name}}"]
    properties:
      name: !ruby/object:Overrides::Terraform::PropertyOverride
        custom_flatten: templates/terraform/custom_flatten/name_from_self_link.erb
      description: !ruby/object:Overrides::Terraform::PropertyOverride
        validation: !ruby/object:Provider::Terraform::Validation
          function: 'validation.StringLenBetween(0, 500)'
      eventHandlers: !ruby/object:Overrides::Terraform::PropertyOverride
        default_from_api: true
  Version: !ruby/object:Overrides::Terraform::ResourceOverride
    timeouts: !ruby/object:Api::Timeouts
      insert_minutes: 40
      update_minutes: 40
    custom_code: !ruby/object:Provider::Terraform::CustomCode
      custom_import: templates/terraform/custom_import/dialogflowcx_version.go.erb   
    examples:
      - !ruby/object:Provider::Terraform::Examples
        name: "dialogflowcx_version_full"
        primary_resource_id: "version_1"
        vars:
          agent_name: "dialogflowcx-agent"
    skip_sweeper: true
    id_format: "{{parent}}/versions/{{name}}"
    import_format: ["{{parent}}/versions/{{name}}"]
    autogen_async: true
    properties:
      name: !ruby/object:Overrides::Terraform::PropertyOverride
        custom_flatten: templates/terraform/custom_flatten/name_from_self_link.erb
      description: !ruby/object:Overrides::Terraform::PropertyOverride
        validation: !ruby/object:Provider::Terraform::Validation
          function: 'validation.StringLenBetween(0, 500)'
      displayName: !ruby/object:Overrides::Terraform::PropertyOverride
        validation: !ruby/object:Provider::Terraform::Validation
          function: 'validation.StringLenBetween(0, 64)'
<<<<<<< HEAD
  EntityType: !ruby/object:Overrides::Terraform::ResourceOverride
=======
  Page: !ruby/object:Overrides::Terraform::ResourceOverride
>>>>>>> e7cdc818
    timeouts: !ruby/object:Api::Timeouts
      insert_minutes: 40
      update_minutes: 40
    custom_code: !ruby/object:Provider::Terraform::CustomCode
<<<<<<< HEAD
      custom_import: templates/terraform/custom_import/dialogflowcx_entity_type.go.erb   
    examples:
      - !ruby/object:Provider::Terraform::Examples
        name: "dialogflowcx_entity_type_full"
        primary_resource_id: "basic_entity_type"
        vars:
          agent_name: "dialogflowcx-agent"
    skip_sweeper: true
    id_format: "{{parent}}/entityTypes/{{name}}"
    import_format: ["{{parent}}/entityTypes/{{name}}"]
=======
      custom_import: templates/terraform/custom_import/dialogflowcx_page.go.erb   
    examples:
      - !ruby/object:Provider::Terraform::Examples
        name: "dialogflowcx_page_full"
        primary_resource_id: "basic_page"
        vars:
          agent_name: "dialogflowcx-agent"
    skip_sweeper: true
    id_format: "{{parent}}/pages/{{name}}"
    import_format: ["{{parent}}/pages/{{name}}"]
>>>>>>> e7cdc818
    properties:
      name: !ruby/object:Overrides::Terraform::PropertyOverride
        custom_flatten: templates/terraform/custom_flatten/name_from_self_link.erb
      displayName: !ruby/object:Overrides::Terraform::PropertyOverride
        validation: !ruby/object:Provider::Terraform::Validation
          function: 'validation.StringLenBetween(0, 64)'
# This is for copying files over
files: !ruby/object:Provider::Config::Files
  # These files have templating (ERB) code that will be run.
  # This is usually to add licensing info, autogeneration notices, etc.
  compile:
<%= lines(indent(compile('provider/terraform/product~compile.yaml'), 4)) -%><|MERGE_RESOLUTION|>--- conflicted
+++ resolved
@@ -105,16 +105,32 @@
       displayName: !ruby/object:Overrides::Terraform::PropertyOverride
         validation: !ruby/object:Provider::Terraform::Validation
           function: 'validation.StringLenBetween(0, 64)'
-<<<<<<< HEAD
-  EntityType: !ruby/object:Overrides::Terraform::ResourceOverride
-=======
   Page: !ruby/object:Overrides::Terraform::ResourceOverride
->>>>>>> e7cdc818
     timeouts: !ruby/object:Api::Timeouts
       insert_minutes: 40
       update_minutes: 40
     custom_code: !ruby/object:Provider::Terraform::CustomCode
-<<<<<<< HEAD
+      custom_import: templates/terraform/custom_import/dialogflowcx_page.go.erb   
+    examples:
+      - !ruby/object:Provider::Terraform::Examples
+        name: "dialogflowcx_page_full"
+        primary_resource_id: "basic_page"
+        vars:
+          agent_name: "dialogflowcx-agent"
+    skip_sweeper: true
+    id_format: "{{parent}}/pages/{{name}}"
+    import_format: ["{{parent}}/pages/{{name}}"]
+    properties:
+      name: !ruby/object:Overrides::Terraform::PropertyOverride
+        custom_flatten: templates/terraform/custom_flatten/name_from_self_link.erb
+      displayName: !ruby/object:Overrides::Terraform::PropertyOverride
+        validation: !ruby/object:Provider::Terraform::Validation
+          function: 'validation.StringLenBetween(0, 64)'
+  EntityType: !ruby/object:Overrides::Terraform::ResourceOverride
+    timeouts: !ruby/object:Api::Timeouts
+      insert_minutes: 40
+      update_minutes: 40
+    custom_code: !ruby/object:Provider::Terraform::CustomCode
       custom_import: templates/terraform/custom_import/dialogflowcx_entity_type.go.erb   
     examples:
       - !ruby/object:Provider::Terraform::Examples
@@ -125,18 +141,6 @@
     skip_sweeper: true
     id_format: "{{parent}}/entityTypes/{{name}}"
     import_format: ["{{parent}}/entityTypes/{{name}}"]
-=======
-      custom_import: templates/terraform/custom_import/dialogflowcx_page.go.erb   
-    examples:
-      - !ruby/object:Provider::Terraform::Examples
-        name: "dialogflowcx_page_full"
-        primary_resource_id: "basic_page"
-        vars:
-          agent_name: "dialogflowcx-agent"
-    skip_sweeper: true
-    id_format: "{{parent}}/pages/{{name}}"
-    import_format: ["{{parent}}/pages/{{name}}"]
->>>>>>> e7cdc818
     properties:
       name: !ruby/object:Overrides::Terraform::PropertyOverride
         custom_flatten: templates/terraform/custom_flatten/name_from_self_link.erb
