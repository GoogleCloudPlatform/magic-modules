--- conflicted
+++ resolved
@@ -33,7 +33,30 @@
       description: !ruby/object:Overrides::Terraform::PropertyOverride
         validation: !ruby/object:Provider::Terraform::Validation
           function: 'validation.StringLenBetween(0, 500)'
-<<<<<<< HEAD
+  Intent: !ruby/object:Overrides::Terraform::ResourceOverride
+    timeouts: !ruby/object:Api::Timeouts
+      insert_minutes: 40
+      update_minutes: 40  
+    custom_code: !ruby/object:Provider::Terraform::CustomCode
+      custom_import: templates/terraform/custom_import/dialogflowcx_intent.go.erb   
+    examples:
+      - !ruby/object:Provider::Terraform::Examples
+        name: "dialogflowcx_intent_full"
+        primary_resource_id: "basic_intent"
+        vars:
+          agent_name: "dialogflowcx-agent"
+    skip_sweeper: true
+    id_format: "{{parent}}/intents/{{name}}"
+    import_format: ["{{parent}}/intents/{{name}}"]
+    properties:
+      name: !ruby/object:Overrides::Terraform::PropertyOverride
+        custom_flatten: templates/terraform/custom_flatten/name_from_self_link.erb
+      displayName: !ruby/object:Overrides::Terraform::PropertyOverride
+        validation: !ruby/object:Provider::Terraform::Validation
+          function: 'validation.StringLenBetween(0, 64)'
+      description: !ruby/object:Overrides::Terraform::PropertyOverride
+        validation: !ruby/object:Provider::Terraform::Validation
+          function: 'validation.StringLenBetween(0, 140)'
   EntityType: !ruby/object:Overrides::Terraform::ResourceOverride
     timeouts: !ruby/object:Api::Timeouts
       insert_minutes: 40
@@ -49,35 +72,12 @@
     skip_sweeper: true
     id_format: "{{parent}}/entityTypes/{{name}}"
     import_format: ["{{parent}}/entityTypes/{{name}}"]
-=======
-  Intent: !ruby/object:Overrides::Terraform::ResourceOverride
-    timeouts: !ruby/object:Api::Timeouts
-      insert_minutes: 40
-      update_minutes: 40  
-    custom_code: !ruby/object:Provider::Terraform::CustomCode
-      custom_import: templates/terraform/custom_import/dialogflowcx_intent.go.erb   
-    examples:
-      - !ruby/object:Provider::Terraform::Examples
-        name: "dialogflowcx_intent_full"
-        primary_resource_id: "basic_intent"
-        vars:
-          agent_name: "dialogflowcx-agent"
-    skip_sweeper: true
-    id_format: "{{parent}}/intents/{{name}}"
-    import_format: ["{{parent}}/intents/{{name}}"]
->>>>>>> 3b70e4d2
     properties:
       name: !ruby/object:Overrides::Terraform::PropertyOverride
         custom_flatten: templates/terraform/custom_flatten/name_from_self_link.erb
       displayName: !ruby/object:Overrides::Terraform::PropertyOverride
         validation: !ruby/object:Provider::Terraform::Validation
           function: 'validation.StringLenBetween(0, 64)'
-<<<<<<< HEAD
-=======
-      description: !ruby/object:Overrides::Terraform::PropertyOverride
-        validation: !ruby/object:Provider::Terraform::Validation
-          function: 'validation.StringLenBetween(0, 140)'
->>>>>>> 3b70e4d2
 # This is for copying files over
 files: !ruby/object:Provider::Config::Files
   # These files have templating (ERB) code that will be run.
