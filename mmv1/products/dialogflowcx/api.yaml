--- conflicted
+++ resolved
@@ -112,138 +112,43 @@
         description: |
          Indicates if automatic spell correction is enabled in detect intent requests.
   - !ruby/object:Api::Resource
-<<<<<<< HEAD
-    name: 'EntityType'
-    base_url: "{{parent}}/entityTypes"
-    update_verb: :PATCH
-    update_mask: true
-    description: |
-      Entities are extracted from user input and represent parameters that are meaningful to your application. 
-      For example, a date range, a proper name such as a geographic location or landmark, and so on. Entities represent actionable data for your application.
-=======
     name: 'Intent'
     base_url: "{{parent}}/intents"
     update_verb: :PATCH
     update_mask: true
     description: |
       An intent represents a user's intent to interact with a conversational agent.
->>>>>>> 3b70e4d2
     references: !ruby/object:Api::Resource::ReferenceLinks
       guides:
         'Official Documentation':
           'https://cloud.google.com/dialogflow/cx/docs'
-<<<<<<< HEAD
-      api: 'https://cloud.google.com/dialogflow/cx/docs/reference/rest/v3/projects.locations.agents.entityTypes'
-=======
       api: 'https://cloud.google.com/dialogflow/cx/docs/reference/rest/v3/projects.locations.agents.intents'
->>>>>>> 3b70e4d2
     parameters:
       - !ruby/object:Api::Type::String
         name: parent
         url_param_only: true
         input: true
         description: |
-<<<<<<< HEAD
-          The agent to create a entity type for. 
-=======
           The agent to create an intent for.
->>>>>>> 3b70e4d2
           Format: projects/<Project ID>/locations/<Location ID>/agents/<Agent ID>.
       - !ruby/object:Api::Type::String
         name: 'languageCode'
         description: |
-<<<<<<< HEAD
-          The language of the following fields in entityType:
-          EntityType.entities.value
-          EntityType.entities.synonyms
-          EntityType.excluded_phrases.value
-          If not specified, the agent's default language is used. Many languages are supported. Note: languages must be enabled in the agent before they can be used.
-        input: true
-        url_param_only: true
-=======
           The language of the following fields in intent:
           Intent.training_phrases.parts.text
           If not specified, the agent's default language is used. Many languages are supported. Note: languages must be enabled in the agent before they can be used.
         input: true
->>>>>>> 3b70e4d2
     properties:
       - !ruby/object:Api::Type::String
         name: 'name'
         output: true
         description: |
-<<<<<<< HEAD
-          The unique identifier of the entity type.
-          Format: projects/<Project ID>/locations/<Location ID>/agents/<Agent ID>/entityTypes/<Entity Type ID>.
-=======
           The unique identifier of the intent.  
           Format: projects/<Project ID>/locations/<Location ID>/agents/<Agent ID>/intents/<Intent ID>.
->>>>>>> 3b70e4d2
       - !ruby/object:Api::Type::String
         name: 'displayName'
         required: true
         description: |
-<<<<<<< HEAD
-          The human-readable name of the entity type, unique within the agent.
-      - !ruby/object:Api::Type::Enum
-        name: 'kind'
-        required: true
-        description: |
-          Indicates whether the entity type can be automatically expanded.
-          * KIND_MAP: Map entity types allow mapping of a group of synonyms to a canonical value.
-          * KIND_LIST: List entity types contain a set of entries that do not map to canonical values. However, list entity types can contain references to other entity types (with or without aliases).
-          * KIND_REGEXP: Regexp entity types allow to specify regular expressions in entries values.
-        values:
-          - :KIND_MAP
-          - :KIND_LIST
-          - :KIND_REGEXP
-      - !ruby/object:Api::Type::Enum
-        name: 'autoExpansionMode'
-        description: |
-          Represents kinds of entities.
-          * AUTO_EXPANSION_MODE_UNSPECIFIED: Auto expansion disabled for the entity.
-          * AUTO_EXPANSION_MODE_DEFAULT: Allows an agent to recognize values that have not been explicitly listed in the entity.
-        values:
-          - :AUTO_EXPANSION_MODE_DEFAULT
-          - :AUTO_EXPANSION_MODE_UNSPECIFIED
-      - !ruby/object:Api::Type::Array
-        name: 'entities'
-        required: true
-        description: |
-          The collection of entity entries associated with the entity type.
-        item_type: !ruby/object:Api::Type::NestedObject
-          properties:
-            - !ruby/object:Api::Type::String
-              name: 'value'
-              description: |
-                The primary value associated with this entity entry. For example, if the entity type is vegetable, the value could be scallions.
-                For KIND_MAP entity types: A canonical value to be used in place of synonyms.
-                For KIND_LIST entity types: A string that can contain references to other entity types (with or without aliases).
-            - !ruby/object:Api::Type::Array
-              name: 'synonyms'
-              item_type: Api::Type::String
-              description: |
-                A collection of value synonyms. For example, if the entity type is vegetable, and value is scallions, a synonym could be green onions.
-                For KIND_LIST entity types: This collection must contain exactly one synonym equal to value.
-      - !ruby/object:Api::Type::Array
-        name: 'excludedPhrases'
-        description: |
-          Collection of exceptional words and phrases that shouldn't be matched. For example, if you have a size entity type with entry giant(an adjective), you might consider adding giants(a noun) as an exclusion. 
-          If the kind of entity type is KIND_MAP, then the phrases specified by entities and excluded phrases should be mutually exclusive.
-        item_type: !ruby/object:Api::Type::NestedObject
-          properties:
-            - !ruby/object:Api::Type::String
-              name: 'value'
-              description: |
-                The word or phrase to be excluded.
-      - !ruby/object:Api::Type::Boolean
-        name: 'enableFuzzyExtraction'
-        description: |
-          Enables fuzzy entity extraction during classification.
-      - !ruby/object:Api::Type::Boolean
-        name: 'redact'
-        description: |
-          Indicates whether parameters of the entity type should be redacted in log. If redaction is enabled, page parameters and intent parameters referring to the entity type will be replaced by parameter name when logging.    
-=======
           The human-readable name of the intent, unique within the agent.
       - !ruby/object:Api::Type::Array
         name: 'trainingPhrases'
@@ -329,4 +234,105 @@
         name: 'description'
         description: |
           Human readable description for better understanding an intent like its scope, content, result etc. Maximum character limit: 140 characters.
->>>>>>> 3b70e4d2
+  - !ruby/object:Api::Resource
+    name: 'EntityType'
+    base_url: "{{parent}}/entityTypes"
+    update_verb: :PATCH
+    update_mask: true
+    description: |
+      Entities are extracted from user input and represent parameters that are meaningful to your application. 
+      For example, a date range, a proper name such as a geographic location or landmark, and so on. Entities represent actionable data for your application.
+    references: !ruby/object:Api::Resource::ReferenceLinks
+      guides:
+        'Official Documentation':
+          'https://cloud.google.com/dialogflow/cx/docs'
+      api: 'https://cloud.google.com/dialogflow/cx/docs/reference/rest/v3/projects.locations.agents.entityTypes'
+    parameters:
+      - !ruby/object:Api::Type::String
+        name: parent
+        url_param_only: true
+        input: true
+        description: |
+          The agent to create a entity type for. 
+          Format: projects/<Project ID>/locations/<Location ID>/agents/<Agent ID>.
+      - !ruby/object:Api::Type::String
+        name: 'languageCode'
+        description: |
+          The language of the following fields in entityType:
+          EntityType.entities.value
+          EntityType.entities.synonyms
+          EntityType.excluded_phrases.value
+          If not specified, the agent's default language is used. Many languages are supported. Note: languages must be enabled in the agent before they can be used.
+        input: true
+        url_param_only: true
+    properties:
+      - !ruby/object:Api::Type::String
+        name: 'name'
+        output: true
+        description: |
+          The unique identifier of the entity type.
+          Format: projects/<Project ID>/locations/<Location ID>/agents/<Agent ID>/entityTypes/<Entity Type ID>.
+      - !ruby/object:Api::Type::String
+        name: 'displayName'
+        required: true
+        description: |
+          The human-readable name of the entity type, unique within the agent.
+      - !ruby/object:Api::Type::Enum
+        name: 'kind'
+        required: true
+        description: |
+          Indicates whether the entity type can be automatically expanded.
+          * KIND_MAP: Map entity types allow mapping of a group of synonyms to a canonical value.
+          * KIND_LIST: List entity types contain a set of entries that do not map to canonical values. However, list entity types can contain references to other entity types (with or without aliases).
+          * KIND_REGEXP: Regexp entity types allow to specify regular expressions in entries values.
+        values:
+          - :KIND_MAP
+          - :KIND_LIST
+          - :KIND_REGEXP
+      - !ruby/object:Api::Type::Enum
+        name: 'autoExpansionMode'
+        description: |
+          Represents kinds of entities.
+          * AUTO_EXPANSION_MODE_UNSPECIFIED: Auto expansion disabled for the entity.
+          * AUTO_EXPANSION_MODE_DEFAULT: Allows an agent to recognize values that have not been explicitly listed in the entity.
+        values:
+          - :AUTO_EXPANSION_MODE_DEFAULT
+          - :AUTO_EXPANSION_MODE_UNSPECIFIED
+      - !ruby/object:Api::Type::Array
+        name: 'entities'
+        required: true
+        description: |
+          The collection of entity entries associated with the entity type.
+        item_type: !ruby/object:Api::Type::NestedObject
+          properties:
+            - !ruby/object:Api::Type::String
+              name: 'value'
+              description: |
+                The primary value associated with this entity entry. For example, if the entity type is vegetable, the value could be scallions.
+                For KIND_MAP entity types: A canonical value to be used in place of synonyms.
+                For KIND_LIST entity types: A string that can contain references to other entity types (with or without aliases).
+            - !ruby/object:Api::Type::Array
+              name: 'synonyms'
+              item_type: Api::Type::String
+              description: |
+                A collection of value synonyms. For example, if the entity type is vegetable, and value is scallions, a synonym could be green onions.
+                For KIND_LIST entity types: This collection must contain exactly one synonym equal to value.
+      - !ruby/object:Api::Type::Array
+        name: 'excludedPhrases'
+        description: |
+          Collection of exceptional words and phrases that shouldn't be matched. For example, if you have a size entity type with entry giant(an adjective), you might consider adding giants(a noun) as an exclusion. 
+          If the kind of entity type is KIND_MAP, then the phrases specified by entities and excluded phrases should be mutually exclusive.
+        item_type: !ruby/object:Api::Type::NestedObject
+          properties:
+            - !ruby/object:Api::Type::String
+              name: 'value'
+              description: |
+                The word or phrase to be excluded.
+      - !ruby/object:Api::Type::Boolean
+        name: 'enableFuzzyExtraction'
+        description: |
+          Enables fuzzy entity extraction during classification.
+      - !ruby/object:Api::Type::Boolean
+        name: 'redact'
+        description: |
+          Indicates whether parameters of the entity type should be redacted in log. If redaction is enabled, page parameters and intent parameters referring to the entity type will be replaced by parameter name when logging.    