--- conflicted
+++ resolved
@@ -872,7 +872,108 @@
                 The target flow to transition to. 
                 Format: projects/<Project ID>/locations/<Location ID>/agents/<Agent ID>/flows/<Flow ID>.
   - !ruby/object:Api::Resource
-<<<<<<< HEAD
+    name: 'EntityType'
+    base_url: "{{parent}}/entityTypes"
+    update_verb: :PATCH
+    update_mask: true
+    description: |
+      Entities are extracted from user input and represent parameters that are meaningful to your application. 
+      For example, a date range, a proper name such as a geographic location or landmark, and so on. Entities represent actionable data for your application.
+    references: !ruby/object:Api::Resource::ReferenceLinks
+      guides:
+        'Official Documentation':
+          'https://cloud.google.com/dialogflow/cx/docs'
+      api: 'https://cloud.google.com/dialogflow/cx/docs/reference/rest/v3/projects.locations.agents.entityTypes'
+    parameters:
+      - !ruby/object:Api::Type::String
+        name: parent
+        url_param_only: true
+        input: true
+        description: |
+          The agent to create a entity type for. 
+          Format: projects/<Project ID>/locations/<Location ID>/agents/<Agent ID>.
+      - !ruby/object:Api::Type::String
+        name: 'languageCode'
+        description: |
+          The language of the following fields in entityType:
+          EntityType.entities.value
+          EntityType.entities.synonyms
+          EntityType.excluded_phrases.value
+          If not specified, the agent's default language is used. Many languages are supported. Note: languages must be enabled in the agent before they can be used.
+        input: true
+        url_param_only: true
+    properties:
+      - !ruby/object:Api::Type::String
+        name: 'name'
+        output: true
+        description: |
+          The unique identifier of the entity type.
+          Format: projects/<Project ID>/locations/<Location ID>/agents/<Agent ID>/entityTypes/<Entity Type ID>.
+      - !ruby/object:Api::Type::String
+        name: 'displayName'
+        required: true
+        description: |
+          The human-readable name of the entity type, unique within the agent.
+      - !ruby/object:Api::Type::Enum
+        name: 'kind'
+        required: true
+        description: |
+          Indicates whether the entity type can be automatically expanded.
+          * KIND_MAP: Map entity types allow mapping of a group of synonyms to a canonical value.
+          * KIND_LIST: List entity types contain a set of entries that do not map to canonical values. However, list entity types can contain references to other entity types (with or without aliases).
+          * KIND_REGEXP: Regexp entity types allow to specify regular expressions in entries values.
+        values:
+          - :KIND_MAP
+          - :KIND_LIST
+          - :KIND_REGEXP
+      - !ruby/object:Api::Type::Enum
+        name: 'autoExpansionMode'
+        description: |
+          Represents kinds of entities.
+          * AUTO_EXPANSION_MODE_UNSPECIFIED: Auto expansion disabled for the entity.
+          * AUTO_EXPANSION_MODE_DEFAULT: Allows an agent to recognize values that have not been explicitly listed in the entity.
+        values:
+          - :AUTO_EXPANSION_MODE_DEFAULT
+          - :AUTO_EXPANSION_MODE_UNSPECIFIED
+      - !ruby/object:Api::Type::Array
+        name: 'entities'
+        required: true
+        description: |
+          The collection of entity entries associated with the entity type.
+        item_type: !ruby/object:Api::Type::NestedObject
+          properties:
+            - !ruby/object:Api::Type::String
+              name: 'value'
+              description: |
+                The primary value associated with this entity entry. For example, if the entity type is vegetable, the value could be scallions.
+                For KIND_MAP entity types: A canonical value to be used in place of synonyms.
+                For KIND_LIST entity types: A string that can contain references to other entity types (with or without aliases).
+            - !ruby/object:Api::Type::Array
+              name: 'synonyms'
+              item_type: Api::Type::String
+              description: |
+                A collection of value synonyms. For example, if the entity type is vegetable, and value is scallions, a synonym could be green onions.
+                For KIND_LIST entity types: This collection must contain exactly one synonym equal to value.
+      - !ruby/object:Api::Type::Array
+        name: 'excludedPhrases'
+        description: |
+          Collection of exceptional words and phrases that shouldn't be matched. For example, if you have a size entity type with entry giant(an adjective), you might consider adding giants(a noun) as an exclusion. 
+          If the kind of entity type is KIND_MAP, then the phrases specified by entities and excluded phrases should be mutually exclusive.
+        item_type: !ruby/object:Api::Type::NestedObject
+          properties:
+            - !ruby/object:Api::Type::String
+              name: 'value'
+              description: |
+                The word or phrase to be excluded.
+      - !ruby/object:Api::Type::Boolean
+        name: 'enableFuzzyExtraction'
+        description: |
+          Enables fuzzy entity extraction during classification.
+      - !ruby/object:Api::Type::Boolean
+        name: 'redact'
+        description: |
+          Indicates whether parameters of the entity type should be redacted in log. If redaction is enabled, page parameters and intent parameters referring to the entity type will be replaced by parameter name when logging.    
+  - !ruby/object:Api::Resource
     name: 'Environment'
     base_url: "{{parent}}/environments"
     update_verb: :PATCH
@@ -881,20 +982,10 @@
       Represents an environment for an agent. You can create multiple versions of your agent and publish them to separate environments.
       When you edit an agent, you are editing the draft agent. At any point, you can save the draft agent as an agent version, which is an immutable snapshot of your agent. 
       When you save the draft agent, it is published to the default environment. When you create agent versions, you can publish them to custom environments. You can create a variety of custom environments for testing, development, production, etc.
-=======
-    name: 'EntityType'
-    base_url: "{{parent}}/entityTypes"
-    update_verb: :PATCH
-    update_mask: true
-    description: |
-      Entities are extracted from user input and represent parameters that are meaningful to your application. 
-      For example, a date range, a proper name such as a geographic location or landmark, and so on. Entities represent actionable data for your application.
->>>>>>> fc0099b3
     references: !ruby/object:Api::Resource::ReferenceLinks
       guides:
         'Official Documentation':
           'https://cloud.google.com/dialogflow/cx/docs'
-<<<<<<< HEAD
       api: 'https://cloud.google.com/dialogflow/cx/docs/reference/rest/v3/projects.locations.agents.environments'
     async: !ruby/object:Api::OpAsync
       operation: !ruby/object:Api::OpAsync::Operation
@@ -916,48 +1007,24 @@
       error: !ruby/object:Api::OpAsync::Error
         path: 'error'
         message: 'message'
-=======
-      api: 'https://cloud.google.com/dialogflow/cx/docs/reference/rest/v3/projects.locations.agents.entityTypes'
->>>>>>> fc0099b3
     parameters:
       - !ruby/object:Api::Type::String
         name: parent
         url_param_only: true
         input: true
         description: |
-<<<<<<< HEAD
           The Agent to create an Environment for. 
           Format: projects/<Project ID>/locations/<Location ID>/agents/<Agent ID>.
-=======
-          The agent to create a entity type for. 
-          Format: projects/<Project ID>/locations/<Location ID>/agents/<Agent ID>.
-      - !ruby/object:Api::Type::String
-        name: 'languageCode'
-        description: |
-          The language of the following fields in entityType:
-          EntityType.entities.value
-          EntityType.entities.synonyms
-          EntityType.excluded_phrases.value
-          If not specified, the agent's default language is used. Many languages are supported. Note: languages must be enabled in the agent before they can be used.
-        input: true
-        url_param_only: true
->>>>>>> fc0099b3
     properties:
       - !ruby/object:Api::Type::String
         name: 'name'
         output: true
         description: |
-<<<<<<< HEAD
           The name of the environment.
-=======
-          The unique identifier of the entity type.
-          Format: projects/<Project ID>/locations/<Location ID>/agents/<Agent ID>/entityTypes/<Entity Type ID>.
->>>>>>> fc0099b3
       - !ruby/object:Api::Type::String
         name: 'displayName'
         required: true
         description: |
-<<<<<<< HEAD
           The human-readable name of the environment (unique in an agent). Limit of 64 characters.
       - !ruby/object:Api::Type::String
         name: 'description'
@@ -978,66 +1045,4 @@
       - !ruby/object:Api::Type::Time
         name: 'updateTime'
         output: true
-        description: 'Update time of this environment. A timestamp in RFC3339 UTC "Zulu" format, with nanosecond resolution and up to nine fractional digits. Examples: "2014-10-02T15:01:23Z" and "2014-10-02T15:01:23.045123456Z".'
-=======
-          The human-readable name of the entity type, unique within the agent.
-      - !ruby/object:Api::Type::Enum
-        name: 'kind'
-        required: true
-        description: |
-          Indicates whether the entity type can be automatically expanded.
-          * KIND_MAP: Map entity types allow mapping of a group of synonyms to a canonical value.
-          * KIND_LIST: List entity types contain a set of entries that do not map to canonical values. However, list entity types can contain references to other entity types (with or without aliases).
-          * KIND_REGEXP: Regexp entity types allow to specify regular expressions in entries values.
-        values:
-          - :KIND_MAP
-          - :KIND_LIST
-          - :KIND_REGEXP
-      - !ruby/object:Api::Type::Enum
-        name: 'autoExpansionMode'
-        description: |
-          Represents kinds of entities.
-          * AUTO_EXPANSION_MODE_UNSPECIFIED: Auto expansion disabled for the entity.
-          * AUTO_EXPANSION_MODE_DEFAULT: Allows an agent to recognize values that have not been explicitly listed in the entity.
-        values:
-          - :AUTO_EXPANSION_MODE_DEFAULT
-          - :AUTO_EXPANSION_MODE_UNSPECIFIED
-      - !ruby/object:Api::Type::Array
-        name: 'entities'
-        required: true
-        description: |
-          The collection of entity entries associated with the entity type.
-        item_type: !ruby/object:Api::Type::NestedObject
-          properties:
-            - !ruby/object:Api::Type::String
-              name: 'value'
-              description: |
-                The primary value associated with this entity entry. For example, if the entity type is vegetable, the value could be scallions.
-                For KIND_MAP entity types: A canonical value to be used in place of synonyms.
-                For KIND_LIST entity types: A string that can contain references to other entity types (with or without aliases).
-            - !ruby/object:Api::Type::Array
-              name: 'synonyms'
-              item_type: Api::Type::String
-              description: |
-                A collection of value synonyms. For example, if the entity type is vegetable, and value is scallions, a synonym could be green onions.
-                For KIND_LIST entity types: This collection must contain exactly one synonym equal to value.
-      - !ruby/object:Api::Type::Array
-        name: 'excludedPhrases'
-        description: |
-          Collection of exceptional words and phrases that shouldn't be matched. For example, if you have a size entity type with entry giant(an adjective), you might consider adding giants(a noun) as an exclusion. 
-          If the kind of entity type is KIND_MAP, then the phrases specified by entities and excluded phrases should be mutually exclusive.
-        item_type: !ruby/object:Api::Type::NestedObject
-          properties:
-            - !ruby/object:Api::Type::String
-              name: 'value'
-              description: |
-                The word or phrase to be excluded.
-      - !ruby/object:Api::Type::Boolean
-        name: 'enableFuzzyExtraction'
-        description: |
-          Enables fuzzy entity extraction during classification.
-      - !ruby/object:Api::Type::Boolean
-        name: 'redact'
-        description: |
-          Indicates whether parameters of the entity type should be redacted in log. If redaction is enabled, page parameters and intent parameters referring to the entity type will be replaced by parameter name when logging.    
->>>>>>> fc0099b3
+        description: 'Update time of this environment. A timestamp in RFC3339 UTC "Zulu" format, with nanosecond resolution and up to nine fractional digits. Examples: "2014-10-02T15:01:23Z" and "2014-10-02T15:01:23.045123456Z".'