--- conflicted
+++ resolved
@@ -94,19 +94,16 @@
       - 'delete_swg_autogen_router_on_destroy'
 virtual_fields:
   - name: 'delete_swg_autogen_router_on_destroy'
-    description: |
+    type: Boolean
+    default_value: false
+	description: |
       When deleting a gateway of type 'SECURE_WEB_GATEWAY', this boolean option will also delete auto generated router by the gateway creation.
       If there is no other gateway of type 'SECURE_WEB_GATEWAY' remaining for that region and network it will be deleted.
-<<<<<<< HEAD
 custom_code: !ruby/object:Provider::Terraform::CustomCode
   pre_create: 'templates/terraform/pre_create/network_services_gateway.go.erb'
   post_delete: 'templates/terraform/post_delete/network_services_gateway.go.erb'
   pre_update: 'templates/terraform/pre_update/network_services_gateway.erb'
   constants: 'templates/terraform/constants/network_services_gateway.go.erb'
-=======
-    type: Boolean
-    default_value: false
->>>>>>> 7a17be1e
 parameters:
   - name: 'name'
     type: String
@@ -212,8 +209,8 @@
     description: |
       A fully-qualified Certificates URL reference. The proxy presents a Certificate (selected based on SNI) when establishing a TLS connection.
       This feature only applies to gateways of type 'SECURE_WEB_GATEWAY'.
-<<<<<<< HEAD
-    item_type: Api::Type::String
+    item_type:
+      type: String
   - !ruby/object:Api::Type::Enum
     name: 'routingMode'
     immutable: true
@@ -222,8 +219,4 @@
     custom_flatten: 'templates/terraform/custom_flatten/network_services_gateway_routing_mode.go.erb'
     values:
       - :EXPLICIT_ROUTING_MODE
-      - :NEXT_HOP_ROUTING_MODE
-=======
-    item_type:
-      type: String
->>>>>>> 7a17be1e
+      - :NEXT_HOP_ROUTING_MODE