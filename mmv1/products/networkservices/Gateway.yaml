# Copyright 2024 Google Inc.
# Licensed under the Apache License, Version 2.0 (the "License");
# you may not use this file except in compliance with the License.
# You may obtain a copy of the License at
#
#     http://www.apache.org/licenses/LICENSE-2.0
#
# Unless required by applicable law or agreed to in writing, software
# distributed under the License is distributed on an "AS IS" BASIS,
# WITHOUT WARRANTIES OR CONDITIONS OF ANY KIND, either express or implied.
# See the License for the specific language governing permissions and
# limitations under the License.

---
name: 'Gateway'
description: |
  Gateway represents the configuration for a proxy, typically a load balancer.
  It captures the ip:port over which the services are exposed by the proxy,
  along with any policy configurations. Routes have reference to to Gateways
  to dictate how requests should be routed by this Gateway.
references:
  guides:
  api: 'https://cloud.google.com/traffic-director/docs/reference/network-services/rest/v1/projects.locations.gateways'
docs:
base_url: 'projects/{{project}}/locations/{{location}}/gateways'
self_link: 'projects/{{project}}/locations/{{location}}/gateways/{{name}}'
create_url: 'projects/{{project}}/locations/{{location}}/gateways?gatewayId={{name}}'
update_verb: 'PATCH'
update_mask: true
import_format:
  - 'projects/{{project}}/locations/{{location}}/gateways/{{name}}'
timeouts:
  insert_minutes: 30
  update_minutes: 30
  delete_minutes: 30
autogen_async: true
async:
  actions: ['create', 'delete', 'update']
  type: 'OpAsync'
  operation:
    base_url: '{{op_id}}'
    timeouts:
      insert_minutes: 30
      update_minutes: 30
      delete_minutes: 30
  result:
    resource_inside_response: false
custom_code:
  constants: 'templates/terraform/constants/network_services_gateway.go.tmpl'
  post_read: 'templates/terraform/post_read/network_services_gateway.go.tmpl'
  post_delete: 'templates/terraform/post_delete/network_services_gateway.go.tmpl'
  update_encoder: 'templates/terraform/update_encoder/network_services_gateway.go.tmpl'
sweeper:
  url_substitutions:
    - region: "us-east1"
    - region: "us-central1"
    - region: "us-south1"
    - region: "us-west1"
    - region: "us-west2"
examples:
  - name: 'network_services_gateway_basic'
    primary_resource_id: 'default'
    vars:
      resource_name: 'my-gateway'
  - name: 'network_services_gateway_advanced'
    primary_resource_id: 'default'
    vars:
      resource_name: 'my-gateway'
  - name: 'network_services_gateway_secure_web_proxy'
    primary_resource_id: 'default'
    vars:
      certificate_name: 'my-certificate'
      network_name: 'my-network'
      subnetwork_name: 'my-subnetwork-name'
      proxy_only_subnetwork_name: 'my-proxy-only-subnetwork'
      policy_name: 'my-policy-name'
      policy_rule_name: 'my-policyrule-name'
      gateway_name_1: 'my-gateway1'
      scope_1: 'my-default-scope1'
    ignore_read_extra:
      - 'delete_swg_autogen_router_on_destroy'
  - name: 'network_services_gateway_multiple_swp_same_network'
    primary_resource_id: 'default'
    vars:
      certificate_name: 'my-certificate'
      network_name: 'my-network'
      subnetwork_name: 'my-subnetwork-name'
      proxy_only_subnetwork_name: 'my-proxy-only-subnetwork'
      policy_name: 'my-policy-name'
      policy_rule_name: 'my-policyrule-name'
      gateway_name_1: 'my-gateway1'
      gateway_name_2: 'my-gateway2'
      scope_1: 'my-default-scope1'
      scope_2: 'my-default-scope2'
    ignore_read_extra:
      - 'delete_swg_autogen_router_on_destroy'
virtual_fields:
  - name: 'delete_swg_autogen_router_on_destroy'
    description: |
      When deleting a gateway of type 'SECURE_WEB_GATEWAY', this boolean option will also delete auto generated router by the gateway creation.
      If there is no other gateway of type 'SECURE_WEB_GATEWAY' remaining for that region and network it will be deleted.
    type: Boolean
    default_value: false
parameters:
  - name: 'name'
    type: String
    description: |
      Name of the Gateway resource.
    url_param_only: true
    required: true
  - name: 'location'
    type: String
    description: |
      The location of the gateway.
      The default value is `global`.
    url_param_only: true
    default_value: 'global'
properties:
  - name: 'selfLink'
    type: String
    description: |
      Server-defined URL of this resource.
    output: true
  - name: 'createTime'
    type: Time
    description: |
      The timestamp when the resource was created.
    output: true
  - name: 'updateTime'
    type: Time
    description: |
      The timestamp when the resource was updated.
    output: true
  - name: 'labels'
    type: KeyValueLabels
    description: |
      Set of label tags associated with the Gateway resource.
  - name: 'description'
    type: String
    description: |
      A free-text description of the resource. Max length 1024 characters.
  - name: 'type'
    type: Enum
    description: |
      Immutable. The type of the customer managed gateway.
    required: true
    immutable: true
    enum_values:
      - 'OPEN_MESH'
      - 'SECURE_WEB_GATEWAY'
  - name: 'addresses'
    type: Array
    description: |
      Zero or one IPv4 or IPv6 address on which the Gateway will receive the traffic.
      When no address is provided, an IP from the subnetwork is allocated.

      This field only applies to gateways of type 'SECURE_WEB_GATEWAY'.
      Gateways of type 'OPEN_MESH' listen on 0.0.0.0 for IPv4 and :: for IPv6.
    immutable: true
    default_from_api: true
    item_type:
      type: String
  - name: 'ports'
    type: Array
    description: |
      One or more port numbers (1-65535), on which the Gateway will receive traffic.
      The proxy binds to the specified ports. Gateways of type 'SECURE_WEB_GATEWAY' are limited to 1 port.
       Gateways of type 'OPEN_MESH' listen on 0.0.0.0 for IPv4 and :: for IPv6 and support multiple ports.
    required: true
    item_type:
      type: Integer
  - name: 'scope'
    type: String
    description: |
      Immutable. Scope determines how configuration across multiple Gateway instances are merged.
      The configuration for multiple Gateway instances with the same scope will be merged as presented as a single coniguration to the proxy/load balancer.

      Max length 64 characters. Scope should start with a letter and can only have letters, numbers, hyphens.
    immutable: true
  - name: 'serverTlsPolicy'
    type: String
    description: |
      A fully-qualified ServerTLSPolicy URL reference. Specifies how TLS traffic is terminated. If empty, TLS termination is disabled.
  - name: 'certificateUrls'
    type: Array
    description: |
      A fully-qualified Certificates URL reference. The proxy presents a Certificate (selected based on SNI) when establishing a TLS connection.
      This feature only applies to gateways of type 'SECURE_WEB_GATEWAY'.
    item_type:
      type: String
  - name: 'gatewaySecurityPolicy'
    type: String
    description: |
      A fully-qualified GatewaySecurityPolicy URL reference. Defines how a server should apply security policy to inbound (VM to Proxy) initiated connections.
      For example: 'projects/*/locations/*/gatewaySecurityPolicies/swg-policy'.
      This policy is specific to gateways of type 'SECURE_WEB_GATEWAY'.
  - name: 'network'
    type: String
    description: |
      The relative resource name identifying the VPC network that is using this configuration.
      For example: 'projects/*/global/networks/network-1'.

      Currently, this field is specific to gateways of type 'SECURE_WEB_GATEWAY'.
    immutable: true
  - name: 'subnetwork'
    type: String
    description: |
      The relative resource name identifying the subnetwork in which this SWG is allocated.
      For example: projects/*/regions/us-central1/subnetworks/network-1.

      Currently, this field is specific to gateways of type 'SECURE_WEB_GATEWAY'.
    immutable: true
  - name: 'ipVersion'
    type: Enum
    description: |
      The IP Version that will be used by this gateway.
    enum_values:
      - 'IPV4'
      - 'IPV6'
  - name: 'envoyHeaders'
    type: Enum
    description: |
      Determines if envoy will insert internal debug headers into upstream requests.
      Other Envoy headers may still be injected.
      By default, envoy will not insert any debug headers.
    enum_values:
      - 'NONE'
      - 'DEBUG_HEADERS'
  - name: 'routingMode'
    type: Enum
    diff_suppress_func: 'tpgresource.SuppressRoutingModeDefault'
    description: |
      The routing mode of the Gateway. This field is configurable only for gateways of type SECURE_WEB_GATEWAY.
      This field is required for gateways of type SECURE_WEB_GATEWAY.
    custom_flatten: 'templates/terraform/custom_flatten/network_services_gateway.go.tmpl'
    custom_expand: 'templates/terraform/custom_expand/network_services_gateway.go.tmpl'
    enum_values:
<<<<<<< HEAD
      - 'NEXT_HOP_ROUTING_MODE'
      - 'EXPLICIT_ROUTING_MODE'
=======
      - 'EXPLICIT_ROUTING_MODE'
      - 'NEXT_HOP_ROUTING_MODE'
>>>>>>> 1264d55e
<|MERGE_RESOLUTION|>--- conflicted
+++ resolved
@@ -235,10 +235,6 @@
     custom_flatten: 'templates/terraform/custom_flatten/network_services_gateway.go.tmpl'
     custom_expand: 'templates/terraform/custom_expand/network_services_gateway.go.tmpl'
     enum_values:
-<<<<<<< HEAD
-      - 'NEXT_HOP_ROUTING_MODE'
-      - 'EXPLICIT_ROUTING_MODE'
-=======
       - 'EXPLICIT_ROUTING_MODE'
       - 'NEXT_HOP_ROUTING_MODE'
->>>>>>> 1264d55e
+      - 'EXPLICIT_ROUTING_MODE'