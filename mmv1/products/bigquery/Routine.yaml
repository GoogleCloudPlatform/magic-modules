# Copyright 2023 Google Inc.
# Licensed under the Apache License, Version 2.0 (the "License");
# you may not use this file except in compliance with the License.
# You may obtain a copy of the License at
#
#     http://www.apache.org/licenses/LICENSE-2.0
#
# Unless required by applicable law or agreed to in writing, software
# distributed under the License is distributed on an "AS IS" BASIS,
# WITHOUT WARRANTIES OR CONDITIONS OF ANY KIND, either express or implied.
# See the License for the specific language governing permissions and
# limitations under the License.

--- !ruby/object:Api::Resource
name: 'Routine'
kind: 'bigquery#routine'
base_url: projects/{{project}}/datasets/{{dataset_id}}/routines
self_link: projects/{{project}}/datasets/{{dataset_id}}/routines/{{routine_id}}
description: |
  A user-defined function or a stored procedure that belongs to a Dataset
references: !ruby/object:Api::Resource::ReferenceLinks
  guides:
    'Routines Intro': 'https://cloud.google.com/bigquery/docs/reference/rest/v2/routines'
  api: 'https://cloud.google.com/bigquery/docs/reference/rest/v2/routines'
import_format:
  ['projects/{{project}}/datasets/{{dataset_id}}/routines/{{routine_id}}']
examples:
  - !ruby/object:Provider::Terraform::Examples
    name: 'bigquery_routine_basic'
    primary_resource_id: 'sproc'
    primary_resource_name: "fmt.Sprintf(\"tf_test_dataset_id%s\",
      context[\"random_suffix\"\
      ]), fmt.Sprintf(\"tf_test_table_id%s\", context[\"random_suffix\"])"
    vars:
      dataset_id: 'dataset_id'
      routine_id: 'routine_id'
  - !ruby/object:Provider::Terraform::Examples
    name: 'bigquery_routine_json'
    primary_resource_id: 'sproc'
    primary_resource_name: "fmt.Sprintf(\"tf_test_dataset_id%s\",
      context[\"random_suffix\"\
      ]), fmt.Sprintf(\"tf_test_table_id%s\", context[\"random_suffix\"])"
    vars:
      dataset_id: 'dataset_id'
      routine_id: 'routine_id'
  - !ruby/object:Provider::Terraform::Examples
    name: 'bigquery_routine_tvf'
    primary_resource_id: 'sproc'
    primary_resource_name: "fmt.Sprintf(\"tf_test_dataset_id%s\",
      context[\"random_suffix\"\
      ]), fmt.Sprintf(\"tf_test_table_id%s\", context[\"random_suffix\"])"
    vars:
      dataset_id: 'dataset_id'
      routine_id: 'routine_id'
  - !ruby/object:Provider::Terraform::Examples
    name: 'bigquery_routine_pyspark'
    primary_resource_id: 'pyspark'
    vars:
      dataset_id: 'dataset_id'
      connection_id: 'connection_id'
      routine_id: 'routine_id'
  - !ruby/object:Provider::Terraform::Examples
    name: 'bigquery_routine_pyspark_mainfile'
    primary_resource_id: 'pyspark_mainfile'
    vars:
      dataset_id: 'dataset_id'
      connection_id: 'connection_id'
      routine_id: 'routine_id'
  - !ruby/object:Provider::Terraform::Examples
    name: 'bigquery_routine_spark_jar'
    primary_resource_id: 'spark_jar'
    vars:
      dataset_id: 'dataset_id'
      connection_id: 'connection_id'
      routine_id: 'routine_id'
  - !ruby/object:Provider::Terraform::Examples
<<<<<<< HEAD
    name: 'big_query_routine_data_governance_type'
    primary_resource_id: 'data_governance_type'
    vars:
      dataset_id: 'dataset_id'
=======
    skip_test: true
    name: 'bigquery_routine_remote_function'
    primary_resource_id: 'remote_function'
    vars:
      dataset_id: 'dataset_id'
      connection_id: 'connection_id'
>>>>>>> aee8d1d3
      routine_id: 'routine_id'
properties:
  - !ruby/object:Api::Type::NestedObject
    name: routineReference
    description: Reference describing the ID of this routine
    required: true
    custom_expand: 'templates/terraform/custom_expand/bigquery_routine_ref.go.erb'
    flatten_object: true
    properties:
      - !ruby/object:Api::Type::String
        name: 'datasetId'
        description: The ID of the dataset containing this routine
        required: true
        immutable: true
      - !ruby/object:Api::Type::String
        name: 'routineId'
        description:
          The ID of the the routine. The ID must contain only letters (a-z,
          A-Z), numbers (0-9), or underscores (_). The maximum length is 256
          characters.
        required: true
        immutable: true
  - !ruby/object:Api::Type::Enum
    name: 'routineType'
    immutable: true
    required: true
    description: The type of routine.
    values:
      - :SCALAR_FUNCTION
      - :PROCEDURE
      - :TABLE_VALUED_FUNCTION
  - !ruby/object:Api::Type::Integer
    name: 'creationTime'
    output: true
    description: |
      The time when this routine was created, in milliseconds since the
      epoch.
  - !ruby/object:Api::Type::Integer
    name: 'lastModifiedTime'
    output: true
    description: |
      The time when this routine was modified, in milliseconds since the
      epoch.
  - !ruby/object:Api::Type::Enum
    name: 'language'
    description: |
      The language of the routine.
    values:
      - :SQL
      - :JAVASCRIPT
      - :PYTHON
      - :JAVA
      - :SCALA
  - !ruby/object:Api::Type::Array
    name: 'arguments'
    description: Input/output argument of a function or a stored procedure.
    item_type: !ruby/object:Api::Type::NestedObject
      properties:
        - !ruby/object:Api::Type::String
          name: 'name'
          description: |
            The name of this argument. Can be absent for function return argument.
        - !ruby/object:Api::Type::Enum
          name: 'argumentKind'
          description: Defaults to FIXED_TYPE.
          values:
            - :FIXED_TYPE
            - :ANY_TYPE
          default_value: :FIXED_TYPE
        - !ruby/object:Api::Type::Enum
          name: 'mode'
          description: |
            Specifies whether the argument is input or output. Can be set for procedures only.
          values:
            - :IN
            - :OUT
            - :INOUT
        # This is a string instead of a NestedObject because schemas contain ColumnSchemas,
        # which can contain nested StandardSqlDataType.
        # We'll have people provide the json blob for the schema instead.
        - !ruby/object:Api::Type::String
          name: 'dataType'
          description: |
            A JSON schema for the data type. Required unless argumentKind = ANY_TYPE.
            ~>**NOTE**: Because this field expects a JSON string, any changes to the string
            will create a diff, even if the JSON itself hasn't changed. If the API returns
            a different value for the same schema, e.g. it switched the order of values
            or replaced STRUCT field type with RECORD field type, we currently cannot
            suppress the recurring diff this causes. As a workaround, we recommend using
            the schema as returned by the API.
          custom_expand: 'templates/terraform/custom_expand/json_schema.erb'
          custom_flatten: 'templates/terraform/custom_flatten/json_schema.erb'
          state_func:
            'func(v interface{}) string { s, _ :=
            structure.NormalizeJsonString(v); return s }'
          validation: !ruby/object:Provider::Terraform::Validation
            function: 'validation.StringIsJSON'
  - !ruby/object:Api::Type::String
    name: 'returnType'
    description: |
      A JSON schema for the return type. Optional if language = "SQL"; required otherwise.
      If absent, the return type is inferred from definitionBody at query time in each query
      that references this routine. If present, then the evaluated result will be cast to
      the specified returned type at query time. ~>**NOTE**: Because this field expects a JSON
      string, any changes to the string will create a diff, even if the JSON itself hasn't
      changed. If the API returns a different value for the same schema, e.g. it switche
      d the order of values or replaced STRUCT field type with RECORD field type, we currently
      cannot suppress the recurring diff this causes. As a workaround, we recommend using
      the schema as returned by the API.
    custom_expand: 'templates/terraform/custom_expand/json_schema.erb'
    custom_flatten: 'templates/terraform/custom_flatten/json_schema.erb'
    state_func:
      'func(v interface{}) string { s, _ := structure.NormalizeJsonString(v);
      return s }'
    validation: !ruby/object:Provider::Terraform::Validation
      function: 'validation.StringIsJSON'
  - !ruby/object:Api::Type::String
    name: 'returnTableType'
    description: |
      Optional. Can be set only if routineType = "TABLE_VALUED_FUNCTION".

      If absent, the return table type is inferred from definitionBody at query time in each query
      that references this routine. If present, then the columns in the evaluated table result will
      be cast to match the column types specificed in return table type, at query time.
    custom_expand: 'templates/terraform/custom_expand/json_schema.erb'
    custom_flatten: 'templates/terraform/custom_flatten/json_schema.erb'
    state_func:
      'func(v interface{}) string { s, _ := structure.NormalizeJsonString(v);
      return s }'
    validation: !ruby/object:Provider::Terraform::Validation
      function: 'validation.StringIsJSON'
  - !ruby/object:Api::Type::Array
    name: 'importedLibraries'
    description: |
      Optional. If language = "JAVASCRIPT", this field stores the path of the
      imported JAVASCRIPT libraries.
    item_type: Api::Type::String
  - !ruby/object:Api::Type::String
    name: 'definitionBody'
    required: true
    description: |
      The body of the routine. For functions, this is the expression in the AS clause.
      If language=SQL, it is the substring inside (but excluding) the parentheses.
  - !ruby/object:Api::Type::String
    name: 'description'
    description: The description of the routine if defined.
  - !ruby/object:Api::Type::Enum
    name: 'determinismLevel'
    description: The determinism level of the JavaScript UDF if defined.
    values:
      - :DETERMINISM_LEVEL_UNSPECIFIED
      - :DETERMINISTIC
      - :NOT_DETERMINISTIC
  - !ruby/object:Api::Type::Enum
    name: 'dataGovernanceType'
    description: If set to DATA_MASKING, the function is validated and made available as a masking function. For more information, see https://cloud.google.com/bigquery/docs/user-defined-functions#custom-mask
    values:
      - :DATA_MASKING
  - !ruby/object:Api::Type::NestedObject
    name: 'sparkOptions'
    description: |
      Optional. If language is one of "PYTHON", "JAVA", "SCALA", this field stores the options for spark stored procedure.
    properties:
      - !ruby/object:Api::Type::String
        name: 'connection'
        description: |
          Fully qualified name of the user-provided Spark connection object.
          Format: "projects/{projectId}/locations/{locationId}/connections/{connectionId}"
      - !ruby/object:Api::Type::String
        name: 'runtimeVersion'
        description: Runtime version. If not specified, the default runtime version is used.
      - !ruby/object:Api::Type::String
        name: 'containerImage'
        description: Custom container image for the runtime environment.
      - !ruby/object:Api::Type::KeyValuePairs
        name: "properties"
        description: |
          Configuration properties as a set of key/value pairs, which will be passed on to the Spark application.
          For more information, see Apache Spark and the procedure option list.
          An object containing a list of "key": value pairs. Example: { "name": "wrench", "mass": "1.3kg", "count": "3" }.
        default_from_api: true
      - !ruby/object:Api::Type::String
        name: 'mainFileUri'
        description: |
          The main file/jar URI of the Spark application.
          Exactly one of the definitionBody field and the mainFileUri field must be set for Python.
          Exactly one of mainClass and mainFileUri field should be set for Java/Scala language type.
      - !ruby/object:Api::Type::Array
        name: 'pyFileUris'
        description: |
          Python files to be placed on the PYTHONPATH for PySpark application. Supported file types: .py, .egg, and .zip. For more information about Apache Spark, see Apache Spark.
        item_type: Api::Type::String
        default_from_api: true
      - !ruby/object:Api::Type::Array
        name: 'jarUris'
        description: |
          JARs to include on the driver and executor CLASSPATH. For more information about Apache Spark, see Apache Spark.
        item_type: Api::Type::String
        default_from_api: true
      - !ruby/object:Api::Type::Array
        name: 'fileUris'
        description: |
          Files to be placed in the working directory of each executor. For more information about Apache Spark, see Apache Spark.
        item_type: Api::Type::String
        default_from_api: true
      - !ruby/object:Api::Type::Array
        name: 'archiveUris'
        description: |
          Archive files to be extracted into the working directory of each executor. For more information about Apache Spark, see Apache Spark.
        item_type: Api::Type::String
        default_from_api: true
      - !ruby/object:Api::Type::String
        name: 'mainClass'
        description: |
          The fully qualified name of a class in jarUris, for example, com.example.wordcount.
          Exactly one of mainClass and main_jar_uri field should be set for Java/Scala language type.
  - !ruby/object:Api::Type::NestedObject
    name: 'remoteFunctionOptions'
    description: Remote function specific options.
    properties:
      - !ruby/object:Api::Type::String
        name: 'endpoint'
        description: |
          Endpoint of the user-provided remote service, e.g.
          `https://us-east1-my_gcf_project.cloudfunctions.net/remote_add`
      - !ruby/object:Api::Type::String
        name: 'connection'
        description: |
          Fully qualified name of the user-provided connection object which holds
          the authentication information to send requests to the remote service.
          Format: "projects/{projectId}/locations/{locationId}/connections/{connectionId}"
      - !ruby/object:Api::Type::KeyValuePairs
        name: 'userDefinedContext'
        description: |
          User-defined context as a set of key/value pairs, which will be sent as function
          invocation context together with batched arguments in the requests to the remote
          service. The total number of bytes of keys and values must be less than 8KB.

          An object containing a list of "key": value pairs. Example:
          `{ "name": "wrench", "mass": "1.3kg", "count": "3" }`.
        default_from_api: true
      - !ruby/object:Api::Type::String
        name: 'maxBatchingRows'
        description: |
          Max number of rows in each batch sent to the remote service. If absent or if 0,
          BigQuery dynamically decides the number of rows in a batch.<|MERGE_RESOLUTION|>--- conflicted
+++ resolved
@@ -74,19 +74,17 @@
       connection_id: 'connection_id'
       routine_id: 'routine_id'
   - !ruby/object:Provider::Terraform::Examples
-<<<<<<< HEAD
     name: 'big_query_routine_data_governance_type'
     primary_resource_id: 'data_governance_type'
     vars:
       dataset_id: 'dataset_id'
-=======
+  - !ruby/object:Provider::Terraform::Examples
     skip_test: true
     name: 'bigquery_routine_remote_function'
     primary_resource_id: 'remote_function'
     vars:
       dataset_id: 'dataset_id'
       connection_id: 'connection_id'
->>>>>>> aee8d1d3
       routine_id: 'routine_id'
 properties:
   - !ruby/object:Api::Type::NestedObject
