--- conflicted
+++ resolved
@@ -69,13 +69,8 @@
     name: 'bigquery_job_load_geojson'
     primary_resource_id: 'job'
     vars:
-<<<<<<< HEAD
       job_id: "job_load"
       bucket_name: "bq-geojson" # Keep small(er) to avoid downstream acctest having too-long a bucket name
-=======
-      job_id: 'job_load'
-      bucket_name: 'bq-geojson-sample'
->>>>>>> 0e88ff51
     test_env_vars:
       project: :PROJECT_NAME
     ignore_read_extra:
