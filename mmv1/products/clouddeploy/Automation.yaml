# Copyright 2024 Google Inc.
# Licensed under the Apache License, Version 2.0 (the "License");
# you may not use this file except in compliance with the License.
# You may obtain a copy of the License at
#
#     http://www.apache.org/licenses/LICENSE-2.0
#
# Unless required by applicable law or agreed to in writing, software
# distributed under the License is distributed on an "AS IS" BASIS,
# WITHOUT WARRANTIES OR CONDITIONS OF ANY KIND, either express or implied.
# See the License for the specific language governing permissions and
# limitations under the License.

---
name: 'Automation'
description: |
  An `Automation` enables the automation of manually driven actions for a Delivery Pipeline, which includes Release promotion amongst Targets, Rollout repair and Rollout deployment strategy advancement.
references:
  guides:
    'Automate your deployment': 'https://cloud.google.com/deploy/docs/automation'
  api: 'https://cloud.google.com/deploy/docs/api/reference/rest/v1/projects.locations.deliveryPipelines.automations'
docs:
id_format: 'projects/{{project}}/locations/{{location}}/deliveryPipelines/{{delivery_pipeline}}/automations/{{name}}'
base_url: 'projects/{{project}}/locations/{{location}}/deliveryPipelines/{{delivery_pipeline}}/automations'
self_link: 'projects/{{project}}/locations/{{location}}/deliveryPipelines/{{delivery_pipeline}}/automations/{{name}}'
<<<<<<< HEAD

=======
>>>>>>> 1d491441
create_url: 'projects/{{project}}/locations/{{location}}/deliveryPipelines/{{delivery_pipeline}}/automations?automationId={{name}}'
update_verb: 'PATCH'
update_mask: true
import_format:
  - 'projects/{{project}}/locations/{{location}}/deliveryPipelines/{{delivery_pipeline}}/automations/{{name}}'
timeouts:
  insert_minutes: 20
  update_minutes: 20
  delete_minutes: 20
autogen_async: true
async:
  actions: ['create', 'delete', 'update']
  type: 'OpAsync'
  operation:
    base_url: '{{op_id}}'
  result:
    resource_inside_response: false
custom_code:
examples:
<<<<<<< HEAD
  - !ruby/object:Provider::Terraform::Examples
    name: "clouddeploy_automation_basic"
    primary_resource_id: "b-automation"
=======
  - name: 'clouddeploy_automation_basic'
    primary_resource_id: 'b-automation'
>>>>>>> 1d491441
    vars:
      automation: 'cd-automation'
      delivery_pipeline: 'cd-pipeline'
    test_env_vars:
<<<<<<< HEAD
      service_account: :SERVICE_ACCT
  - !ruby/object:Provider::Terraform::Examples
    name: "clouddeploy_automation_full"

    primary_resource_id: "f-automation"
=======
      service_account: 'SERVICE_ACCT'
  - name: 'clouddeploy_automation_full'
    primary_resource_id: 'f-automation'
>>>>>>> 1d491441
    vars:
      automation: 'cd-automation'
      delivery_pipeline: 'cd-pipeline'
    test_env_vars:
      service_account: 'SERVICE_ACCT'
parameters:
  - name: 'location'
    type: String
    description: "The location for the resource"
    url_param_only: true
    required: true
    immutable: true
  - name: 'delivery_pipeline'
    type: String
    description: "The delivery_pipeline for the resource"
    url_param_only: true
    required: true
    immutable: true
properties:
  - name: 'name'
    type: String
    description: "Name of the `Automation`."
    url_param_only: true
    required: true
    immutable: true
  - name: 'uid'
    type: String
    description: "Output only. Unique identifier of the `Automation`."
    output: true
  - name: 'description'
    type: String
    description: "Optional. Description of the `Automation`. Max length is 255 characters."
  - name: 'createTime'
    type: String
    description: "Output only. Time at which the automation was created."
    output: true
  - name: 'updateTime'
    type: String
    description: "Output only. Time at which the automation was updated."
    output: true
  - name: 'annotations'
    type: KeyValueAnnotations
    description: "Optional. User annotations. These attributes can only be set and used by the user, and not by Cloud Deploy. Annotations must meet the following constraints: * Annotations are key/value pairs. * Valid annotation keys have two segments: an optional prefix and name, separated by a slash (`/`). * The name segment is required and must be 63 characters or less, beginning and ending with an alphanumeric character (`[a-z0-9A-Z]`) with dashes (`-`), underscores (`_`), dots (`.`), and alphanumerics between. * The prefix is optional. If specified, the prefix must be a DNS subdomain: a series of DNS labels separated by dots(`.`), not longer than 253 characters in total, followed by a slash (`/`). See https://kubernetes.io/docs/concepts/overview/working-with-objects/annotations/#syntax-and-character-set for more details."
  - name: 'labels'
    type: KeyValueLabels
    description: "Optional. Labels are attributes that can be set and used by both the user and by Cloud Deploy. Labels must meet the following constraints: * Keys and values can contain only lowercase letters, numeric characters, underscores, and dashes. * All characters must use UTF-8 encoding, and international characters are allowed. * Keys must start with a lowercase letter or international character. * Each resource is limited to a maximum of 64 labels. Both keys and values are additionally constrained to be <= 63 characters."
  - name: 'etag'
    type: String
    description: "Optional. The weak etag of the `Automation` resource. This checksum is computed by the server based on the value of other fields, and may be sent on update and delete requests to ensure the client has an up-to-date value before proceeding."
    output: true
  - name: 'suspended'
    type: Boolean
    description: "Optional. When Suspended, automation is deactivated from execution."
    send_empty_value: true
  - name: 'serviceAccount'
    type: String
    description: "Required. Email address of the user-managed IAM service account that creates Cloud Deploy release and rollout resources."
    required: true
  - name: 'selector'
    type: NestedObject
    description: "Required. Selected resources to which the automation will be applied."
    required: true
    properties:
      - name: 'targets'
        type: Array
        description: "Contains attributes about a target."
        required: true
        item_type:
          type: NestedObject
          properties:
            - name: 'id'
              type: String
              description: "ID of the `Target`. The value of this field could be one of the following: * The last segment of a target name. It only needs the ID to determine which target is being referred to * \"*\", all targets in a location."
            - name: 'labels'
              type: KeyValuePairs
              description: "Target labels."
              default_from_api: true
  - name: 'rules'
    type: Array
    description: "Required. List of Automation rules associated with the Automation resource. Must have at least one rule and limited to 250 rules per Delivery Pipeline. Note: the order of the rules here is not the same as the order of execution."
    required: true
    item_type:
      type: NestedObject
      properties:
        - name: 'promoteReleaseRule'
          type: NestedObject
          description: "Optional. `PromoteReleaseRule` will automatically promote a release from the current target to a specified target."
          exactly_one_of:
            - 'promoteReleaseRule'
            - 'advanceRolloutRule'
            - 'repairRolloutRule'
            - 'timedPromoteReleaseRule'
          properties:
            - name: 'id'
              type: String
              description: "Required. ID of the rule. This id must be unique in the `Automation` resource to which this rule belongs. The format is `a-z{0,62}`."
              required: true
            - name: 'wait'
              type: String
              description: "Optional. How long the release need to be paused until being promoted to the next target."
            - name: 'destinationTargetId'
              type: String
              description: "Optional. The ID of the stage in the pipeline to which this `Release` is deploying. If unspecified, default it to the next stage in the promotion flow. The value of this field could be one of the following: * The last segment of a target name. It only needs the ID to determine if the target is one of the stages in the promotion sequence defined in the pipeline. * \"@next\", the next target in the promotion sequence."
            - name: 'destinationPhase'
              type: String
              description: "Optional. The starting phase of the rollout created by this operation. Default to the first phase."
        - name: 'advanceRolloutRule'
          type: NestedObject
          description: "Optional. The `AdvanceRolloutRule` will automatically advance a successful Rollout."
          exactly_one_of:
            - 'promoteReleaseRule'
            - 'advanceRolloutRule'
            - 'repairRolloutRule'
            - 'timedPromoteReleaseRule'
          properties:
            - name: 'id'
              type: String
              description: "Required. ID of the rule. This id must be unique in the `Automation` resource to which this rule belongs. The format is `a-z{0,62}`."
              required: true
            - name: 'wait'
              type: String
              description: "Optional. How long to wait after a rollout is finished."
            - name: 'sourcePhases'
              type: Array
              description: "Optional. Proceeds only after phase name matched any one in the list. This value must consist of lower-case letters, numbers, and hyphens, start with a letter and end with a letter or a number, and have a max length of 63 characters. In other words, it must match the following regex: `^[a-z]([a-z0-9-]{0,61}[a-z0-9])?$`."
              item_type:
                type: String
        - name: 'repairRolloutRule'
          type: NestedObject
          description: "Optional. The RepairRolloutRule will automatically repair a failed rollout."
          exactly_one_of:
            - 'promoteReleaseRule'
            - 'advanceRolloutRule'
            - 'repairRolloutRule'
            - 'timedPromoteReleaseRule'
          properties:
            - name: 'id'
              type: String
              description: "Required. ID of the rule. This id must be unique in the `Automation` resource to which this rule belongs. The format is `a-z{0,62}`."
              required: true
            - name: 'phases'
              type: Array
              description: "Optional. Phases within which jobs are subject to automatic repair actions on failure. Proceeds only after phase name matched any one in the list, or for all phases if unspecified. This value must consist of lower-case letters, numbers, and hyphens, start with a letter and end with a letter or a number, and have a max length of 63 characters. In other words, it must match the following regex: ^[a-z]([a-z0-9-]{0,61}[a-z0-9])?$."
              item_type:
                type: String
            - name: 'jobs'
              type: Array
              description: "Optional. Jobs to repair. Proceeds only after job name matched any one in the list, or for all jobs if unspecified or empty. The phase that includes the job must match the phase ID specified in sourcePhase. This value must consist of lower-case letters, numbers, and hyphens, start with a letter and end with a letter or a number, and have a max length of 63 characters. In other words, it must match the following regex: ^[a-z]([a-z0-9-]{0,61}[a-z0-9])?$."
              item_type:
                type: String
            - name: 'repairPhases'
              type: Array
              description: "Optional. Proceeds only after phase name matched any one in the list. This value must consist of lower-case letters, numbers, and hyphens, start with a letter and end with a letter or a number, and have a max length of 63 characters. In other words, it must match the following regex: `^[a-z]([a-z0-9-]{0,61}[a-z0-9])?$`."
              item_type:
                type: NestedObject
                properties:
                  - name: 'retry'
                    description: "Optional. Retries a failed job."
                    exactly_one_of:
                      - 'retry'
                      - 'rollback'
                    type: NestedObject
                    properties:
                      - name: 'attempts'
                        type: String
                        description: "Required. Total number of retries. Retry is skipped if set to 0; The minimum value is 1, and the maximum value is 10."
                        required: true
                      - name: 'wait'
                        type: String
                        description: "Optional. How long to wait for the first retry. Default is 0, and the maximum value is 14d. A duration in seconds with up to nine fractional digits, ending with 's'. Example: `3.5s`."
                      - name: 'backoffMode'
                        type: Enum
                        description: "Optional. The pattern of how wait time will be increased. Default is linear. Backoff mode will be ignored if wait is 0."
                        enum_values:
                          - 'BACKOFF_MODE_UNSPECIFIED'
                          - 'BACKOFF_MODE_LINEAR'
                          - 'BACKOFF_MODE_EXPONENTIAL'
                  - name: 'rollback'
                    description: "Optional. Rolls back a Rollout."
                    exactly_one_of:
                      - 'retry'
                      - 'rollback'
                    type: NestedObject
                    send_empty_value: true
                    allow_empty_object: true
                    properties:
                      - name: 'destinationPhase'
                        type: String
                        description: "Optional. The starting phase ID for the Rollout. If unspecified, the Rollout will start in the stable phase."
                      - name: 'disableRollbackIfRolloutPending'
                        type: Boolean
                        send_empty_value: true
                        description: "Optional. If pending rollout exists on the target, the rollback operation will be aborted."
        - name: 'timedPromoteReleaseRule'
          type: NestedObject
          description: "Optional. The `TimedPromoteReleaseRule` will automatically promote a release from the current target(s) to the specified target(s) on a configured schedule."
          exactly_one_of:
            - 'promoteReleaseRule'
            - 'advanceRolloutRule'
            - 'repairRolloutRule'
            - 'timedPromoteReleaseRule'
          properties:
            - name: 'id'
              type: String
              description: "Required. ID of the rule. This id must be unique in the `Automation` resource to which this rule belongs. The format is `a-z{0,62}`."
              required: true
            - name: 'destinationTargetId'
              type: String
              description: |-
                Optional. The ID of the stage in the pipeline to which this Release is deploying. If unspecified, default it to the next stage in the promotion flow. The value of this field could be one of the following:
                  - The last segment of a target name
                  - "@next", the next target in the promotion sequence"
            - name: 'schedule'
              type: String
              description: "Required. Schedule in crontab format. e.g. `0 9 * * 1` for every Monday at 9am."
              required: true
            - name: 'timeZone'
              type: String
              description: "Required. The time zone in IANA format IANA Time Zone Database (e.g. America/New_York)."
              required: true
            - name: 'destinationPhase'
              type: String
              description: "Optional. The starting phase of the rollout created by this rule. Default to the first phase."<|MERGE_RESOLUTION|>--- conflicted
+++ resolved
@@ -23,10 +23,6 @@
 id_format: 'projects/{{project}}/locations/{{location}}/deliveryPipelines/{{delivery_pipeline}}/automations/{{name}}'
 base_url: 'projects/{{project}}/locations/{{location}}/deliveryPipelines/{{delivery_pipeline}}/automations'
 self_link: 'projects/{{project}}/locations/{{location}}/deliveryPipelines/{{delivery_pipeline}}/automations/{{name}}'
-<<<<<<< HEAD
-
-=======
->>>>>>> 1d491441
 create_url: 'projects/{{project}}/locations/{{location}}/deliveryPipelines/{{delivery_pipeline}}/automations?automationId={{name}}'
 update_verb: 'PATCH'
 update_mask: true
@@ -46,29 +42,15 @@
     resource_inside_response: false
 custom_code:
 examples:
-<<<<<<< HEAD
-  - !ruby/object:Provider::Terraform::Examples
-    name: "clouddeploy_automation_basic"
-    primary_resource_id: "b-automation"
-=======
   - name: 'clouddeploy_automation_basic'
     primary_resource_id: 'b-automation'
->>>>>>> 1d491441
     vars:
       automation: 'cd-automation'
       delivery_pipeline: 'cd-pipeline'
     test_env_vars:
-<<<<<<< HEAD
-      service_account: :SERVICE_ACCT
-  - !ruby/object:Provider::Terraform::Examples
-    name: "clouddeploy_automation_full"
-
-    primary_resource_id: "f-automation"
-=======
       service_account: 'SERVICE_ACCT'
   - name: 'clouddeploy_automation_full'
     primary_resource_id: 'f-automation'
->>>>>>> 1d491441
     vars:
       automation: 'cd-automation'
       delivery_pipeline: 'cd-pipeline'
