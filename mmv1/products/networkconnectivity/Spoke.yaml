# Copyright 2024 Google Inc.
# Licensed under the Apache License, Version 2.0 (the "License");
# you may not use this file except in compliance with the License.
# You may obtain a copy of the License at
#
#     http://www.apache.org/licenses/LICENSE-2.0
#
# Unless required by applicable law or agreed to in writing, software
# distributed under the License is distributed on an "AS IS" BASIS,
# WITHOUT WARRANTIES OR CONDITIONS OF ANY KIND, either express or implied.
# See the License for the specific language governing permissions and
# limitations under the License.

---
name: 'Spoke'
description: "The NetworkConnectivity Spoke resource"
references:
  guides:
    'Official Documentation': 'https://cloud.google.com/network-connectivity/docs/network-connectivity-center/concepts/overview'
  api: 'https://cloud.google.com/network-connectivity/docs/reference/networkconnectivity/rest/v1beta/projects.locations.spokes'
docs:
base_url: 'projects/{{project}}/locations/{{location}}/spokes'
self_link: 'projects/{{project}}/locations/{{location}}/spokes/{{name}}'
create_url: 'projects/{{project}}/locations/{{location}}/spokes?spokeId={{name}}'
update_verb: 'PATCH'
update_mask: true
timeouts:
  insert_minutes: 20
  update_minutes: 20
  delete_minutes: 20
async:
  actions: ['create', 'delete', 'update']
  type: 'OpAsync'
  operation:
    base_url: '{{op_id}}'
  result:
    resource_inside_response: false
custom_code:
legacy_long_form_project: true
examples:
  - name: 'network_connectivity_spoke_linked_vpc_network_basic'
    primary_resource_id: 'primary'
    vars:
      network_name: 'net'
      hub_name: 'hub1'
      spoke_name: 'spoke1'
  - name: 'network_connectivity_spoke_linked_vpc_network_group'
    primary_resource_id: 'primary'
    vars:
      network_name: 'net-spoke'
      hub_name: 'hub1-spoke'
      spoke_name: 'group-spoke1'
  - name: 'network_connectivity_spoke_router_appliance_basic'
    primary_resource_id: 'primary'
    vars:
      network_name: 'basic-network'
      subnetwork_name: 'basic-subnetwork'
      instance_name: 'basic-instance'
      hub_name: 'basic-hub1'
      spoke_name: 'basic-spoke'
  - name: 'network_connectivity_spoke_vpn_tunnel_basic'
    primary_resource_id: 'tunnel1'
    vars:
      network_name: 'basic-network'
      subnetwork_name: 'basic-subnetwork'
      gateway_name: 'vpn-gateway'
      external_gateway_name: 'external-vpn-gateway'
      router_name: 'external-vpn-gateway'
      vpn_tunnel_1_name: 'tunnel1'
      vpn_tunnel_2_name: 'tunnel2'
      router_interface_1_name: 'router-interface1'
      router_peer_1_name: 'router-peer1'
      router_interface_2_name: 'router-interface2'
      router_peer_2_name: 'router-peer2'
      hub_name: 'basic-hub1'
      vpn_tunnel_1_spoke_name: 'vpn-tunnel-1-spoke'
      vpn_tunnel_2_spoke_name: 'vpn-tunnel-2-spoke'
 # Skip due to multiple fine-grained resources
    skip_vcr: true
  - name: 'network_connectivity_spoke_interconnect_attachment_basic'
    primary_resource_id: 'primary'
    vars:
      hub_name: 'basic-hub1'
      network_name: 'basic-network'
      router_name: 'external-vpn-gateway'
      interconnect_attachment_name: 'partner-interconnect1'
      interconnect_attachment_spoke_name: 'interconnect-attachment-spoke'
  - name: 'network_connectivity_spoke_linked_producer_vpc_network_basic'
    primary_resource_id: 'primary'
    vars:
      network_name: "net-spoke"
      global_name: 'test-address'
      hub_name: "hub-basic"
      spoke_name: "vpc-spoke"
      producer_spoke_name: "producer-spoke"
  - name: 'network_connectivity_spoke_center_group'
    primary_resource_id: 'primary'
    vars:
      hub_name: "hub-basic"
      spoke_name: "vpc-spoke"
      auto_accept_project_1_name: "foo"
      auto_accept_project_2_name: "bar"
parameters:
  - name: 'location'
    type: String
    description: The location for the resource
    url_param_only: true
    required: true
    immutable: true
properties:
  - name: 'name'
    type: String
    description: Immutable. The name of the spoke. Spoke names must be unique.
    required: true
    immutable: true
    diff_suppress_func: 'tpgresource.CompareSelfLinkOrResourceName'
  - name: 'createTime'
    type: String
    description: Output only. The time the spoke was created.
    output: true
  - name: 'updateTime'
    type: String
    description: Output only. The time the spoke was last updated.
    output: true
  - name: 'labels'
    type: KeyValueLabels
    description: Optional labels in key:value format. For more information about labels, see [Requirements for labels](https://cloud.google.com/resource-manager/docs/creating-managing-labels#requirements).
  - name: 'description'
    type: String
    description: An optional description of the spoke.
  - name: 'hub'
    type: ResourceRef
    description: Immutable. The URI of the hub that this spoke is attached to.
    required: true
    immutable: true
    resource: 'hub'
    imports: 'name'
  - name: 'group'
<<<<<<< HEAD
    type: ResourceRef
    description: Optional. The name of the group that this spoke is associated with.
    immutable: true
    resource: 'group'
    imports: 'name'
=======
    type: String
    description: The name of the group that this spoke is associated with.
    immutable: true
    default_from_api: true
>>>>>>> 3da69150
  - name: 'linkedVpnTunnels'
    type: NestedObject
    description: The URIs of linked VPN tunnel resources
    conflicts:
      - linked_interconnect_attachments
      - linked_router_appliance_instances
      - linked_vpc_network
      - linked_producer_vpc_network
    update_mask_fields:
      - 'linkedVpnTunnels.includeImportRanges'
    properties:
      - name: 'uris'
        type: Array
        description: The URIs of linked VPN tunnel resources.
        required: true
        immutable: true
        item_type:
          type: String
      - name: 'siteToSiteDataTransfer'
        type: Boolean
        description: A value that controls whether site-to-site data transfer is enabled for these resources. Note that data transfer is available only in supported locations.
        required: true
        immutable: true
      - name: 'includeImportRanges'
        type: Array
        description: |
          IP ranges allowed to be included during import from hub (does not control transit connectivity).
          The only allowed value for now is "ALL_IPV4_RANGES".
        item_type:
          type: String
  - name: 'linkedInterconnectAttachments'
    type: NestedObject
    description: A collection of VLAN attachment resources. These resources should be redundant attachments that all advertise the same prefixes to Google Cloud. Alternatively, in active/passive configurations, all attachments should be capable of advertising the same prefixes.
    conflicts:
      - linked_vpn_tunnels
      - linked_router_appliance_instances
      - linked_vpc_network
      - linked_producer_vpc_network
    update_mask_fields:
      - 'linkedInterconnectAttachments.includeImportRanges'
    properties:
      - name: 'uris'
        type: Array
        description: The URIs of linked interconnect attachment resources
        required: true
        immutable: true
        item_type:
          type: String
      - name: 'siteToSiteDataTransfer'
        type: Boolean
        description: A value that controls whether site-to-site data transfer is enabled for these resources. Note that data transfer is available only in supported locations.
        required: true
        immutable: true
      - name: 'includeImportRanges'
        type: Array
        description: |
          IP ranges allowed to be included during import from hub (does not control transit connectivity).
          The only allowed value for now is "ALL_IPV4_RANGES".
        item_type:
          type: String
  - name: 'linkedRouterApplianceInstances'
    type: NestedObject
    description: The URIs of linked Router appliance resources
    conflicts:
      - linked_interconnect_attachments
      - linked_vpn_tunnels
      - linked_vpc_network
      - linked_producer_vpc_network
    update_mask_fields:
      - 'linkedRouterApplianceInstances.instances'
      - 'linkedRouterApplianceInstances.includeImportRanges'
    properties:
      - name: 'instances'
        type: Array
        description: The list of router appliance instances
        required: true
        immutable: true
        item_type:
          description: The list of router appliance instances
          type: NestedObject
          properties:
            - name: 'virtualMachine'
              type: String
              description: The URI of the virtual machine resource
              immutable: true
              required: true
              diff_suppress_func: 'tpgresource.CompareSelfLinkOrResourceName'
            - name: 'ipAddress'
              type: String
              description: The IP address on the VM to use for peering.
              immutable: true
              required: true
      - name: 'siteToSiteDataTransfer'
        type: Boolean
        description: A value that controls whether site-to-site data transfer is enabled for these resources. Note that data transfer is available only in supported locations.
        required: true
        immutable: true
      - name: 'includeImportRanges'
        type: Array
        description: |
          IP ranges allowed to be included during import from hub (does not control transit connectivity).
          The only allowed value for now is "ALL_IPV4_RANGES".
        item_type:
          type: String
  - name: 'linkedVpcNetwork'
    type: NestedObject
    description: VPC network that is associated with the spoke.
    immutable: true
    conflicts:
      - linked_interconnect_attachments
      - linked_router_appliance_instances
      - linked_vpn_tunnels
      - linked_producer_vpc_network
    properties:
      - name: 'uri'
        type: String
        description: The URI of the VPC network resource.
        required: true
        immutable: true
        diff_suppress_func: 'tpgresource.CompareSelfLinkOrResourceName'
      - name: 'excludeExportRanges'
        type: Array
        description: IP ranges encompassing the subnets to be excluded from peering.
        immutable: true
        item_type:
          type: String
      - name: 'includeExportRanges'
        type: Array
        description: IP ranges allowed to be included from peering.
        immutable: true
        item_type:
          type: String
  - name: linkedProducerVpcNetwork
    type: NestedObject
    description: Producer VPC network that is associated with the spoke.
    immutable: true
    conflicts:
      - linked_interconnect_attachments
      - linked_router_appliance_instances
      - linked_vpn_tunnels
      - linked_vpc_network
    properties:
      - name: network
        type: String
        description: The URI of the Service Consumer VPC that the Producer VPC is peered with.
        required: true
        immutable: true
        diff_suppress_func: 'tpgresource.CompareSelfLinkOrResourceName'
      - name: peering
        type: String
        description: The name of the VPC peering between the Service Consumer VPC and the Producer VPC (defined in the Tenant project) which is added to the NCC hub. This peering must be in ACTIVE state.
        required: true
        immutable: true
      - name: producerNetwork
        type: String
        description: The URI of the Producer VPC.
        output: true
        immutable: true
      - name: includeExportRanges
        type: Array
        description: IP ranges allowed to be included from peering.
        immutable: true
        item_type:
          type: String
      - name: excludeExportRanges
        type: Array
        description: IP ranges encompassing the subnets to be excluded from peering.
        immutable: true
        item_type:
          type: String
  - name: 'uniqueId'
    type: String
    description: Output only. The Google-generated UUID for the spoke. This value is unique across all spoke resources. If a spoke is deleted and another with the same name is created, the new spoke is assigned a different unique_id.
    output: true
  - name: 'state'
    type: String
    description: Output only. The current lifecycle state of this spoke.
    output: true
    exactly_one_of:
      - 'STATE_UNSPECIFIED'
      - 'CREATING'
      - 'ACTIVE'
      - 'DELETING'<|MERGE_RESOLUTION|>--- conflicted
+++ resolved
@@ -136,18 +136,10 @@
     resource: 'hub'
     imports: 'name'
   - name: 'group'
-<<<<<<< HEAD
-    type: ResourceRef
-    description: Optional. The name of the group that this spoke is associated with.
-    immutable: true
-    resource: 'group'
-    imports: 'name'
-=======
     type: String
     description: The name of the group that this spoke is associated with.
     immutable: true
     default_from_api: true
->>>>>>> 3da69150
   - name: 'linkedVpnTunnels'
     type: NestedObject
     description: The URIs of linked VPN tunnel resources
