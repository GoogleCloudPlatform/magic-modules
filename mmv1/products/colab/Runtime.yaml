--- conflicted
+++ resolved
@@ -60,23 +60,17 @@
       key_name: 'acctest.BootstrapKMSKeyInLocation(t, "us-central1").CryptoKey.Name'
     ignore_read_extra:
       - 'desired_state'
-<<<<<<< HEAD
       - 'auto_upgrade'
-=======
->>>>>>> 30fcb3c0
 virtual_fields:
   - name: 'desired_state'
     description: |
       Desired state of the Colab Runtime. Set this field to `RUNNING` to start the runtime, and `STOPPED` to stop it.
     type: String
     default_value: "RUNNING"
-<<<<<<< HEAD
   - name: 'auto_upgrade'
     description: |
       Triggers an upgrade anytime the runtime is started if it is upgradable.
     type: Boolean
-=======
->>>>>>> 30fcb3c0
 parameters:
   - name: 'location'
     type: String
@@ -120,7 +114,6 @@
     type: String
     description: |
       Output only. The state of the runtime.
-<<<<<<< HEAD
     output: true
   - name: isUpgradable
     type: Boolean
@@ -136,6 +129,4 @@
     type: String
     description: |
       Output only. The type of the notebook runtime.
-=======
->>>>>>> 30fcb3c0
     output: true