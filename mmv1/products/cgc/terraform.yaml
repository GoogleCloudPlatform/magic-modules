# Copyright 2022 Google Inc.
# Licensed under the Apache License, Version 2.0 (the "License");
# you may not use this file except in compliance with the License.
# You may obtain a copy of the License at
#
#     http://www.apache.org/licenses/LICENSE-2.0
#
# Unless required by applicable law or agreed to in writing, software
# distributed under the License is distributed on an "AS IS" BASIS,
# WITHOUT WARRANTIES OR CONDITIONS OF ANY KIND, either express or implied.
# See the License for the specific language governing permissions and
# limitations under the License.

--- !ruby/object:Provider::Terraform::Config
overrides: !ruby/object:Overrides::ResourceOverrides
  Snippet: !ruby/object:Overrides::Terraform::ResourceOverride
    cgc_only: true
    examples:
    # SQL
      - !ruby/object:Provider::Terraform::Examples
        name: "sql_database_instance_sqlserver"
        primary_resource_type: "google_sql_database_instance"
        primary_resource_id: "instance"
        vars:
          database_instance_name: "sqlserver-instance"
          deletion_protection: "true"
        test_vars_overrides:
          deletion_protection: "false"
        ignore_read_extra:
          - "deletion_protection"
          - "root_password"
      - !ruby/object:Provider::Terraform::Examples
        name: "sql_database_instance_postgres"
        primary_resource_type: "google_sql_database_instance"
        primary_resource_id: "instance"
        vars:
          database_instance_name: "postgres-instance"
          deletion_protection: "true"
        test_vars_overrides:
          deletion_protection: "false"
        ignore_read_extra:
          - "deletion_protection"
      - !ruby/object:Provider::Terraform::Examples
        name: "sql_database_instance_my_sql"
        primary_resource_type: "google_sql_database_instance"
        primary_resource_id: "instance"
        vars:
          database_instance_name: "mysql-instance"
          deletion_protection: "true"
        test_vars_overrides:
          deletion_protection: "false"
        ignore_read_extra:
          - "deletion_protection"
      - !ruby/object:Provider::Terraform::Examples
        name: "sql_mysql_instance_backup"
        primary_resource_type: "google_sql_database_instance"
        primary_resource_id: "instance"
        vars:
          mysql_instance_backup: "mysql-instance-backup"
          deletion_protection: "true"
        test_vars_overrides:
          deletion_protection: "false"
        ignore_read_extra:
          - "deletion_protection"
      - !ruby/object:Provider::Terraform::Examples
        name: "sql_postgres_instance_backup"
        primary_resource_type: "google_sql_database_instance"
        primary_resource_id: "instance"
        vars:
          postgres_instance_backup: "postgres-instance-backup"
          deletion_protection: "true"
        test_vars_overrides:
          deletion_protection: "false"
        ignore_read_extra:
          - "deletion_protection"
      - !ruby/object:Provider::Terraform::Examples
        name: "sql_sqlserver_instance_backup"
        primary_resource_type: "google_sql_database_instance"
        primary_resource_id: "default"
        vars:
          sqlserver_instance_backup: "sqlserver-instance-backup"
          deletion_protection: "true"
        test_vars_overrides:
          deletion_protection: "false"
        ignore_read_extra:
          - "deletion_protection"
          - "root_password"
      - !ruby/object:Provider::Terraform::Examples
        name: "sql_mysql_instance_authorized_network"
        primary_resource_type: "google_sql_database_instance"
        primary_resource_id: "instance"
        vars:
          mysql_instance_with_authorized_network: "mysql-instance-with-authorized-network"
          deletion_protection: "true"
        test_vars_overrides:
          deletion_protection: "false"
        ignore_read_extra:
          - "deletion_protection"
      - !ruby/object:Provider::Terraform::Examples
        name: "sql_sqlserver_instance_authorized_network"
        primary_resource_type: "google_sql_database_instance"
        primary_resource_id: "default"
        vars:
          myinstance: "myinstance"
          sqlserver_instance_with_authorized_network: "sqlserver-instance-with-authorized-network"
          deletion_protection: "true"
        skip_test: true
        test_vars_overrides:
          deletion_protection: "false"
        ignore_read_extra:
          - "deletion_protection"
          - "root_password"
      - !ruby/object:Provider::Terraform::Examples
        name: "sql_postgres_instance_authorized_network"
        primary_resource_type: "google_sql_database_instance"
        primary_resource_id: "default"
        vars:
          postgres_instance_with_authorized_network: "postgres-instance-with-authorized-network"
          deletion_protection: "true"
        skip_test: true
        test_vars_overrides:
          deletion_protection: "false"
        ignore_read_extra:
          - "deletion_protection"
      - !ruby/object:Provider::Terraform::Examples
        name: "sql_sqlserver_instance_backup_location"
        primary_resource_type: "google_sql_database_instance"
        primary_resource_id: "default"
        vars:
          sqlserver_instance_backup_location: "sqlserver-instance-with-backup-location"
          deletion_protection: "true"
        test_vars_overrides:
          deletion_protection: "false"
        ignore_read_extra:
          - "root_password"
          - "deletion_protection"
      - !ruby/object:Provider::Terraform::Examples
        name: "sql_mysql_instance_backup_location"
        primary_resource_type: "google_sql_database_instance"
        primary_resource_id: "default"
        vars:
          mysql_instance_backup_location: "mysql-instance-with-backup-location"
          deletion_protection: "true"
        skip_test: true
        test_vars_overrides:
          deletion_protection: "false"
        ignore_read_extra:
          - "deletion_protection"
      - !ruby/object:Provider::Terraform::Examples
        name: "sql_postgres_instance_backup_location"
        primary_resource_type: "google_sql_database_instance"
        primary_resource_id: "default"
        vars:
          postgres_instance_backup_location: "postgres-instance-with-backup-location"
          deletion_protection: "true"
        skip_test: true
        test_vars_overrides:
          deletion_protection: "false"
        ignore_read_extra:
          - "deletion_protection"
      - !ruby/object:Provider::Terraform::Examples
        name: "sql_sqlserver_instance_backup_retention"
        primary_resource_type: "google_sql_database_instance"
        primary_resource_id: "default"
        vars:
          sqlserver_instance_backup_retention: "sqlserver-instance-backup-retention"
          deletion_protection: "true"
        test_vars_overrides:
          deletion_protection: "false"
        ignore_read_extra:
          - "root_password"
          - "deletion_protection"
      - !ruby/object:Provider::Terraform::Examples
        name: "sql_mysql_instance_backup_retention"
        primary_resource_type: "google_sql_database_instance"
        primary_resource_id: "default"
        vars:
          mysql_instance_backup_retention: "mysql-instance-backup-retention"
          deletion_protection: "true"
        skip_test: true
        test_vars_overrides:
          deletion_protection: "false"
        ignore_read_extra:
          - "deletion_protection"
      - !ruby/object:Provider::Terraform::Examples
        name: "sql_postgres_instance_backup_retention"
        primary_resource_type: "google_sql_database_instance"
        primary_resource_id: "default"
        vars:
          postgres_instance_backup_retention: "postgres-instance-backup-retention"
          deletion_protection: "true"
        skip_test: true
        test_vars_overrides:
          deletion_protection: "false"
        ignore_read_extra:
          - "deletion_protection"
      - !ruby/object:Provider::Terraform::Examples
<<<<<<< HEAD
        name: "sql_sqlserver_instance_replica"
        primary_resource_type: "google_sql_database_instance"
        primary_resource_id: "read_replica"
        vars:
          sqlserver_primary_instance_name: "sqlserver-primary-instance-name"
          sqlserver_replica_instance_name: "sqlserver-replica-instance-name"
=======
        name: "sql_postgres_instance_public_ip"
        primary_resource_id: "postgres_public_ip_instance_name"
        primary_resource_type: "google_sql_database_instance"
        vars:
          postgres_public_ip_instance_name: "postgres-public-ip-instance-name"
>>>>>>> 0a178f0b
          deletion_protection: "true"
        test_vars_overrides:
          deletion_protection: "false"
        ignore_read_extra:
          - "deletion_protection"
      - !ruby/object:Provider::Terraform::Examples
        name: "sql_mysql_instance_replica"
        primary_resource_type: "google_sql_database_instance"
        primary_resource_id: "read_replica"
        vars:
          mysql_primary_instance_name: "mysql-primary-instance-name"
          mysql_replica_instance_name: "mysql-replica-instance-name"
          deletion_protection: "true"
        test_vars_overrides:
          deletion_protection: "false"
        ignore_read_extra:
          - "deletion_protection"
    # Storage
      - !ruby/object:Provider::Terraform::Examples
        name: "storage_new_bucket"
        primary_resource_type: "google_storage_bucket"
        primary_resource_id: "static"
        vars:
          new_bucket: "new-bucket"
    properties:

# This is for copying files over
files: !ruby/object:Provider::Config::Files
  # These files have templating (ERB) code that will be run.
  # This is usually to add licensing info, autogeneration notices, etc.
  compile:
<%= lines(indent(compile('provider/terraform/product~compile.yaml'), 4)) -%><|MERGE_RESOLUTION|>--- conflicted
+++ resolved
@@ -195,32 +195,37 @@
         ignore_read_extra:
           - "deletion_protection"
       - !ruby/object:Provider::Terraform::Examples
-<<<<<<< HEAD
         name: "sql_sqlserver_instance_replica"
         primary_resource_type: "google_sql_database_instance"
         primary_resource_id: "read_replica"
         vars:
           sqlserver_primary_instance_name: "sqlserver-primary-instance-name"
           sqlserver_replica_instance_name: "sqlserver-replica-instance-name"
-=======
+           deletion_protection: "true"
+        test_vars_overrides:
+          deletion_protection: "false"
+        ignore_read_extra:
+          - "deletion_protection"
+          - "root-password"
+      - !ruby/object:Provider::Terraform::Examples
+        name: "sql_mysql_instance_replica"
+        primary_resource_type: "google_sql_database_instance"
+        primary_resource_id: "read_replica"
+        vars:
+          mysql_primary_instance_name: "mysql-primary-instance-name"
+          mysql_replica_instance_name: "mysql-replica-instance-name"
+          deletion_protection: "true"
+        skip_test: true
+        test_vars_overrides:
+          deletion_protection: "false"
+        ignore_read_extra:
+          - "deletion_protection"
+      - !ruby/object:Provider::Terraform::Examples
         name: "sql_postgres_instance_public_ip"
         primary_resource_id: "postgres_public_ip_instance_name"
         primary_resource_type: "google_sql_database_instance"
         vars:
           postgres_public_ip_instance_name: "postgres-public-ip-instance-name"
->>>>>>> 0a178f0b
-          deletion_protection: "true"
-        test_vars_overrides:
-          deletion_protection: "false"
-        ignore_read_extra:
-          - "deletion_protection"
-      - !ruby/object:Provider::Terraform::Examples
-        name: "sql_mysql_instance_replica"
-        primary_resource_type: "google_sql_database_instance"
-        primary_resource_id: "read_replica"
-        vars:
-          mysql_primary_instance_name: "mysql-primary-instance-name"
-          mysql_replica_instance_name: "mysql-replica-instance-name"
           deletion_protection: "true"
         test_vars_overrides:
           deletion_protection: "false"
