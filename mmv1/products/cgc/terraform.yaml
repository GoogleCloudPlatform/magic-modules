--- conflicted
+++ resolved
@@ -195,7 +195,6 @@
         ignore_read_extra:
           - "deletion_protection"
       - !ruby/object:Provider::Terraform::Examples
-<<<<<<< HEAD
         name: "sql_postgres_instance_replica"
         primary_resource_type: "google_sql_database_instance"
         primary_resource_id: "read_replica"
@@ -204,7 +203,11 @@
           postgres_replica_instance_name: "postgres-replica-instance-name"
           deletion_protection: "true"
         skip_test: true
-=======
+        test_vars_overrides:
+          deletion_protection: "false"
+        ignore_read_extra:
+          - "deletion_protection"
+      - !ruby/object:Provider::Terraform::Examples
         name: "sql_mysql_instance_replica"
         primary_resource_type: "google_sql_database_instance"
         primary_resource_id: "read_replica"
@@ -212,7 +215,6 @@
           mysql_primary_instance_name: "mysql-primary-instance-name"
           mysql_replica_instance_name: "mysql-replica-instance-name"
           deletion_protection: "true"
->>>>>>> d68ff456
         test_vars_overrides:
           deletion_protection: "false"
         ignore_read_extra:
