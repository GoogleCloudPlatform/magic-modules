--- conflicted
+++ resolved
@@ -246,7 +246,6 @@
         ignore_read_extra:
           - "deletion_protection"
       - !ruby/object:Provider::Terraform::Examples
-<<<<<<< HEAD
         name: "sql_sqlserver_instance_public_ip"
         primary_resource_type: "google_sql_database_instance"
         primary_resource_id: "sqlserver_public_ip_instance_name"
@@ -258,7 +257,7 @@
         ignore_read_extra:
           - "deletion_protection"
           - "root_password"
-=======
+      - !ruby/object:Provider::Terraform::Examples
         name: "sql_sqlserver_instance_private_ip"
         primary_resource_id: "instance"
         primary_resource_type: "google_sql_database_instance"
@@ -269,7 +268,6 @@
         ignore_read_extra:
           - "root_password"
           - "deletion_protection"
->>>>>>> 9481a2ee
       - !ruby/object:Provider::Terraform::Examples
         name: "sql_postgres_instance_private_ip"
         primary_resource_type: "google_sql_database_instance"
