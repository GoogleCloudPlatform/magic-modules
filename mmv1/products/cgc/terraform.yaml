# Copyright 2022 Google Inc.
# Licensed under the Apache License, Version 2.0 (the "License");
# you may not use this file except in compliance with the License.
# You may obtain a copy of the License at
#
#     http://www.apache.org/licenses/LICENSE-2.0
#
# Unless required by applicable law or agreed to in writing, software
# distributed under the License is distributed on an "AS IS" BASIS,
# WITHOUT WARRANTIES OR CONDITIONS OF ANY KIND, either express or implied.
# See the License for the specific language governing permissions and
# limitations under the License.

--- !ruby/object:Provider::Terraform::Config
overrides: !ruby/object:Overrides::ResourceOverrides
  Snippet: !ruby/object:Overrides::Terraform::ResourceOverride
    cgc_only: true
    examples:
    # SQL
      - !ruby/object:Provider::Terraform::Examples
        name: "sql_database_instance_sqlserver"
        primary_resource_type: "google_sql_database_instance"
        primary_resource_id: "instance"
        vars:
          database_instance_name: "sqlserver-instance"
          deletion_protection: "true"
        test_vars_overrides:
          deletion_protection: "false"
        ignore_read_extra:
          - "deletion_protection"
          - "root_password"
      - !ruby/object:Provider::Terraform::Examples
        name: "sql_database_instance_postgres"
        primary_resource_type: "google_sql_database_instance"
        primary_resource_id: "instance"
        vars:
          database_instance_name: "postgres-instance"
          deletion_protection: "true"
        test_vars_overrides:
          deletion_protection: "false"
        ignore_read_extra:
          - "deletion_protection"
      - !ruby/object:Provider::Terraform::Examples
        name: "sql_database_instance_my_sql"
        primary_resource_type: "google_sql_database_instance"
        primary_resource_id: "instance"
        vars:
          database_instance_name: "mysql-instance"
          deletion_protection: "true"
        test_vars_overrides:
          deletion_protection: "false"
        ignore_read_extra:
          - "deletion_protection"
      - !ruby/object:Provider::Terraform::Examples
        name: "sql_mysql_instance_backup"
        primary_resource_type: "google_sql_database_instance"
        primary_resource_id: "instance"
        vars:
          mysql_instance_backup: "mysql-instance-backup"
          deletion_protection: "true"
        test_vars_overrides:
          deletion_protection: "false"
        ignore_read_extra:
          - "deletion_protection"
      - !ruby/object:Provider::Terraform::Examples
        name: "sql_postgres_instance_backup"
        primary_resource_type: "google_sql_database_instance"
        primary_resource_id: "instance"
        vars:
          postgres_instance_backup: "postgres-instance-backup"
          deletion_protection: "true"
        test_vars_overrides:
          deletion_protection: "false"
        ignore_read_extra:
          - "deletion_protection"
      - !ruby/object:Provider::Terraform::Examples
        name: "sql_sqlserver_instance_backup"
        primary_resource_type: "google_sql_database_instance"
        primary_resource_id: "default"
        vars:
          sqlserver_instance_backup: "sqlserver-instance-backup"
          deletion_protection: "true"
        test_vars_overrides:
          deletion_protection: "false"
        ignore_read_extra:
          - "deletion_protection"
          - "root_password"
      - !ruby/object:Provider::Terraform::Examples
        name: "sql_mysql_instance_authorized_network"
        primary_resource_type: "google_sql_database_instance"
        primary_resource_id: "instance"
        vars:
          mysql_instance_with_authorized_network: "mysql-instance-with-authorized-network"
          deletion_protection: "true"
        test_vars_overrides:
          deletion_protection: "false"
        ignore_read_extra:
          - "deletion_protection"
      - !ruby/object:Provider::Terraform::Examples
        name: "sql_sqlserver_instance_authorized_network"
        primary_resource_type: "google_sql_database_instance"
        primary_resource_id: "default"
        vars:
          myinstance: "myinstance"
          sqlserver_instance_with_authorized_network: "sqlserver-instance-with-authorized-network"
          deletion_protection: "true"
        skip_test: true
        test_vars_overrides:
          deletion_protection: "false"
        ignore_read_extra:
          - "deletion_protection"
          - "root_password"
      - !ruby/object:Provider::Terraform::Examples
        name: "sql_postgres_instance_authorized_network"
        primary_resource_type: "google_sql_database_instance"
        primary_resource_id: "default"
        vars:
          postgres_instance_with_authorized_network: "postgres-instance-with-authorized-network"
          deletion_protection: "true"
        skip_test: true
        test_vars_overrides:
          deletion_protection: "false"
        ignore_read_extra:
          - "deletion_protection"
      - !ruby/object:Provider::Terraform::Examples
        name: "sql_sqlserver_instance_backup_location"
        primary_resource_type: "google_sql_database_instance"
        primary_resource_id: "default"
        vars:
          sqlserver_instance_backup_location: "sqlserver-instance-with-backup-location"
          deletion_protection: "true"
        test_vars_overrides:
          deletion_protection: "false"
        ignore_read_extra:
          - "root_password"
          - "deletion_protection"
      - !ruby/object:Provider::Terraform::Examples
        name: "sql_mysql_instance_backup_location"
        primary_resource_type: "google_sql_database_instance"
        primary_resource_id: "default"
        vars:
          mysql_instance_backup_location: "mysql-instance-with-backup-location"
          deletion_protection: "true"
        skip_test: true
        test_vars_overrides:
          deletion_protection: "false"
        ignore_read_extra:
          - "deletion_protection"
      - !ruby/object:Provider::Terraform::Examples
        name: "sql_postgres_instance_backup_location"
        primary_resource_type: "google_sql_database_instance"
        primary_resource_id: "default"
        vars:
          postgres_instance_backup_location: "postgres-instance-with-backup-location"
          deletion_protection: "true"
        skip_test: true
        test_vars_overrides:
          deletion_protection: "false"
        ignore_read_extra:
          - "deletion_protection"
      - !ruby/object:Provider::Terraform::Examples
        name: "sql_sqlserver_instance_backup_retention"
        primary_resource_type: "google_sql_database_instance"
        primary_resource_id: "default"
        vars:
          sqlserver_instance_backup_retention: "sqlserver-instance-backup-retention"
          deletion_protection: "true"
        test_vars_overrides:
          deletion_protection: "false"
        ignore_read_extra:
          - "root_password"
          - "deletion_protection"
      - !ruby/object:Provider::Terraform::Examples
        name: "sql_mysql_instance_backup_retention"
        primary_resource_type: "google_sql_database_instance"
        primary_resource_id: "default"
        vars:
          mysql_instance_backup_retention: "mysql-instance-backup-retention"
          deletion_protection: "true"
        skip_test: true
        test_vars_overrides:
          deletion_protection: "false"
        ignore_read_extra:
          - "deletion_protection"
      - !ruby/object:Provider::Terraform::Examples
        name: "sql_postgres_instance_backup_retention"
        primary_resource_type: "google_sql_database_instance"
        primary_resource_id: "default"
        vars:
          postgres_instance_backup_retention: "postgres-instance-backup-retention"
          deletion_protection: "true"
        skip_test: true
        test_vars_overrides:
          deletion_protection: "false"
        ignore_read_extra:
          - "deletion_protection"
      - !ruby/object:Provider::Terraform::Examples
<<<<<<< HEAD
        name: "sql_sqlserver_instance_clone"
        primary_resource_id: "clone"
        primary_resource_type: "google_sql_database_instance"
        vars:
          sqlserver_instance_source_name: "sqlserver-instance-source-name"
          sqlserver_instance_clone_name: "sqlserver-instance-clone-name"
=======
        name: "sql_postgres_instance_public_ip"
        primary_resource_id: "postgres_public_ip_instance_name"
        primary_resource_type: "google_sql_database_instance"
        vars:
          postgres_public_ip_instance_name: "postgres-public-ip-instance-name"
          deletion_protection: "true"
        test_vars_overrides:
          deletion_protection: "false"
        ignore_read_extra:
          - "deletion_protection"
>>>>>>> 0a178f0b
      - !ruby/object:Provider::Terraform::Examples
        name: "sql_mysql_instance_replica"
        primary_resource_type: "google_sql_database_instance"
        primary_resource_id: "read_replica"
        vars:
          mysql_primary_instance_name: "mysql-primary-instance-name"
          mysql_replica_instance_name: "mysql-replica-instance-name"
          deletion_protection: "true"
        test_vars_overrides:
          deletion_protection: "false"
        ignore_read_extra:
          - "deletion_protection"
          - "root_password"
      - !ruby/object:Provider::Terraform::Examples
        name: "sql_postgres_instance_clone"
        primary_resource_id: "clone"
        primary_resource_type: "google_sql_database_instance"
        vars:
          postgres_instance_source_name: "postgres-instance-source-name"
          postgres_instance_clone_name: "postgres-instance-clone-name"
          deletion_protection: "true"
        skip_test: true
        test_vars_overrides:
          deletion_protection: "false"
        ignore_read_extra:
          - "deletion_protection"
      - !ruby/object:Provider::Terraform::Examples
        name: "sql_mysql_instance_clone"
        primary_resource_id: "clone"
        primary_resource_type: "google_sql_database_instance"
        vars:
          mysql_instance_source_name: "mysql-instance-source-name"
          mysql_instance_clone_name: "mysql-instance-clone-name"
          deletion_protection: "true"
        skip_test: true
        test_vars_overrides:
          deletion_protection: "false"
        ignore_read_extra:
          - "deletion_protection"
    # Storage
      - !ruby/object:Provider::Terraform::Examples
        name: "storage_new_bucket"
        primary_resource_type: "google_storage_bucket"
        primary_resource_id: "static"
        vars:
          new_bucket: "new-bucket"
    properties:

# This is for copying files over
files: !ruby/object:Provider::Config::Files
  # These files have templating (ERB) code that will be run.
  # This is usually to add licensing info, autogeneration notices, etc.
  compile:
<%= lines(indent(compile('provider/terraform/product~compile.yaml'), 4)) -%><|MERGE_RESOLUTION|>--- conflicted
+++ resolved
@@ -195,38 +195,40 @@
         ignore_read_extra:
           - "deletion_protection"
       - !ruby/object:Provider::Terraform::Examples
-<<<<<<< HEAD
+        name: "sql_postgres_instance_public_ip"
+        primary_resource_id: "postgres_public_ip_instance_name"
+        primary_resource_type: "google_sql_database_instance"
+        vars:
+          postgres_public_ip_instance_name: "postgres-public-ip-instance-name"
+          deletion_protection: "true"
+        test_vars_overrides:
+          deletion_protection: "false"
+        ignore_read_extra:
+          - "deletion_protection"
+      - !ruby/object:Provider::Terraform::Examples
+        name: "sql_mysql_instance_replica"
+        primary_resource_type: "google_sql_database_instance"
+        primary_resource_id: "read_replica"
+        vars:
+          mysql_primary_instance_name: "mysql-primary-instance-name"
+          mysql_replica_instance_name: "mysql-replica-instance-name"
+          deletion_protection: "true"
+        test_vars_overrides:
+          deletion_protection: "false"
+        ignore_read_extra:
+          - "deletion_protection"
+          - "root_password"
+      - !ruby/object:Provider::Terraform::Examples
         name: "sql_sqlserver_instance_clone"
         primary_resource_id: "clone"
         primary_resource_type: "google_sql_database_instance"
         vars:
           sqlserver_instance_source_name: "sqlserver-instance-source-name"
           sqlserver_instance_clone_name: "sqlserver-instance-clone-name"
-=======
-        name: "sql_postgres_instance_public_ip"
-        primary_resource_id: "postgres_public_ip_instance_name"
-        primary_resource_type: "google_sql_database_instance"
-        vars:
-          postgres_public_ip_instance_name: "postgres-public-ip-instance-name"
-          deletion_protection: "true"
-        test_vars_overrides:
-          deletion_protection: "false"
-        ignore_read_extra:
-          - "deletion_protection"
->>>>>>> 0a178f0b
-      - !ruby/object:Provider::Terraform::Examples
-        name: "sql_mysql_instance_replica"
-        primary_resource_type: "google_sql_database_instance"
-        primary_resource_id: "read_replica"
-        vars:
-          mysql_primary_instance_name: "mysql-primary-instance-name"
-          mysql_replica_instance_name: "mysql-replica-instance-name"
-          deletion_protection: "true"
-        test_vars_overrides:
-          deletion_protection: "false"
-        ignore_read_extra:
-          - "deletion_protection"
-          - "root_password"
+        test_vars_overrides:
+          deletion_protection: "false"
+        ignore_read_extra:
+          - "deletion_protection"
       - !ruby/object:Provider::Terraform::Examples
         name: "sql_postgres_instance_clone"
         primary_resource_id: "clone"
