--- conflicted
+++ resolved
@@ -230,34 +230,34 @@
           deletion_protection: "false"
         ignore_read_extra:
           - "deletion_protection"
-<<<<<<< HEAD
      - !ruby/object:Provider::Terraform::Examples
         name: "sql_sqlserver_instance_private_ip"
-=======
-      - !ruby/object:Provider::Terraform::Examples
-        name: "sql_postgres_instance_private_ip"
-        primary_resource_type: "google_sql_database_instance"
-        primary_resource_id: "default"
+        primary_resource_id: "instance"
+        primary_resource_type: "google_sql_database_instance"
         vars:
           private_network: "private-network"
           private_ip_address: "private-ip-address"
           private_ip_sql_instance: "private-ip-sql-instance"
-        skip_test: true
-      - !ruby/object:Provider::Terraform::Examples
-        name: "sql_mysql_instance_private_ip"
->>>>>>> 94af299c
-        primary_resource_id: "instance"
-        primary_resource_type: "google_sql_database_instance"
+        ignore_read_extra:
+          - "root_password"
+      - !ruby/object:Provider::Terraform::Examples
+        name: "sql_postgres_instance_private_ip"
+        primary_resource_type: "google_sql_database_instance"
+        primary_resource_id: "default"
         vars:
           private_network: "private-network"
           private_ip_address: "private-ip-address"
           private_ip_sql_instance: "private-ip-sql-instance"
-<<<<<<< HEAD
-        ignore_read_extra:
-          - "root_password"
-=======
-        skip_test: true
->>>>>>> 94af299c
+        skip_test: true
+      - !ruby/object:Provider::Terraform::Examples
+        name: "sql_mysql_instance_private_ip"
+        primary_resource_id: "instance"
+        primary_resource_type: "google_sql_database_instance"
+        vars:
+          private_network: "private-network"
+          private_ip_address: "private-ip-address"
+          private_ip_sql_instance: "private-ip-sql-instance"
+        skip_test: true
     # Storage
       - !ruby/object:Provider::Terraform::Examples
         name: "storage_new_bucket"
