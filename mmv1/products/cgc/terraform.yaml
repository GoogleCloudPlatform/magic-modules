# Copyright 2022 Google Inc.
# Licensed under the Apache License, Version 2.0 (the "License");
# you may not use this file except in compliance with the License.
# You may obtain a copy of the License at
#
#     http://www.apache.org/licenses/LICENSE-2.0
#
# Unless required by applicable law or agreed to in writing, software
# distributed under the License is distributed on an "AS IS" BASIS,
# WITHOUT WARRANTIES OR CONDITIONS OF ANY KIND, either express or implied.
# See the License for the specific language governing permissions and
# limitations under the License.

--- !ruby/object:Provider::Terraform::Config
overrides: !ruby/object:Overrides::ResourceOverrides
  Snippet: !ruby/object:Overrides::Terraform::ResourceOverride
    cgc_only: true
    examples:
    # Compute
      - !ruby/object:Provider::Terraform::Examples
        name: "flask_google_cloud_quickstart"
        primary_resource_type: "google_compute_instance"
        primary_resource_id: "default"
        vars:
          flask_vm: "flask-vm"
          allow_ssh: "allow-ssh"
          flask_app_firewall: "flask-app-firewall"
          bucket_tfstate: "bucket-tfstate"
        ignore_read_extra:
          - "metadata"
          - "metadata_startup_script"
    # SQL
      - !ruby/object:Provider::Terraform::Examples
        name: "sql_database_instance_sqlserver"
        primary_resource_type: "google_sql_database_instance"
        primary_resource_id: "instance"
        vars:
          database_instance_name: "sqlserver-instance"
          deletion_protection: "true"
        test_vars_overrides:
          deletion_protection: "false"
        ignore_read_extra:
          - "deletion_protection"
          - "root_password"
      - !ruby/object:Provider::Terraform::Examples
        name: "sql_database_instance_postgres"
        primary_resource_type: "google_sql_database_instance"
        primary_resource_id: "instance"
        vars:
          database_instance_name: "postgres-instance"
          deletion_protection: "true"
        test_vars_overrides:
          deletion_protection: "false"
        ignore_read_extra:
          - "deletion_protection"
      - !ruby/object:Provider::Terraform::Examples
        name: "sql_database_instance_my_sql"
        primary_resource_type: "google_sql_database_instance"
        primary_resource_id: "instance"
        vars:
          database_instance_name: "mysql-instance"
          deletion_protection: "true"
        test_vars_overrides:
          deletion_protection: "false"
        ignore_read_extra:
          - "deletion_protection"
      - !ruby/object:Provider::Terraform::Examples
        name: "sql_mysql_instance_backup"
        primary_resource_type: "google_sql_database_instance"
        primary_resource_id: "instance"
        vars:
          mysql_instance_backup: "mysql-instance-backup"
          deletion_protection: "true"
        test_vars_overrides:
          deletion_protection: "false"
        ignore_read_extra:
          - "deletion_protection"
      - !ruby/object:Provider::Terraform::Examples
        name: "sql_postgres_instance_backup"
        primary_resource_type: "google_sql_database_instance"
        primary_resource_id: "instance"
        vars:
          postgres_instance_backup: "postgres-instance-backup"
          deletion_protection: "true"
        test_vars_overrides:
          deletion_protection: "false"
        ignore_read_extra:
          - "deletion_protection"
      - !ruby/object:Provider::Terraform::Examples
        name: "sql_sqlserver_instance_backup"
        primary_resource_type: "google_sql_database_instance"
        primary_resource_id: "default"
        vars:
          sqlserver_instance_backup: "sqlserver-instance-backup"
          deletion_protection: "true"
        test_vars_overrides:
          deletion_protection: "false"
        ignore_read_extra:
          - "deletion_protection"
          - "root_password"
      - !ruby/object:Provider::Terraform::Examples
        name: "sql_mysql_instance_authorized_network"
        primary_resource_type: "google_sql_database_instance"
        primary_resource_id: "instance"
        vars:
          mysql_instance_with_authorized_network: "mysql-instance-with-authorized-network"
          deletion_protection: "true"
        test_vars_overrides:
          deletion_protection: "false"
        ignore_read_extra:
          - "deletion_protection"
      - !ruby/object:Provider::Terraform::Examples
        name: "sql_sqlserver_instance_authorized_network"
        primary_resource_type: "google_sql_database_instance"
        primary_resource_id: "default"
        vars:
          myinstance: "myinstance"
          sqlserver_instance_with_authorized_network: "sqlserver-instance-with-authorized-network"
          deletion_protection: "true"
        skip_test: true
        test_vars_overrides:
          deletion_protection: "false"
        ignore_read_extra:
          - "deletion_protection"
          - "root_password"
      - !ruby/object:Provider::Terraform::Examples
        name: "sql_postgres_instance_authorized_network"
        primary_resource_type: "google_sql_database_instance"
        primary_resource_id: "default"
        vars:
          postgres_instance_with_authorized_network: "postgres-instance-with-authorized-network"
          deletion_protection: "true"
        skip_test: true
        test_vars_overrides:
          deletion_protection: "false"
        ignore_read_extra:
          - "deletion_protection"
      - !ruby/object:Provider::Terraform::Examples
        name: "sql_sqlserver_instance_backup_location"
        primary_resource_type: "google_sql_database_instance"
        primary_resource_id: "default"
        vars:
          sqlserver_instance_backup_location: "sqlserver-instance-with-backup-location"
          deletion_protection: "true"
        test_vars_overrides:
          deletion_protection: "false"
        ignore_read_extra:
          - "root_password"
          - "deletion_protection"
      - !ruby/object:Provider::Terraform::Examples
        name: "sql_mysql_instance_backup_location"
        primary_resource_type: "google_sql_database_instance"
        primary_resource_id: "default"
        vars:
          mysql_instance_backup_location: "mysql-instance-with-backup-location"
          deletion_protection: "true"
        skip_test: true
        test_vars_overrides:
          deletion_protection: "false"
        ignore_read_extra:
          - "deletion_protection"
      - !ruby/object:Provider::Terraform::Examples
        name: "sql_postgres_instance_backup_location"
        primary_resource_type: "google_sql_database_instance"
        primary_resource_id: "default"
        vars:
          postgres_instance_backup_location: "postgres-instance-with-backup-location"
          deletion_protection: "true"
        skip_test: true
        test_vars_overrides:
          deletion_protection: "false"
        ignore_read_extra:
          - "deletion_protection"
      - !ruby/object:Provider::Terraform::Examples
        name: "sql_sqlserver_instance_backup_retention"
        primary_resource_type: "google_sql_database_instance"
        primary_resource_id: "default"
        vars:
          sqlserver_instance_backup_retention: "sqlserver-instance-backup-retention"
          deletion_protection: "true"
        test_vars_overrides:
          deletion_protection: "false"
        ignore_read_extra:
          - "root_password"
          - "deletion_protection"
      - !ruby/object:Provider::Terraform::Examples
        name: "sql_mysql_instance_backup_retention"
        primary_resource_type: "google_sql_database_instance"
        primary_resource_id: "default"
        vars:
          mysql_instance_backup_retention: "mysql-instance-backup-retention"
          deletion_protection: "true"
        skip_test: true
        test_vars_overrides:
          deletion_protection: "false"
        ignore_read_extra:
          - "deletion_protection"
      - !ruby/object:Provider::Terraform::Examples
        name: "sql_postgres_instance_backup_retention"
        primary_resource_type: "google_sql_database_instance"
        primary_resource_id: "default"
        vars:
          postgres_instance_backup_retention: "postgres-instance-backup-retention"
          deletion_protection: "true"
        skip_test: true
        test_vars_overrides:
          deletion_protection: "false"
        ignore_read_extra:
          - "deletion_protection"
      - !ruby/object:Provider::Terraform::Examples
        name: "sql_postgres_instance_public_ip"
        primary_resource_id: "postgres_public_ip_instance_name"
        primary_resource_type: "google_sql_database_instance"
        vars:
          postgres_public_ip_instance_name: "postgres-public-ip-instance-name"
          deletion_protection: "true"
        test_vars_overrides:
          deletion_protection: "false"
        ignore_read_extra:
          - "deletion_protection"
      - !ruby/object:Provider::Terraform::Examples
        name: "sql_mysql_instance_replica"
        primary_resource_type: "google_sql_database_instance"
        primary_resource_id: "read_replica"
        vars:
          mysql_primary_instance_name: "mysql-primary-instance-name"
          mysql_replica_instance_name: "mysql-replica-instance-name"
          deletion_protection: "true"
        test_vars_overrides:
          deletion_protection: "false"
        ignore_read_extra:
          - "deletion_protection"
      - !ruby/object:Provider::Terraform::Examples
<<<<<<< HEAD
        name: "sql_postgres_instance_private_ip"
        primary_resource_type: "google_sql_database_instance"
        primary_resource_id: "default"
=======
        name: "sql_mysql_instance_private_ip"
        primary_resource_id: "instance"
        primary_resource_type: "google_sql_database_instance"
>>>>>>> e0552bf6
        vars:
          private_network: "private-network"
          private_ip_address: "private-ip-address"
          private_ip_sql_instance: "private-ip-sql-instance"
        skip_test: true
    # Storage
      - !ruby/object:Provider::Terraform::Examples
        name: "storage_new_bucket"
        primary_resource_type: "google_storage_bucket"
        primary_resource_id: "static"
        vars:
          new_bucket: "new-bucket"
    properties:

# This is for copying files over
files: !ruby/object:Provider::Config::Files
  # These files have templating (ERB) code that will be run.
  # This is usually to add licensing info, autogeneration notices, etc.
  compile:
<%= lines(indent(compile('provider/terraform/product~compile.yaml'), 4)) -%><|MERGE_RESOLUTION|>--- conflicted
+++ resolved
@@ -231,15 +231,18 @@
         ignore_read_extra:
           - "deletion_protection"
       - !ruby/object:Provider::Terraform::Examples
-<<<<<<< HEAD
         name: "sql_postgres_instance_private_ip"
         primary_resource_type: "google_sql_database_instance"
         primary_resource_id: "default"
-=======
+        vars:
+          private_network: "private-network"
+          private_ip_address: "private-ip-address"
+          private_ip_sql_instance: "private-ip-sql-instance"
+        skip_test: true
+      - !ruby/object:Provider::Terraform::Examples
         name: "sql_mysql_instance_private_ip"
         primary_resource_id: "instance"
         primary_resource_type: "google_sql_database_instance"
->>>>>>> e0552bf6
         vars:
           private_network: "private-network"
           private_ip_address: "private-ip-address"
