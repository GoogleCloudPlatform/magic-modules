# Copyright 2022 Google Inc.
# Licensed under the Apache License, Version 2.0 (the "License");
# you may not use this file except in compliance with the License.
# You may obtain a copy of the License at
#
#     http://www.apache.org/licenses/LICENSE-2.0
#
# Unless required by applicable law or agreed to in writing, software
# distributed under the License is distributed on an "AS IS" BASIS,
# WITHOUT WARRANTIES OR CONDITIONS OF ANY KIND, either express or implied.
# See the License for the specific language governing permissions and
# limitations under the License.

--- !ruby/object:Provider::Terraform::Config
overrides: !ruby/object:Overrides::ResourceOverrides
  Snippet: !ruby/object:Overrides::Terraform::ResourceOverride
    cgc_only: true
    examples:
    # Compute
      - !ruby/object:Provider::Terraform::Examples
        name: "flask_google_cloud_quickstart"
        primary_resource_type: "google_compute_instance"
        primary_resource_id: "default"
        vars:
          flask_vm: "flask-vm"
          allow_ssh: "allow-ssh"
          flask_app_firewall: "flask-app-firewall"
          bucket_tfstate: "bucket-tfstate"
        ignore_read_extra:
          - "metadata"
          - "metadata_startup_script"
    # SQL
      - !ruby/object:Provider::Terraform::Examples
        name: "sql_database_instance_sqlserver"
        primary_resource_type: "google_sql_database_instance"
        primary_resource_id: "instance"
        vars:
          database_instance_name: "sqlserver-instance"
          deletion_protection: "true"
        test_vars_overrides:
          deletion_protection: "false"
        ignore_read_extra:
          - "deletion_protection"
          - "root_password"
      - !ruby/object:Provider::Terraform::Examples
        name: "sql_database_instance_postgres"
        primary_resource_type: "google_sql_database_instance"
        primary_resource_id: "instance"
        vars:
          database_instance_name: "postgres-instance"
          deletion_protection: "true"
        test_vars_overrides:
          deletion_protection: "false"
        ignore_read_extra:
          - "deletion_protection"
      - !ruby/object:Provider::Terraform::Examples
        name: "sql_database_instance_my_sql"
        primary_resource_type: "google_sql_database_instance"
        primary_resource_id: "instance"
        vars:
          database_instance_name: "mysql-instance"
          deletion_protection: "true"
        test_vars_overrides:
          deletion_protection: "false"
        ignore_read_extra:
          - "deletion_protection"
      - !ruby/object:Provider::Terraform::Examples
        name: "sql_mysql_instance_backup"
        primary_resource_type: "google_sql_database_instance"
        primary_resource_id: "instance"
        vars:
          mysql_instance_backup: "mysql-instance-backup"
          deletion_protection: "true"
        test_vars_overrides:
          deletion_protection: "false"
        ignore_read_extra:
          - "deletion_protection"
      - !ruby/object:Provider::Terraform::Examples
        name: "sql_postgres_instance_backup"
        primary_resource_type: "google_sql_database_instance"
        primary_resource_id: "instance"
        vars:
          postgres_instance_backup: "postgres-instance-backup"
          deletion_protection: "true"
        test_vars_overrides:
          deletion_protection: "false"
        ignore_read_extra:
          - "deletion_protection"
      - !ruby/object:Provider::Terraform::Examples
        name: "sql_sqlserver_instance_backup"
        primary_resource_type: "google_sql_database_instance"
        primary_resource_id: "default"
        vars:
          sqlserver_instance_backup: "sqlserver-instance-backup"
          deletion_protection: "true"
        test_vars_overrides:
          deletion_protection: "false"
        ignore_read_extra:
          - "deletion_protection"
          - "root_password"
      - !ruby/object:Provider::Terraform::Examples
        name: "sql_mysql_instance_authorized_network"
        primary_resource_type: "google_sql_database_instance"
        primary_resource_id: "instance"
        vars:
          mysql_instance_with_authorized_network: "mysql-instance-with-authorized-network"
          deletion_protection: "true"
        test_vars_overrides:
          deletion_protection: "false"
        ignore_read_extra:
          - "deletion_protection"
      - !ruby/object:Provider::Terraform::Examples
        name: "sql_sqlserver_instance_authorized_network"
        primary_resource_type: "google_sql_database_instance"
        primary_resource_id: "default"
        vars:
          myinstance: "myinstance"
          sqlserver_instance_with_authorized_network: "sqlserver-instance-with-authorized-network"
          deletion_protection: "true"
        skip_test: true
        test_vars_overrides:
          deletion_protection: "false"
        ignore_read_extra:
          - "deletion_protection"
          - "root_password"
      - !ruby/object:Provider::Terraform::Examples
        name: "sql_postgres_instance_authorized_network"
        primary_resource_type: "google_sql_database_instance"
        primary_resource_id: "default"
        vars:
          postgres_instance_with_authorized_network: "postgres-instance-with-authorized-network"
          deletion_protection: "true"
        skip_test: true
        test_vars_overrides:
          deletion_protection: "false"
        ignore_read_extra:
          - "deletion_protection"
      - !ruby/object:Provider::Terraform::Examples
        name: "sql_sqlserver_instance_backup_location"
        primary_resource_type: "google_sql_database_instance"
        primary_resource_id: "default"
        vars:
          sqlserver_instance_backup_location: "sqlserver-instance-with-backup-location"
          deletion_protection: "true"
        test_vars_overrides:
          deletion_protection: "false"
        ignore_read_extra:
          - "root_password"
          - "deletion_protection"
      - !ruby/object:Provider::Terraform::Examples
        name: "sql_mysql_instance_backup_location"
        primary_resource_type: "google_sql_database_instance"
        primary_resource_id: "default"
        vars:
          mysql_instance_backup_location: "mysql-instance-with-backup-location"
          deletion_protection: "true"
        skip_test: true
        test_vars_overrides:
          deletion_protection: "false"
        ignore_read_extra:
          - "deletion_protection"
      - !ruby/object:Provider::Terraform::Examples
        name: "sql_postgres_instance_backup_location"
        primary_resource_type: "google_sql_database_instance"
        primary_resource_id: "default"
        vars:
          postgres_instance_backup_location: "postgres-instance-with-backup-location"
          deletion_protection: "true"
        skip_test: true
        test_vars_overrides:
          deletion_protection: "false"
        ignore_read_extra:
          - "deletion_protection"
      - !ruby/object:Provider::Terraform::Examples
        name: "sql_sqlserver_instance_backup_retention"
        primary_resource_type: "google_sql_database_instance"
        primary_resource_id: "default"
        vars:
          sqlserver_instance_backup_retention: "sqlserver-instance-backup-retention"
          deletion_protection: "true"
        test_vars_overrides:
          deletion_protection: "false"
        ignore_read_extra:
          - "root_password"
          - "deletion_protection"
      - !ruby/object:Provider::Terraform::Examples
        name: "sql_mysql_instance_backup_retention"
        primary_resource_type: "google_sql_database_instance"
        primary_resource_id: "default"
        vars:
          mysql_instance_backup_retention: "mysql-instance-backup-retention"
          deletion_protection: "true"
        skip_test: true
        test_vars_overrides:
          deletion_protection: "false"
        ignore_read_extra:
          - "deletion_protection"
      - !ruby/object:Provider::Terraform::Examples
        name: "sql_postgres_instance_backup_retention"
        primary_resource_type: "google_sql_database_instance"
        primary_resource_id: "default"
        vars:
          postgres_instance_backup_retention: "postgres-instance-backup-retention"
          deletion_protection: "true"
        skip_test: true
        test_vars_overrides:
          deletion_protection: "false"
        ignore_read_extra:
          - "deletion_protection"
      - !ruby/object:Provider::Terraform::Examples
<<<<<<< HEAD
        name: "sql_mysql_instance_public_ip"
        primary_resource_id: "mysql_public_ip_instance_name"
        primary_resource_type: "google_sql_database_instance"
        vars:
          mysql_public_ip_instance_name: "mysql-public-ip-instance-name"
=======
        name: "sql_postgres_instance_replica"
        primary_resource_type: "google_sql_database_instance"
        primary_resource_id: "read_replica"
        vars:
          postgres_primary_instance_name: "postgres-primary-instance-name"
          postgres_replica_instance_name: "postgres-replica-instance-name"
>>>>>>> d9e01638
          deletion_protection: "true"
        skip_test: true
        test_vars_overrides:
          deletion_protection: "false"
        ignore_read_extra:
          - "deletion_protection"
      - !ruby/object:Provider::Terraform::Examples
        name: "sql_postgres_instance_public_ip"
        primary_resource_id: "postgres_public_ip_instance_name"
        primary_resource_type: "google_sql_database_instance"
        vars:
          postgres_public_ip_instance_name: "postgres-public-ip-instance-name"
          deletion_protection: "true"
        skip_test: true
        test_vars_overrides:
          deletion_protection: "false"
        ignore_read_extra:
          - "deletion_protection"
      - !ruby/object:Provider::Terraform::Examples
        name: "sql_mysql_instance_replica"
        primary_resource_type: "google_sql_database_instance"
        primary_resource_id: "read_replica"
        vars:
          mysql_primary_instance_name: "mysql-primary-instance-name"
          mysql_replica_instance_name: "mysql-replica-instance-name"
          deletion_protection: "true"
        test_vars_overrides:
          deletion_protection: "false"
        ignore_read_extra:
          - "deletion_protection"
      - !ruby/object:Provider::Terraform::Examples
        name: "sql_postgres_instance_private_ip"
        primary_resource_type: "google_sql_database_instance"
        primary_resource_id: "default"
        vars:
          private_network: "private-network"
          private_ip_address: "private-ip-address"
          private_ip_sql_instance: "private-ip-sql-instance"
        skip_test: true
      - !ruby/object:Provider::Terraform::Examples
        name: "sql_mysql_instance_private_ip"
        primary_resource_id: "instance"
        primary_resource_type: "google_sql_database_instance"
        vars:
          private_network: "private-network"
          private_ip_address: "private-ip-address"
          private_ip_sql_instance: "private-ip-sql-instance"
        skip_test: true
    # Storage
      - !ruby/object:Provider::Terraform::Examples
        name: "storage_new_bucket"
        primary_resource_type: "google_storage_bucket"
        primary_resource_id: "static"
        vars:
          new_bucket: "new-bucket"
          new_object: "new-object"
    properties:
    

# This is for copying files over
files: !ruby/object:Provider::Config::Files
  # These files have templating (ERB) code that will be run.
  # This is usually to add licensing info, autogeneration notices, etc.
  compile:
<%= lines(indent(compile('provider/terraform/product~compile.yaml'), 4)) -%><|MERGE_RESOLUTION|>--- conflicted
+++ resolved
@@ -208,46 +208,50 @@
         ignore_read_extra:
           - "deletion_protection"
       - !ruby/object:Provider::Terraform::Examples
-<<<<<<< HEAD
         name: "sql_mysql_instance_public_ip"
         primary_resource_id: "mysql_public_ip_instance_name"
         primary_resource_type: "google_sql_database_instance"
         vars:
           mysql_public_ip_instance_name: "mysql-public-ip-instance-name"
-=======
+          deletion_protection: "true"
+        skip_test: true
+        test_vars_overrides:
+          deletion_protection: "false"
+        ignore_read_extra:
+          - "deletion_protection"          
+      - !ruby/object:Provider::Terraform::Examples
+        name: "sql_postgres_instance_public_ip"
+        primary_resource_id: "postgres_public_ip_instance_name"
+        primary_resource_type: "google_sql_database_instance"
+        vars:
+          postgres_public_ip_instance_name: "postgres-public-ip-instance-name"
+          deletion_protection: "true"
+        skip_test: true
+        test_vars_overrides:
+          deletion_protection: "false"
+        ignore_read_extra:
+          - "deletion_protection"
+      - !ruby/object:Provider::Terraform::Examples
+        name: "sql_mysql_instance_replica"
+        primary_resource_type: "google_sql_database_instance"
+        primary_resource_id: "read_replica"
+        vars:
+          mysql_primary_instance_name: "mysql-primary-instance-name"
+          mysql_replica_instance_name: "mysql-replica-instance-name"
+          deletion_protection: "true"
+        test_vars_overrides:
+          deletion_protection: "false"
+        ignore_read_extra:
+          - "deletion_protection"
+      - !ruby/object:Provider::Terraform::Examples
         name: "sql_postgres_instance_replica"
         primary_resource_type: "google_sql_database_instance"
         primary_resource_id: "read_replica"
         vars:
           postgres_primary_instance_name: "postgres-primary-instance-name"
           postgres_replica_instance_name: "postgres-replica-instance-name"
->>>>>>> d9e01638
-          deletion_protection: "true"
-        skip_test: true
-        test_vars_overrides:
-          deletion_protection: "false"
-        ignore_read_extra:
-          - "deletion_protection"
-      - !ruby/object:Provider::Terraform::Examples
-        name: "sql_postgres_instance_public_ip"
-        primary_resource_id: "postgres_public_ip_instance_name"
-        primary_resource_type: "google_sql_database_instance"
-        vars:
-          postgres_public_ip_instance_name: "postgres-public-ip-instance-name"
-          deletion_protection: "true"
-        skip_test: true
-        test_vars_overrides:
-          deletion_protection: "false"
-        ignore_read_extra:
-          - "deletion_protection"
-      - !ruby/object:Provider::Terraform::Examples
-        name: "sql_mysql_instance_replica"
-        primary_resource_type: "google_sql_database_instance"
-        primary_resource_id: "read_replica"
-        vars:
-          mysql_primary_instance_name: "mysql-primary-instance-name"
-          mysql_replica_instance_name: "mysql-replica-instance-name"
-          deletion_protection: "true"
+          deletion_protection: "true"
+        skip_test: true
         test_vars_overrides:
           deletion_protection: "false"
         ignore_read_extra:
