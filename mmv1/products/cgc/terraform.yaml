--- conflicted
+++ resolved
@@ -243,8 +243,6 @@
           deletion_protection: "false"
         ignore_read_extra:
           - "deletion_protection"
-<<<<<<< HEAD
-          - "root_password"
       - !ruby/object:Provider::Terraform::Examples
         name: "sql_sqlserver_instance_clone"
         primary_resource_id: "clone"
@@ -256,6 +254,7 @@
           deletion_protection: "false"
         ignore_read_extra:
           - "deletion_protection"
+          - "root_password"
       - !ruby/object:Provider::Terraform::Examples
         name: "sql_postgres_instance_clone"
         primary_resource_id: "clone"
@@ -282,7 +281,6 @@
           deletion_protection: "false"
         ignore_read_extra:
           - "deletion_protection"
-=======
       - !ruby/object:Provider::Terraform::Examples
         name: "sql_postgres_instance_private_ip"
         primary_resource_type: "google_sql_database_instance"
@@ -301,7 +299,6 @@
           private_ip_address: "private-ip-address"
           private_ip_sql_instance: "private-ip-sql-instance"
         skip_test: true
->>>>>>> d9e01638
     # Storage
       - !ruby/object:Provider::Terraform::Examples
         name: "storage_new_bucket"
