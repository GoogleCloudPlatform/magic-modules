# Copyright 2022 Google Inc.
# Licensed under the Apache License, Version 2.0 (the "License");
# you may not use this file except in compliance with the License.
# You may obtain a copy of the License at
#
#     http://www.apache.org/licenses/LICENSE-2.0
#
# Unless required by applicable law or agreed to in writing, software
# distributed under the License is distributed on an "AS IS" BASIS,
# WITHOUT WARRANTIES OR CONDITIONS OF ANY KIND, either express or implied.
# See the License for the specific language governing permissions and
# limitations under the License.

--- !ruby/object:Provider::Terraform::Config
overrides: !ruby/object:Overrides::ResourceOverrides
  Snippet: !ruby/object:Overrides::Terraform::ResourceOverride
    cgc_only: true
    examples:
    # Compute
      - !ruby/object:Provider::Terraform::Examples
        name: "flask_google_cloud_quickstart"
        primary_resource_type: "google_compute_instance"
        primary_resource_id: "default"
        vars:
          flask_vm: "flask-vm"
          allow_ssh: "allow-ssh"
          flask_app_firewall: "flask-app-firewall"
          bucket_tfstate: "bucket-tfstate"
        ignore_read_extra:
          - "metadata"
          - "metadata_startup_script"
    # SQL
      - !ruby/object:Provider::Terraform::Examples
        name: "sql_database_instance_sqlserver"
        primary_resource_type: "google_sql_database_instance"
        primary_resource_id: "instance"
        vars:
          database_instance_name: "sqlserver-instance"
          deletion_protection: "true"
        test_vars_overrides:
          deletion_protection: "false"
        ignore_read_extra:
          - "deletion_protection"
          - "root_password"
      - !ruby/object:Provider::Terraform::Examples
        name: "sql_database_instance_postgres"
        primary_resource_type: "google_sql_database_instance"
        primary_resource_id: "instance"
        vars:
          database_instance_name: "postgres-instance"
          deletion_protection: "true"
        test_vars_overrides:
          deletion_protection: "false"
        ignore_read_extra:
          - "deletion_protection"
      - !ruby/object:Provider::Terraform::Examples
        name: "sql_database_instance_my_sql"
        primary_resource_type: "google_sql_database_instance"
        primary_resource_id: "instance"
        vars:
          database_instance_name: "mysql-instance"
          deletion_protection: "true"
        test_vars_overrides:
          deletion_protection: "false"
        ignore_read_extra:
          - "deletion_protection"
      - !ruby/object:Provider::Terraform::Examples
        name: "sql_mysql_instance_backup"
        primary_resource_type: "google_sql_database_instance"
        primary_resource_id: "instance"
        vars:
          mysql_instance_backup: "mysql-instance-backup"
          deletion_protection: "true"
        test_vars_overrides:
          deletion_protection: "false"
        ignore_read_extra:
          - "deletion_protection"
      - !ruby/object:Provider::Terraform::Examples
        name: "sql_postgres_instance_backup"
        primary_resource_type: "google_sql_database_instance"
        primary_resource_id: "instance"
        vars:
          postgres_instance_backup: "postgres-instance-backup"
          deletion_protection: "true"
        test_vars_overrides:
          deletion_protection: "false"
        ignore_read_extra:
          - "deletion_protection"
      - !ruby/object:Provider::Terraform::Examples
        name: "sql_sqlserver_instance_backup"
        primary_resource_type: "google_sql_database_instance"
        primary_resource_id: "default"
        vars:
          sqlserver_instance_backup: "sqlserver-instance-backup"
          deletion_protection: "true"
        test_vars_overrides:
          deletion_protection: "false"
        ignore_read_extra:
          - "deletion_protection"
          - "root_password"
      - !ruby/object:Provider::Terraform::Examples
        name: "sql_mysql_instance_authorized_network"
        primary_resource_type: "google_sql_database_instance"
        primary_resource_id: "instance"
        vars:
          mysql_instance_with_authorized_network: "mysql-instance-with-authorized-network"
          deletion_protection: "true"
        test_vars_overrides:
          deletion_protection: "false"
        ignore_read_extra:
          - "deletion_protection"
      - !ruby/object:Provider::Terraform::Examples
        name: "sql_sqlserver_instance_authorized_network"
        primary_resource_type: "google_sql_database_instance"
        primary_resource_id: "default"
        vars:
          myinstance: "myinstance"
          sqlserver_instance_with_authorized_network: "sqlserver-instance-with-authorized-network"
          deletion_protection: "true"
        skip_test: true
        test_vars_overrides:
          deletion_protection: "false"
        ignore_read_extra:
          - "deletion_protection"
          - "root_password"
      - !ruby/object:Provider::Terraform::Examples
        name: "sql_postgres_instance_authorized_network"
        primary_resource_type: "google_sql_database_instance"
        primary_resource_id: "default"
        vars:
          postgres_instance_with_authorized_network: "postgres-instance-with-authorized-network"
          deletion_protection: "true"
        skip_test: true
        test_vars_overrides:
          deletion_protection: "false"
        ignore_read_extra:
          - "deletion_protection"
      - !ruby/object:Provider::Terraform::Examples
        name: "sql_sqlserver_instance_backup_location"
        primary_resource_type: "google_sql_database_instance"
        primary_resource_id: "default"
        vars:
          sqlserver_instance_backup_location: "sqlserver-instance-with-backup-location"
          deletion_protection: "true"
        test_vars_overrides:
          deletion_protection: "false"
        ignore_read_extra:
          - "root_password"
          - "deletion_protection"
      - !ruby/object:Provider::Terraform::Examples
        name: "sql_mysql_instance_backup_location"
        primary_resource_type: "google_sql_database_instance"
        primary_resource_id: "default"
        vars:
          mysql_instance_backup_location: "mysql-instance-with-backup-location"
          deletion_protection: "true"
        skip_test: true
        test_vars_overrides:
          deletion_protection: "false"
        ignore_read_extra:
          - "deletion_protection"
      - !ruby/object:Provider::Terraform::Examples
        name: "sql_postgres_instance_backup_location"
        primary_resource_type: "google_sql_database_instance"
        primary_resource_id: "default"
        vars:
          postgres_instance_backup_location: "postgres-instance-with-backup-location"
          deletion_protection: "true"
        skip_test: true
        test_vars_overrides:
          deletion_protection: "false"
        ignore_read_extra:
          - "deletion_protection"
      - !ruby/object:Provider::Terraform::Examples
        name: "sql_sqlserver_instance_backup_retention"
        primary_resource_type: "google_sql_database_instance"
        primary_resource_id: "default"
        vars:
          sqlserver_instance_backup_retention: "sqlserver-instance-backup-retention"
          deletion_protection: "true"
        test_vars_overrides:
          deletion_protection: "false"
        ignore_read_extra:
          - "root_password"
          - "deletion_protection"
      - !ruby/object:Provider::Terraform::Examples
        name: "sql_mysql_instance_backup_retention"
        primary_resource_type: "google_sql_database_instance"
        primary_resource_id: "default"
        vars:
          mysql_instance_backup_retention: "mysql-instance-backup-retention"
          deletion_protection: "true"
        skip_test: true
        test_vars_overrides:
          deletion_protection: "false"
        ignore_read_extra:
          - "deletion_protection"
      - !ruby/object:Provider::Terraform::Examples
        name: "sql_postgres_instance_backup_retention"
        primary_resource_type: "google_sql_database_instance"
        primary_resource_id: "default"
        vars:
          postgres_instance_backup_retention: "postgres-instance-backup-retention"
          deletion_protection: "true"
        skip_test: true
        test_vars_overrides:
          deletion_protection: "false"
        ignore_read_extra:
          - "deletion_protection"
      - !ruby/object:Provider::Terraform::Examples
        name: "sql_postgres_instance_replica"
        primary_resource_type: "google_sql_database_instance"
        primary_resource_id: "read_replica"
        vars:
          postgres_primary_instance_name: "postgres-primary-instance-name"
          postgres_replica_instance_name: "postgres-replica-instance-name"
          deletion_protection: "true"
        skip_test: true
        test_vars_overrides:
          deletion_protection: "false"
        ignore_read_extra:
          - "deletion_protection"
      - !ruby/object:Provider::Terraform::Examples
        name: "sql_postgres_instance_public_ip"
        primary_resource_id: "postgres_public_ip_instance_name"
        primary_resource_type: "google_sql_database_instance"
        vars:
          postgres_public_ip_instance_name: "postgres-public-ip-instance-name"
          deletion_protection: "true"
        test_vars_overrides:
          deletion_protection: "false"
        ignore_read_extra:
          - "deletion_protection"
      - !ruby/object:Provider::Terraform::Examples
        name: "sql_mysql_instance_replica"
        primary_resource_type: "google_sql_database_instance"
        primary_resource_id: "read_replica"
        vars:
          mysql_primary_instance_name: "mysql-primary-instance-name"
          mysql_replica_instance_name: "mysql-replica-instance-name"
          deletion_protection: "true"
        test_vars_overrides:
          deletion_protection: "false"
        ignore_read_extra:
          - "deletion_protection"
      - !ruby/object:Provider::Terraform::Examples
<<<<<<< HEAD
        name: "sql_sqlserver_instance_clone"
        primary_resource_id: "clone"
        primary_resource_type: "google_sql_database_instance"
        vars:
          sqlserver_instance_source_name: "sqlserver-instance-source-name"
          sqlserver_instance_clone_name: "sqlserver-instance-clone-name"
        test_vars_overrides:
          deletion_protection: "false"
        ignore_read_extra:
          - "deletion_protection"
          - "root_password"
      - !ruby/object:Provider::Terraform::Examples
        name: "sql_postgres_instance_clone"
        primary_resource_id: "clone"
        primary_resource_type: "google_sql_database_instance"
        vars:
          postgres_instance_source_name: "postgres-instance-source-name"
          postgres_instance_clone_name: "postgres-instance-clone-name"
          deletion_protection: "true"
        skip_test: true
        test_vars_overrides:
          deletion_protection: "false"
        ignore_read_extra:
          - "deletion_protection"
      - !ruby/object:Provider::Terraform::Examples
        name: "sql_mysql_instance_clone"
        primary_resource_id: "clone"
        primary_resource_type: "google_sql_database_instance"
        vars:
          mysql_instance_source_name: "mysql-instance-source-name"
          mysql_instance_clone_name: "mysql-instance-clone-name"
          deletion_protection: "true"
        skip_test: true
        test_vars_overrides:
          deletion_protection: "false"
        ignore_read_extra:
=======
        name: "sql_sqlserver_instance_private_ip"
        primary_resource_id: "instance"
        primary_resource_type: "google_sql_database_instance"
        vars:
          private_network: "private-network"
          private_ip_address: "private-ip-address"
          private_ip_sql_instance: "private-ip-sql-instance"
        ignore_read_extra:
          - "root_password"
>>>>>>> 9481a2ee
          - "deletion_protection"
      - !ruby/object:Provider::Terraform::Examples
        name: "sql_postgres_instance_private_ip"
        primary_resource_type: "google_sql_database_instance"
        primary_resource_id: "default"
        vars:
          private_network: "private-network"
          private_ip_address: "private-ip-address"
          private_ip_sql_instance: "private-ip-sql-instance"
        skip_test: true
      - !ruby/object:Provider::Terraform::Examples
        name: "sql_mysql_instance_private_ip"
        primary_resource_id: "instance"
        primary_resource_type: "google_sql_database_instance"
        vars:
          private_network: "private-network"
          private_ip_address: "private-ip-address"
          private_ip_sql_instance: "private-ip-sql-instance"
        skip_test: true
    # Storage
      - !ruby/object:Provider::Terraform::Examples
        name: "storage_new_bucket"
        primary_resource_type: "google_storage_bucket"
        primary_resource_id: "static"
        vars:
          new_bucket: "new-bucket"
          new_object: "new-object"
    properties:
    

# This is for copying files over
files: !ruby/object:Provider::Config::Files
  # These files have templating (ERB) code that will be run.
  # This is usually to add licensing info, autogeneration notices, etc.
  compile:
<%= lines(indent(compile('provider/terraform/product~compile.yaml'), 4)) -%><|MERGE_RESOLUTION|>--- conflicted
+++ resolved
@@ -244,7 +244,6 @@
         ignore_read_extra:
           - "deletion_protection"
       - !ruby/object:Provider::Terraform::Examples
-<<<<<<< HEAD
         name: "sql_sqlserver_instance_clone"
         primary_resource_id: "clone"
         primary_resource_type: "google_sql_database_instance"
@@ -281,7 +280,7 @@
         test_vars_overrides:
           deletion_protection: "false"
         ignore_read_extra:
-=======
+      - !ruby/object:Provider::Terraform::Examples
         name: "sql_sqlserver_instance_private_ip"
         primary_resource_id: "instance"
         primary_resource_type: "google_sql_database_instance"
@@ -291,7 +290,6 @@
           private_ip_sql_instance: "private-ip-sql-instance"
         ignore_read_extra:
           - "root_password"
->>>>>>> 9481a2ee
           - "deletion_protection"
       - !ruby/object:Provider::Terraform::Examples
         name: "sql_postgres_instance_private_ip"
