# Copyright 2022 Google Inc.
# Licensed under the Apache License, Version 2.0 (the "License");
# you may not use this file except in compliance with the License.
# You may obtain a copy of the License at
#
#     http://www.apache.org/licenses/LICENSE-2.0
#
# Unless required by applicable law or agreed to in writing, software
# distributed under the License is distributed on an "AS IS" BASIS,
# WITHOUT WARRANTIES OR CONDITIONS OF ANY KIND, either express or implied.
# See the License for the specific language governing permissions and
# limitations under the License.

--- !ruby/object:Provider::Terraform::Config
overrides: !ruby/object:Overrides::ResourceOverrides
  Snippet: !ruby/object:Overrides::Terraform::ResourceOverride
    cgc_only: true
    examples:
    # SQL
      - !ruby/object:Provider::Terraform::Examples
        name: "sql_database_instance_sqlserver"
        primary_resource_type: "google_sql_database_instance"
        primary_resource_id: "instance"
        vars:
          database_instance_name: "sqlserver-instance"
          deletion_protection: "true"
        test_vars_overrides:
          deletion_protection: "false"
        ignore_read_extra:
          - "deletion_protection"
          - "root_password"
      - !ruby/object:Provider::Terraform::Examples
        name: "sql_database_instance_postgres"
        primary_resource_type: "google_sql_database_instance"
        primary_resource_id: "instance"
        vars:
          database_instance_name: "postgres-instance"
          deletion_protection: "true"
        test_vars_overrides:
          deletion_protection: "false"
        ignore_read_extra:
          - "deletion_protection"
      - !ruby/object:Provider::Terraform::Examples
        name: "sql_database_instance_my_sql"
        primary_resource_type: "google_sql_database_instance"
        primary_resource_id: "instance"
        vars:
          database_instance_name: "mysql-instance"
          deletion_protection: "true"
        test_vars_overrides:
          deletion_protection: "false"
        ignore_read_extra:
          - "deletion_protection"
      - !ruby/object:Provider::Terraform::Examples
        name: "sql_mysql_instance_backup"
        primary_resource_type: "google_sql_database_instance"
        primary_resource_id: "instance"
        vars:
          mysql_instance_backup: "mysql-instance-backup"
          deletion_protection: "true"
        test_vars_overrides:
          deletion_protection: "false"
        ignore_read_extra:
          - "deletion_protection"
      - !ruby/object:Provider::Terraform::Examples
        name: "sql_postgres_instance_backup"
        primary_resource_type: "google_sql_database_instance"
        primary_resource_id: "instance"
        vars:
          postgres_instance_backup: "postgres-instance-backup"
          deletion_protection: "true"
        test_vars_overrides:
          deletion_protection: "false"
        ignore_read_extra:
          - "deletion_protection"
      - !ruby/object:Provider::Terraform::Examples
        name: "sql_sqlserver_instance_backup"
        primary_resource_type: "google_sql_database_instance"
        primary_resource_id: "default"
        vars:
          sqlserver_instance_backup: "sqlserver-instance-backup"
          deletion_protection: "true"
        test_vars_overrides:
          deletion_protection: "false"
        ignore_read_extra:
          - "deletion_protection"
          - "root_password"
      - !ruby/object:Provider::Terraform::Examples
        name: "sql_mysql_instance_authorized_network"
        primary_resource_type: "google_sql_database_instance"
        primary_resource_id: "instance"
        vars:
          mysql_instance_with_authorized_network: "mysql-instance-with-authorized-network"
          deletion_protection: "true"
        test_vars_overrides:
          deletion_protection: "false"
        ignore_read_extra:
          - "deletion_protection"
      - !ruby/object:Provider::Terraform::Examples
        name: "sql_sqlserver_instance_authorized_network"
        primary_resource_type: "google_sql_database_instance"
        primary_resource_id: "default"
        vars:
          myinstance: "myinstance"
          sqlserver_instance_with_authorized_network: "sqlserver-instance-with-authorized-network"
          deletion_protection: "true"
        skip_test: true
        test_vars_overrides:
          deletion_protection: "false"
        ignore_read_extra:
          - "deletion_protection"
          - "root_password"
      - !ruby/object:Provider::Terraform::Examples
        name: "sql_postgres_instance_authorized_network"
        primary_resource_type: "google_sql_database_instance"
        primary_resource_id: "default"
        vars:
          postgres_instance_with_authorized_network: "postgres-instance-with-authorized-network"
          deletion_protection: "true"
        skip_test: true
        test_vars_overrides:
          deletion_protection: "false"
        ignore_read_extra:
          - "deletion_protection"
      - !ruby/object:Provider::Terraform::Examples
        name: "sql_sqlserver_instance_backup_location"
        primary_resource_type: "google_sql_database_instance"
        primary_resource_id: "default"
        vars:
          sqlserver_instance_backup_location: "sqlserver-instance-with-backup-location"
          deletion_protection: "true"
        test_vars_overrides:
          deletion_protection: "false"
        ignore_read_extra:
          - "root_password"
          - "deletion_protection"
      - !ruby/object:Provider::Terraform::Examples
        name: "sql_mysql_instance_backup_location"
        primary_resource_type: "google_sql_database_instance"
        primary_resource_id: "default"
        vars:
          mysql_instance_backup_location: "mysql-instance-with-backup-location"
          deletion_protection: "true"
        skip_test: true
        test_vars_overrides:
          deletion_protection: "false"
        ignore_read_extra:
          - "deletion_protection"
      - !ruby/object:Provider::Terraform::Examples
        name: "sql_postgres_instance_backup_location"
        primary_resource_type: "google_sql_database_instance"
        primary_resource_id: "default"
        vars:
          postgres_instance_backup_location: "postgres-instance-with-backup-location"
          deletion_protection: "true"
        skip_test: true
        test_vars_overrides:
          deletion_protection: "false"
        ignore_read_extra:
          - "deletion_protection"
      - !ruby/object:Provider::Terraform::Examples
        name: "sql_sqlserver_instance_backup_retention"
        primary_resource_type: "google_sql_database_instance"
        primary_resource_id: "default"
        vars:
          sqlserver_instance_backup_retention: "sqlserver-instance-backup-retention"
          deletion_protection: "true"
        test_vars_overrides:
          deletion_protection: "false"
        ignore_read_extra:
          - "root_password"
          - "deletion_protection"
      - !ruby/object:Provider::Terraform::Examples
        name: "sql_mysql_instance_backup_retention"
        primary_resource_type: "google_sql_database_instance"
        primary_resource_id: "default"
        vars:
          mysql_instance_backup_retention: "mysql-instance-backup-retention"
          deletion_protection: "true"
        skip_test: true
        test_vars_overrides:
          deletion_protection: "false"
        ignore_read_extra:
          - "deletion_protection"
      - !ruby/object:Provider::Terraform::Examples
        name: "sql_postgres_instance_backup_retention"
        primary_resource_type: "google_sql_database_instance"
        primary_resource_id: "default"
        vars:
          postgres_instance_backup_retention: "postgres-instance-backup-retention"
          deletion_protection: "true"
        skip_test: true
        test_vars_overrides:
          deletion_protection: "false"
        ignore_read_extra:
          - "deletion_protection"
      - !ruby/object:Provider::Terraform::Examples
<<<<<<< HEAD
        name: "sql_sqlserver_instance_clone"
        primary_resource_id: "clone"
        primary_resource_type: "google_sql_database_instance"
        vars:
          sqlserver_instance_source_name: "sqlserver-instance-source-name"
          sqlserver_instance_clone_name: "sqlserver-instance-clone-name"
=======
        name: "sql_mysql_instance_replica"
        primary_resource_type: "google_sql_database_instance"
        primary_resource_id: "read_replica"
        vars:
          mysql_primary_instance_name: "mysql-primary-instance-name"
          mysql_replica_instance_name: "mysql-replica-instance-name"
>>>>>>> d68ff456
          deletion_protection: "true"
        test_vars_overrides:
          deletion_protection: "false"
        ignore_read_extra:
          - "deletion_protection"
<<<<<<< HEAD
          - "root_password"
      - !ruby/object:Provider::Terraform::Examples
        name: "sql_postgres_instance_clone"
        primary_resource_id: "clone"
        primary_resource_type: "google_sql_database_instance"
        vars:
          postgres_instance_source_name: "postgres-instance-source-name"
          postgres_instance_clone_name: "postgres-instance-clone-name"
          deletion_protection: "true"
        skip_test: true
        test_vars_overrides:
          deletion_protection: "false"
        ignore_read_extra:
          - "deletion_protection"
      - !ruby/object:Provider::Terraform::Examples
        name: "sql_mysql_instance_clone"
        primary_resource_id: "clone"
        primary_resource_type: "google_sql_database_instance"
        vars:
          mysql_instance_source_name: "mysql-instance-source-name"
          mysql_instance_clone_name: "mysql-instance-clone-name"
          deletion_protection: "true"
        skip_test: true
        test_vars_overrides:
          deletion_protection: "false"
        ignore_read_extra:
          - "deletion_protection"
=======
>>>>>>> d68ff456
    # Storage
      - !ruby/object:Provider::Terraform::Examples
        name: "storage_new_bucket"
        primary_resource_type: "google_storage_bucket"
        primary_resource_id: "static"
        vars:
          new_bucket: "new-bucket"
    properties:

# This is for copying files over
files: !ruby/object:Provider::Config::Files
  # These files have templating (ERB) code that will be run.
  # This is usually to add licensing info, autogeneration notices, etc.
  compile:
<%= lines(indent(compile('provider/terraform/product~compile.yaml'), 4)) -%><|MERGE_RESOLUTION|>--- conflicted
+++ resolved
@@ -195,27 +195,24 @@
         ignore_read_extra:
           - "deletion_protection"
       - !ruby/object:Provider::Terraform::Examples
-<<<<<<< HEAD
         name: "sql_sqlserver_instance_clone"
         primary_resource_id: "clone"
         primary_resource_type: "google_sql_database_instance"
         vars:
           sqlserver_instance_source_name: "sqlserver-instance-source-name"
           sqlserver_instance_clone_name: "sqlserver-instance-clone-name"
-=======
+      - !ruby/object:Provider::Terraform::Examples
         name: "sql_mysql_instance_replica"
         primary_resource_type: "google_sql_database_instance"
         primary_resource_id: "read_replica"
         vars:
           mysql_primary_instance_name: "mysql-primary-instance-name"
           mysql_replica_instance_name: "mysql-replica-instance-name"
->>>>>>> d68ff456
-          deletion_protection: "true"
-        test_vars_overrides:
-          deletion_protection: "false"
-        ignore_read_extra:
-          - "deletion_protection"
-<<<<<<< HEAD
+          deletion_protection: "true"
+        test_vars_overrides:
+          deletion_protection: "false"
+        ignore_read_extra:
+          - "deletion_protection"
           - "root_password"
       - !ruby/object:Provider::Terraform::Examples
         name: "sql_postgres_instance_clone"
@@ -243,8 +240,6 @@
           deletion_protection: "false"
         ignore_read_extra:
           - "deletion_protection"
-=======
->>>>>>> d68ff456
     # Storage
       - !ruby/object:Provider::Terraform::Examples
         name: "storage_new_bucket"
