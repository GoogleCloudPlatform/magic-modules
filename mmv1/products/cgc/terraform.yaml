--- conflicted
+++ resolved
@@ -52,7 +52,6 @@
         ignore_read_extra:
           - "deletion_protection"
       - !ruby/object:Provider::Terraform::Examples
-<<<<<<< HEAD
         name: "sql_mysql_instance_backup"
         primary_resource_type: "google_sql_database_instance"
         primary_resource_id: "instance"
@@ -83,13 +82,12 @@
           deletion_protection: "true"
         test_vars_overrides:
           deletion_protection: "false"
-=======
+      - !ruby/object:Provider::Terraform::Examples
         name: "sql_sqlserver_instance_authorized_network"
         primary_resource_type: "google_sql_database_instance"
         primary_resource_id: "default"
         vars:
           myinstance: "myinstance"
->>>>>>> 790ebb9e
         ignore_read_extra:
           - "deletion_protection"
           - "root_password"
