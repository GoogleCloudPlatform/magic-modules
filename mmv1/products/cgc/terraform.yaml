# Copyright 2022 Google Inc.
# Licensed under the Apache License, Version 2.0 (the "License");
# you may not use this file except in compliance with the License.
# You may obtain a copy of the License at
#
#     http://www.apache.org/licenses/LICENSE-2.0
#
# Unless required by applicable law or agreed to in writing, software
# distributed under the License is distributed on an "AS IS" BASIS,
# WITHOUT WARRANTIES OR CONDITIONS OF ANY KIND, either express or implied.
# See the License for the specific language governing permissions and
# limitations under the License.

--- !ruby/object:Provider::Terraform::Config
overrides: !ruby/object:Overrides::ResourceOverrides
  Snippet: !ruby/object:Overrides::Terraform::ResourceOverride
    cgc_only: true
    examples:
    # Compute
      - !ruby/object:Provider::Terraform::Examples
        name: "flask_google_cloud_quickstart"
        primary_resource_type: "google_compute_instance"
        primary_resource_id: "default"
        vars:
          flask_vm: "flask-vm"
          allow_ssh: "allow-ssh"
          flask_app_firewall: "flask-app-firewall"
          bucket_tfstate: "bucket-tfstate"
        ignore_read_extra:
          - "metadata"
          - "metadata_startup_script"
    # SQL
      - !ruby/object:Provider::Terraform::Examples
        name: "sql_database_instance_sqlserver"
        primary_resource_type: "google_sql_database_instance"
        primary_resource_id: "instance"
        vars:
          database_instance_name: "sqlserver-instance"
          deletion_protection: "true"
        test_vars_overrides:
          deletion_protection: "false"
        ignore_read_extra:
          - "deletion_protection"
          - "root_password"
      - !ruby/object:Provider::Terraform::Examples
        name: "sql_database_instance_postgres"
        primary_resource_type: "google_sql_database_instance"
        primary_resource_id: "instance"
        vars:
          database_instance_name: "postgres-instance"
          deletion_protection: "true"
        test_vars_overrides:
          deletion_protection: "false"
        ignore_read_extra:
          - "deletion_protection"
      - !ruby/object:Provider::Terraform::Examples
        name: "sql_database_instance_my_sql"
        primary_resource_type: "google_sql_database_instance"
        primary_resource_id: "instance"
        vars:
          database_instance_name: "mysql-instance"
          deletion_protection: "true"
        test_vars_overrides:
          deletion_protection: "false"
        ignore_read_extra:
          - "deletion_protection"
      - !ruby/object:Provider::Terraform::Examples
        name: "sql_mysql_instance_backup"
        primary_resource_type: "google_sql_database_instance"
        primary_resource_id: "instance"
        vars:
          mysql_instance_backup: "mysql-instance-backup"
          deletion_protection: "true"
        test_vars_overrides:
          deletion_protection: "false"
        ignore_read_extra:
          - "deletion_protection"
      - !ruby/object:Provider::Terraform::Examples
        name: "sql_postgres_instance_backup"
        primary_resource_type: "google_sql_database_instance"
        primary_resource_id: "instance"
        vars:
          postgres_instance_backup: "postgres-instance-backup"
          deletion_protection: "true"
        test_vars_overrides:
          deletion_protection: "false"
        ignore_read_extra:
          - "deletion_protection"
      - !ruby/object:Provider::Terraform::Examples
        name: "sql_sqlserver_instance_backup"
        primary_resource_type: "google_sql_database_instance"
        primary_resource_id: "default"
        vars:
          sqlserver_instance_backup: "sqlserver-instance-backup"
          deletion_protection: "true"
        test_vars_overrides:
          deletion_protection: "false"
        ignore_read_extra:
          - "deletion_protection"
          - "root_password"
      - !ruby/object:Provider::Terraform::Examples
        name: "sql_mysql_instance_authorized_network"
        primary_resource_type: "google_sql_database_instance"
        primary_resource_id: "instance"
        vars:
          mysql_instance_with_authorized_network: "mysql-instance-with-authorized-network"
          deletion_protection: "true"
        test_vars_overrides:
          deletion_protection: "false"
        ignore_read_extra:
          - "deletion_protection"
      - !ruby/object:Provider::Terraform::Examples
        name: "sql_sqlserver_instance_authorized_network"
        primary_resource_type: "google_sql_database_instance"
        primary_resource_id: "default"
        vars:
          myinstance: "myinstance"
          sqlserver_instance_with_authorized_network: "sqlserver-instance-with-authorized-network"
          deletion_protection: "true"
        skip_test: true
        test_vars_overrides:
          deletion_protection: "false"
        ignore_read_extra:
          - "deletion_protection"
          - "root_password"
      - !ruby/object:Provider::Terraform::Examples
        name: "sql_postgres_instance_authorized_network"
        primary_resource_type: "google_sql_database_instance"
        primary_resource_id: "default"
        vars:
          postgres_instance_with_authorized_network: "postgres-instance-with-authorized-network"
          deletion_protection: "true"
        skip_test: true
        test_vars_overrides:
          deletion_protection: "false"
        ignore_read_extra:
          - "deletion_protection"
      - !ruby/object:Provider::Terraform::Examples
        name: "sql_sqlserver_instance_backup_location"
        primary_resource_type: "google_sql_database_instance"
        primary_resource_id: "default"
        vars:
          sqlserver_instance_backup_location: "sqlserver-instance-with-backup-location"
          deletion_protection: "true"
        test_vars_overrides:
          deletion_protection: "false"
        ignore_read_extra:
          - "root_password"
          - "deletion_protection"
      - !ruby/object:Provider::Terraform::Examples
        name: "sql_mysql_instance_backup_location"
        primary_resource_type: "google_sql_database_instance"
        primary_resource_id: "default"
        vars:
          mysql_instance_backup_location: "mysql-instance-with-backup-location"
          deletion_protection: "true"
        skip_test: true
        test_vars_overrides:
          deletion_protection: "false"
        ignore_read_extra:
          - "deletion_protection"
      - !ruby/object:Provider::Terraform::Examples
        name: "sql_postgres_instance_backup_location"
        primary_resource_type: "google_sql_database_instance"
        primary_resource_id: "default"
        vars:
          postgres_instance_backup_location: "postgres-instance-with-backup-location"
          deletion_protection: "true"
        skip_test: true
        test_vars_overrides:
          deletion_protection: "false"
        ignore_read_extra:
          - "deletion_protection"
      - !ruby/object:Provider::Terraform::Examples
        name: "sql_sqlserver_instance_backup_retention"
        primary_resource_type: "google_sql_database_instance"
        primary_resource_id: "default"
        vars:
          sqlserver_instance_backup_retention: "sqlserver-instance-backup-retention"
          deletion_protection: "true"
        test_vars_overrides:
          deletion_protection: "false"
        ignore_read_extra:
          - "root_password"
          - "deletion_protection"
      - !ruby/object:Provider::Terraform::Examples
        name: "sql_mysql_instance_backup_retention"
        primary_resource_type: "google_sql_database_instance"
        primary_resource_id: "default"
        vars:
          mysql_instance_backup_retention: "mysql-instance-backup-retention"
          deletion_protection: "true"
        skip_test: true
        test_vars_overrides:
          deletion_protection: "false"
        ignore_read_extra:
          - "deletion_protection"
      - !ruby/object:Provider::Terraform::Examples
        name: "sql_postgres_instance_backup_retention"
        primary_resource_type: "google_sql_database_instance"
        primary_resource_id: "default"
        vars:
          postgres_instance_backup_retention: "postgres-instance-backup-retention"
          deletion_protection: "true"
        skip_test: true
        test_vars_overrides:
          deletion_protection: "false"
        ignore_read_extra:
          - "deletion_protection"
      - !ruby/object:Provider::Terraform::Examples
        name: "sql_postgres_instance_public_ip"
        primary_resource_id: "postgres_public_ip_instance_name"
        primary_resource_type: "google_sql_database_instance"
        vars:
          postgres_public_ip_instance_name: "postgres-public-ip-instance-name"
          deletion_protection: "true"
        test_vars_overrides:
          deletion_protection: "false"
        ignore_read_extra:
          - "deletion_protection"
      - !ruby/object:Provider::Terraform::Examples
        name: "sql_mysql_instance_replica"
        primary_resource_type: "google_sql_database_instance"
        primary_resource_id: "read_replica"
        vars:
          mysql_primary_instance_name: "mysql-primary-instance-name"
          mysql_replica_instance_name: "mysql-replica-instance-name"
          deletion_protection: "true"
        test_vars_overrides:
          deletion_protection: "false"
        ignore_read_extra:
          - "deletion_protection"
      - !ruby/object:Provider::Terraform::Examples
<<<<<<< HEAD
        name: "sql_sqlserver_instance_public_ip"
        primary_resource_type: "google_sql_database_instance"
        primary_resource_id: "sqlserver_public_ip_instance_name"
        vars:
          sqlserver_public_ip_instance_name: "sqlserver-public-ip-instance-name"
          deletion_protection: "true"
        test_vars_overrides:
          deletion_protection: "false"
        ignore_read_extra:
          - "deletion_protection"
          - "root_password"
=======
        name: "sql_postgres_instance_private_ip"
        primary_resource_type: "google_sql_database_instance"
        primary_resource_id: "default"
        vars:
          private_network: "private-network"
          private_ip_address: "private-ip-address"
          private_ip_sql_instance: "private-ip-sql-instance"
        skip_test: true
      - !ruby/object:Provider::Terraform::Examples
        name: "sql_mysql_instance_private_ip"
        primary_resource_id: "instance"
        primary_resource_type: "google_sql_database_instance"
        vars:
          private_network: "private-network"
          private_ip_address: "private-ip-address"
          private_ip_sql_instance: "private-ip-sql-instance"
        skip_test: true
>>>>>>> 38ba0abc
    # Storage
      - !ruby/object:Provider::Terraform::Examples
        name: "storage_new_bucket"
        primary_resource_type: "google_storage_bucket"
        primary_resource_id: "static"
        vars:
          new_bucket: "new-bucket"
    properties:

# This is for copying files over
files: !ruby/object:Provider::Config::Files
  # These files have templating (ERB) code that will be run.
  # This is usually to add licensing info, autogeneration notices, etc.
  compile:
<%= lines(indent(compile('provider/terraform/product~compile.yaml'), 4)) -%><|MERGE_RESOLUTION|>--- conflicted
+++ resolved
@@ -105,6 +105,7 @@
         vars:
           mysql_instance_with_authorized_network: "mysql-instance-with-authorized-network"
           deletion_protection: "true"
+        skip_test: true
         test_vars_overrides:
           deletion_protection: "false"
         ignore_read_extra:
@@ -117,7 +118,6 @@
           myinstance: "myinstance"
           sqlserver_instance_with_authorized_network: "sqlserver-instance-with-authorized-network"
           deletion_protection: "true"
-        skip_test: true
         test_vars_overrides:
           deletion_protection: "false"
         ignore_read_extra:
@@ -214,6 +214,7 @@
         vars:
           postgres_public_ip_instance_name: "postgres-public-ip-instance-name"
           deletion_protection: "true"
+        skip_test: true
         test_vars_overrides:
           deletion_protection: "false"
         ignore_read_extra:
@@ -226,12 +227,12 @@
           mysql_primary_instance_name: "mysql-primary-instance-name"
           mysql_replica_instance_name: "mysql-replica-instance-name"
           deletion_protection: "true"
-        test_vars_overrides:
-          deletion_protection: "false"
-        ignore_read_extra:
-          - "deletion_protection"
-      - !ruby/object:Provider::Terraform::Examples
-<<<<<<< HEAD
+        skip_test: true
+        test_vars_overrides:
+          deletion_protection: "false"
+        ignore_read_extra:
+          - "deletion_protection"
+      - !ruby/object:Provider::Terraform::Examples
         name: "sql_sqlserver_instance_public_ip"
         primary_resource_type: "google_sql_database_instance"
         primary_resource_id: "sqlserver_public_ip_instance_name"
@@ -243,7 +244,7 @@
         ignore_read_extra:
           - "deletion_protection"
           - "root_password"
-=======
+      - !ruby/object:Provider::Terraform::Examples
         name: "sql_postgres_instance_private_ip"
         primary_resource_type: "google_sql_database_instance"
         primary_resource_id: "default"
@@ -261,7 +262,6 @@
           private_ip_address: "private-ip-address"
           private_ip_sql_instance: "private-ip-sql-instance"
         skip_test: true
->>>>>>> 38ba0abc
     # Storage
       - !ruby/object:Provider::Terraform::Examples
         name: "storage_new_bucket"
