--- conflicted
+++ resolved
@@ -195,21 +195,24 @@
         ignore_read_extra:
           - "deletion_protection"
       - !ruby/object:Provider::Terraform::Examples
-<<<<<<< HEAD
         name: "sql_sqlserver_instance_replica"
         primary_resource_type: "google_sql_database_instance"
         primary_resource_id: "read_replica"
         vars:
           sqlserver_primary_instance_name: "sqlserver-primary-instance-name"
           sqlserver_replica_instance_name: "sqlserver-replica-instance-name"
-=======
+          deletion_protection: "true"
+        test_vars_overrides:
+          deletion_protection: "false"
+        ignore_read_extra:
+          - "deletion_protection"
+      - !ruby/object:Provider::Terraform::Examples
         name: "sql_mysql_instance_replica"
         primary_resource_type: "google_sql_database_instance"
         primary_resource_id: "read_replica"
         vars:
           mysql_primary_instance_name: "mysql-primary-instance-name"
           mysql_replica_instance_name: "mysql-replica-instance-name"
->>>>>>> d68ff456
           deletion_protection: "true"
         test_vars_overrides:
           deletion_protection: "false"
