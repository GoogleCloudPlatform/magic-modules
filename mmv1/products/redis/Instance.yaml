# Copyright 2023 Google Inc.
# Licensed under the Apache License, Version 2.0 (the License);
# you may not use this file except in compliance with the License.
# You may obtain a copy of the License at
#
#     http://www.apache.org/licenses/LICENSE-2.0
#
# Unless required by applicable law or agreed to in writing, software
# distributed under the License is distributed on an "AS IS" BASIS,
# WITHOUT WARRANTIES OR CONDITIONS OF ANY KIND, either express or implied.
# See the License for the specific language governing permissions and
# limitations under the License.

--- !ruby/object:Api::Resource
name: 'Instance'
base_url: projects/{{project}}/locations/{{region}}/instances
create_url: projects/{{project}}/locations/{{region}}/instances?instanceId={{name}}
update_verb: :PATCH
update_mask: true
description: |
  A Google Cloud Redis instance.
references: !ruby/object:Api::Resource::ReferenceLinks
  guides:
    'Official Documentation':
      'https://cloud.google.com/memorystore/docs/redis/'
  api: 'https://cloud.google.com/memorystore/docs/redis/reference/rest/v1/projects.locations.instances'
parameters:
  - !ruby/object:Api::Type::String # TODO: resourceref?
    name: 'region'
    description: |
      The name of the Redis region of the instance.
    required: true
    immutable: true
    url_param_only: true
properties:
  - !ruby/object:Api::Type::String
    name: alternativeLocationId
    description: |
      Only applicable to STANDARD_HA tier which protects the instance
      against zonal failures by provisioning it across two zones.
      If provided, it must be a different zone from the one provided in
      [locationId].
    immutable: true
  - !ruby/object:Api::Type::Boolean
    name: authEnabled
    description: |
      Optional. Indicates whether OSS Redis AUTH is enabled for the
      instance. If set to "true" AUTH is enabled on the instance.
      Default value is "false" meaning AUTH is disabled.
    default_value: false
  - !ruby/object:Api::Type::String
    name: authorizedNetwork
    description: |
      The full name of the Google Compute Engine network to which the
      instance is connected. If left unspecified, the default network
      will be used.
    immutable: true
  - !ruby/object:Api::Type::Enum
    name: connectMode
    description: |
      The connection mode of the Redis instance.
    immutable: true
    values:
      - :DIRECT_PEERING
      - :PRIVATE_SERVICE_ACCESS
    default_value: :DIRECT_PEERING
  - !ruby/object:Api::Type::Time
    name: createTime
    description: |
      The time the instance was created in RFC3339 UTC "Zulu" format,
      accurate to nanoseconds.
    output: true
  - !ruby/object:Api::Type::String
    name: currentLocationId
    description: |
      The current zone where the Redis endpoint is placed.
      For Basic Tier instances, this will always be the same as the
      [locationId] provided by the user at creation time. For Standard Tier
      instances, this can be either [locationId] or [alternativeLocationId]
      and can change after a failover event.
    output: true
  - !ruby/object:Api::Type::String
    name: displayName
    description: |
      An arbitrary and optional user-provided name for the instance.
  - !ruby/object:Api::Type::String
    name: host
    description: |
      Hostname or IP address of the exposed Redis endpoint used by clients
      to connect to the service.
    output: true
  - !ruby/object:Api::Type::KeyValuePairs
    name: 'labels'
    description: Resource labels to represent user provided metadata.
  - !ruby/object:Api::Type::KeyValuePairs
    name: 'redisConfigs'
    description: |
      Redis configuration parameters, according to http://redis.io/topics/config.
      Please check Memorystore documentation for the list of supported parameters:
      https://cloud.google.com/memorystore/docs/redis/reference/rest/v1/projects.locations.instances#Instance.FIELDS.redis_configs
  - !ruby/object:Api::Type::String
    name: locationId
    description: |
      The zone where the instance will be provisioned. If not provided,
      the service will choose a zone for the instance. For STANDARD_HA tier,
      instances will be created across two zones for protection against
      zonal failures. If [alternativeLocationId] is also provided, it must
      be different from [locationId].
    immutable: true
  - !ruby/object:Api::Type::String
    name: name
    description: |
      The ID of the instance or a fully qualified identifier for the instance.
    required: true
    immutable: true
  - !ruby/object:Api::Type::NestedObject
    name: persistenceConfig
    description: Persistence configuration for an instance.
    properties:
      - !ruby/object:Api::Type::Enum
        name: 'persistenceMode'
        required: true
        description: |
          Optional. Controls whether Persistence features are enabled. If not provided, the existing value will be used.

          - DISABLED: 	Persistence is disabled for the instance, and any existing snapshots are deleted.
          - RDB: RDB based Persistence is enabled.
        values:
          - :DISABLED
          - :RDB
      - !ruby/object:Api::Type::Enum
        name: 'rdbSnapshotPeriod'
        required: false
        description: |
          Optional. Available snapshot periods for scheduling.

          - ONE_HOUR:	Snapshot every 1 hour.
          - SIX_HOURS:	Snapshot every 6 hours.
          - TWELVE_HOURS:	Snapshot every 12 hours.
          - TWENTY_FOUR_HOURS:	Snapshot every 24 hours.
        values:
          - :ONE_HOUR
          - :SIX_HOURS
          - :TWELVE_HOURS
          - :TWENTY_FOUR_HOURS
      - !ruby/object:Api::Type::String
        name: 'rdbNextSnapshotTime'
        output: true
        description: |
          Output only. The next time that a snapshot attempt is scheduled to occur.
          A timestamp in RFC3339 UTC "Zulu" format, with nanosecond resolution and up
          to nine fractional digits.
          Examples: "2014-10-02T15:01:23Z" and "2014-10-02T15:01:23.045123456Z".
      - !ruby/object:Api::Type::String
        name: 'rdbSnapshotStartTime'
        description: |
          Optional. Date and time that the first snapshot was/will be attempted,
          and to which future snapshots will be aligned. If not provided,
          the current time will be used.
          A timestamp in RFC3339 UTC "Zulu" format, with nanosecond resolution
          and up to nine fractional digits.
          Examples: "2014-10-02T15:01:23Z" and "2014-10-02T15:01:23.045123456Z".
  - !ruby/object:Api::Type::NestedObject
    name: maintenancePolicy
    description: Maintenance policy for an instance.
    properties:
      - !ruby/object:Api::Type::String
        name: 'createTime'
        output: true
        description: |
          Output only. The time when the policy was created.
          A timestamp in RFC3339 UTC "Zulu" format, with nanosecond
          resolution and up to nine fractional digits.
      - !ruby/object:Api::Type::String
        name: 'updateTime'
        output: true
        description: |
          Output only. The time when the policy was last updated.
          A timestamp in RFC3339 UTC "Zulu" format, with nanosecond
          resolution and up to nine fractional digits.
      - !ruby/object:Api::Type::String
        name: 'description'
        description: |
          Optional. Description of what this policy is for.
          Create/Update methods return INVALID_ARGUMENT if the
          length is greater than 512.
      - !ruby/object:Api::Type::Array
        name: 'weeklyMaintenanceWindow'
        description: |
          Optional. Maintenance window that is applied to resources covered by this policy.
          Minimum 1. For the current version, the maximum number
          of weekly_window is expected to be one.
        item_type: !ruby/object:Api::Type::NestedObject
          properties:
            - !ruby/object:Api::Type::Enum
              name: 'day'
              required: true
              description: |
                Required. The day of week that maintenance updates occur.

                - DAY_OF_WEEK_UNSPECIFIED: The day of the week is unspecified.
                - MONDAY: Monday
                - TUESDAY: Tuesday
                - WEDNESDAY: Wednesday
                - THURSDAY: Thursday
                - FRIDAY: Friday
                - SATURDAY: Saturday
                - SUNDAY: Sunday
              values:
                - :DAY_OF_WEEK_UNSPECIFIED
                - :MONDAY
                - :TUESDAY
                - :WEDNESDAY
                - :THURSDAY
                - :FRIDAY
                - :SATURDAY
                - :SUNDAY
            - !ruby/object:Api::Type::String
              name: 'duration'
              output: true
              description: |
                Output only. Duration of the maintenance window.
                The current window is fixed at 1 hour.
                A duration in seconds with up to nine fractional digits,
                terminated by 's'. Example: "3.5s".
            - !ruby/object:Api::Type::NestedObject
              name: 'startTime'
              required: true
              allow_empty_object: true
              send_empty_value: true
              description: |
                Required. Start time of the window in UTC time.
              properties:
                - !ruby/object:Api::Type::Integer
                  name: 'hours'
                  description: |
                    Hours of day in 24 hour format. Should be from 0 to 23.
                    An API may choose to allow the value "24:00:00" for scenarios like business closing time.
                - !ruby/object:Api::Type::Integer
                  name: 'minutes'
                  description: |
                    Minutes of hour of day. Must be from 0 to 59.
                - !ruby/object:Api::Type::Integer
                  name: 'seconds'
                  description: |
                    Seconds of minutes of the time. Must normally be from 0 to 59.
                    An API may allow the value 60 if it allows leap-seconds.
                - !ruby/object:Api::Type::Integer
                  name: 'nanos'
                  description: |
                    Fractions of seconds in nanoseconds. Must be from 0 to 999,999,999.
  - !ruby/object:Api::Type::NestedObject
    name: maintenanceSchedule
    description: Upcoming maintenance schedule.
    properties:
      - !ruby/object:Api::Type::String
        name: 'startTime'
        output: true
        description: |
          Output only. The start time of any upcoming scheduled maintenance for this instance.
          A timestamp in RFC3339 UTC "Zulu" format, with nanosecond
          resolution and up to nine fractional digits.
      - !ruby/object:Api::Type::String
        name: 'endTime'
        output: true
        description: |
          Output only. The end time of any upcoming scheduled maintenance for this instance.
          A timestamp in RFC3339 UTC "Zulu" format, with nanosecond
          resolution and up to nine fractional digits.
      - !ruby/object:Api::Type::String
        name: 'scheduleDeadlineTime'
        output: true
        description: |
          Output only. The deadline that the maintenance schedule start time
          can not go beyond, including reschedule.
          A timestamp in RFC3339 UTC "Zulu" format, with nanosecond
          resolution and up to nine fractional digits.
  - !ruby/object:Api::Type::Integer
    name: memorySizeGb
    description: Redis memory size in GiB.
    required: true
  - !ruby/object:Api::Type::Integer
    name: port
    description: The port number of the exposed Redis endpoint.
    output: true
  - !ruby/object:Api::Type::String
    name: persistenceIamIdentity
    description: |
      Output only. Cloud IAM identity used by import / export operations
      to transfer data to/from Cloud Storage. Format is "serviceAccount:".
      The value may change over time for a given instance so should be
      checked before each import/export operation.
    output: true
  - !ruby/object:Api::Type::String
    name: redisVersion
    description: |
      The version of Redis software. If not provided, latest supported
      version will be used. Please check the API documentation linked
      at the top for the latest valid values.
  - !ruby/object:Api::Type::String
    name: reservedIpRange
    description: |
      The CIDR range of internal addresses that are reserved for this
      instance. If not provided, the service will choose an unused /29
      block, for example, 10.0.0.0/29 or 192.168.0.0/29. Ranges must be
      unique and non-overlapping with existing subnets in an authorized
      network.
<<<<<<< HEAD
    immutable: true
=======
    input: true
    # In some situations the returned IP range may not match the sent value
    # but will be a subset of the range.
    ignore_read: true
>>>>>>> 6d1ad2ff
  - !ruby/object:Api::Type::Enum
    name: tier
    description: |
      The service tier of the instance. Must be one of these values:

      - BASIC: standalone instance
      - STANDARD_HA: highly available primary/replica instances
    values:
      - :BASIC
      - :STANDARD_HA
    default_value: :BASIC
    immutable: true
  - !ruby/object:Api::Type::Enum
    name: transitEncryptionMode
    immutable: true
    description: |
      The TLS mode of the Redis instance, If not provided, TLS is disabled for the instance.

      - SERVER_AUTHENTICATION: Client to Server traffic encryption enabled with server authentication
    values:
      - :SERVER_AUTHENTICATION
      - :DISABLED
    default_value: :DISABLED
  - !ruby/object:Api::Type::Array
    name: 'serverCaCerts'
    description: |
      List of server CA certificates for the instance.
    output: true
    item_type: !ruby/object:Api::Type::NestedObject
      properties:
        - !ruby/object:Api::Type::String
          name: 'serialNumber'
          output: true
          description: |
            Serial number, as extracted from the certificate.
        - !ruby/object:Api::Type::String
          name: 'cert'
          output: true
          description: |
            The certificate data in PEM format.
        - !ruby/object:Api::Type::String
          name: 'createTime'
          output: true
          description: |
            The time when the certificate was created.
        - !ruby/object:Api::Type::String
          name: 'expireTime'
          output: true
          description: |
            The time when the certificate expires.
        - !ruby/object:Api::Type::String
          name: 'sha1Fingerprint'
          output: true
          description: |
            Sha1 Fingerprint of the certificate.
  - !ruby/object:Api::Type::Integer
    name: replicaCount
    description: |
      Optional. The number of replica nodes. The valid range for the Standard Tier with
      read replicas enabled is [1-5] and defaults to 2. If read replicas are not enabled
      for a Standard Tier instance, the only valid value is 1 and the default is 1.
      The valid value for basic tier is 0 and the default is also 0.
  - !ruby/object:Api::Type::Array
    name: nodes
    description: |
      Output only. Info per node.
    output: true
    item_type: !ruby/object:Api::Type::NestedObject
      properties:
        - !ruby/object:Api::Type::String
          name: 'id'
          output: true
          description: |
            Node identifying string. e.g. 'node-0', 'node-1'
        - !ruby/object:Api::Type::String
          name: 'zone'
          output: true
          description: |
            Location of the node.
  - !ruby/object:Api::Type::String
    name: readEndpoint
    description: |
      Output only. Hostname or IP address of the exposed readonly Redis endpoint. Standard tier only.
      Targets all healthy replica nodes in instance. Replication is asynchronous and replica nodes
      will exhibit some lag behind the primary. Write requests must target 'host'.
    output: true
  - !ruby/object:Api::Type::Integer
    name: readEndpointPort
    description: |
      Output only. The port number of the exposed readonly redis endpoint. Standard tier only.
      Write requests should target 'port'.
    output: true
  - !ruby/object:Api::Type::Enum
    name: readReplicasMode
    description: |
      Optional. Read replica mode. Can only be specified when trying to create the instance.
      If not set, Memorystore Redis backend will default to READ_REPLICAS_DISABLED.
      - READ_REPLICAS_DISABLED: If disabled, read endpoint will not be provided and the
      instance cannot scale up or down the number of replicas.
      - READ_REPLICAS_ENABLED: If enabled, read endpoint will be provided and the instance
      can scale up and down the number of replicas.
    values:
      - :READ_REPLICAS_DISABLED
      - :READ_REPLICAS_ENABLED
  - !ruby/object:Api::Type::String
    name: secondaryIpRange
    description: |
      Optional. Additional IP range for node placement. Required when enabling read replicas on
      an existing instance. For DIRECT_PEERING mode value must be a CIDR range of size /28, or
      "auto". For PRIVATE_SERVICE_ACCESS mode value must be the name of an allocated address
      range associated with the private service access connection, or "auto".
  - !ruby/object:Api::Type::String
    name: customerManagedKey
    immutable: true
    description: |
      Optional. The KMS key reference that you want to use to encrypt the data at rest for this Redis
      instance. If this is provided, CMEK is enabled.
<|MERGE_RESOLUTION|>--- conflicted
+++ resolved
@@ -305,14 +305,10 @@
       block, for example, 10.0.0.0/29 or 192.168.0.0/29. Ranges must be
       unique and non-overlapping with existing subnets in an authorized
       network.
-<<<<<<< HEAD
-    immutable: true
-=======
-    input: true
+    immutable: true
     # In some situations the returned IP range may not match the sent value
     # but will be a subset of the range.
     ignore_read: true
->>>>>>> 6d1ad2ff
   - !ruby/object:Api::Type::Enum
     name: tier
     description: |
