# Copyright 2024 Google Inc.
# Licensed under the Apache License, Version 2.0 (the "License");
# you may not use this file except in compliance with the License.
# You may obtain a copy of the License at
#
#     http://www.apache.org/licenses/LICENSE-2.0
#
# Unless required by applicable law or agreed to in writing, software
# distributed under the License is distributed on an "AS IS" BASIS,
# WITHOUT WARRANTIES OR CONDITIONS OF ANY KIND, either express or implied.
# See the License for the specific language governing permissions and
# limitations under the License.

---
name: 'Cluster'
description: |
  A Google Cloud Redis Cluster instance.
references:
  guides:
    'Official Documentation': 'https://cloud.google.com/memorystore/docs/cluster/'
  api: 'https://cloud.google.com/memorystore/docs/cluster/reference/rest/v1/projects.locations.clusters'
docs:
  note: |
    For [Multiple VPC Networking](https://cloud.google.com/memorystore/docs/cluster/about-multiple-vpc-networking) if you want to use
    [User-registered PSC Connections](https://cloud.google.com/memorystore/docs/cluster/about-multiple-vpc-networking#psc_connection_types),
    then please use `google_redis_cluster_user_created_connections` resource.

    For [Cross Region Replication](https://cloud.google.com/memorystore/docs/cluster/about-cross-region-replication), please follow the instructions below for performing certain update and failover (switchover and detach) operations

    **Cross Region Replication**

    **Settings updated on primary and propagated to secondaries**

    The settings listed [here](https://cloud.google.com/memorystore/docs/cluster/about-cross-region-replication#set_on_primary)
    are only allowed to be updated on the primary cluster and the changes are automatically propagated to the secondary clusters.
    To keep the Terraform configuration and state in sync for such settings, please follow the below steps to update them:
      1. Update the setting on the primary cluster:
          * Update the setting to its new desired value in the Terraform configuration file.
          * Execute `terraform apply` to apply the change and wait for it to complete.
      1. Detect configuration drift on the secondary cluster(s):
          * Execute `terraform plan`. This should reveal a diff for the modified setting. The proposed value in the Terraform plan should align with the updated value applied to the primary cluster in the preceding step.
      1. Reconcile secondary cluster(s) configuration:
          * Manually edit the Terraform configuration file(s) for the secondary cluster(s) to update the setting with the latest value from the state.
          * Execute `terraform plan` once again. This should not generate any diff, confirming the configuration is in sync with the infrastructure.


    **Switchover**

    To perform a [switchover](https://cloud.google.com/memorystore/docs/cluster/working-with-cross-region-replication#perform_a_switchover), please follow the below steps:
      1. Ensure that the Terraform configuration file for the secondary cluster that needs to become the new primary has the `cross_cluster_replication_config` field. If it is not present:
          * Add the `cross_cluster_replication_config` field to the configuration file to match the latest value in the state.
          * Execute `terraform plan`. This should not generate any diff, confirming the configuration is in sync with the infrastructure.
      1. Update the `cross_cluster_replication_config` field of the secondary that needs to become the new primary:
          * Change `cross_cluster_replication_config.cluster_role` from `SECONDARY` to `PRIMARY`.
          * Remove `cross_cluster_replication_config.primary_cluster` field.
          * Set `cross_cluster_replication_config.secondary_clusters` list with the new secondaries. The new secondaries are the current primary and other secondary clusters(if any).

          -> You can refer to the current value of `cross_cluster_replication_config.membership` field to lookup the current primary and secondary clusters.
      1. Execute switchover:
          * Execute`terraform apply` to apply the change and wait for it to complete.
      1. Fix any configuration drifts on the previous primary and other secondary clusters:
          * Execute `terraform plan`. If any diffs are reported for `cross_cluster_replication_config` field:
              * Manually update `cross_cluster_replication_config` field in the configuration file(s) for those clusters with the latest value from the state.
              * Execute `terraform plan` once again. This should not generate any diff, confirming the configuration is in sync with the infrastructure.

    **Detach a secondary cluster**

    To [detach](https://cloud.google.com/memorystore/docs/cluster/working-with-cross-region-replication#detach_secondary_clusters_option_1) a secondary cluster, please follow the below steps:
      1. Ensure that the Terraform configuration file for the secondary cluster that needs to be detached has the `cross_cluster_replication_config` field. If it is not present:
          * Add the `cross_cluster_replication_config` field to the configuration file to match the latest value in the state.
          * Execute `terraform plan`. This should not generate any diff, confirming the configuration is in sync with the infrastructure.
      1. Update the `cross_cluster_replication_config` field of the secondary that needs to be detached:
          * Change `cross_cluster_replication_config.cluster_role` from `SECONDARY` to `NONE`.
          * Remove `cross_cluster_replication_config.primary_cluster`.
      1. Execute detach:
          * Execute`terraform apply` to apply the change and wait for it to complete.
      1. Fix any configuration drifts on the primary cluster:
          * Execute `terraform plan`. If any diff is reported for `cross_cluster_replication_config` field:
              * Manually update `cross_cluster_replication_config` field in the configuration file with the latest value from the state.
              * Execute `terraform plan` once again. This should not generate any diff, confirming the configuration is in sync with the infrastructure.

    **Detach secondary cluster(s) via primary cluster**

    To [detach](https://cloud.google.com/memorystore/docs/cluster/working-with-cross-region-replication#detach_secondary_clusters_option_2) secondary clusters via primary, please follow the below steps:
      1. Ensure that the Terraform configuration file for the primary cluster from which the secondary(ies) has(ve) to be detached has the `cross_cluster_replication_config` field. If it is not present:
          * Add the `cross_cluster_replication_config` field to the configuration file to match the latest value in the state.
          * Execute `terraform plan`. This should not generate any diff, confirming the configuration is in sync with the infrastructure.
      1. Update the `cross_cluster_replication_config` field of the primary cluster:
          * If you are detaching all secondaries from the primary:
              * Change `cross_cluster_replication_config.cluster_role` from `PRIMARY` to `NONE`.
              * Remove `cross_cluster_replication_config.secondary_clusters` list field.
          * If you are detaching a subset of secondaries:
              * Update `cross_cluster_replication_config.secondary_clusters` list field to remove the secondary clusters that need to be detached.
      1. Execute detach:
          * Execute `terraform apply` to apply the change and wait for it to complete.
      1. Fix any configuration drifts on the secondary cluster(s) that was detached:
          * Execute `terraform plan`. If any diffs are reported for `cross_cluster_replication_config` field:
              * Manually update `cross_cluster_replication_config` field in the configuration file(s) for those clusters with the latest value from the state.
              * Execute `terraform plan` once again. This should not generate any diff, confirming the configuration is in sync with the infrastructure.

base_url: 'projects/{{project}}/locations/{{region}}/clusters'
self_link: 'projects/{{project}}/locations/{{region}}/clusters/{{name}}'
create_url: 'projects/{{project}}/locations/{{region}}/clusters?clusterId={{name}}'
update_verb: 'PATCH'
update_mask: true
timeouts:
  insert_minutes: 60
  update_minutes: 120
  delete_minutes: 30
autogen_async: true
async:
  actions: ['create', 'delete', 'update']
  type: 'OpAsync'
  operation:
    base_url: '{{op_id}}'
  result:
    resource_inside_response: false
<<<<<<< HEAD
custom_code:
  encoder: 'templates/terraform/encoders/redis_cluster.go.tmpl'
=======
>>>>>>> 24799bab
sweeper:
  ensure_value:
    field: deletionProtectionEnabled
    value: false
  url_substitutions:
    - region: "us-central1"
    - region: "us-east1"
    - region: "europe-west1"
examples:
  - name: 'redis_cluster_ha'
    primary_resource_id: 'cluster-ha'
    vars:
      cluster_name: 'ha-cluster'
      policy_name: 'my-policy'
      subnet_name: 'my-subnet'
      network_name: 'my-network'
      deletion_protection_enabled: 'true'
    test_vars_overrides:
      'deletion_protection_enabled': 'false'
    oics_vars_overrides:
      'deletion_protection_enabled': 'false'
  - name: 'redis_cluster_ha_single_zone'
    primary_resource_id: 'cluster-ha-single-zone'
    vars:
      cluster_name: 'ha-cluster-single-zone'
      policy_name: 'my-policy'
      subnet_name: 'my-subnet'
      network_name: 'my-network'
      deletion_protection_enabled: 'true'
    test_vars_overrides:
      'deletion_protection_enabled': 'false'
    oics_vars_overrides:
      'deletion_protection_enabled': 'false'
  - name: 'redis_cluster_secondary'
    primary_resource_id: 'secondary_cluster'
    vars:
      primary_cluster_name: 'my-primary-cluster'
      primary_cluster_deletion_protection_enabled: 'true'
      primary_cluster_policy_name: 'mypolicy-primary-cluster'
      primary_cluster_subnet_name: 'mysubnet-primary-cluster'
      secondary_cluster_name: 'my-secondary-cluster'
      secondary_cluster_deletion_protection_enabled: 'true'
      secondary_cluster_policy_name: 'mypolicy-secondary-cluster'
      secondary_cluster_subnet_name: 'mysubnet-secondary-cluster'
      network_name: 'mynetwork'
    test_vars_overrides:
      'primary_cluster_deletion_protection_enabled': 'false'
      'secondary_cluster_deletion_protection_enabled': 'false'
    oics_vars_overrides:
      'primary_cluster_deletion_protection_enabled': 'false'
      'secondary_cluster_deletion_protection_enabled': 'false'
  - name: "redis_cluster_rdb"
    primary_resource_id: "cluster-rdb"
    vars:
      cluster_name: "rdb-cluster"
      policy_name: "my-policy"
      subnet_name: "my-subnet"
      network_name: "my-network"
      deletion_protection_enabled: 'true'
    test_vars_overrides:
      'deletion_protection_enabled': 'false'
    oics_vars_overrides:
      'deletion_protection_enabled': 'false'
  - name: "redis_cluster_aof"
    primary_resource_id: "cluster-aof"
    vars:
      cluster_name: "aof-cluster"
      policy_name: "my-policy"
      subnet_name: "my-subnet"
      network_name: "my-network"
      deletion_protection_enabled: 'true'
    test_vars_overrides:
      'deletion_protection_enabled': 'false'
    oics_vars_overrides:
      'deletion_protection_enabled': 'false'
  - name: "redis_cluster_cmek"
    primary_resource_id: "cluster-cmek"
    bootstrap_iam:
      - member: "serviceAccount:service-{project_number}@cloud-redis.iam.gserviceaccount.com"
        role: "roles/cloudkms.cryptoKeyEncrypterDecrypter"
    vars:
      cluster_name: "cmek-cluster"
      policy_name: "my-policy"
      subnet_name: "my-subnet"
      network_name: "my-network"
      kms_key_name: "my-key"
      kms_ring_name: "my-key-ring"
      deletion_protection_enabled: 'true'
    test_vars_overrides:
      'deletion_protection_enabled': 'false'
      'kms_key_name': 'acctest.BootstrapKMSKeyInLocation(t, "us-central1").CryptoKey.Name'
    oics_vars_overrides:
      'deletion_protection_enabled': 'false'
parameters:
  - name: 'name'
    type: String
    description: |
      Unique name of the resource in this scope including project and location using the form:
      projects/{projectId}/locations/{locationId}/clusters/{clusterId}
    url_param_only: true
    required: true
    immutable: true
    default_from_api: true
  - name: 'region'
    type: String
    description: |
      The name of the region of the Redis cluster.
    url_param_only: true
    required: false
    immutable: true
    ignore_read: true
    default_from_api: true
properties:
  - name: 'createTime'
    type: Time
    description: |
      The timestamp associated with the cluster creation request. A timestamp in
      RFC3339 UTC "Zulu" format, with nanosecond resolution and up to nine fractional
      digits. Examples: "2014-10-02T15:01:23Z" and "2014-10-02T15:01:23.045123456Z".
    output: true
  - name: 'state'
    type: Enum
    description: |
      The current state of this cluster. Can be CREATING, READY, UPDATING, DELETING and SUSPENDED
    immutable: true
    output: true
    enum_values:
      - 'CREATING'
      - 'READY'
      - 'UPDATING'
      - 'DELETING'
      - 'SUSPENDED'
  - name: 'uid'
    type: String
    description: |
      System assigned, unique identifier for the cluster.
    output: true
  - name: 'automatedBackupConfig'
    type: NestedObject
    description: "The automated backup config for a instance."
    custom_flatten: 'templates/terraform/custom_flatten/redis_cluster_automated_backup_config.go.tmpl'
    custom_expand: 'templates/terraform/custom_expand/redis_cluster_automated_backup_config.go.tmpl'
    properties:
      - name: 'fixedFrequencySchedule'
        type: NestedObject
        description: "Optional. Trigger automated backups at a fixed frequency."
        properties:
          - name: 'startTime'
            type: NestedObject
            description: |
              The start time of every automated backup in UTC.
              It must be set to the start of an hour. This field is required.
            required: true
            properties:
              - name: 'hours'
                type: Integer
                description: |
                  Hours of a day in 24 hour format. Must be greater than or equal to 0 and typically must be less than or equal to 23.
                  An API may choose to allow the value "24:00:00" for scenarios like business closing time.
                required: true
      - name: 'retention'
        type: String
        description: |
            How long to keep automated backups before the backups are deleted.
            The value should be between 1 day and 365 days. If not specified, the default value is 35 days.
            A duration in seconds with up to nine fractional digits, ending with 's'. Example: "3.5s".
        required: true
  - name: 'authorizationMode'
    type: Enum
    description: |
      Optional. The authorization mode of the Redis cluster. If not provided, auth feature is disabled for the cluster.
    required: false
    immutable: true
    default_value: "AUTH_MODE_DISABLED"
    enum_values:
      - 'AUTH_MODE_UNSPECIFIED'
      - 'AUTH_MODE_IAM_AUTH'
      - 'AUTH_MODE_DISABLED'
  - name: 'transitEncryptionMode'
    type: Enum
    description: |
      Optional. The in-transit encryption for the Redis cluster.
      If not provided, encryption is disabled for the cluster.
    required: false
    immutable: true
    default_value: "TRANSIT_ENCRYPTION_MODE_DISABLED"
    enum_values:
      - 'TRANSIT_ENCRYPTION_MODE_UNSPECIFIED'
      - 'TRANSIT_ENCRYPTION_MODE_DISABLED'
      - 'TRANSIT_ENCRYPTION_MODE_SERVER_AUTHENTICATION'
  - name: 'nodeType'
    type: Enum
    description: |
      The nodeType for the Redis cluster.
      If not provided, REDIS_HIGHMEM_MEDIUM will be used as default
    required: false
    default_from_api: true
    enum_values:
      - 'REDIS_SHARED_CORE_NANO'
      - 'REDIS_HIGHMEM_MEDIUM'
      - 'REDIS_HIGHMEM_XLARGE'
      - 'REDIS_STANDARD_SMALL'
  - name: 'zoneDistributionConfig'
    type: NestedObject
    description: Immutable. Zone distribution config for Memorystore Redis cluster.
    immutable: true
    default_from_api: true
    properties:
      - name: 'mode'
        type: Enum
        description: |
          Immutable. The mode for zone distribution for Memorystore Redis cluster.
          If not provided, MULTI_ZONE will be used as default
        default_from_api: true
        enum_values:
          - 'MULTI_ZONE'
          - 'SINGLE_ZONE'
      - name: 'zone'
        type: String
        description: |
          Immutable. The zone for single zone Memorystore Redis cluster.
  - name: 'pscConfigs'
    type: Array
    description: |
      Required. Each PscConfig configures the consumer network where two
      network addresses will be designated to the cluster for client access.
      Currently, only one PscConfig is supported.
    ignore_read: true
    item_type:
      type: NestedObject
      properties:
        - name: 'network'
          type: String
          description: |
            Required. The consumer network where the network address of
            the discovery endpoint will be reserved, in the form of
            projects/{network_project_id_or_number}/global/networks/{network_id}.
          required: true
  - name: 'discoveryEndpoints'
    type: Array
    description: |
      Output only. Endpoints created on each given network,
      for Redis clients to connect to the cluster.
      Currently only one endpoint is supported.
    output: true
    item_type:
      type: NestedObject
      properties:
        - name: 'address'
          type: String
          description: |
            Output only. Network address of the exposed Redis endpoint used by clients to connect to the service.
        - name: 'port'
          type: Integer
          description: |
            Output only. The port number of the exposed Redis endpoint.
        - name: 'pscConfig'
          type: NestedObject
          description: |
            Output only. Customer configuration for where the endpoint
            is created and accessed from.
          properties:
            - name: 'network'
              type: String
              description: |
                The consumer network where the network address of the discovery
                endpoint will be reserved, in the form of
                projects/{network_project_id}/global/networks/{network_id}.
  - name: 'pscConnections'
    type: Array
    description: |
      Output only. PSC connections for discovery of the cluster topology and accessing the cluster.
    output: true
    item_type:
      type: NestedObject
      properties:
        - name: 'pscConnectionId'
          type: String
          description: |
            Output only. The PSC connection id of the forwarding rule connected to the service attachment.
        - name: 'address'
          type: String
          description: |
            Output only. The IP allocated on the consumer network for the PSC forwarding rule.
        - name: 'forwardingRule'
          type: String
          description: |
            Output only. The URI of the consumer side forwarding rule. Example: projects/{projectNumOrId}/regions/us-east1/forwardingRules/{resourceId}.
        - name: 'projectId'
          type: String
          description: |
            Output only. The consumer projectId where the forwarding rule is created from.
        - name: 'network'
          type: String
          description: |
            The consumer network where the IP address resides, in the form of projects/{projectId}/global/networks/{network_id}.
  - name: 'stateInfo'
    type: NestedObject
    description: Output only. Additional information about the current state of the cluster.
    output: true
    properties:
      - name: 'updateInfo'
        type: NestedObject
        properties:
          - name: 'targetShardCount'
            type: Integer
            description: Target number of shards for redis cluster.
          - name: 'targetReplicaCount'
            type: Integer
            description: Target number of replica nodes per shard.
  - name: 'replicaCount'
    type: Integer
    description: |
      Optional. The number of replica nodes per shard.
    required: false
    send_empty_value: true
  - name: 'sizeGb'
    type: Integer
    description: |
      Output only. Redis memory size in GB for the entire cluster.
    output: true
  - name: 'preciseSizeGb'
    type: Double
    description: |
      Output only. Redis memory precise size in GB for the entire cluster.
    output: true
  - name: 'shardCount'
    type: Integer
    description: |
      Required. Number of shards for the Redis cluster.
    required: true
  - name: 'deletionProtectionEnabled'
    type: Boolean
    description: |
      Optional. Indicates if the cluster is deletion protected or not.
      If the value if set to true, any delete cluster operation will fail.
      Default value is true.
    required: false
    default_value: true
  - name: 'redisConfigs'
    type: KeyValuePairs
    description: |
      Configure Redis Cluster behavior using a subset of native Redis configuration parameters.
      Please check Memorystore documentation for the list of supported parameters:
      https://cloud.google.com/memorystore/docs/cluster/supported-instance-configurations
  - name: 'persistenceConfig'
    type: NestedObject
    description: Persistence config (RDB, AOF) for the cluster.
    default_from_api: true
    properties:
      - name: 'mode'
        type: Enum
        description: |
          Optional. Controls whether Persistence features are enabled. If not provided, the existing value will be used.

          - DISABLED: 	Persistence (both backup and restore) is disabled for the cluster.
          - RDB: RDB based Persistence is enabled.
          - AOF: AOF based Persistence is enabled.
        enum_values:
          - 'PERSISTENCE_MODE_UNSPECIFIED'
          - 'DISABLED'
          - 'RDB'
          - 'AOF'
        default_from_api: true
      - name: 'rdbConfig'
        type: NestedObject
        description: |
          RDB configuration. This field will be ignored if mode is not RDB.
        default_from_api: true
        properties:
          - name: 'rdbSnapshotPeriod'
            type: Enum
            default_from_api: true
            description: |
              Optional. Available snapshot periods for scheduling.

              - ONE_HOUR:	Snapshot every 1 hour.
              - SIX_HOURS:	Snapshot every 6 hours.
              - TWELVE_HOURS:	Snapshot every 12 hours.
              - TWENTY_FOUR_HOURS:	Snapshot every 24 hours.
            enum_values:
              - 'SNAPSHOT_PERIOD_UNSPECIFIED'
              - 'ONE_HOUR'
              - 'SIX_HOURS'
              - 'TWELVE_HOURS'
              - 'TWENTY_FOUR_HOURS'
          - name: 'rdbSnapshotStartTime'
            type: Time
            description: |
              The time that the first snapshot was/will be attempted, and to which
              future snapshots will be aligned.
              If not provided, the current time will be used.
            default_from_api: true
      - name: 'aofConfig'
        type: NestedObject
        description: |
          AOF configuration. This field will be ignored if mode is not AOF.
        default_from_api: true
        properties:
          - name: 'appendFsync'
            type: Enum
            default_from_api: true
            description: |
              Optional. Available fsync modes.

              - NO - Do not explicitly call fsync(). Rely on OS defaults.
              - EVERYSEC - Call fsync() once per second in a background thread. A balance between performance and durability.
              - ALWAYS - Call fsync() for earch write command.
            enum_values:
              - 'APPEND_FSYNC_UNSPECIFIED'
              - 'NO'
              - 'EVERYSEC'
              - 'ALWAYS'
  - name: 'maintenancePolicy'
    type: NestedObject
    description: Maintenance policy for a cluster
    properties:
      - name: 'createTime'
        type: String
        description: |
          Output only. The time when the policy was created.
          A timestamp in RFC3339 UTC "Zulu" format, with nanosecond
          resolution and up to nine fractional digits.
        output: true
      - name: 'updateTime'
        type: String
        description: |
          Output only. The time when the policy was last updated.
          A timestamp in RFC3339 UTC "Zulu" format, with nanosecond
          resolution and up to nine fractional digits.
        output: true
      - name: 'weeklyMaintenanceWindow'
        type: Array
        description: |
          Optional. Maintenance window that is applied to resources covered by this policy.
          Minimum 1. For the current version, the maximum number
          of weekly_window is expected to be one.
        item_type:
          type: NestedObject
          properties:
            - name: 'day'
              type: Enum
              description: |
                Required. The day of week that maintenance updates occur.

                - DAY_OF_WEEK_UNSPECIFIED: The day of the week is unspecified.
                - MONDAY: Monday
                - TUESDAY: Tuesday
                - WEDNESDAY: Wednesday
                - THURSDAY: Thursday
                - FRIDAY: Friday
                - SATURDAY: Saturday
                - SUNDAY: Sunday
              required: true
              enum_values:
                - 'DAY_OF_WEEK_UNSPECIFIED'
                - 'MONDAY'
                - 'TUESDAY'
                - 'WEDNESDAY'
                - 'THURSDAY'
                - 'FRIDAY'
                - 'SATURDAY'
                - 'SUNDAY'
            - name: 'duration'
              type: String
              description: |
                Output only. Duration of the maintenance window.
                The current window is fixed at 1 hour.
                A duration in seconds with up to nine fractional digits,
                terminated by 's'. Example: "3.5s".
              output: true
            - name: 'startTime'
              type: NestedObject
              description: |
                Required. Start time of the window in UTC time.
              required: true
              send_empty_value: true
              allow_empty_object: true
              properties:
                - name: 'hours'
                  type: Integer
                  description: |
                    Hours of day in 24 hour format. Should be from 0 to 23.
                    An API may choose to allow the value "24:00:00" for scenarios like business closing time.
                  validation:
                    function: 'validation.IntBetween(0,23)'
                - name: 'minutes'
                  type: Integer
                  description: |
                    Minutes of hour of day. Must be from 0 to 59.
                  validation:
                    function: 'validation.IntBetween(0,59)'
                - name: 'seconds'
                  type: Integer
                  description: |
                    Seconds of minutes of the time. Must normally be from 0 to 59.
                    An API may allow the value 60 if it allows leap-seconds.
                  validation:
                    function: 'validation.IntBetween(0,60)'
                - name: 'nanos'
                  type: Integer
                  description: |
                    Fractions of seconds in nanoseconds. Must be from 0 to 999,999,999.
                  validation:
                    function: 'validation.IntBetween(0,999999999)'
  - name: 'maintenanceSchedule'
    type: NestedObject
    description: Upcoming maintenance schedule.
    output: true
    properties:
      - name: 'startTime'
        type: String
        description: |
          Output only. The start time of any upcoming scheduled maintenance for this cluster.
          A timestamp in RFC3339 UTC "Zulu" format, with nanosecond
          resolution and up to nine fractional digits.
        output: true
      - name: 'endTime'
        type: String
        description: |
          Output only. The end time of any upcoming scheduled maintenance for this cluster.
          A timestamp in RFC3339 UTC "Zulu" format, with nanosecond
          resolution and up to nine fractional digits.
        output: true
      - name: 'scheduleDeadlineTime'
        type: String
        description: |
          Output only. The deadline that the maintenance schedule start time
          can not go beyond, including reschedule.
          A timestamp in RFC3339 UTC "Zulu" format, with nanosecond
          resolution and up to nine fractional digits.
        output: true
  - name: 'crossClusterReplicationConfig'
    type: NestedObject
    description: Cross cluster replication config
    default_from_api: true
    properties:
      - name: 'clusterRole'
        type: Enum
        description: |
          The role of the cluster in cross cluster replication. Supported values are:

          1. `CLUSTER_ROLE_UNSPECIFIED`: This is an independent cluster that has never participated in cross cluster replication. It allows both reads and writes.

          1. `NONE`: This is an independent cluster that previously participated in cross cluster replication(either as a `PRIMARY` or `SECONDARY` cluster). It allows both reads and writes.

          1. `PRIMARY`: This cluster serves as the replication source for secondary clusters that are replicating from it. Any data written to it is automatically replicated to its secondary clusters. It allows both reads and writes.

          1. `SECONDARY`: This cluster replicates data from the primary cluster. It allows only reads.

        enum_values:
          - 'CLUSTER_ROLE_UNSPECIFIED'
          - 'NONE'
          - 'PRIMARY'
          - 'SECONDARY'
      - name: 'primaryCluster'
        type: NestedObject
        description: |
          Details of the primary cluster that is used as the replication source for this secondary cluster. This is allowed to be set only for clusters whose cluster role is of type `SECONDARY`.
        properties:
          - name: 'cluster'
            type: String
            description: |
              The full resource path of the primary cluster in the format: projects/{project}/locations/{region}/clusters/{cluster-id}
          - name: 'uid'
            type: String
            description: |
              The unique id of the primary cluster.
            output: true
      - name: 'secondaryClusters'
        type: Array
        description: |
          List of secondary clusters that are replicating from this primary cluster. This is allowed to be set only for clusters whose cluster role is of type `PRIMARY`.
        item_type:
          type: NestedObject
          properties:
            - name: 'cluster'
              type: String
              description: |
                The full resource path of the secondary cluster in the format: projects/{project}/locations/{region}/clusters/{cluster-id}
            - name: 'uid'
              type: String
              description: |
                The unique id of the secondary cluster.
              output: true
      - name: 'membership'
        type: NestedObject
        description: |
          An output only view of all the member clusters participating in cross cluster replication. This field is populated for all the member clusters irrespective of their cluster role.
        output: true
        properties:
          - name: 'primaryCluster'
            type: NestedObject
            description: |
              Details of the primary cluster that is used as the replication source for all the secondary clusters.
            output: true
            properties:
              - name: 'cluster'
                type: String
                description: |
                  The full resource path of the primary cluster in the format: projects/{project}/locations/{region}/clusters/{cluster-id}
                output: true
              - name: 'uid'
                type: String
                description: |
                  The unique id of the primary cluster.
                output: true
          - name: 'secondaryClusters'
            type: Array
            description: |
              List of secondary clusters that are replicating from the primary cluster.
            output: true
            item_type:
              type: NestedObject
              properties:
                - name: 'cluster'
                  type: String
                  description: |
                    The full resource path of the secondary cluster in the format: projects/{project}/locations/{region}/clusters/{cluster-id}
                  output: true
                - name: 'uid'
                  type: String
                  description: |
                    The unique id of the secondary cluster.
                  output: true
      - name: 'updateTime'
        type: String
        description: |
          The last time cross cluster replication config was updated.
        output: true
  - name: 'pscServiceAttachments'
    type: Array
    description: Service attachment details to configure Psc connections.
    output: true
    item_type:
      type: NestedObject
      description: |
        Configuration of a service attachment of the cluster, for creating PSC connections.
      properties:
        - name: 'serviceAttachment'
          type: String
          output: true
          description: |
              Service attachment URI which your self-created PscConnection should use as
        - name: 'connectionType'
          type: Enum
          output: true
          enum_values:
            - 'CONNECTION_TYPE_READER'
            - 'CONNECTION_TYPE_PRIMARY'
            - 'CONNECTION_TYPE_DISCOVERY'
          description: Type of a PSC connection targeting this service attachment.
  - name: 'kmsKey'
    type: String
    description: The KMS key used to encrypt the at-rest data of the cluster.<|MERGE_RESOLUTION|>--- conflicted
+++ resolved
@@ -115,11 +115,8 @@
     base_url: '{{op_id}}'
   result:
     resource_inside_response: false
-<<<<<<< HEAD
 custom_code:
   encoder: 'templates/terraform/encoders/redis_cluster.go.tmpl'
-=======
->>>>>>> 24799bab
 sweeper:
   ensure_value:
     field: deletionProtectionEnabled
