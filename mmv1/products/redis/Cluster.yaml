# Copyright 2023 Google Inc.
# Licensed under the Apache License, Version 2.0 (the "License");
# you may not use this file except in compliance with the License.
# You may obtain a copy of the License at
#
#     http://www.apache.org/licenses/LICENSE-2.0
#
# Unless required by applicable law or agreed to in writing, software
# distributed under the License is distributed on an "AS IS" BASIS,
# WITHOUT WARRANTIES OR CONDITIONS OF ANY KIND, either express or implied.
# See the License for the specific language governing permissions and
# limitations under the License.

--- !ruby/object:Api::Resource
name: 'Cluster'
description: |
  A Google Cloud Redis Cluster instance.
references: !ruby/object:Api::Resource::ReferenceLinks
  guides:
    'Official Documentation': 'https://cloud.google.com/memorystore/docs/cluster/'
  api: 'https://cloud.google.com/memorystore/docs/cluster/reference/rest/v1/projects.locations.clusters'
timeouts: !ruby/object:Api::Timeouts
  insert_minutes: 60
  update_minutes: 120
  delete_minutes: 30
base_url: 'projects/{{project}}/locations/{{region}}/clusters'
self_link: 'projects/{{project}}/locations/{{region}}/clusters/{{name}}'
create_url: 'projects/{{project}}/locations/{{region}}/clusters?clusterId={{name}}'
update_verb: :PATCH
update_mask: true
autogen_async: true
parameters:
  - !ruby/object:Api::Type::String
    name: name
    description: |
      Unique name of the resource in this scope including project and location using the form:
      projects/{projectId}/locations/{locationId}/clusters/{clusterId}
    required: true
    immutable: true
    url_param_only: true
    default_from_api: true
  - !ruby/object:Api::Type::String
    name: 'region'
    required: false
    immutable: true
    url_param_only: true
    description: |
      The name of the region of the Redis cluster.
    ignore_read: true
    default_from_api: true
examples:
  - !ruby/object:Provider::Terraform::Examples
    name: "redis_cluster_ha"
    primary_resource_id: "cluster-ha"
    vars:
      cluster_name: "ha-cluster"
      policy_name: "mypolicy"
      subnet_name: "mysubnet"
      network_name: "mynetwork"
      deletion_protection_enabled: 'true'
    test_vars_overrides:
      deletion_protection_enabled: 'false'
    oics_vars_overrides:
      deletion_protection_enabled: 'false'
properties:
  - !ruby/object:Api::Type::Time
    name: createTime
    description: |
      The timestamp associated with the cluster creation request. A timestamp in
      RFC3339 UTC "Zulu" format, with nanosecond resolution and up to nine fractional
      digits. Examples: "2014-10-02T15:01:23Z" and "2014-10-02T15:01:23.045123456Z".
    output: true
  - !ruby/object:Api::Type::Enum
    name: state
    description: |
      The current state of this cluster. Can be CREATING, READY, UPDATING, DELETING and SUSPENDED
    values:
      - :CREATING
      - :READY
      - :UPDATING
      - :DELETING
      - :SUSPENDED
    immutable: true
    output: true
  - !ruby/object:Api::Type::String
    name: uid
    description: |
      System assigned, unique identifier for the cluster.
    output: true
  - !ruby/object:Api::Type::Enum
    name: authorizationMode
    description: |
      Optional. The authorization mode of the Redis cluster. If not provided, auth feature is disabled for the cluster.
    values:
      - :AUTH_MODE_UNSPECIFIED
      - :AUTH_MODE_IAM_AUTH
      - :AUTH_MODE_DISABLED
    default_value: :AUTH_MODE_DISABLED
    immutable: true
    required: false
  - !ruby/object:Api::Type::Enum
    name: transitEncryptionMode
    description: |
      Optional. The in-transit encryption for the Redis cluster.
      If not provided, encryption is disabled for the cluster.
    values:
      - :TRANSIT_ENCRYPTION_MODE_UNSPECIFIED
      - :TRANSIT_ENCRYPTION_MODE_DISABLED
      - :TRANSIT_ENCRYPTION_MODE_SERVER_AUTHENTICATION
    default_value: :TRANSIT_ENCRYPTION_MODE_DISABLED
    immutable: true
    required: false
  - !ruby/object:Api::Type::Enum
    name: nodeType
    description: |
      The nodeType for the Redis cluster.
      If not provided, REDIS_HIGHMEM_MEDIUM will be used as default
    values:
      - :REDIS_SHARED_CORE_NANO
      - :REDIS_HIGHMEM_MEDIUM
      - :REDIS_HIGHMEM_XLARGE
      - :REDIS_STANDARD_SMALL
    default_from_api: true
    immutable: true
    required: false
  - !ruby/object:Api::Type::Array
    name: 'pscConfigs'
    description: |
      Required. Each PscConfig configures the consumer network where two
      network addresses will be designated to the cluster for client access.
      Currently, only one PscConfig is supported.
    required: true
    ignore_read: true
    item_type: !ruby/object:Api::Type::NestedObject
      properties:
        - !ruby/object:Api::Type::String
          name: 'network'
          description: |
            Required. The consumer network where the network address of
            the discovery endpoint will be reserved, in the form of
            projects/{network_project_id_or_number}/global/networks/{network_id}.
          required: true
  - !ruby/object:Api::Type::Array
    name: 'discoveryEndpoints'
    description: |
      Output only. Endpoints created on each given network,
      for Redis clients to connect to the cluster.
      Currently only one endpoint is supported.
    output: true
    item_type: !ruby/object:Api::Type::NestedObject
      properties:
        - !ruby/object:Api::Type::String
          name: 'address'
          description: |
            Output only. Network address of the exposed Redis endpoint used by clients to connect to the service.
        - !ruby/object:Api::Type::Integer
          name: 'port'
          description: |
            Output only. The port number of the exposed Redis endpoint.
        - !ruby/object:Api::Type::NestedObject
          name: 'pscConfig'
          description: |
            Output only. Customer configuration for where the endpoint
            is created and accessed from.
          properties:
            - !ruby/object:Api::Type::String
              name: 'network'
              description: |
                The consumer network where the network address of the discovery
                endpoint will be reserved, in the form of
                projects/{network_project_id}/global/networks/{network_id}.
  - !ruby/object:Api::Type::Array
    name: 'pscConnections'
    description: |
      Output only. PSC connections for discovery of the cluster topology and accessing the cluster.
    item_type: !ruby/object:Api::Type::NestedObject
      properties:
        - !ruby/object:Api::Type::String
          name: 'pscConnectionId'
          description: |
            Output only. The PSC connection id of the forwarding rule connected to the service attachment.
        - !ruby/object:Api::Type::String
          name: 'address'
          description: |
            Output only. The IP allocated on the consumer network for the PSC forwarding rule.
        - !ruby/object:Api::Type::String
          name: 'forwardingRule'
          description: |
            Output only. The URI of the consumer side forwarding rule. Example: projects/{projectNumOrId}/regions/us-east1/forwardingRules/{resourceId}.
        - !ruby/object:Api::Type::String
          name: 'projectId'
          description: |
            Output only. The consumer projectId where the forwarding rule is created from.
        - !ruby/object:Api::Type::String
          name: 'network'
          description: |
            The consumer network where the IP address resides, in the form of projects/{projectId}/global/networks/{network_id}.
    output: true
  - !ruby/object:Api::Type::NestedObject
    name: stateInfo
    description: Output only. Additional information about the current state of the cluster.
    properties:
      - !ruby/object:Api::Type::NestedObject
        name: updateInfo
        properties:
          - !ruby/object:Api::Type::Integer
            name: targetShardCount
            description: Target number of shards for redis cluster.
          - !ruby/object:Api::Type::Integer
            name: targetReplicaCount
            description: Target number of replica nodes per shard.
    output: true
  - !ruby/object:Api::Type::Integer
    name: replicaCount
    description: |
      Optional. The number of replica nodes per shard.
    required: false
    send_empty_value: true
  - !ruby/object:Api::Type::Integer
    name: sizeGb
    description: |
      Output only. Redis memory size in GB for the entire cluster.
    output: true
  - !ruby/object:Api::Type::Double
    name: preciseSizeGb
    description: |
      Output only. Redis memory precise size in GB for the entire cluster.
    output: true
  - !ruby/object:Api::Type::Integer
    name: shardCount
    description: |
      Required. Number of shards for the Redis cluster.
    required: true
<<<<<<< HEAD
  - !ruby/object:Api::Type::Boolean
    name: deletionProtectionEnabled
    description: |
      Optional. Indicates if the cluster is deletion protected or not. 
      If the value if set to true, any delete cluster operation will fail. 
      Default value is true. 
    required: false
    default_value: true
=======
  - !ruby/object:Api::Type::KeyValuePairs
    name: 'redisConfigs'
    description: |
      Configure Redis Cluster behavior using a subset of native Redis configuration parameters.
      Please check Memorystore documentation for the list of supported parameters:
      https://cloud.google.com/memorystore/docs/cluster/supported-instance-configurations
>>>>>>> 705f3f2a
<|MERGE_RESOLUTION|>--- conflicted
+++ resolved
@@ -231,7 +231,6 @@
     description: |
       Required. Number of shards for the Redis cluster.
     required: true
-<<<<<<< HEAD
   - !ruby/object:Api::Type::Boolean
     name: deletionProtectionEnabled
     description: |
@@ -240,11 +239,9 @@
       Default value is true. 
     required: false
     default_value: true
-=======
   - !ruby/object:Api::Type::KeyValuePairs
     name: 'redisConfigs'
     description: |
       Configure Redis Cluster behavior using a subset of native Redis configuration parameters.
       Please check Memorystore documentation for the list of supported parameters:
-      https://cloud.google.com/memorystore/docs/cluster/supported-instance-configurations
->>>>>>> 705f3f2a
+      https://cloud.google.com/memorystore/docs/cluster/supported-instance-configurations