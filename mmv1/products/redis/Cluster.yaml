# Copyright 2023 Google Inc.
# Licensed under the Apache License, Version 2.0 (the "License");
# you may not use this file except in compliance with the License.
# You may obtain a copy of the License at
#
#     http://www.apache.org/licenses/LICENSE-2.0
#
# Unless required by applicable law or agreed to in writing, software
# distributed under the License is distributed on an "AS IS" BASIS,
# WITHOUT WARRANTIES OR CONDITIONS OF ANY KIND, either express or implied.
# See the License for the specific language governing permissions and
# limitations under the License.

--- !ruby/object:Api::Resource
name: 'Cluster'
description: |
  A Google Cloud Redis Cluster instance.
references: !ruby/object:Api::Resource::ReferenceLinks
  guides:
    'Official Documentation': 'https://cloud.google.com/memorystore/docs/cluster/'
  api: 'https://cloud.google.com/memorystore/docs/cluster/reference/rest/v1/projects.locations.clusters'
timeouts: !ruby/object:Api::Timeouts
  insert_minutes: 60
  update_minutes: 120
  delete_minutes: 30
base_url: 'projects/{{project}}/locations/{{region}}/clusters'
self_link: 'projects/{{project}}/locations/{{region}}/clusters/{{name}}'
create_url: 'projects/{{project}}/locations/{{region}}/clusters?clusterId={{name}}'
update_verb: :PATCH
update_mask: true
autogen_async: true
parameters:
  - !ruby/object:Api::Type::String
    name: name
    description: |
      Unique name of the resource in this scope including project and location using the form:
      projects/{projectId}/locations/{locationId}/clusters/{clusterId}
    required: true
    immutable: true
    url_param_only: true
    default_from_api: true
  - !ruby/object:Api::Type::String
    name: 'region'
    required: false
    immutable: true
    url_param_only: true
    description: |
      The name of the region of the Redis cluster.
    ignore_read: true
    default_from_api: true
examples:
  - !ruby/object:Provider::Terraform::Examples
    name: "redis_cluster_ha"
    primary_resource_id: "cluster-ha"
    vars:
      cluster_name: "ha-cluster"
      policy_name: "mypolicy"
      subnet_name: "mysubnet"
      network_name: "mynetwork"
      deletion_protection_enabled: 'true'
    test_vars_overrides:
      deletion_protection_enabled: 'false'
    oics_vars_overrides:
<<<<<<< HEAD
      deletion_protection_enabled: 'false'
=======
      prevent_destroy: 'false'
  - !ruby/object:Provider::Terraform::Examples
    name: "redis_cluster_ha_single_zone"
    primary_resource_id: "cluster-ha-single-zone"
    vars:
      cluster_name: "ha-cluster-single-zone"
      policy_name: "mypolicy"
      subnet_name: "mysubnet"
      network_name: "mynetwork"
      prevent_destroy: 'true'
    test_vars_overrides:
      prevent_destroy: 'false'
    oics_vars_overrides:
      prevent_destroy: 'false'
>>>>>>> 372b7c7f
properties:
  - !ruby/object:Api::Type::Time
    name: createTime
    description: |
      The timestamp associated with the cluster creation request. A timestamp in
      RFC3339 UTC "Zulu" format, with nanosecond resolution and up to nine fractional
      digits. Examples: "2014-10-02T15:01:23Z" and "2014-10-02T15:01:23.045123456Z".
    output: true
  - !ruby/object:Api::Type::Enum
    name: state
    description: |
      The current state of this cluster. Can be CREATING, READY, UPDATING, DELETING and SUSPENDED
    values:
      - :CREATING
      - :READY
      - :UPDATING
      - :DELETING
      - :SUSPENDED
    immutable: true
    output: true
  - !ruby/object:Api::Type::String
    name: uid
    description: |
      System assigned, unique identifier for the cluster.
    output: true
  - !ruby/object:Api::Type::Enum
    name: authorizationMode
    description: |
      Optional. The authorization mode of the Redis cluster. If not provided, auth feature is disabled for the cluster.
    values:
      - :AUTH_MODE_UNSPECIFIED
      - :AUTH_MODE_IAM_AUTH
      - :AUTH_MODE_DISABLED
    default_value: :AUTH_MODE_DISABLED
    immutable: true
    required: false
  - !ruby/object:Api::Type::Enum
    name: transitEncryptionMode
    description: |
      Optional. The in-transit encryption for the Redis cluster.
      If not provided, encryption is disabled for the cluster.
    values:
      - :TRANSIT_ENCRYPTION_MODE_UNSPECIFIED
      - :TRANSIT_ENCRYPTION_MODE_DISABLED
      - :TRANSIT_ENCRYPTION_MODE_SERVER_AUTHENTICATION
    default_value: :TRANSIT_ENCRYPTION_MODE_DISABLED
    immutable: true
    required: false
  - !ruby/object:Api::Type::Enum
    name: nodeType
    description: |
      The nodeType for the Redis cluster.
      If not provided, REDIS_HIGHMEM_MEDIUM will be used as default
    values:
      - :REDIS_SHARED_CORE_NANO
      - :REDIS_HIGHMEM_MEDIUM
      - :REDIS_HIGHMEM_XLARGE
      - :REDIS_STANDARD_SMALL
    default_from_api: true
    immutable: true
    required: false
  - !ruby/object:Api::Type::NestedObject
    name: zoneDistributionConfig
    description: Immutable. Zone distribution config for Memorystore Redis cluster.
    immutable: true
    properties:
      - !ruby/object:Api::Type::Enum
        name: mode
        description: |
          Immutable. The mode for zone distribution for Memorystore Redis cluster.
          If not provided, MULTI_ZONE will be used as default
        values:
          - :MULTI_ZONE
          - :SINGLE_ZONE
        default_from_api: true
      - !ruby/object:Api::Type::String
        name: zone
        description: |
          Immutable. The zone for single zone Memorystore Redis cluster.
  - !ruby/object:Api::Type::Array
    name: 'pscConfigs'
    description: |
      Required. Each PscConfig configures the consumer network where two
      network addresses will be designated to the cluster for client access.
      Currently, only one PscConfig is supported.
    required: true
    ignore_read: true
    item_type: !ruby/object:Api::Type::NestedObject
      properties:
        - !ruby/object:Api::Type::String
          name: 'network'
          description: |
            Required. The consumer network where the network address of
            the discovery endpoint will be reserved, in the form of
            projects/{network_project_id_or_number}/global/networks/{network_id}.
          required: true
  - !ruby/object:Api::Type::Array
    name: 'discoveryEndpoints'
    description: |
      Output only. Endpoints created on each given network,
      for Redis clients to connect to the cluster.
      Currently only one endpoint is supported.
    output: true
    item_type: !ruby/object:Api::Type::NestedObject
      properties:
        - !ruby/object:Api::Type::String
          name: 'address'
          description: |
            Output only. Network address of the exposed Redis endpoint used by clients to connect to the service.
        - !ruby/object:Api::Type::Integer
          name: 'port'
          description: |
            Output only. The port number of the exposed Redis endpoint.
        - !ruby/object:Api::Type::NestedObject
          name: 'pscConfig'
          description: |
            Output only. Customer configuration for where the endpoint
            is created and accessed from.
          properties:
            - !ruby/object:Api::Type::String
              name: 'network'
              description: |
                The consumer network where the network address of the discovery
                endpoint will be reserved, in the form of
                projects/{network_project_id}/global/networks/{network_id}.
  - !ruby/object:Api::Type::Array
    name: 'pscConnections'
    description: |
      Output only. PSC connections for discovery of the cluster topology and accessing the cluster.
    item_type: !ruby/object:Api::Type::NestedObject
      properties:
        - !ruby/object:Api::Type::String
          name: 'pscConnectionId'
          description: |
            Output only. The PSC connection id of the forwarding rule connected to the service attachment.
        - !ruby/object:Api::Type::String
          name: 'address'
          description: |
            Output only. The IP allocated on the consumer network for the PSC forwarding rule.
        - !ruby/object:Api::Type::String
          name: 'forwardingRule'
          description: |
            Output only. The URI of the consumer side forwarding rule. Example: projects/{projectNumOrId}/regions/us-east1/forwardingRules/{resourceId}.
        - !ruby/object:Api::Type::String
          name: 'projectId'
          description: |
            Output only. The consumer projectId where the forwarding rule is created from.
        - !ruby/object:Api::Type::String
          name: 'network'
          description: |
            The consumer network where the IP address resides, in the form of projects/{projectId}/global/networks/{network_id}.
    output: true
  - !ruby/object:Api::Type::NestedObject
    name: stateInfo
    description: Output only. Additional information about the current state of the cluster.
    properties:
      - !ruby/object:Api::Type::NestedObject
        name: updateInfo
        properties:
          - !ruby/object:Api::Type::Integer
            name: targetShardCount
            description: Target number of shards for redis cluster.
          - !ruby/object:Api::Type::Integer
            name: targetReplicaCount
            description: Target number of replica nodes per shard.
    output: true
  - !ruby/object:Api::Type::Integer
    name: replicaCount
    description: |
      Optional. The number of replica nodes per shard.
    required: false
    send_empty_value: true
  - !ruby/object:Api::Type::Integer
    name: sizeGb
    description: |
      Output only. Redis memory size in GB for the entire cluster.
    output: true
  - !ruby/object:Api::Type::Double
    name: preciseSizeGb
    description: |
      Output only. Redis memory precise size in GB for the entire cluster.
    output: true
  - !ruby/object:Api::Type::Integer
    name: shardCount
    description: |
      Required. Number of shards for the Redis cluster.
    required: true
  - !ruby/object:Api::Type::Boolean
    name: deletionProtectionEnabled
    description: |
      Optional. Indicates if the cluster is deletion protected or not.
      If the value if set to true, any delete cluster operation will fail.
      Default value is true.
    required: false
    default_value: true
  - !ruby/object:Api::Type::KeyValuePairs
    name: 'redisConfigs'
    description: |
      Configure Redis Cluster behavior using a subset of native Redis configuration parameters.
      Please check Memorystore documentation for the list of supported parameters:
      https://cloud.google.com/memorystore/docs/cluster/supported-instance-configurations<|MERGE_RESOLUTION|>--- conflicted
+++ resolved
@@ -61,10 +61,7 @@
     test_vars_overrides:
       deletion_protection_enabled: 'false'
     oics_vars_overrides:
-<<<<<<< HEAD
-      deletion_protection_enabled: 'false'
-=======
-      prevent_destroy: 'false'
+      deletion_protection_enabled: 'false'
   - !ruby/object:Provider::Terraform::Examples
     name: "redis_cluster_ha_single_zone"
     primary_resource_id: "cluster-ha-single-zone"
@@ -75,10 +72,9 @@
       network_name: "mynetwork"
       prevent_destroy: 'true'
     test_vars_overrides:
-      prevent_destroy: 'false'
+      deletion_protection_enabled: 'false'
     oics_vars_overrides:
-      prevent_destroy: 'false'
->>>>>>> 372b7c7f
+      deletion_protection_enabled: 'false'
 properties:
   - !ruby/object:Api::Type::Time
     name: createTime
