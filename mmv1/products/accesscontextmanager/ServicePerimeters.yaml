# Copyright 2018 Google Inc.
# Licensed under the Apache License, Version 2.0 (the "License");
# you may not use this file except in compliance with the License.
# You may obtain a copy of the License at
#
#     http://www.apache.org/licenses/LICENSE-2.0
#
# Unless required by applicable law or agreed to in writing, software
# distributed under the License is distributed on an "AS IS" BASIS,
# WITHOUT WARRANTIES OR CONDITIONS OF ANY KIND, either express or implied.
# See the License for the specific language governing permissions and
# limitations under the License.

--- !ruby/object:Api::Resource  # This is the plural of `ServicePerimeter`, any changes here should be made to `ServicePerimeter` as well
name: 'ServicePerimeters'
base_url: '{{parent}}/servicePerimeters:replaceAll'
update_url: '{{parent}}/servicePerimeters:replaceAll'
self_link: '{{parent}}/servicePerimeters'
update_verb: :POST
references: !ruby/object:Api::Resource::ReferenceLinks
  guides:
    'Service Perimeter Quickstart': 'https://cloud.google.com/vpc-service-controls/docs/quickstart'
  api: 'https://cloud.google.com/access-context-manager/docs/reference/rest/v1/accessPolicies.servicePerimeters'
description: |
  Replace all existing Service Perimeters in an Access Policy with the Service Perimeters provided. This is done atomically.
  This is a bulk edit of all Service Perimeters and may override existing Service Perimeters created by `google_access_context_manager_service_perimeter`,
  thus causing a permadiff if used alongside `google_access_context_manager_service_perimeter` on the same parent.
autogen_async: true
# Skipping the sweeper due to the non-standard base_url
skip_sweeper: true
id_format: '{{parent}}/servicePerimeters'
import_format: ['{{parent}}/servicePerimeters']
examples:
  - !ruby/object:Provider::Terraform::Examples
    name: 'access_context_manager_service_perimeters_basic'
    skip_test: true
    primary_resource_id: 'service-perimeter'
    vars:
      access_level_name: 'chromeos_no_lock'
      service_perimeter_name: 'restrict_storage'
custom_code: !ruby/object:Provider::Terraform::CustomCode
  custom_import: templates/terraform/custom_import/set_access_policy_parent_from_access_policy.go.erb
  custom_delete: templates/terraform/custom_delete/replace_all_service_perimeters_empty_list.go.erb
parameters:
  # Parent is a path parameter that _cannot_ be read or sent in the request at all.
  # This must be done at the provider level.
  - !ruby/object:Api::Type::String
    name: parent
    immutable: true
    required: true
    description: |
      The AccessPolicy this ServicePerimeter lives in.
      Format: accessPolicies/{policy_id}
    ignore_read: true
properties:
  - !ruby/object:Api::Type::Array
    name: 'servicePerimeters'
    description: |
      The desired Service Perimeters that should replace all existing Service Perimeters in the Access Policy.
    item_type: !ruby/object:Api::Type::NestedObject
      properties:
        - !ruby/object:Api::Type::String
          name: name
          immutable: true
          required: true
          description: |
            Resource name for the ServicePerimeter. The short_name component must
            begin with a letter and only include alphanumeric and '_'.
            Format: accessPolicies/{policy_id}/servicePerimeters/{short_name}
        - !ruby/object:Api::Type::String
          name: title
          required: true
          description: |
            Human readable title. Must be unique within the Policy.
        - !ruby/object:Api::Type::String
          name: 'description'
          description: |
            Description of the ServicePerimeter and its use. Does not affect
            behavior.
        - !ruby/object:Api::Type::Time
          name: 'createTime'
          description: |
            Time the AccessPolicy was created in UTC.
          output: true
        - !ruby/object:Api::Type::Time
          name: 'updateTime'
          description: |
            Time the AccessPolicy was updated in UTC.
          output: true
        - !ruby/object:Api::Type::Enum
          name: 'perimeterType'
          description: |
            Specifies the type of the Perimeter. There are two types: regular and
            bridge. Regular Service Perimeter contains resources, access levels,
            and restricted services. Every resource can be in at most
            ONE regular Service Perimeter.

            In addition to being in a regular service perimeter, a resource can also
            be in zero or more perimeter bridges. A perimeter bridge only contains
            resources. Cross project operations are permitted if all effected
            resources share some perimeter (whether bridge or regular). Perimeter
            Bridge does not contain access levels or services: those are governed
            entirely by the regular perimeter that resource is in.

            Perimeter Bridges are typically useful when building more complex
            topologies with many independent perimeters that need to share some data
            with a common perimeter, but should not be able to share data among
            themselves.
          values:
            - :PERIMETER_TYPE_REGULAR
            - :PERIMETER_TYPE_BRIDGE
          default_value: :PERIMETER_TYPE_REGULAR
          custom_flatten: templates/terraform/custom_flatten/default_if_empty.erb
          immutable: true
        - !ruby/object:Api::Type::NestedObject
          name: 'status'
          description: |
            ServicePerimeter configuration. Specifies sets of resources,
            restricted services and access levels that determine
            perimeter content and boundaries.
          properties:
            - !ruby/object:Api::Type::Array
              name: 'resources'
              description: |
                A list of GCP resources that are inside of the service perimeter.
                Currently only projects are allowed.
                Format: projects/{project_number}
              # TODO: (mbang) won't work for arrays yet, uncomment here once they are supported.
              # (github.com/hashicorp/terraform-plugin-sdk/issues/470)
              # at_least_one_of:
              #   - status.0.resources
              #   - status.0.access_levels
              #   - status.0.restricted_services
              item_type: Api::Type::String
              is_set: true
            - !ruby/object:Api::Type::Array
              name: 'accessLevels'
              description: |
                A list of AccessLevel resource names that allow resources within
                the ServicePerimeter to be accessed from the internet.
                AccessLevels listed must be in the same policy as this
                ServicePerimeter. Referencing a nonexistent AccessLevel is a
                syntax error. If no AccessLevel names are listed, resources within
                the perimeter can only be accessed via GCP calls with request
                origins within the perimeter. For Service Perimeter Bridge, must
                be empty.

                Format: accessPolicies/{policy_id}/accessLevels/{access_level_name}
              # TODO: (mbang) won't work for arrays yet, uncomment here once they are supported.
              # (github.com/hashicorp/terraform-plugin-sdk/issues/470)
              # at_least_one_of:
              #   - status.0.resources
              #   - status.0.access_levels
              #   - status.0.restricted_services
              item_type: Api::Type::String
              is_set: true
            - !ruby/object:Api::Type::Array
              name: 'restrictedServices'
              description: |
                GCP services that are subject to the Service Perimeter
                restrictions. Must contain a list of services. For example, if
                `storage.googleapis.com` is specified, access to the storage
                buckets inside the perimeter must meet the perimeter's access
                restrictions.
              # TODO: (mbang) won't work for arrays yet, uncomment here once they are supported.
              # (github.com/hashicorp/terraform-plugin-sdk/issues/470)
              # at_least_one_of:
              #   - status.0.resources
              #   - status.0.access_levels
              #   - status.0.restricted_services
              item_type: Api::Type::String
              is_set: true
            - !ruby/object:Api::Type::NestedObject
              name: 'vpcAccessibleServices'
              description: |
                Specifies how APIs are allowed to communicate within the Service
                Perimeter.
              properties:
                - !ruby/object:Api::Type::Boolean
                  name: 'enableRestriction'
                  description: |
                    Whether to restrict API calls within the Service Perimeter to the
                    list of APIs specified in 'allowedServices'.
                - !ruby/object:Api::Type::Array
                  name: 'allowedServices'
                  description: |
                    The list of APIs usable within the Service Perimeter.
                    Must be empty unless `enableRestriction` is True.
                  item_type: Api::Type::String
                  is_set: true
            - !ruby/object:Api::Type::Array
              name: 'ingressPolicies'
              description: |
                List of `IngressPolicies` to apply to the perimeter. A perimeter may
                have multiple `IngressPolicies`, each of which is evaluated
                separately. Access is granted if any `Ingress Policy` grants it.
                Must be empty for a perimeter bridge.
              is_set: true
              item_type: !ruby/object:Api::Type::NestedObject
                properties:
                  - !ruby/object:Api::Type::NestedObject
                    name: 'ingressFrom'
                    description: |
                      Defines the conditions on the source of a request causing this `IngressPolicy`
                      to apply.
                    properties:
                      - !ruby/object:Api::Type::Enum
                        name: 'identityType'
                        description: |
                          Specifies the type of identities that are allowed access from outside the
                          perimeter. If left unspecified, then members of `identities` field will be
                          allowed access.
                        values:
                          - :IDENTITY_TYPE_UNSPECIFIED
                          - :ANY_IDENTITY
                          - :ANY_USER_ACCOUNT
                          - :ANY_SERVICE_ACCOUNT
                      - !ruby/object:Api::Type::Array
                        name: 'identities'
                        is_set: true
                        item_type: Api::Type::String
                        description: |
                          A list of identities that are allowed access through this ingress policy.
                          Should be in the format of email address. The email address should represent
                          individual user or service account only.
                      - !ruby/object:Api::Type::Array
                        name: 'sources'
                        description: |
                          Sources that this `IngressPolicy` authorizes access from.
                        item_type: !ruby/object:Api::Type::NestedObject
                          properties:
                            - !ruby/object:Api::Type::String
                              name: 'accessLevel'
                              description: |
                                An `AccessLevel` resource name that allow resources within the
                                `ServicePerimeters` to be accessed from the internet. `AccessLevels` listed
                                must be in the same policy as this `ServicePerimeter`. Referencing a nonexistent
                                `AccessLevel` will cause an error. If no `AccessLevel` names are listed,
                                resources within the perimeter can only be accessed via Google Cloud calls
                                with request origins within the perimeter.
                                Example `accessPolicies/MY_POLICY/accessLevels/MY_LEVEL.`
                                If * is specified, then all IngressSources will be allowed.
                            - !ruby/object:Api::Type::String
                              name: 'resource'
                              description: |
                                A Google Cloud resource that is allowed to ingress the perimeter.
                                Requests from these resources will be allowed to access perimeter data.
                                Currently only projects are allowed. Format `projects/{project_number}`
                                The project may be in any Google Cloud organization, not just the
                                organization that the perimeter is defined in. `*` is not allowed, the case
                                of allowing all Google Cloud resources only is not supported.
                  - !ruby/object:Api::Type::NestedObject
                    name: 'ingressTo'
                    description: |
                      Defines the conditions on the `ApiOperation` and request destination that cause
                      this `IngressPolicy` to apply.
                    properties:
                      - !ruby/object:Api::Type::Array
                        name: 'resources'
                        item_type: Api::Type::String
                        is_set: true
                        description: |
                          A list of resources, currently only projects in the form
                          `projects/<projectnumber>`, protected by this `ServicePerimeter`
                          that are allowed to be accessed by sources defined in the
                          corresponding `IngressFrom`. A request matches if it contains
                          a resource in this list. If `*` is specified for resources,
                          then this `IngressTo` rule will authorize access to all
                          resources inside the perimeter, provided that the request
                          also matches the `operations` field.
                      - !ruby/object:Api::Type::Array
                        name: 'operations'
                        description: |
                          A list of `ApiOperations` the sources specified in corresponding `IngressFrom`
                          are allowed to perform in this `ServicePerimeter`.
                        item_type: !ruby/object:Api::Type::NestedObject
                          properties:
                            - !ruby/object:Api::Type::String
                              name: 'serviceName'
                              description: |
                                The name of the API whose methods or permissions the `IngressPolicy` or
                                `EgressPolicy` want to allow. A single `ApiOperation` with `serviceName`
                                field set to `*` will allow all methods AND permissions for all services.
                            - !ruby/object:Api::Type::Array
                              name: 'methodSelectors'
                              description: |
                                API methods or permissions to allow. Method or permission must belong to
                                the service specified by serviceName field. A single `MethodSelector` entry
                                with `*` specified for the method field will allow all methods AND
                                permissions for the service specified in `serviceName`.
                              item_type: !ruby/object:Api::Type::NestedObject
                                properties:
                                  - !ruby/object:Api::Type::String
                                    name: 'method'
                                    description: |
                                      Value for method should be a valid method name for the corresponding
                                      serviceName in `ApiOperation`. If `*` used as value for `method`, then
                                      ALL methods and permissions are allowed.
                                  - !ruby/object:Api::Type::String
                                    name: 'permission'
                                    description: |
                                      Value for permission should be a valid Cloud IAM permission for the
                                      corresponding `serviceName` in `ApiOperation`.
            - !ruby/object:Api::Type::Array
              name: 'egressPolicies'
              description: |
                List of EgressPolicies to apply to the perimeter. A perimeter may
                have multiple EgressPolicies, each of which is evaluated separately.
                Access is granted if any EgressPolicy grants it. Must be empty for
                a perimeter bridge.
              item_type: !ruby/object:Api::Type::NestedObject
                properties:
                  - !ruby/object:Api::Type::NestedObject
                    name: 'egressFrom'
                    description: |
                      Defines conditions on the source of a request causing this `EgressPolicy` to apply.
                    properties:
                      - !ruby/object:Api::Type::Enum
                        name: 'identityType'
                        description: |
                          Specifies the type of identities that are allowed access to outside the
                          perimeter. If left unspecified, then members of `identities` field will
                          be allowed access.
                        values:
                          - :IDENTITY_TYPE_UNSPECIFIED
                          - :ANY_IDENTITY
                          - :ANY_USER_ACCOUNT
                          - :ANY_SERVICE_ACCOUNT
                      - !ruby/object:Api::Type::Array
                        name: 'identities'
                        description: |
                          A list of identities that are allowed access through this `EgressPolicy`.
                          Should be in the format of email address. The email address should
                          represent individual user or service account only.
                        is_set: true
                        item_type: Api::Type::String
                      - !ruby/object:Api::Type::Array
                        name: 'sources'
                        description: 'Sources that this EgressPolicy authorizes access from.'
                        item_type: !ruby/object:Api::Type::NestedObject
                          properties:
                            - !ruby/object:Api::Type::String
                              name: 'accessLevel'
                              description: 'An AccessLevel resource name that allows resources outside the ServicePerimeter to be accessed from the inside.'
                      - !ruby/object:Api::Type::Enum
                        name: 'sourceRestriction'
                        description: 'Whether to enforce traffic restrictions based on `sources` field. If the `sources` field is non-empty, then this field must be set to `SOURCE_RESTRICTION_ENABLED`.'
                        values:
                          - :SOURCE_RESTRICTION_UNSPECIFIED
                          - :SOURCE_RESTRICTION_ENABLED
                          - :SOURCE_RESTRICTION_DISABLED
                  - !ruby/object:Api::Type::NestedObject
                    name: 'egressTo'
                    description: |
                      Defines the conditions on the `ApiOperation` and destination resources that
                      cause this `EgressPolicy` to apply.
                    properties:
                      - !ruby/object:Api::Type::Array
                        name: 'resources'
                        item_type: Api::Type::String
                        is_set: true
                        description: |
                          A list of resources, currently only projects in the form
                          `projects/<projectnumber>`, that match this to stanza. A request matches
                          if it contains a resource in this list. If * is specified for resources,
                          then this `EgressTo` rule will authorize access to all resources outside
                          the perimeter.
                      - !ruby/object:Api::Type::Array
                        name: 'externalResources'
                        item_type: Api::Type::String
                        is_set: true
                        description: |
                          A list of external resources that are allowed to be accessed. A request
                          matches if it contains an external resource in this list (Example:
                          s3://bucket/path). Currently '*' is not allowed.
                      - !ruby/object:Api::Type::Array
                        name: 'operations'
                        description: |
                          A list of `ApiOperations` that this egress rule applies to. A request matches
                          if it contains an operation/service in this list.
                        item_type: !ruby/object:Api::Type::NestedObject
                          properties:
                            - !ruby/object:Api::Type::String
                              name: 'serviceName'
                              description: |
                                The name of the API whose methods or permissions the `IngressPolicy` or
                                `EgressPolicy` want to allow. A single `ApiOperation` with serviceName
                                field set to `*` will allow all methods AND permissions for all services.
                            - !ruby/object:Api::Type::Array
                              name: 'methodSelectors'
                              description: |
                                API methods or permissions to allow. Method or permission must belong
                                to the service specified by `serviceName` field. A single MethodSelector
                                entry with `*` specified for the `method` field will allow all methods
                                AND permissions for the service specified in `serviceName`.
                              item_type: !ruby/object:Api::Type::NestedObject
                                properties:
                                  - !ruby/object:Api::Type::String
                                    name: 'method'
                                    description: |
                                      Value for `method` should be a valid method name for the corresponding
                                      `serviceName` in `ApiOperation`. If `*` used as value for method,
                                      then ALL methods and permissions are allowed.
                                  - !ruby/object:Api::Type::String
                                    name: 'permission'
                                    description: |
                                      Value for permission should be a valid Cloud IAM permission for the
                                      corresponding `serviceName` in `ApiOperation`.
        - !ruby/object:Api::Type::NestedObject
          name: 'spec'
          description: |
            Proposed (or dry run) ServicePerimeter configuration.
            This configuration allows to specify and test ServicePerimeter configuration
            without enforcing actual access restrictions. Only allowed to be set when
            the `useExplicitDryRunSpec` flag is set.
          properties:
            - !ruby/object:Api::Type::Array
              name: 'resources'
              description: |
                A list of GCP resources that are inside of the service perimeter.
                Currently only projects are allowed.
                Format: projects/{project_number}
              # TODO: (mbang) won't work for arrays yet, uncomment here once they are supported.
              # (github.com/hashicorp/terraform-plugin-sdk/issues/470)
              # at_least_one_of:
              #   - spec.0.resources
              #   - spec.0.access_levels
              #   - spec.0.restricted_services
              is_set: true
              item_type: Api::Type::String
            - !ruby/object:Api::Type::Array
              name: 'accessLevels'
              is_set: true
              description: |
                A list of AccessLevel resource names that allow resources within
                the ServicePerimeter to be accessed from the internet.
                AccessLevels listed must be in the same policy as this
                ServicePerimeter. Referencing a nonexistent AccessLevel is a
                syntax error. If no AccessLevel names are listed, resources within
                the perimeter can only be accessed via GCP calls with request
                origins within the perimeter. For Service Perimeter Bridge, must
                be empty.

                Format: accessPolicies/{policy_id}/accessLevels/{access_level_name}
              # TODO: (mbang) won't work for arrays yet, uncomment here once they are supported.
              # (github.com/hashicorp/terraform-plugin-sdk/issues/470)
              # at_least_one_of:
              #   - spec.0.resources
              #   - spec.0.access_levels
              #   - spec.0.restricted_services
              item_type: Api::Type::String
            - !ruby/object:Api::Type::Array
              name: 'restrictedServices'
              description: |
                GCP services that are subject to the Service Perimeter
                restrictions. Must contain a list of services. For example, if
                `storage.googleapis.com` is specified, access to the storage
                buckets inside the perimeter must meet the perimeter's access
                restrictions.
              # TODO: (mbang) won't work for arrays yet, uncomment here once they are supported.
              # (github.com/hashicorp/terraform-plugin-sdk/issues/470)
              # at_least_one_of:
              #   - spec.0.resources
              #   - spec.0.access_levels
              #   - spec.0.restricted_services
              item_type: Api::Type::String
              is_set: true
            - !ruby/object:Api::Type::NestedObject
              name: 'vpcAccessibleServices'
              description: |
                Specifies how APIs are allowed to communicate within the Service
                Perimeter.
              properties:
                - !ruby/object:Api::Type::Boolean
                  name: 'enableRestriction'
                  description: |
                    Whether to restrict API calls within the Service Perimeter to the
                    list of APIs specified in 'allowedServices'.
                - !ruby/object:Api::Type::Array
                  name: 'allowedServices'
                  description: |
                    The list of APIs usable within the Service Perimeter.
                    Must be empty unless `enableRestriction` is True.
                  item_type: Api::Type::String
                  is_set: true
            - !ruby/object:Api::Type::Array
              name: 'ingressPolicies'
              description: |
                List of `IngressPolicies` to apply to the perimeter. A perimeter may
                have multiple `IngressPolicies`, each of which is evaluated
                separately. Access is granted if any `Ingress Policy` grants it.
                Must be empty for a perimeter bridge.
              item_type: !ruby/object:Api::Type::NestedObject
                properties:
                  - !ruby/object:Api::Type::NestedObject
                    name: 'ingressFrom'
                    description: |
                      Defines the conditions on the source of a request causing this `IngressPolicy`
                      to apply.
                    properties:
                      - !ruby/object:Api::Type::Enum
                        name: 'identityType'
                        description: |
                          Specifies the type of identities that are allowed access from outside the
                          perimeter. If left unspecified, then members of `identities` field will be
                          allowed access.
                        values:
                          - :IDENTITY_TYPE_UNSPECIFIED
                          - :ANY_IDENTITY
                          - :ANY_USER_ACCOUNT
                          - :ANY_SERVICE_ACCOUNT
                      - !ruby/object:Api::Type::Array
                        name: 'identities'
                        is_set: true
                        item_type: Api::Type::String
                        description: |
                          A list of identities that are allowed access through this ingress policy.
                          Should be in the format of email address. The email address should represent
                          individual user or service account only.
                      - !ruby/object:Api::Type::Array
                        name: 'sources'
                        description: |
                          Sources that this `IngressPolicy` authorizes access from.
                        item_type: !ruby/object:Api::Type::NestedObject
                          properties:
                            - !ruby/object:Api::Type::String
                              name: 'accessLevel'
                              description: |
                                An `AccessLevel` resource name that allow resources within the
                                `ServicePerimeters` to be accessed from the internet. `AccessLevels` listed
                                must be in the same policy as this `ServicePerimeter`. Referencing a nonexistent
                                `AccessLevel` will cause an error. If no `AccessLevel` names are listed,
                                resources within the perimeter can only be accessed via Google Cloud calls
                                with request origins within the perimeter.
                                Example `accessPolicies/MY_POLICY/accessLevels/MY_LEVEL.`
                                If * is specified, then all IngressSources will be allowed.
                            - !ruby/object:Api::Type::String
                              name: 'resource'
                              description: |
                                A Google Cloud resource that is allowed to ingress the perimeter.
                                Requests from these resources will be allowed to access perimeter data.
                                Currently only projects are allowed. Format `projects/{project_number}`
                                The project may be in any Google Cloud organization, not just the
                                organization that the perimeter is defined in. `*` is not allowed, the case
                                of allowing all Google Cloud resources only is not supported.
                  - !ruby/object:Api::Type::NestedObject
                    name: 'ingressTo'
                    description: |
                      Defines the conditions on the `ApiOperation` and request destination that cause
                      this `IngressPolicy` to apply.
                    properties:
                      - !ruby/object:Api::Type::Array
                        name: 'resources'
                        item_type: Api::Type::String
                        is_set: true
                        description: |
                          A list of resources, currently only projects in the form
                          `projects/<projectnumber>`, protected by this `ServicePerimeter`
                          that are allowed to be accessed by sources defined in the
                          corresponding `IngressFrom`. A request matches if it contains
                          a resource in this list. If `*` is specified for resources,
                          then this `IngressTo` rule will authorize access to all
                          resources inside the perimeter, provided that the request
                          also matches the `operations` field.
                      - !ruby/object:Api::Type::Array
                        name: 'operations'
                        description: |
                          A list of `ApiOperations` the sources specified in corresponding `IngressFrom`
                          are allowed to perform in this `ServicePerimeter`.
                        item_type: !ruby/object:Api::Type::NestedObject
                          properties:
                            - !ruby/object:Api::Type::String
                              name: 'serviceName'
                              description: |
                                The name of the API whose methods or permissions the `IngressPolicy` or
                                `EgressPolicy` want to allow. A single `ApiOperation` with `serviceName`
                                field set to `*` will allow all methods AND permissions for all services.
                            - !ruby/object:Api::Type::Array
                              name: 'methodSelectors'
                              description: |
                                API methods or permissions to allow. Method or permission must belong to
                                the service specified by serviceName field. A single `MethodSelector` entry
                                with `*` specified for the method field will allow all methods AND
                                permissions for the service specified in `serviceName`.
                              item_type: !ruby/object:Api::Type::NestedObject
                                properties:
                                  - !ruby/object:Api::Type::String
                                    name: 'method'
                                    description: |
                                      Value for method should be a valid method name for the corresponding
                                      serviceName in `ApiOperation`. If `*` used as value for `method`, then
                                      ALL methods and permissions are allowed.
                                  - !ruby/object:Api::Type::String
                                    name: 'permission'
                                    description: |
                                      Value for permission should be a valid Cloud IAM permission for the
                                      corresponding `serviceName` in `ApiOperation`.
            - !ruby/object:Api::Type::Array
              name: 'egressPolicies'
              description: |
                List of EgressPolicies to apply to the perimeter. A perimeter may
                have multiple EgressPolicies, each of which is evaluated separately.
                Access is granted if any EgressPolicy grants it. Must be empty for
                a perimeter bridge.
              item_type: !ruby/object:Api::Type::NestedObject
                properties:
                  - !ruby/object:Api::Type::NestedObject
                    name: 'egressFrom'
                    description: |
                      Defines conditions on the source of a request causing this `EgressPolicy` to apply.
                    properties:
                      - !ruby/object:Api::Type::Enum
                        name: 'identityType'
                        description: |
                          Specifies the type of identities that are allowed access to outside the
                          perimeter. If left unspecified, then members of `identities` field will
                          be allowed access.
                        values:
                          - :IDENTITY_TYPE_UNSPECIFIED
                          - :ANY_IDENTITY
                          - :ANY_USER_ACCOUNT
                          - :ANY_SERVICE_ACCOUNT
                      - !ruby/object:Api::Type::Array
                        name: 'identities'
                        description: |
                          A list of identities that are allowed access through this `EgressPolicy`.
                          Should be in the format of email address. The email address should
                          represent individual user or service account only.
                        item_type: Api::Type::String
<<<<<<< HEAD
                      - !ruby/object:Api::Type::Array
                        name: 'sources'
                        description: 'Sources that this EgressPolicy authorizes access from.'
                        item_type: !ruby/object:Api::Type::NestedObject
                          properties:
                            - !ruby/object:Api::Type::String
                              name: 'accessLevel'
                              description: 'An AccessLevel resource name that allows resources outside the ServicePerimeter to be accessed from the inside.'
                      - !ruby/object:Api::Type::Enum
                        name: 'sourceRestriction'
                        description: 'Whether to enforce traffic restrictions based on `sources` field. If the `sources` field is non-empty, then this field must be set to `SOURCE_RESTRICTION_ENABLED`.'
                        values:
                          - :SOURCE_RESTRICTION_UNSPECIFIED
                          - :SOURCE_RESTRICTION_ENABLED
                          - :SOURCE_RESTRICTION_DISABLED
=======
                        is_set: true
>>>>>>> fd6b70ae
                  - !ruby/object:Api::Type::NestedObject
                    name: 'egressTo'
                    description: |
                      Defines the conditions on the `ApiOperation` and destination resources that
                      cause this `EgressPolicy` to apply.
                    properties:
                      - !ruby/object:Api::Type::Array
                        name: 'resources'
                        item_type: Api::Type::String
                        is_set: true
                        description: |
                          A list of resources, currently only projects in the form
                          `projects/<projectnumber>`, that match this to stanza. A request matches
                          if it contains a resource in this list. If * is specified for resources,
                          then this `EgressTo` rule will authorize access to all resources outside
                          the perimeter.
                      - !ruby/object:Api::Type::Array
                        name: 'externalResources'
                        item_type: Api::Type::String
                        is_set: true
                        description: |
                          A list of external resources that are allowed to be accessed. A request
                          matches if it contains an external resource in this list (Example:
                          s3://bucket/path). Currently '*' is not allowed.
                      - !ruby/object:Api::Type::Array
                        name: 'operations'
                        description: |
                          A list of `ApiOperations` that this egress rule applies to. A request matches
                          if it contains an operation/service in this list.
                        item_type: !ruby/object:Api::Type::NestedObject
                          properties:
                            - !ruby/object:Api::Type::String
                              name: 'serviceName'
                              description: |
                                The name of the API whose methods or permissions the `IngressPolicy` or
                                `EgressPolicy` want to allow. A single `ApiOperation` with serviceName
                                field set to `*` will allow all methods AND permissions for all services.
                            - !ruby/object:Api::Type::Array
                              name: 'methodSelectors'
                              description: |
                                API methods or permissions to allow. Method or permission must belong
                                to the service specified by `serviceName` field. A single MethodSelector
                                entry with `*` specified for the `method` field will allow all methods
                                AND permissions for the service specified in `serviceName`.
                              item_type: !ruby/object:Api::Type::NestedObject
                                properties:
                                  - !ruby/object:Api::Type::String
                                    name: 'method'
                                    description: |
                                      Value for `method` should be a valid method name for the corresponding
                                      `serviceName` in `ApiOperation`. If `*` used as value for method,
                                      then ALL methods and permissions are allowed.
                                  - !ruby/object:Api::Type::String
                                    name: 'permission'
                                    description: |
                                      Value for permission should be a valid Cloud IAM permission for the
                                      corresponding `serviceName` in `ApiOperation`.
        - !ruby/object:Api::Type::Boolean
          name: 'useExplicitDryRunSpec'
          description: |
            Use explicit dry run spec flag. Ordinarily, a dry-run spec implicitly exists
            for all Service Perimeters, and that spec is identical to the status for those
            Service Perimeters. When this flag is set, it inhibits the generation of the
            implicit spec, thereby allowing the user to explicitly provide a
            configuration ("spec") to use in a dry-run version of the Service Perimeter.
            This allows the user to test changes to the enforced config ("status") without
            actually enforcing them. This testing is done through analyzing the differences
            between currently enforced and suggested restrictions. useExplicitDryRunSpec must
            bet set to True if any of the fields in the spec are set to non-default values.<|MERGE_RESOLUTION|>--- conflicted
+++ resolved
@@ -627,7 +627,7 @@
                           Should be in the format of email address. The email address should
                           represent individual user or service account only.
                         item_type: Api::Type::String
-<<<<<<< HEAD
+                        is_set: true
                       - !ruby/object:Api::Type::Array
                         name: 'sources'
                         description: 'Sources that this EgressPolicy authorizes access from.'
@@ -643,9 +643,6 @@
                           - :SOURCE_RESTRICTION_UNSPECIFIED
                           - :SOURCE_RESTRICTION_ENABLED
                           - :SOURCE_RESTRICTION_DISABLED
-=======
-                        is_set: true
->>>>>>> fd6b70ae
                   - !ruby/object:Api::Type::NestedObject
                     name: 'egressTo'
                     description: |
