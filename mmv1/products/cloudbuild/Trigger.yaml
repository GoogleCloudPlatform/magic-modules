--- conflicted
+++ resolved
@@ -40,15 +40,10 @@
     name: 'cloudbuild_trigger_build'
     primary_resource_id: 'build-trigger'
   - !ruby/object:Provider::Terraform::Examples
-<<<<<<< HEAD
     name: "cloudbuild_trigger_service_account"
     primary_resource_id: "service-account-trigger"
     vars:
       sa_name: "my-service-account"
-=======
-    name: 'cloudbuild_trigger_service_account'
-    primary_resource_id: 'service-account-trigger'
->>>>>>> 91e7a09f
   - !ruby/object:Provider::Terraform::Examples
     name: 'cloudbuild_trigger_include_build_logs'
     primary_resource_id: 'include-build-logs-trigger'
