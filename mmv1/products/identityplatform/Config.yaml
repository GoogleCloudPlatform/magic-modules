# Copyright 2023 Google Inc.
# Licensed under the Apache License, Version 2.0 (the "License");
# you may not use this file except in compliance with the License.
# You may obtain a copy of the License at
#
#     http://www.apache.org/licenses/LICENSE-2.0
#
# Unless required by applicable law or agreed to in writing, software
# distributed under the License is distributed on an "AS IS" BASIS,
# WITHOUT WARRANTIES OR CONDITIONS OF ANY KIND, either express or implied.
# See the License for the specific language governing permissions and
# limitations under the License.

--- !ruby/object:Api::Resource
name: 'Config'
base_url: 'projects/{{project}}/config'
self_link: 'projects/{{project}}/config'
create_url: 'projects/{{project}}/identityPlatform:initializeAuth'
update_verb: :PATCH
update_mask: true
description: |
  Identity Platform configuration for a Cloud project. Identity Platform is an
  end-to-end authentication system for third-party users to access apps
  and services.

  This entity is created only once during intialization and cannot be deleted,
  individual Identity Providers may be disabled instead.  This resource may only
  be created in billing-enabled projects.
references: !ruby/object:Api::Resource::ReferenceLinks
  guides:
    'Official Documentation': 'https://cloud.google.com/identity-platform/docs'
  api: 'https://cloud.google.com/identity-platform/docs/reference/rest/v2/Config'
import_format:
  ['projects/{{project}}/config', 'projects/{{project}}', '{{project}}']
skip_delete: true
skip_sweeper: true
examples:
  - !ruby/object:Provider::Terraform::Examples
    name: 'identity_platform_config_basic'
    primary_resource_id: 'default'
    vars:
      instance_name: 'memory-cache'
      project_id: 'my-project'
    test_env_vars:
      org_id: :ORG_ID
      billing_acct:
        :BILLING_ACCT
        # Resource creation race
    test_vars_overrides:
      # Set quota start time for the following day.
      quota_start_time: 'time.Now().AddDate(0, 0, 1).Format(time.RFC3339)'
    skip_vcr: true
  - !ruby/object:Provider::Terraform::Examples
    name: 'identity_platform_config_minimal'
    primary_resource_id: 'default'
    vars:
      project_id: 'my-project-1'
    test_env_vars:
      org_id: :ORG_ID
      billing_acct:
        :BILLING_ACCT
    skip_vcr: true
    skip_docs: true
  - !ruby/object:Provider::Terraform::Examples
    name: 'identity_platform_config_monitoring'
    primary_resource_id: 'default'
    vars:
      project_id: 'my-project-1'
    test_env_vars:
      org_id: :ORG_ID
      billing_acct:
        :BILLING_ACCT
    skip_vcr: true
    skip_docs: true
  - !ruby/object:Provider::Terraform::Examples
    name: 'identity_platform_config_multi_tenant'
    primary_resource_id: 'default'
    vars:
      project_id: 'my-project-1'
    test_env_vars:
      org_id: :ORG_ID
      billing_acct:
        :BILLING_ACCT
    skip_vcr: true
    skip_docs: true
  - !ruby/object:Provider::Terraform::Examples
    name: 'identity_platform_config_multi_tenant_monitoring'
    primary_resource_id: 'default'
    vars:
      project_id: 'my-project-1'
    test_env_vars:
      org_id: :ORG_ID
      billing_acct:
        :BILLING_ACCT
    skip_vcr: true
    skip_docs: true
custom_code: !ruby/object:Provider::Terraform::CustomCode
  custom_create: 'templates/terraform/custom_create/identity_platform_config.go'
properties:
  - !ruby/object:Api::Type::String
    name: 'name'
    output: true
    description: |
      The name of the Config resource
  - !ruby/object:Api::Type::Boolean
    name: 'autodeleteAnonymousUsers'
    description: |
      Whether anonymous users will be auto-deleted after a period of 30 days
  - !ruby/object:Api::Type::NestedObject
<<<<<<< HEAD
    name: 'multiTenant'
    description: |
      Configuration related to multi-tenant functionality.
    properties:
      - !ruby/object:Api::Type::Boolean
        name: 'allowTenants'
        description: |
          Whether this project can have tenants or not.
      - !ruby/object:Api::Type::String
        name: 'defaultTenantLocation'
        description: |
          The default cloud parent org or folder that the tenant project should be created under.
          The parent resource name should be in the format of "/", such as "folders/123" or "organizations/456".
          If the value is not set, the tenant will be created under the same organization or folder as the agent project.
  - !ruby/object:Api::Type::NestedObject
    name: 'monitoring'
    description: |
      Configuration related to monitoring project activity.
    default_from_api: true
    properties:
      - !ruby/object:Api::Type::NestedObject
        name: 'requestLogging'
        description: |
          Configuration for logging requests made to this project to Stackdriver Logging.
        properties:
          - !ruby/object:Api::Type::Boolean
            name: 'enabled'
            description: |
              Whether logging is enabled for this project or not.
=======
    name: 'signIn'
    description: |
      Configuration related to local sign in methods.
    properties:
      - !ruby/object:Api::Type::NestedObject
        name: email
        description: |
          Configuration options related to authenticating a user by their email address.
        properties:
          - !ruby/object:Api::Type::Boolean
            name: enabled
            required: true
            description: |
              Whether email auth is enabled for the project or not.
          - !ruby/object:Api::Type::Boolean
            name: 'passwordRequired'
            description: |
              Whether a password is required for email auth or not. If true, both an email and
              password must be provided to sign in. If false, a user may sign in via either
              email/password or email link.
      - !ruby/object:Api::Type::NestedObject
        name: phoneNumber
        description: |
          Configuration options related to authenticated a user by their phone number.
        properties:
          - !ruby/object:Api::Type::Boolean
            name: enabled
            required: true
            description: |
              Whether phone number auth is enabled for the project or not.
          - !ruby/object:Api::Type::KeyValuePairs
            name: 'testPhoneNumbers'
            description: |
              A map of <test phone number, fake code> that can be used for phone auth testing.
      - !ruby/object:Api::Type::NestedObject
        name: anonymous
        custom_flatten: 'templates/terraform/custom_flatten/identity_platform_config_anonymous.go'
        description: |
          Configuration options related to authenticating an anonymous user.
        properties:
          - !ruby/object:Api::Type::Boolean
            name: enabled
            required: true
            send_empty_value: true
            description: |
              Whether anonymous user auth is enabled for the project or not.
      - !ruby/object:Api::Type::Boolean
        name: allowDuplicateEmails
        description: |
          Whether to allow more than one account to have the same email.
      - !ruby/object:Api::Type::NestedObject
        name: hashConfig
        output: true
        description: |
          Output only. Hash config information.
        properties:
          - !ruby/object:Api::Type::String
            name: algorithm
            output: true
            description: |
              Different password hash algorithms used in Identity Toolkit.
          - !ruby/object:Api::Type::String
            name: 'signerKey'
            output: true
            description: |
              Signer key in base64.
          - !ruby/object:Api::Type::String
            name: 'saltSeparator'
            output: true
            description: |
              Non-printable character to be inserted between the salt and plain text password in base64.
          - !ruby/object:Api::Type::Integer
            name: rounds
            output: true
            description: |
              How many rounds for hash calculation. Used by scrypt and other similar password derivation algorithms.
          - !ruby/object:Api::Type::Integer
            name: 'memoryCost'
            output: true
            description: |
              Memory cost for hash calculation. Used by scrypt and other similar password derivation algorithms. See https://tools.ietf.org/html/rfc7914 for explanation of field.
>>>>>>> ac9d4123
  - !ruby/object:Api::Type::NestedObject
    name: 'blockingFunctions'
    description: |
      Configuration related to blocking functions.
    properties:
      - !ruby/object:Api::Type::Map
        name: 'triggers'
        required: true
        description: |
          Map of Trigger to event type. Key should be one of the supported event types: "beforeCreate", "beforeSignIn".
        key_name: event_type
        value_type: !ruby/object:Api::Type::NestedObject
          properties:
            - !ruby/object:Api::Type::String
              name: 'functionUri'
              required: true
              description: |
                HTTP URI trigger for the Cloud Function.
            - !ruby/object:Api::Type::Time
              name: 'updateTime'
              output: true
              description: |
                When the trigger was changed.
      - !ruby/object:Api::Type::NestedObject
        name: 'forwardInboundCredentials'
        description: |
          The user credentials to include in the JWT payload that is sent to the registered Blocking Functions.
        properties:
          - !ruby/object:Api::Type::Boolean
            name: 'idToken'
            description: |
              Whether to pass the user's OIDC identity provider's ID token.
          - !ruby/object:Api::Type::Boolean
            name: 'accessToken'
            description: |
              Whether to pass the user's OAuth identity provider's access token.
          - !ruby/object:Api::Type::Boolean
            name: 'refreshToken'
            description: |
              Whether to pass the user's OAuth identity provider's refresh token.
  - !ruby/object:Api::Type::NestedObject
    name: 'quota'
    description: |
      Configuration related to quotas.
    properties:
      - !ruby/object:Api::Type::NestedObject
        name: 'signUpQuotaConfig'
        description: |
          Quota for the Signup endpoint, if overwritten. Signup quota is measured in sign ups per project per hour per IP.
        properties:
          - !ruby/object:Api::Type::Integer
            name: 'quota'
            description: |
              A sign up APIs quota that customers can override temporarily.
          - !ruby/object:Api::Type::Time
            name: 'startTime'
            description: |
              When this quota will take affect.
          - !ruby/object:Api::Type::String
            name: 'quotaDuration'
            description: |
              How long this quota will be active for. It is measurred in seconds, e.g., Example: "9.615s".
  - !ruby/object:Api::Type::Array
    name: authorizedDomains
    description: |
      List of domains authorized for OAuth redirects.
    item_type: Api::Type::String
    default_from_api: true<|MERGE_RESOLUTION|>--- conflicted
+++ resolved
@@ -107,7 +107,6 @@
     description: |
       Whether anonymous users will be auto-deleted after a period of 30 days
   - !ruby/object:Api::Type::NestedObject
-<<<<<<< HEAD
     name: 'multiTenant'
     description: |
       Configuration related to multi-tenant functionality.
@@ -137,7 +136,7 @@
             name: 'enabled'
             description: |
               Whether logging is enabled for this project or not.
-=======
+  - !ruby/object:Api::Type::NestedObject
     name: 'signIn'
     description: |
       Configuration related to local sign in methods.
@@ -219,7 +218,6 @@
             output: true
             description: |
               Memory cost for hash calculation. Used by scrypt and other similar password derivation algorithms. See https://tools.ietf.org/html/rfc7914 for explanation of field.
->>>>>>> ac9d4123
   - !ruby/object:Api::Type::NestedObject
     name: 'blockingFunctions'
     description: |
