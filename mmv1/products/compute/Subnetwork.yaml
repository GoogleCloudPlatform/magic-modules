--- conflicted
+++ resolved
@@ -217,11 +217,7 @@
   - name: 'purpose'
     type: String
     description: |
-<<<<<<< HEAD
-      The purpose of the resource. This field can be either `PRIVATE_RFC_1918`, `REGIONAL_MANAGED_PROXY`, `GLOBAL_MANAGED_PROXY`, `PRIVATE_SERVICE_CONNECT`, `PEER_MIGRATION` or `PRIVATE_NAT`([Beta](https://terraform.io/docs/providers/google/guides/provider_versions.html)).
-=======
-      The purpose of the resource. This field can be either `PRIVATE`, `REGIONAL_MANAGED_PROXY`, `GLOBAL_MANAGED_PROXY`, `PRIVATE_SERVICE_CONNECT` or `PRIVATE_NAT`([Beta](https://terraform.io/docs/providers/google/guides/provider_versions.html)).
->>>>>>> 46067b7b
+      The purpose of the resource. This field can be either `PRIVATE`, `REGIONAL_MANAGED_PROXY`, `GLOBAL_MANAGED_PROXY`, `PRIVATE_SERVICE_CONNECT`, `PEER_MIGRATION` or `PRIVATE_NAT`([Beta](https://terraform.io/docs/providers/google/guides/provider_versions.html)).
       A subnet with purpose set to `REGIONAL_MANAGED_PROXY` is a user-created subnetwork that is reserved for regional Envoy-based load balancers.
       A subnetwork in a given region with purpose set to `GLOBAL_MANAGED_PROXY` is a proxy-only subnet and is shared between all the cross-regional Envoy-based load balancers.
       A subnetwork with purpose set to `PRIVATE_SERVICE_CONNECT` reserves the subnet for hosting a Private Service Connect published service.
