# Copyright 2023 Google Inc.
# Licensed under the Apache License, Version 2.0 (the "License");
# you may not use this file except in compliance with the License.
# You may obtain a copy of the License at
#
#     http://www.apache.org/licenses/LICENSE-2.0
#
# Unless required by applicable law or agreed to in writing, software
# distributed under the License is distributed on an "AS IS" BASIS,
# WITHOUT WARRANTIES OR CONDITIONS OF ANY KIND, either express or implied.
# See the License for the specific language governing permissions and
# limitations under the License.

--- !ruby/object:Api::Resource
name: 'Subnetwork'
kind: 'compute#subnetwork'
base_url: projects/{{project}}/regions/{{region}}/subnetworks
collection_url_key: 'items'
immutable: true
has_self_link: true
description: |
  A VPC network is a virtual version of the traditional physical networks
  that exist within and between physical data centers. A VPC network
  provides connectivity for your Compute Engine virtual machine (VM)
  instances, Container Engine containers, App Engine Flex services, and
  other network-related resources.

  Each GCP project contains one or more VPC networks. Each VPC network is a
  global entity spanning all GCP regions. This global VPC network allows VM
  instances and other resources to communicate with each other via internal,
  private IP addresses.

  Each VPC network is subdivided into subnets, and each subnet is contained
  within a single region. You can have more than one subnet in a region for
  a given VPC network. Each subnet has a contiguous private RFC1918 IP
  space. You create instances, containers, and the like in these subnets.
  When you create an instance, you must create it in a subnet, and the
  instance draws its internal IP address from that subnet.

  Virtual machine (VM) instances in a VPC network can communicate with
  instances in all other subnets of the same VPC network, regardless of
  region, using their RFC1918 private IP addresses. You can isolate portions
  of the network, even entire subnets, using firewall rules.
async: !ruby/object:Api::OpAsync
  operation: !ruby/object:Api::OpAsync::Operation
    kind: 'compute#operation'
    path: 'name'
    base_url: 'projects/{{project}}/regions/{{region}}/operations/{{op_id}}'
    wait_ms: 1000
  result: !ruby/object:Api::OpAsync::Result
    path: 'targetLink'
  status: !ruby/object:Api::OpAsync::Status
    path: 'status'
    complete: 'DONE'
    allowed:
      - 'PENDING'
      - 'RUNNING'
      - 'DONE'
  error: !ruby/object:Api::OpAsync::Error
    path: 'error/errors'
    message: 'message'
references: !ruby/object:Api::Resource::ReferenceLinks
  guides:
    'Private Google Access': 'https://cloud.google.com/vpc/docs/configure-private-google-access'
    'Cloud Networking': 'https://cloud.google.com/vpc/docs/using-vpc'
  api: 'https://cloud.google.com/compute/docs/reference/rest/v1/subnetworks'
iam_policy: !ruby/object:Api::Resource::IamPolicy
  allowed_iam_role: 'roles/compute.networkUser'
  parent_resource_attribute: 'subnetwork'
  iam_conditions_request_type: :QUERY_PARAM
custom_code: !ruby/object:Provider::Terraform::CustomCode
  constants: templates/terraform/constants/subnetwork.erb
  extra_schema_entry: templates/terraform/extra_schema_entry/subnetwork.erb
custom_diff: [
  'customdiff.ForceNewIfChange("ip_cidr_range", IsShrinkageIpCidr)',
]
examples:
  - !ruby/object:Provider::Terraform::Examples
    name: 'subnetwork_basic'
    primary_resource_id: 'network-with-private-secondary-ip-ranges'
    vars:
      subnetwork_name: 'test-subnetwork'
      network_name: 'test-network'
    primary_resource_name: "fmt.Sprintf(\"tf-test-test-subnetwork%s\",
      context[\"\
      random_suffix\"])"
  - !ruby/object:Provider::Terraform::Examples
    name: 'subnetwork_logging_config'
    primary_resource_id: 'subnet-with-logging'
    vars:
      subnetwork_name: 'log-test-subnetwork'
      network_name: 'log-test-network'
  - !ruby/object:Provider::Terraform::Examples
    name: 'subnetwork_internal_l7lb'
    min_version: beta
    primary_resource_id: 'network-for-l7lb'
    vars:
      subnetwork_name: 'l7lb-test-subnetwork'
      network_name: 'l7lb-test-network'
  - !ruby/object:Provider::Terraform::Examples
    name: 'subnetwork_ipv6'
    primary_resource_id: 'subnetwork-ipv6'
    vars:
      subnetwork_name: 'ipv6-test-subnetwork'
      network_name: 'ipv6-test-network'
  - !ruby/object:Provider::Terraform::Examples
    name: 'subnetwork_internal_ipv6'
    primary_resource_id: 'subnetwork-internal-ipv6'
    vars:
      subnetwork_name: 'internal-ipv6-test-subnetwork'
      network_name: 'internal-ipv6-test-network'
  - !ruby/object:Provider::Terraform::Examples
    name: 'subnetwork_purpose_private_nat'
    min_version: beta
    primary_resource_id: 'subnetwork-purpose-private-nat'
    vars:
      subnetwork_name: 'subnet-purpose-test-subnetwork'
      network_name: 'subnet-purpose-test-network'
  - !ruby/object:Provider::Terraform::Examples
    name: 'subnetwork_cidr_overlap'
    min_version: beta
    primary_resource_id: 'subnetwork-cidr-overlap'
    vars:
      subnetwork_name: 'subnet-cidr-overlap'
      network_name: 'net-cidr-overlap'
properties:
  - !ruby/object:Api::Type::Time
    name: 'creationTimestamp'
    description: 'Creation timestamp in RFC3339 text format.'
    output: true
  - !ruby/object:Api::Type::String
    name: 'description'
    description: |
      An optional description of this resource. Provide this property when
      you create the resource. This field can be set only at resource
      creation time.
  - !ruby/object:Api::Type::String
    name: 'gatewayAddress'
    description: |
      The gateway address for default routes to reach destination addresses
      outside this subnetwork.
    output: true
  - !ruby/object:Api::Type::String
    name: 'ipCidrRange'
    description: |
      The range of internal addresses that are owned by this subnetwork.
      Provide this property when you create the subnetwork. For example,
      10.0.0.0/8 or 192.168.0.0/16. Ranges must be unique and
      non-overlapping within a network. Only IPv4 is supported.
    required: true
    update_verb: :POST
    update_url: 'projects/{{project}}/regions/{{region}}/subnetworks/{{name}}/expandIpCidrRange'
    validation: !ruby/object:Provider::Terraform::Validation
      function: 'verify.ValidateIpCidrRange'
  - !ruby/object:Api::Type::String
    name: 'name'
    description: |
      The name of the resource, provided by the client when initially
      creating the resource. The name must be 1-63 characters long, and
      comply with RFC1035. Specifically, the name must be 1-63 characters
      long and match the regular expression `[a-z]([-a-z0-9]*[a-z0-9])?` which
      means the first character must be a lowercase letter, and all
      following characters must be a dash, lowercase letter, or digit,
      except the last character, which cannot be a dash.
    required: true
    validation: !ruby/object:Provider::Terraform::Validation
      function: 'verify.ValidateGCEName'
  - !ruby/object:Api::Type::ResourceRef
    name: 'network'
    resource: 'Network'
    imports: 'selfLink'
    description: |
      The network this subnet belongs to.
      Only networks that are in the distributed mode can have subnetworks.
    immutable: true
    required: true
    custom_expand: 'templates/terraform/custom_expand/resourceref_with_validation.go.erb'
  - !ruby/object:Api::Type::String
    name: 'purpose'
    immutable: true
    description: |
      The purpose of the resource. This field can be either `PRIVATE_RFC_1918`, `REGIONAL_MANAGED_PROXY`, `GLOBAL_MANAGED_PROXY`, `PRIVATE_SERVICE_CONNECT` or `PRIVATE_NAT`([Beta](https://terraform.io/docs/providers/google/guides/provider_versions.html)).
      A subnet with purpose set to `REGIONAL_MANAGED_PROXY` is a user-created subnetwork that is reserved for regional Envoy-based load balancers.
      A subnetwork in a given region with purpose set to `GLOBAL_MANAGED_PROXY` is a proxy-only subnet and is shared between all the cross-regional Envoy-based load balancers.
      A subnetwork with purpose set to `PRIVATE_SERVICE_CONNECT` reserves the subnet for hosting a Private Service Connect published service.
      A subnetwork with purpose set to `PRIVATE_NAT` is used as source range for Private NAT gateways.
      Note that `REGIONAL_MANAGED_PROXY` is the preferred setting for all regional Envoy load balancers.
      If unspecified, the purpose defaults to `PRIVATE_RFC_1918`.
    default_from_api: true
  - !ruby/object:Api::Type::Enum
    name: 'role'
    update_verb: :PATCH
    update_url: projects/{{project}}/regions/{{region}}/subnetworks/{{name}}
    update_id: 'role'
    fingerprint_name: 'fingerprint'
    values:
      - :ACTIVE
      - :BACKUP
    description: |
      The role of subnetwork.
      Currently, this field is only used when `purpose` is `REGIONAL_MANAGED_PROXY`.
      The value can be set to `ACTIVE` or `BACKUP`.
      An `ACTIVE` subnetwork is one that is currently being used for Envoy-based load balancers in a region.
      A `BACKUP` subnetwork is one that is ready to be promoted to `ACTIVE` or is currently draining.
  - !ruby/object:Api::Type::Array
    name: 'secondaryIpRange'
    api_name: secondaryIpRanges
    unordered_list: true
    default_from_api: true
    schema_config_mode_attr: true
    send_empty_value: true
    description: |
      An array of configurations for secondary IP ranges for VM instances
      contained in this subnetwork. The primary IP of such VM must belong
      to the primary ipCidrRange of the subnetwork. The alias IPs may belong
      to either primary or secondary ranges.

      **Note**: This field uses [attr-as-block mode](https://www.terraform.io/docs/configuration/attr-as-blocks.html) to avoid
      breaking users during the 0.12 upgrade. To explicitly send a list
      of zero objects you must use the following syntax:
      `example=[]`
      For more details about this behavior, see [this section](https://www.terraform.io/docs/configuration/attr-as-blocks.html#defining-a-fixed-object-collection-value).
    update_verb: :PATCH
    update_url: projects/{{project}}/regions/{{region}}/subnetworks/{{name}}
    update_id: 'secondaryIpRanges'
    fingerprint_name: 'fingerprint'
    item_type: !ruby/object:Api::Type::NestedObject
      properties:
        - !ruby/object:Api::Type::String
          name: 'rangeName'
          required: true
          validation: !ruby/object:Provider::Terraform::Validation
            function: 'verify.ValidateGCEName'
          description: |
            The name associated with this subnetwork secondary range, used
            when adding an alias IP range to a VM instance. The name must
            be 1-63 characters long, and comply with RFC1035. The name
            must be unique within the subnetwork.
        - !ruby/object:Api::Type::String
          name: 'ipCidrRange'
          required: true
          validation: !ruby/object:Provider::Terraform::Validation
            function: 'verify.ValidateIpCidrRange'
          description: |
            The range of IP addresses belonging to this subnetwork secondary
            range. Provide this property when you create the subnetwork.
            Ranges must be unique and non-overlapping with all primary and
            secondary IP ranges within a network. Only IPv4 is supported.
  - !ruby/object:Api::Type::Boolean
    name: 'privateIpGoogleAccess'
    description: |
      When enabled, VMs in this subnetwork without external IP addresses can
      access Google APIs and services by using Private Google Access.
    update_verb: :POST
    update_url: 'projects/{{project}}/regions/{{region}}/subnetworks/{{name}}/setPrivateIpGoogleAccess'
    default_from_api: true
  - !ruby/object:Api::Type::String
    name: 'privateIpv6GoogleAccess'
    update_verb: :PATCH
    update_url: projects/{{project}}/regions/{{region}}/subnetworks/{{name}}
    description: The private IPv6 google access type for the VMs in this subnet.
    fingerprint_name: 'fingerprint'
    default_from_api: true
  - !ruby/object:Api::Type::ResourceRef
    name: 'region'
    resource: 'Region'
    imports: 'name'
    description: |
      The GCP region for this subnetwork.
    required: false
    immutable: true
    default_from_api: true
    custom_flatten: 'templates/terraform/custom_flatten/name_from_self_link.erb'
    custom_expand: 'templates/terraform/custom_expand/resourceref_with_validation.go.erb'
  - !ruby/object:Api::Type::NestedObject
    name: 'logConfig'
    update_verb: :PATCH
    update_url: projects/{{project}}/regions/{{region}}/subnetworks/{{name}}
    fingerprint_name: 'fingerprint'
    update_id: 'logConfig'
    description: |
      This field denotes the VPC flow logging options for this subnetwork. If
      logging is enabled, logs are exported to Cloud Logging. Flow logging
      isn't supported if the subnet `purpose` field is set to subnetwork is
      `REGIONAL_MANAGED_PROXY` or `GLOBAL_MANAGED_PROXY`.
    send_empty_value: true
    custom_expand: 'templates/terraform/custom_expand/subnetwork_log_config.go.erb'
    custom_flatten: 'templates/terraform/custom_flatten/subnetwork_log_config.go.erb'
    properties:
      - !ruby/object:Api::Type::Enum
        name: 'aggregationInterval'
        at_least_one_of:
          - log_config.0.aggregation_interval
          - log_config.0.flow_sampling
          - log_config.0.metadata
          - log_config.0.filterExpr
        description: |
          Can only be specified if VPC flow logging for this subnetwork is enabled.
          Toggles the aggregation interval for collecting flow logs. Increasing the
          interval time will reduce the amount of generated flow logs for long
          lasting connections. Default is an interval of 5 seconds per connection.
        values:
          - :INTERVAL_5_SEC
          - :INTERVAL_30_SEC
          - :INTERVAL_1_MIN
          - :INTERVAL_5_MIN
          - :INTERVAL_10_MIN
          - :INTERVAL_15_MIN
        default_value: :INTERVAL_5_SEC
      - !ruby/object:Api::Type::Double
        name: 'flowSampling'
        at_least_one_of:
          - log_config.0.aggregation_interval
          - log_config.0.flow_sampling
          - log_config.0.metadata
          - log_config.0.filterExpr
        description: |
          Can only be specified if VPC flow logging for this subnetwork is enabled.
          The value of the field must be in [0, 1]. Set the sampling rate of VPC
          flow logs within the subnetwork where 1.0 means all collected logs are
          reported and 0.0 means no logs are reported. Default is 0.5 which means
          half of all collected logs are reported.
        default_value: 0.5
      - !ruby/object:Api::Type::Enum
        name: 'metadata'
        at_least_one_of:
          - log_config.0.aggregation_interval
          - log_config.0.flow_sampling
          - log_config.0.metadata
          - log_config.0.filterExpr
        description: |
          Can only be specified if VPC flow logging for this subnetwork is enabled.
          Configures whether metadata fields should be added to the reported VPC
          flow logs.
        values:
          - :EXCLUDE_ALL_METADATA
          - :INCLUDE_ALL_METADATA
          - :CUSTOM_METADATA
        default_value: :INCLUDE_ALL_METADATA
      - !ruby/object:Api::Type::Array
        name: 'metadataFields'
        description: |
          List of metadata fields that should be added to reported logs.
          Can only be specified if VPC flow logs for this subnetwork is enabled and "metadata" is set to CUSTOM_METADATA.
        is_set: true
        item_type: Api::Type::String
      - !ruby/object:Api::Type::String
        name: 'filterExpr'
        at_least_one_of:
          - log_config.0.aggregation_interval
          - log_config.0.flow_sampling
          - log_config.0.metadata
          - log_config.0.filterExpr
        description: |
          Export filter used to define which VPC flow logs should be logged, as as CEL expression. See
          https://cloud.google.com/vpc/docs/flow-logs#filtering for details on how to format this field.
          The default value is 'true', which evaluates to include everything.
        default_value: 'true'
  - !ruby/object:Api::Type::Enum
    name: 'stackType'
    update_verb: :PATCH
    update_url: projects/{{project}}/regions/{{region}}/subnetworks/{{name}}
    fingerprint_name: 'fingerprint'
    values:
      - :IPV4_ONLY
      - :IPV4_IPV6
    description: |
      The stack type for this subnet to identify whether the IPv6 feature is enabled or not.
      If not specified IPV4_ONLY will be used.
    default_from_api: true
  - !ruby/object:Api::Type::Enum
    name: 'ipv6AccessType'
    update_verb: :PATCH
    update_url: projects/{{project}}/regions/{{region}}/subnetworks/{{name}}
    fingerprint_name: 'fingerprint'
    values:
      - :EXTERNAL
      - :INTERNAL
    description: |
      The access type of IPv6 address this subnet holds. It's immutable and can only be specified during creation
      or the first time the subnet is updated into IPV4_IPV6 dual stack. If the ipv6_type is EXTERNAL then this subnet
      cannot enable direct path.
  - !ruby/object:Api::Type::String
    name: 'ipv6CidrRange'
    output: true
    description: |
      The range of internal IPv6 addresses that are owned by this subnetwork.
  - !ruby/object:Api::Type::String
    name: 'internalIpv6Prefix'
    output: true
    description: |
      The internal IPv6 address range that is assigned to this subnetwork.
  - !ruby/object:Api::Type::String
    name: 'externalIpv6Prefix'
    default_from_api: true
    description: |
<<<<<<< HEAD
      The range of external IPv6 addresses that are owned by this subnetwork. Defaults to "2600:1900:4000:1ae::/64".
=======
      The range of external IPv6 addresses that are owned by this subnetwork.
  - !ruby/object:Api::Type::Boolean
    name: 'allowSubnetCidrRoutesOverlap'
    default_from_api: true
    update_verb: :PATCH
    update_url: projects/{{project}}/regions/{{region}}/subnetworks/{{name}}
    fingerprint_name: 'fingerprint'
    send_empty_value: true
    min_version: beta
    description: |
      Typically packets destined to IPs within the subnetwork range that do not match
      existing resources are dropped and prevented from leaving the VPC.
      Setting this field to true will allow these packets to match dynamic routes injected
      via BGP even if their destinations match existing subnet ranges.
>>>>>>> b7e0a8c9
<|MERGE_RESOLUTION|>--- conflicted
+++ resolved
@@ -394,10 +394,7 @@
     name: 'externalIpv6Prefix'
     default_from_api: true
     description: |
-<<<<<<< HEAD
       The range of external IPv6 addresses that are owned by this subnetwork. Defaults to "2600:1900:4000:1ae::/64".
-=======
-      The range of external IPv6 addresses that are owned by this subnetwork.
   - !ruby/object:Api::Type::Boolean
     name: 'allowSubnetCidrRoutesOverlap'
     default_from_api: true
@@ -411,4 +408,3 @@
       existing resources are dropped and prevented from leaving the VPC.
       Setting this field to true will allow these packets to match dynamic routes injected
       via BGP even if their destinations match existing subnet ranges.
->>>>>>> b7e0a8c9
