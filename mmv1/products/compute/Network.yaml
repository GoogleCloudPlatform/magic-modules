--- conflicted
+++ resolved
@@ -244,7 +244,7 @@
       following are valid URLs:
       * https://www.googleapis.com/compute/v1/projects/{projectId}/global/networkProfiles/{network_profile_name}
       * projects/{projectId}/global/networkProfiles/{network_profile_name}
-<<<<<<< HEAD
+    diff_suppress_func: 'tpgresource.CompareSelfLinkRelativePaths'
   - name: 'params'
     type: NestedObject
     ignore_read: true
@@ -259,7 +259,4 @@
           same definition as resource manager tags. Keys must be in the format tagKeys/{tag_key_id},
           and values are in the format tagValues/456.
         api_name: resourceManagerTags
-        ignore_read: true
-=======
-    diff_suppress_func: 'tpgresource.CompareSelfLinkRelativePaths'
->>>>>>> 50cb21c3
+        ignore_read: true