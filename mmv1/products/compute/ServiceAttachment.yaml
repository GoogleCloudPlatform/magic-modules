# Copyright 2024 Google Inc.
# Licensed under the Apache License, Version 2.0 (the "License");
# you may not use this file except in compliance with the License.
# You may obtain a copy of the License at
#
#     http://www.apache.org/licenses/LICENSE-2.0
#
# Unless required by applicable law or agreed to in writing, software
# distributed under the License is distributed on an "AS IS" BASIS,
# WITHOUT WARRANTIES OR CONDITIONS OF ANY KIND, either express or implied.
# See the License for the specific language governing permissions and
# limitations under the License.

---
name: 'ServiceAttachment'
kind: 'compute#ServiceAttachment'
description: |
  Represents a ServiceAttachment resource.
references:
  guides:
    'Configuring Private Service Connect to access services': 'https://cloud.google.com/vpc/docs/configure-private-service-connect-services'
  api: 'https://cloud.google.com/compute/docs/reference/beta/serviceAttachments'
docs:
base_url: 'projects/{{project}}/regions/{{region}}/serviceAttachments'
has_self_link: true
update_verb: 'PATCH'
timeouts:
  insert_minutes: 20
  update_minutes: 20
  delete_minutes: 20
async:
  actions: ['create', 'delete', 'update']
  type: 'OpAsync'
  operation:
    base_url: '{{op_id}}'
  result:
    resource_inside_response: false
custom_code:
  constants: 'templates/terraform/constants/compute_service_attachment.go.tmpl'
  update_encoder: 'templates/terraform/update_encoder/compute_service_attachment.go.tmpl'
  encoder: 'templates/terraform/encoders/compute_service_attachment.go.tmpl'
sweeper:
  url_substitutions:
    - region: "us-west2"
    - region: "us-central1"
    - region: "europe-west4"
    - region: "us-east1"
examples:
  - name: 'service_attachment_basic'
    primary_resource_id: 'psc_ilb_service_attachment'
    vars:
      service_attachment_name: 'my-psc-ilb'
      network_name: 'psc-ilb-network'
      nat_subnetwork_name: 'psc-ilb-nat'
      producer_subnetwork_name: 'psc-ilb-producer-subnetwork'
      producer_health_check_name: 'producer-service-health-check'
      producer_service_name: 'producer-service'
      producer_forwarding_rule_name: 'producer-forwarding-rule'
      consumer_address_name: 'psc-ilb-consumer-address'
      consumer_forwarding_rule_name: 'psc-ilb-consumer-forwarding-rule'
  - name: 'service_attachment_explicit_projects'
    primary_resource_id: 'psc_ilb_service_attachment'
    vars:
      service_attachment_name: 'my-psc-ilb'
      network_name: 'psc-ilb-network'
      nat_subnetwork_name: 'psc-ilb-nat'
      producer_subnetwork_name: 'psc-ilb-producer-subnetwork'
      producer_health_check_name: 'producer-service-health-check'
      producer_service_name: 'producer-service'
      producer_forwarding_rule_name: 'producer-forwarding-rule'
      consumer_address_name: 'psc-ilb-consumer-address'
      consumer_forwarding_rule_name: 'psc-ilb-consumer-forwarding-rule'
  - name: 'service_attachment_explicit_networks'
    primary_resource_id: 'psc_ilb_service_attachment'
    vars:
      service_attachment_name: 'my-psc-ilb'
      network_name: 'psc-ilb-network'
      nat_subnetwork_name: 'psc-ilb-nat'
      producer_subnetwork_name: 'psc-ilb-producer-subnetwork'
      producer_health_check_name: 'producer-service-health-check'
      producer_service_name: 'producer-service'
      producer_forwarding_rule_name: 'producer-forwarding-rule'
      consumer_network_name: 'psc-ilb-consumer-network'
      consumer_address_name: 'psc-ilb-consumer-address'
      consumer_forwarding_rule_name: 'psc-ilb-consumer-forwarding-rule'
  - name: 'service_attachment_reconcile_connections'
    primary_resource_id: 'psc_ilb_service_attachment'
    vars:
      service_attachment_name: 'my-psc-ilb'
      network_name: 'psc-ilb-network'
      nat_subnetwork_name: 'psc-ilb-nat'
      producer_subnetwork_name: 'psc-ilb-producer-subnetwork'
      producer_health_check_name: 'producer-service-health-check'
      producer_service_name: 'producer-service'
      producer_forwarding_rule_name: 'producer-forwarding-rule'
      consumer_address_name: 'psc-ilb-consumer-address'
      consumer_forwarding_rule_name: 'psc-ilb-consumer-forwarding-rule'
<<<<<<< HEAD
  - name: 'service_attachment_tunneling_config'
    primary_resource_id: 'psc_ilb_service_attachment'
    min_version: beta
    vars:
      service_attachment_name: 'my-psc-ilb'
      network_name: 'psc-ilb-network'
      nat_subnetwork_name: 'psc-ilb-nat'
      producer_subnetwork_name: 'psc-ilb-producer-subnetwork'
      producer_health_check_name: 'producer-service-health-check'
      producer_service_name: 'producer-service'
      producer_forwarding_rule_name: 'producer-forwarding-rule'
=======
  - name: 'service_attachment_cross_region_ilb'
    primary_resource_id: 'psc_ilb_service_attachment'
    vars:
      name: 'sa'
>>>>>>> 5a0c33b1
parameters:
  - name: 'region'
    type: ResourceRef
    description: |
      URL of the region where the resource resides.
    required: false
    immutable: true
    ignore_read: true
    default_from_api: true
    custom_expand: 'templates/terraform/custom_expand/resourceref_with_validation.go.tmpl'
    resource: 'Region'
    imports: 'name'
properties:
  - name: 'name'
    type: String
    description: |
      Name of the resource. The name must be 1-63 characters long, and
      comply with RFC1035. Specifically, the name must be 1-63 characters
      long and match the regular expression `[a-z]([-a-z0-9]*[a-z0-9])?`
      which means the first character must be a lowercase letter, and all
      following characters must be a dash, lowercase letter, or digit,
      except the last character, which cannot be a dash.
    required: true
    immutable: true
  - name: 'description'
    type: String
    description: |
      An optional description of this resource.
  - name: 'fingerprint'
    type: Fingerprint
    description: |
      Fingerprint of this resource. This field is used internally during
      updates of this resource.
    output: true
  - name: 'pscServiceAttachmentId'
    type: NestedObject
    description: |
      An 128-bit global unique ID of the PSC service attachment.
    output: true
    properties:
      - name: 'high'
        type: String
        description: |
          The high 64 bits of the PSC service attachment ID.
        output: true
      - name: 'low'
        type: String
        description: |
          The low 64 bits of the PSC service attachment ID.
        output: true
  - name: 'connectionPreference'
    type: String
    description: |
      The connection preference to use for this service attachment. Valid
      values include "ACCEPT_AUTOMATIC", "ACCEPT_MANUAL".
    required: true
  - name: 'connectedEndpoints'
    type: Array
    description: |
      An array of the consumer forwarding rules connected to this service
      attachment.
    output: true
    item_type:
      type: NestedObject
      properties:
        - name: 'endpoint'
          type: String
          description: |
            The URL of the consumer forwarding rule.
          output: true
        - name: 'status'
          type: String
          description: |
            The status of the connection from the consumer forwarding rule to
            this service attachment.
          output: true
        - name: 'consumerNetwork'
          type: String
          description: |
            The url of the consumer network.
          output: true
        - name: 'pscConnectionId'
          type: String
          description: |
            The PSC connection id of the connected endpoint.
          output: true
        - name: 'propagatedConnectionCount'
          type: Integer
          description: |
            The number of consumer Network Connectivity Center spokes that the connected Private Service Connect endpoint has propagated to.
          output: true
  - name: 'targetService'
    type: String
    description: |
      The URL of a service serving the endpoint identified by this service attachment.
    required: true
    immutable: true
    diff_suppress_func: 'tpgresource.CompareSelfLinkOrResourceName'
    custom_expand: 'templates/terraform/custom_expand/service_attachment_target_service.go.tmpl'
  - name: 'natSubnets'
    type: Array
    description: |
      An array of subnets that is provided for NAT in this service attachment.
    required: true
    send_empty_value: true
    custom_expand: 'templates/terraform/custom_expand/array_resourceref_with_validation.go.tmpl'
    item_type:
      name: 'subnet'
      type: ResourceRef
      description: |
        A subnet that is provided for NAT in this service attachment.
      resource: 'Subnetwork'
      imports: 'selfLink'
  - name: 'enableProxyProtocol'
    type: Boolean
    description: |
      If true, enable the proxy protocol which is for supplying client TCP/IP
      address data in TCP connections that traverse proxies on their way to
      destination servers.
    required: true
  - name: 'domainNames'
    type: Array
    description: |
      If specified, the domain name will be used during the integration between
      the PSC connected endpoints and the Cloud DNS. For example, this is a
      valid domain name: "p.mycompany.com.". Current max number of domain names
      supported is 1.
    immutable: true
    item_type:
      type: String
  - name: 'tunnelingConfig'
    type: NestedObject
    description: |
      Tunneling configuration for this service attachment.
    min_version: beta
    ignore_read: true
    properties:
      - name: 'routingMode'
        type: String
        description: |
          The routing mode for tunneling traffic.
      - name: 'encapsulationProfile'
        type: String
        description: |
          The encapsulation profile for tunneling traffic.
  - name: 'consumerRejectLists'
    type: Array
    description: |
      An array of projects that are not allowed to connect to this service
      attachment.
    send_empty_value: true
    item_type:
      type: String
  - name: 'consumerAcceptLists'
    type: Array
    description: |
      An array of projects that are allowed to connect to this service
      attachment.
    is_set: true
    send_empty_value: true
    set_hash_func: computeServiceAttachmentConsumerAcceptListsHash
    item_type:
      type: NestedObject
      properties:
        - name: 'projectIdOrNum'
          type: String
          # TODO: add exactly_one_of when it can be applied to lists (https://github.com/hashicorp/terraform-plugin-sdk/issues/470)
          description: |
            A project that is allowed to connect to this service attachment.
            Only one of project_id_or_num and network_url may be set.
        - name: 'networkUrl'
          type: String
          # TODO: add exactly_one_of when it can be applied to lists (https://github.com/hashicorp/terraform-plugin-sdk/issues/470)
          description: |
            The network that is allowed to connect to this service attachment.
            Only one of project_id_or_num and network_url may be set.
          diff_suppress_func: 'tpgresource.CompareSelfLinkRelativePaths'
        - name: 'connectionLimit'
          type: Integer
          description: |
            The number of consumer forwarding rules the consumer project can
            create.
          required: true
  - name: 'reconcileConnections'
    type: Boolean
    description: |
      This flag determines whether a consumer accept/reject list change can reconcile the statuses of existing ACCEPTED or REJECTED PSC endpoints.

      If false, connection policy update will only affect existing PENDING PSC endpoints. Existing ACCEPTED/REJECTED endpoints will remain untouched regardless how the connection policy is modified .
      If true, update will affect both PENDING and ACCEPTED/REJECTED PSC endpoints. For example, an ACCEPTED PSC endpoint will be moved to REJECTED if its project is added to the reject list.
    default_from_api: true
    send_empty_value: true
  - name: 'propagatedConnectionLimit'
    type: Integer
    description: |
      The number of consumer spokes that connected Private Service Connect endpoints can be propagated to through Network Connectivity Center.
      This limit lets the service producer limit how many propagated Private Service Connect connections can be established to this service attachment from a single consumer.

      If the connection preference of the service attachment is ACCEPT_MANUAL, the limit applies to each project or network that is listed in the consumer accept list.
      If the connection preference of the service attachment is ACCEPT_AUTOMATIC, the limit applies to each project that contains a connected endpoint.

      If unspecified, the default propagated connection limit is 250. To explicitly send a zero value, set `send_propagated_connection_limit_if_zero = true`.
    default_from_api: true
virtual_fields:
  - name: 'send_propagated_connection_limit_if_zero'
    description: |
      Controls the behavior of propagated_connection_limit.
      When false, setting propagated_connection_limit to zero causes the provider to use to the API's default value.
      When true, the provider will set propagated_connection_limit to zero.
      Defaults to false.
    type: Boolean
    default_value: false<|MERGE_RESOLUTION|>--- conflicted
+++ resolved
@@ -95,7 +95,6 @@
       producer_forwarding_rule_name: 'producer-forwarding-rule'
       consumer_address_name: 'psc-ilb-consumer-address'
       consumer_forwarding_rule_name: 'psc-ilb-consumer-forwarding-rule'
-<<<<<<< HEAD
   - name: 'service_attachment_tunneling_config'
     primary_resource_id: 'psc_ilb_service_attachment'
     min_version: beta
@@ -107,12 +106,10 @@
       producer_health_check_name: 'producer-service-health-check'
       producer_service_name: 'producer-service'
       producer_forwarding_rule_name: 'producer-forwarding-rule'
-=======
   - name: 'service_attachment_cross_region_ilb'
     primary_resource_id: 'psc_ilb_service_attachment'
     vars:
       name: 'sa'
->>>>>>> 5a0c33b1
 parameters:
   - name: 'region'
     type: ResourceRef
