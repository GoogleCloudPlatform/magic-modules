# Copyright 2024 Google Inc.
# Licensed under the Apache License, Version 2.0 (the "License");
# you may not use this file except in compliance with the License.
# You may obtain a copy of the License at
#
#     http://www.apache.org/licenses/LICENSE-2.0
#
# Unless required by applicable law or agreed to in writing, software
# distributed under the License is distributed on an "AS IS" BASIS,
# WITHOUT WARRANTIES OR CONDITIONS OF ANY KIND, either express or implied.
# See the License for the specific language governing permissions and
# limitations under the License.

---
name: 'RegionNetworkFirewallPolicyWithRules'
api_resource_type_kind: FirewallPolicy
description: "The Compute NetworkFirewallPolicy with rules resource"
docs:
base_url: 'projects/{{project}}/regions/{{region}}/firewallPolicies'
self_link: 'projects/{{project}}/regions/{{region}}/firewallPolicies/{{name}}'
create_url: 'projects/{{project}}/regions/{{region}}/firewallPolicies'
update_verb: 'PATCH'
timeouts:
  insert_minutes: 20
  update_minutes: 20
  delete_minutes: 20
async:
  actions: ['create', 'delete', 'update']
  type: 'OpAsync'
  operation:
    base_url: '{{op_id}}'
  result:
    resource_inside_response: false
custom_code:
  constants: 'templates/terraform/constants/resource_compute_region_network_firewall_policy_with_rules.go.tmpl'
  encoder: 'templates/terraform/encoders/resource_compute_region_network_firewall_policy_with_rules.go.tmpl'
  update_encoder: 'templates/terraform/update_encoder/resource_compute_region_network_firewall_policy_with_rules.go.tmpl'
  decoder: 'templates/terraform/decoders/resource_compute_region_network_firewall_policy_with_rules.go.tmpl'
  post_create: 'templates/terraform/post_create/resource_compute_region_network_firewall_policy_with_rules.go.tmpl'
legacy_long_form_project: true
sweeper:
  url_substitutions:
    - region: "us-west2"
examples:
  - name: 'compute_region_network_firewall_policy_with_rules_full'
    primary_resource_id: 'primary'
    vars:
      address_group: 'address-group'
      network: 'network'
      fw_policy: 'fw-policy'
      tag_key: 'tag-key'
      tag_value: 'tag-value'
    test_env_vars:
      org_id: 'ORG_ID'
  - name: 'compute_region_network_firewall_policy_with_rules_roce'
    primary_resource_id: 'policy'
    min_version: beta
    vars:
      policy_name: 'rnf-policy'
parameters:
  - name: 'region'
    type: String
    description: The region of this resource.
    url_param_only: true
    immutable: true
    default_from_api: true
properties:
  - name: 'creationTimestamp'
    type: String
    description: Creation timestamp in RFC3339 text format.
    output: true
  - name: 'name'
    type: String
    description: |
      User-provided name of the Network firewall policy.
      The name should be unique in the project in which the firewall policy is created.
      The name must be 1-63 characters long, and comply with RFC1035. Specifically,
      the name must be 1-63 characters long and match the regular expression [a-z]([-a-z0-9]*[a-z0-9])?
      which means the first character must be a lowercase letter, and all following characters must be a dash,
      lowercase letter, or digit, except the last character, which cannot be a dash.
    required: true
    immutable: true
  - name: 'networkFirewallPolicyId'
    type: String
    description: The unique identifier for the resource. This identifier is defined by the server.
    api_name: id
    output: true
  - name: 'description'
    type: String
    description: An optional description of this resource.
<<<<<<< HEAD
=======
  - name: 'policyType'
    type: Enum
    immutable: true
    description: |
      Policy type is used to determine which resources (networks) the policy can be associated with.
      A policy can be associated with a network only if the network has the matching policyType in its network profile.
      Different policy types may support some of the Firewall Rules features.
    default_from_api: true
    min_version: 'beta'
    enum_values:
      - 'VPC_POLICY'
      - 'RDMA_ROCE_POLICY'
>>>>>>> 4dd5624b
  - name: 'rule'
    type: Array
    description: A list of firewall policy rules.
    api_name: rules
    required: true
    item_type:
      type: NestedObject
      properties:
        - name: 'description'
          type: String
          description: |
            A description of the rule.
        - name: 'ruleName'
          type: String
          description: |
            An optional name for the rule. This field is not a unique identifier
            and can be updated.
        - name: 'priority'
          type: Integer
          description: |
            An integer indicating the priority of a rule in the list. The priority must be a value
            between 0 and 2147483647. Rules are evaluated from highest to lowest priority where 0 is the
            highest priority and 2147483647 is the lowest priority.
          required: true
        - name: 'match'
          type: NestedObject
          description:
            A match condition that incoming traffic is evaluated against. If it
            evaluates to true, the corresponding 'action' is enforced.
          required: true
          properties:
            - name: 'srcIpRanges'
              type: Array
              description: |
                Source IP address range in CIDR format. Required for
                INGRESS rules.
              item_type:
                type: String
            - name: 'destIpRanges'
              type: Array
              description: |
                Destination IP address range in CIDR format. Required for
                EGRESS rules.
              item_type:
                type: String
            - name: 'srcAddressGroups'
              type: Array
              description: |
                Address groups which should be matched against the traffic source.
                Maximum number of source address groups is 10.
              item_type:
                type: String
            - name: 'destAddressGroups'
              type: Array
              description: |
                Address groups which should be matched against the traffic destination.
                Maximum number of destination address groups is 10.
              item_type:
                type: String
            - name: 'srcFqdns'
              type: Array
              description: |
                Fully Qualified Domain Name (FQDN) which should be matched against
                traffic source. Maximum number of source fqdn allowed is 100.
              item_type:
                type: String
            - name: 'destFqdns'
              type: Array
              description: |
                Fully Qualified Domain Name (FQDN) which should be matched against
                traffic destination. Maximum number of destination fqdn allowed is 100.
              item_type:
                type: String
            - name: 'srcNetworkScope'
              type: Enum
              description: |
                Network scope of the traffic source.
              min_version: beta
              enum_values:
                - 'INTERNET'
                - 'INTRA_VPC'
                - 'NON_INTERNET'
                - 'VPC_NETWORKS'
            - name: 'srcNetworks'
              type: Array
              description: |
                Networks of the traffic source. It can be either a full or partial url.
              min_version: beta
              item_type:
                type: String
            - name: 'destNetworkScope'
              type: Enum
              description: |
                Network scope of the traffic destination.
              min_version: beta
              enum_values:
                - 'INTERNET'
                - 'INTRA_VPC'
                - 'NON_INTERNET'
                - 'VPC_NETWORKS'
            - name: 'srcRegionCodes'
              type: Array
              description: |
                Region codes whose IP addresses will be used to match for source
                of traffic. Should be specified as 2 letter country code defined as per
                ISO 3166 alpha-2 country codes. ex."US"
                Maximum number of source region codes allowed is 5000.
              item_type:
                type: String
            - name: 'destRegionCodes'
              type: Array
              description: |
                Region codes whose IP addresses will be used to match for destination
                of traffic. Should be specified as 2 letter country code defined as per
                ISO 3166 alpha-2 country codes. ex."US"
                Maximum number of destination region codes allowed is 5000.
              item_type:
                type: String
            - name: 'srcThreatIntelligences'
              type: Array
              description: |
                Names of Network Threat Intelligence lists.
                The IPs in these lists will be matched against traffic source.
              item_type:
                type: String
            - name: 'destThreatIntelligences'
              type: Array
              description: |
                Names of Network Threat Intelligence lists.
                The IPs in these lists will be matched against traffic destination.
              item_type:
                type: String
            - name: 'layer4Config'
              type: Array
              description: |
                Pairs of IP protocols and ports that the rule should match.
              api_name: layer4Configs
              required: true
              item_type:
                type: NestedObject
                properties:
                  - name: 'ipProtocol'
                    type: String
                    description: |
                      The IP protocol to which this rule applies. The protocol
                      type is required when creating a firewall rule.
                      This value can either be one of the following well
                      known protocol strings (tcp, udp, icmp, esp, ah, ipip, sctp),
                      or the IP protocol number.
                    required: true
                  - name: 'ports'
                    type: Array
                    description: |
                      An optional list of ports to which this rule applies. This field
                      is only applicable for UDP or TCP protocol. Each entry must be
                      either an integer or a range. If not specified, this rule
                      applies to connections through any port.
                      Example inputs include: ["22"], ["80","443"], and
                      ["12345-12349"].
                    item_type:
                      type: String
            - name: 'srcSecureTag'
              type: Array
              description: |
                List of secure tag values, which should be matched at the source
                of the traffic.
                For INGRESS rule, if all the <code>srcSecureTag</code> are INEFFECTIVE,
                and there is no <code>srcIpRange</code>, this rule will be ignored.
                Maximum number of source tag values allowed is 256.
              api_name: srcSecureTags
              item_type:
                type: NestedObject
                properties:
                  - name: 'name'
                    type: String
                    description: |
                      Name of the secure tag, created with TagManager's TagValue API.
                      @pattern tagValues/[0-9]+
                  - name: 'state'
                    type: Enum
                    description: |
                      [Output Only] State of the secure tag, either `EFFECTIVE` or
                      `INEFFECTIVE`. A secure tag is `INEFFECTIVE` when it is deleted
                      or its network is deleted.
                    output: true
                    enum_values:
                      - 'EFFECTIVE'
                      - 'INEFFECTIVE'
        - name: 'targetSecureTag'
          type: Array
          description: |
            A list of secure tags that controls which instances the firewall rule
            applies to. If <code>targetSecureTag</code> are specified, then the
            firewall rule applies only to instances in the VPC network that have one
            of those EFFECTIVE secure tags, if all the target_secure_tag are in
            INEFFECTIVE state, then this rule will be ignored.
            <code>targetSecureTag</code> may not be set at the same time as
            <code>targetServiceAccounts</code>.
            If neither <code>targetServiceAccounts</code> nor
            <code>targetSecureTag</code> are specified, the firewall rule applies
            to all instances on the specified network.
            Maximum number of target label tags allowed is 256.
          api_name: targetSecureTags
          item_type:
            type: NestedObject
            properties:
              - name: 'name'
                type: String
                description: |
                  Name of the secure tag, created with TagManager's TagValue API.
                  @pattern tagValues/[0-9]+
              - name: 'state'
                type: Enum
                description: |
                  [Output Only] State of the secure tag, either `EFFECTIVE` or
                  `INEFFECTIVE`. A secure tag is `INEFFECTIVE` when it is deleted
                  or its network is deleted.
                output: true
                enum_values:
                  - 'EFFECTIVE'
                  - 'INEFFECTIVE'
        - name: 'action'
          type: String
          description: |
            The Action to perform when the client connection triggers the rule. Can currently be either
            "allow", "deny", "apply_security_profile_group" or "goto_next".
          required: true
        - name: 'direction'
          type: Enum
          description: |
            The direction in which this rule applies. If unspecified an INGRESS rule is created.
          enum_values:
            - 'INGRESS'
            - 'EGRESS'
        - name: 'enableLogging'
          type: Boolean
          description: |
            Denotes whether to enable logging for a particular rule.
            If logging is enabled, logs will be exported to the
            configured export destination in Stackdriver.
          send_empty_value: true
        - name: 'targetServiceAccounts'
          type: Array
          description: |
            A list of service accounts indicating the sets of
            instances that are applied with this rule.
          item_type:
            type: String
        - name: 'securityProfileGroup'
          type: String
          description: |
            A fully-qualified URL of a SecurityProfile resource instance.
            Example:
            https://networksecurity.googleapis.com/v1/projects/{project}/locations/{location}/securityProfileGroups/my-security-profile-group
            Must be specified if action is 'apply_security_profile_group'.
        - name: 'tlsInspect'
          type: Boolean
          description: |
            Boolean flag indicating if the traffic should be TLS decrypted.
            It can be set only if action = 'apply_security_profile_group' and cannot be set for other actions.
        - name: 'disabled'
          type: Boolean
          description: |
            Denotes whether the firewall policy rule is disabled. When set to true,
            the firewall policy rule is not enforced and traffic behaves as if it did
            not exist. If this is unspecified, the firewall policy rule will be
            enabled.
  - name: 'predefinedRules'
    type: Array
    description: A list of firewall policy pre-defined rules.
    output: true
    item_type:
      type: NestedObject
      properties:
        - name: 'description'
          type: String
          description: |
            A description of the rule.
          output: true
        - name: 'ruleName'
          type: String
          description: |
            An optional name for the rule. This field is not a unique identifier
            and can be updated.
          output: true
        - name: 'priority'
          type: Integer
          description: |
            An integer indicating the priority of a rule in the list. The priority must be a value
            between 0 and 2147483647. Rules are evaluated from highest to lowest priority where 0 is the
            highest priority and 2147483647 is the lowest priority.
          output: true
        - name: 'match'
          type: NestedObject
          description:
            A match condition that incoming traffic is evaluated against. If it
            evaluates to true, the corresponding 'action' is enforced.
          output: true
          properties:
            - name: 'srcIpRanges'
              type: Array
              description: |
                Source IP address range in CIDR format. Required for
                INGRESS rules.
              output: true
              item_type:
                type: String
            - name: 'destIpRanges'
              type: Array
              description: |
                Destination IP address range in CIDR format. Required for
                EGRESS rules.
              output: true
              item_type:
                type: String
            - name: 'srcAddressGroups'
              type: Array
              description: |
                Address groups which should be matched against the traffic source.
                Maximum number of source address groups is 10.
              output: true
              item_type:
                type: String
            - name: 'destAddressGroups'
              type: Array
              description: |
                Address groups which should be matched against the traffic destination.
                Maximum number of destination address groups is 10.
              output: true
              item_type:
                type: String
            - name: 'srcFqdns'
              type: Array
              description: |
                Fully Qualified Domain Name (FQDN) which should be matched against
                traffic source. Maximum number of source fqdn allowed is 100.
              output: true
              item_type:
                type: String
            - name: 'destFqdns'
              type: Array
              description: |
                Fully Qualified Domain Name (FQDN) which should be matched against
                traffic destination. Maximum number of destination fqdn allowed is 100.
              output: true
              item_type:
                type: String
            - name: 'srcRegionCodes'
              type: Array
              description: |
                Region codes whose IP addresses will be used to match for source
                of traffic. Should be specified as 2 letter country code defined as per
                ISO 3166 alpha-2 country codes. ex."US"
                Maximum number of source region codes allowed is 5000.
              output: true
              item_type:
                type: String
            - name: 'destRegionCodes'
              type: Array
              description: |
                Region codes whose IP addresses will be used to match for destination
                of traffic. Should be specified as 2 letter country code defined as per
                ISO 3166 alpha-2 country codes. ex."US"
                Maximum number of destination region codes allowed is 5000.
              output: true
              item_type:
                type: String
            - name: 'srcThreatIntelligences'
              type: Array
              description: |
                Names of Network Threat Intelligence lists.
                The IPs in these lists will be matched against traffic source.
              output: true
              item_type:
                type: String
            - name: 'destThreatIntelligences'
              type: Array
              description: |
                Names of Network Threat Intelligence lists.
                The IPs in these lists will be matched against traffic destination.
              output: true
              item_type:
                type: String
            - name: 'layer4Config'
              type: Array
              description: |
                Pairs of IP protocols and ports that the rule should match.
              api_name: layer4Configs
              output: true
              item_type:
                type: NestedObject
                properties:
                  - name: 'ipProtocol'
                    type: String
                    description: |
                      The IP protocol to which this rule applies. The protocol
                      type is required when creating a firewall rule.
                      This value can either be one of the following well
                      known protocol strings (tcp, udp, icmp, esp, ah, ipip, sctp),
                      or the IP protocol number.
                    output: true
                  - name: 'ports'
                    type: Array
                    description: |
                      An optional list of ports to which this rule applies. This field
                      is only applicable for UDP or TCP protocol. Each entry must be
                      either an integer or a range. If not specified, this rule
                      applies to connections through any port.
                      Example inputs include: ["22"], ["80","443"], and
                      ["12345-12349"].
                    output: true
                    item_type:
                      type: String
            - name: 'srcSecureTag'
              type: Array
              description: |
                List of secure tag values, which should be matched at the source
                of the traffic.
                For INGRESS rule, if all the <code>srcSecureTag</code> are INEFFECTIVE,
                and there is no <code>srcIpRange</code>, this rule will be ignored.
                Maximum number of source tag values allowed is 256.
              api_name: srcSecureTags
              output: true
              item_type:
                type: NestedObject
                properties:
                  - name: 'name'
                    type: String
                    description: |
                      Name of the secure tag, created with TagManager's TagValue API.
                      @pattern tagValues/[0-9]+
                    output: true
                  - name: 'state'
                    type: Enum
                    description: |
                      [Output Only] State of the secure tag, either `EFFECTIVE` or
                      `INEFFECTIVE`. A secure tag is `INEFFECTIVE` when it is deleted
                      or its network is deleted.
                    output: true
                    enum_values:
                      - 'EFFECTIVE'
                      - 'INEFFECTIVE'
        - name: 'targetSecureTag'
          type: Array
          description: |
            A list of secure tags that controls which instances the firewall rule
            applies to. If <code>targetSecureTag</code> are specified, then the
            firewall rule applies only to instances in the VPC network that have one
            of those EFFECTIVE secure tags, if all the target_secure_tag are in
            INEFFECTIVE state, then this rule will be ignored.
            <code>targetSecureTag</code> may not be set at the same time as
            <code>targetServiceAccounts</code>.
            If neither <code>targetServiceAccounts</code> nor
            <code>targetSecureTag</code> are specified, the firewall rule applies
            to all instances on the specified network.
            Maximum number of target label tags allowed is 256.
          api_name: targetSecureTags
          output: true
          item_type:
            type: NestedObject
            properties:
              - name: 'name'
                type: String
                description: |
                  Name of the secure tag, created with TagManager's TagValue API.
                  @pattern tagValues/[0-9]+
                output: true
              - name: 'state'
                type: Enum
                description: |
                  [Output Only] State of the secure tag, either `EFFECTIVE` or
                  `INEFFECTIVE`. A secure tag is `INEFFECTIVE` when it is deleted
                  or its network is deleted.
                output: true
                enum_values:
                  - 'EFFECTIVE'
                  - 'INEFFECTIVE'
        - name: 'action'
          type: String
          description: |
            The Action to perform when the client connection triggers the rule. Can currently be either
            "allow", "deny", "apply_security_profile_group" or "goto_next".
          output: true
        - name: 'direction'
          type: Enum
          description: |
            The direction in which this rule applies. If unspecified an INGRESS rule is created.
          output: true
          enum_values:
            - 'INGRESS'
            - 'EGRESS'
        - name: 'enableLogging'
          type: Boolean
          description: |
            Denotes whether to enable logging for a particular rule.
            If logging is enabled, logs will be exported to the
            configured export destination in Stackdriver.
          output: true
          send_empty_value: true
        - name: 'targetServiceAccounts'
          type: Array
          description: |
            A list of service accounts indicating the sets of
            instances that are applied with this rule.
          output: true
          item_type:
            type: String
        - name: 'securityProfileGroup'
          type: String
          description: |
            A fully-qualified URL of a SecurityProfile resource instance.
            Example:
            https://networksecurity.googleapis.com/v1/projects/{project}/locations/{location}/securityProfileGroups/my-security-profile-group
            Must be specified if action is 'apply_security_profile_group'.
          output: true
        - name: 'tlsInspect'
          type: Boolean
          description: |
            Boolean flag indicating if the traffic should be TLS decrypted.
            It can be set only if action = 'apply_security_profile_group' and cannot be set for other actions.
          output: true
        - name: 'disabled'
          type: Boolean
          description: |
            Denotes whether the firewall policy rule is disabled. When set to true,
            the firewall policy rule is not enforced and traffic behaves as if it did
            not exist. If this is unspecified, the firewall policy rule will be
            enabled.
          output: true
  - name: 'fingerprint'
    type: Fingerprint
    description: Fingerprint of the resource. This field is used internally during updates of this resource.
    output: true
  - name: 'selfLink'
    type: String
    description: Server-defined URL for the resource.
    output: true
  - name: 'selfLinkWithId'
    type: String
    description: Server-defined URL for this resource with the resource id.
    output: true
  - name: 'ruleTupleCount'
    type: Integer
    description: Total count of all firewall policy rule tuples. A firewall policy can not exceed a set number of tuples.
    output: true<|MERGE_RESOLUTION|>--- conflicted
+++ resolved
@@ -88,8 +88,6 @@
   - name: 'description'
     type: String
     description: An optional description of this resource.
-<<<<<<< HEAD
-=======
   - name: 'policyType'
     type: Enum
     immutable: true
@@ -102,7 +100,6 @@
     enum_values:
       - 'VPC_POLICY'
       - 'RDMA_ROCE_POLICY'
->>>>>>> 4dd5624b
   - name: 'rule'
     type: Array
     description: A list of firewall policy rules.
