--- conflicted
+++ resolved
@@ -78,7 +78,6 @@
     primary_resource_id: 'cgroup'
     vars:
       name: 'gce-policy'
-<<<<<<< HEAD
   - name: 'resource_policy_workload_policy'
     primary_resource_id: 'bar'
     min_version: 'beta'
@@ -91,10 +90,11 @@
       name: 'gce-policy'
   - name: 'resource_policy_workload_policy_max_topology_distance'
     primary_resource_id: 'bar'
-=======
+    min_version: 'beta'
+    vars:
+      name: 'gce-policy'
   - name: 'resource_policy_placement_policy_gpu_topology'
     primary_resource_id: 'baz'
->>>>>>> 62b2cd65
     min_version: 'beta'
     vars:
       name: 'gce-policy'
