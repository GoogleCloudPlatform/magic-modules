--- conflicted
+++ resolved
@@ -55,7 +55,6 @@
       region_backend_service_name: 'backend-service'
       region_health_check_name: 'http-health-check'
   - !ruby/object:Provider::Terraform::Examples
-<<<<<<< HEAD
     name: 'region_target_https_proxy_mtls'
     primary_resource_id: 'default'
     min_version: 'beta'
@@ -67,7 +66,7 @@
       http_health_check_name: 'http-health-check'
       server_tls_policy_name: 'my-tls-policy'
       trust_config_name: 'my-trust-config'
-=======
+  - !ruby/object:Provider::Terraform::Examples
     name: 'region_target_https_proxy_certificate_manager_certificate'
     primary_resource_id: 'default'
     vars:
@@ -75,7 +74,6 @@
       certificate_manager_certificate_name: 'my-certificate'
       region_url_map_name: 'url-map'
       region_backend_service_name: 'backend-service'
->>>>>>> 5e5b8d75
 parameters:
   - !ruby/object:Api::Type::ResourceRef
     name: 'region'
