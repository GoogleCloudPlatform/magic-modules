# Copyright 2023 Google Inc.
# Licensed under the Apache License, Version 2.0 (the "License");
# you may not use this file except in compliance with the License.
# You may obtain a copy of the License at
#
#     http://www.apache.org/licenses/LICENSE-2.0
#
# Unless required by applicable law or agreed to in writing, software
# distributed under the License is distributed on an "AS IS" BASIS,
# WITHOUT WARRANTIES OR CONDITIONS OF ANY KIND, either express or implied.
# See the License for the specific language governing permissions and
# limitations under the License.

--- !ruby/object:Api::Resource
name: 'RegionSecurityPolicy'
min_version: beta
# TODO(felipegc): what is this
# kind: 'compute#securityPolicy'
base_url: projects/{{project}}/regions/{{region}}/securityPolicies
self_link: projects/{{project}}/regions/{{region}}/securityPolicies/{{name}}
update_verb: :PATCH
description: |
  Represents a Region Cloud Armor Security Policy resource.
references: !ruby/object:Api::Resource::ReferenceLinks
  guides:
    'Official Documentation': 'https://cloud.google.com/armor/docs/security-policy-concepts'
  api: 'https://cloud.google.com/compute/docs/reference/rest/v1/regionSecurityPolicies'
id_format: 'projects/{{project}}/regions/{{region}}/securityPolicies/{{name}}'
import_format: ['projects/{{project}}/regions/{{region}}/securityPolicies/{{name}}']
async: !ruby/object:Api::OpAsync
  operation: !ruby/object:Api::OpAsync::Operation
    kind: 'compute#operation'
    path: 'name'
    base_url: 'projects/{{project}}/regions/{{region}}/operations/{{op_id}}'
    wait_ms: 1000
  result: !ruby/object:Api::OpAsync::Result
    path: 'targetLink'
  status: !ruby/object:Api::OpAsync::Status
    path: 'status'
    complete: 'DONE'
    allowed:
      - 'PENDING'
      - 'RUNNING'
      - 'DONE'
  error: !ruby/object:Api::OpAsync::Error
    path: 'error/errors'
    message: 'message'
examples:
  - !ruby/object:Provider::Terraform::Examples
    name: 'region_security_policy_basic'
    primary_resource_id: 'region-sec-policy-basic'
    vars:
      sec_policy_name: 'my-sec-policy-basic'
  - !ruby/object:Provider::Terraform::Examples
    name: 'region_security_policy_with_ddos_protection_config'
    primary_resource_id: 'region-sec-policy-ddos-protection'
    vars:
      sec_policy_name: 'my-sec-policy-ddos-protection'
  # TODO(felipegc): rules will be a different resource    
  # - !ruby/object:Provider::Terraform::Examples
  #   name: 'region_security_policy_with_rules'
  #   primary_resource_id: 'region-sec-policy-with-rules'
  #   vars:
  #     sec_policy_name: 'my-sec-policy-rules'
  # - !ruby/object:Provider::Terraform::Examples
  #   name: 'region_security_policy_with_rules_expr'
  #   primary_resource_id: 'region-sec-policy-rules-expr'
  #   vars:
  #     sec_policy_name: 'my-sec-policy-rules-expr'
parameters:
  - !ruby/object:Api::Type::ResourceRef
    name: 'region'
    resource: 'Region'
    imports: 'name'
    required: false
    immutable: true
    description: |
      The Region in which the created Region Security Policy should reside.
      If it is not provided, the provider region is used.
    default_from_api: true
    # TODO(felipegc) we may evaluate what is this and if this might be necessary.
    # custom_flatten: 'templates/terraform/custom_flatten/name_from_self_link.erb'
properties:
  - !ruby/object:Api::Type::String
    name: 'id'
    description: | 
      The unique identifier for the resource. This identifier is defined by the server.
    output: true
  - !ruby/object:Api::Type::String
    name: 'name'
    description: | 
      Name of the resource. Provided by the client when the resource is created. The name must be 1-63 characters long, and comply with RFC1035.
      Specifically, the name must be 1-63 characters long and match the regular expression [a-z]([-a-z0-9]*[a-z0-9])? which means the first character must be a lowercase letter, and all following characters must be a dash, lowercase letter, or digit, except the last character, which cannot be a dash.
    required: true
  - !ruby/object:Api::Type::String
    name: 'description'
    description: | 
      An optional description of this resource. Provide this property when you create the resource.
    required: true
  - !ruby/object:Api::Type::Fingerprint
    name: 'fingerprint'
    description: |
      Fingerprint of this resource. This field is used internally during
      updates of this resource.
    output: true
  # TODO(felipegc): rules will be a different resource
  # - !ruby/object:Api::Type::Array
  #   name: 'rules'
  #   is_set: true
  #   description: |
  #     A list of rules that belong to this policy.
  #     There must always be a default rule which is a rule with priority 2147483647 and match all condition (for the match condition this means match "*" for srcIpRanges and for the networkMatch condition every field must be either match "*" or not set).
  #     If no rules are provided when creating a security policy, a default rule with action "allow" will be added.
  #   item_type: !ruby/object:Api::Type::NestedObject
  #     properties:
  #       - !ruby/object:Api::Type::String
  #         name: 'description'
  #         description: |
  #           An optional description of this resource. Provide this property when you create the resource.
  #       - !ruby/object:Api::Type::Integer
  #         name: 'priority'
  #         description: |
  #           An integer indicating the priority of a rule in the list. The priority must be a positive value between 0 and 2147483647.
  #           Rules are evaluated from highest to lowest priority where 0 is the highest priority and 2147483647 is the lowest priority.
  #       - !ruby/object:Api::Type::NestedObject
  #         name: 'match'
  #         description: |
  #           A match condition that incoming traffic is evaluated against.
  #           If it evaluates to true, the corresponding 'action' is enforced.
  #         properties:
  #           - !ruby/object:Api::Type::NestedObject
  #             name: 'expr'
  #             description: |
  #               User defined CEVAL expression. A CEVAL expression is used to specify match criteria such as origin.ip, source.region_code and contents in the request header. 
  #               Expressions containing evaluateThreatIntelligence require Cloud Armor Managed Protection Plus tier and are not supported in Edge Policies nor in Regional Policies. 
  #               Expressions containing evaluatePreconfiguredExpr('sourceiplist-*') require Cloud Armor Managed Protection Plus tier and are only supported in Global Security Policies.
  #             properties:
  #               - !ruby/object:Api::Type::String
  #                 name: 'expression'
  #                 description: |
  #                   Textual representation of an expression in Common Expression Language syntax.
  #               - !ruby/object:Api::Type::String
  #                 name: 'title'
  #                 description: |
  #                   Optional. Title for the expression, i.e. a short string describing its purpose. 
  #                   This can be used e.g. in UIs which allow to enter the expression.
  #               - !ruby/object:Api::Type::String
  #                 name: 'description'
  #                 description: |
  #                   Optional. Description of the expression.
  #                   This is a longer text which describes the expression, e.g. when hovered over it in a UI.
  #               - !ruby/object:Api::Type::String
  #                 name: 'location'
  #                 description: |
  #                   Optional. String indicating the location of the expression for error reporting, e.g. a file name and a position in the file.
  #           - !ruby/object:Api::Type::Enum
  #             name: 'versionedExpr'
  #             description: |
  #               Preconfigured versioned expression. If this field is specified, config must also be specified.
  #               Available preconfigured expressions along with their requirements are: SRC_IPS_V1 - must specify the corresponding srcIpRange field in config.
  #             values:
  #               - :SRC_IPS_V1
  #           - !ruby/object:Api::Type::NestedObject
  #             name: 'config'
  #             description:
  #               The configuration options available when specifying versionedExpr.
  #               This field must be specified if versionedExpr is specified and cannot be specified if versionedExpr is not specified.
  #             properties:
  #               - !ruby/object:Api::Type::Array
  #                 name: 'srcIpRanges'
  #                 description: |
  #                   CIDR IP address range. Maximum number of srcIpRanges allowed is 10.
  #                 item_type: Api::Type::String
  #       - !ruby/object:Api::Type::String
  #         name: 'action'
  #         description: |
  #           The Action to perform when the rule is matched. The following are the valid actions: 
  #           - allow: allow access to target.
  #           - deny(STATUS): deny access to target, returns the HTTP response code specified. Valid values for `STATUS` are 403, 404, and 502. 
  #           - rate_based_ban: limit client traffic to the configured threshold and ban the client if the traffic exceeds the threshold. Configure parameters for this action in RateLimitOptions. Requires rate_limit_options to be set. 
  #           - redirect: redirect to a different target. This can either be an internal reCAPTCHA redirect, or an external URL-based redirect via a 302 response. Parameters for this action can be configured via redirectOptions. This action is only supported in Global Security Policies of type CLOUD_ARMOR.
  #           - throttle: limit client traffic to the configured threshold. Configure parameters for this action in rateLimitOptions. Requires rate_limit_options to be set for this.
  #       - !ruby/object:Api::Type::Boolean
  #         name: 'preview'
  #         description: |
  #           If set to true, the specified action is not enforced.
  - !ruby/object:Api::Type::Enum
    name: 'type'
    immutable: true
    description: |
      The type indicates the intended use of the security policy.
      - CLOUD_ARMOR: Cloud Armor backend security policies can be configured to filter incoming HTTP requests targeting backend services. They filter requests before they hit the origin servers.
      - CLOUD_ARMOR_EDGE: Cloud Armor edge security policies can be configured to filter incoming HTTP requests targeting backend services (including Cloud CDN-enabled) as well as backend buckets (Cloud Storage). They filter requests before the request is served from Google's cache.
      - CLOUD_ARMOR_NETWORK: Cloud Armor network policies can be configured to filter packets targeting network load balancing resources such as backend services, target pools, target instances, and instances with external IPs. They filter requests before the request is served from the application.
      This field can be set only at resource creation time.
    values:
      - :CLOUD_ARMOR
      - :CLOUD_ARMOR_EDGE
      - :CLOUD_ARMOR_NETWORK
  - !ruby/object:Api::Type::NestedObject
      name: 'ddosProtectionConfig'
      description: |
        TODO(felipegc) we should add a useful description here since the current api does not have it.
      properties:
        - !ruby/object:Api::Type::Enum
          name: 'ddosProtection'
          description: | 
            TODO(felipegc) we should add a useful description here since the current api does not have it.
          values:
            - :ADVANCED
            - :STANDARD
  - !ruby/object:Api::Type::String
    name: 'selfLink'
    output: true
    description: |
<<<<<<< HEAD
=======
      Server-defined URL for the resource.
  - !ruby/object:Api::Type::String
    name: 'selfLinkWithId'
    output: true
    description: |
>>>>>>> 352004b4
      Server-defined URL for this resource with the resource id.
  - !ruby/object:Api::Type::Integer
    name: "ruleTupleCount"
    description: |
      Total count of all security policy rule tuples. A security policy can not exceed a set number of tuples.
  - !ruby/object:Api::Type::String
    name: 'displayName'
    description: |
      User-provided name of the Organization security plicy. 
      The name should be unique in the organization in which the security policy is created. 
      This should only be used when SecurityPolicyType is FIREWALL.
  - !ruby/object:Api::Type::String
    name: 'parent'
    output: true
    description: |
      The parent of the security policy.<|MERGE_RESOLUTION|>--- conflicted
+++ resolved
@@ -210,17 +210,9 @@
             - :ADVANCED
             - :STANDARD
   - !ruby/object:Api::Type::String
-    name: 'selfLink'
-    output: true
-    description: |
-<<<<<<< HEAD
-=======
-      Server-defined URL for the resource.
-  - !ruby/object:Api::Type::String
     name: 'selfLinkWithId'
     output: true
     description: |
->>>>>>> 352004b4
       Server-defined URL for this resource with the resource id.
   - !ruby/object:Api::Type::Integer
     name: "ruleTupleCount"
