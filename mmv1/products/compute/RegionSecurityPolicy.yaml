--- conflicted
+++ resolved
@@ -132,7 +132,6 @@
     api_name: 'selfLinkWithId'
     output: true
     description: |
-<<<<<<< HEAD
       Server-defined URL for this resource with the resource id.
   - !ruby/object:Api::Type::Array
     name: 'userDefinedFields'
@@ -173,7 +172,4 @@
           description: |
             If specified, apply this mask (bitwise AND) to the field to ignore bits before matching.
             Encoded as a hexadecimal number (starting with "0x").
-            The last byte of the field (in network byte order) corresponds to the least significant byte of the mask.
-=======
-      Server-defined URL for this resource with the resource id.
->>>>>>> 82dcee71
+            The last byte of the field (in network byte order) corresponds to the least significant byte of the mask.