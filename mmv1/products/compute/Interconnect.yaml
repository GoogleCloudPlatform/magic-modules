# Copyright 2024 Google Inc.
# Licensed under the Apache License, Version 2.0 (the "License");
# you may not use this file except in compliance with the License.
# You may obtain a copy of the License at
#
#     http://www.apache.org/licenses/LICENSE-2.0
#
# Unless required by applicable law or agreed to in writing, software
# distributed under the License is distributed on an "AS IS" BASIS,
# WITHOUT WARRANTIES OR CONDITIONS OF ANY KIND, either express or implied.
# See the License for the specific language governing permissions and
# limitations under the License.

---
name: 'Interconnect'
kind: 'compute#Interconnect'
description: |
  Represents an Interconnect resource. The Interconnect resource is a dedicated connection between
  Google's network and your on-premises network.
references:
  guides:
    'Create a Dedicated Interconnect': 'https://cloud.google.com/network-connectivity/docs/interconnect/concepts/dedicated-overview'
  api: 'https://cloud.google.com/compute/docs/reference/rest/v1/interconnects'
docs:
base_url: 'projects/{{project}}/global/interconnects'
self_link: 'projects/{{project}}/global/interconnects/{{name}}'
update_verb: 'PATCH'
timeouts:
  insert_minutes: 20
  update_minutes: 20
  delete_minutes: 20
async:
  actions: ['create', 'delete', 'update']
  type: 'OpAsync'
  operation:
    base_url: '{{op_id}}'
  result:
    resource_inside_response: false
custom_code:
  constants: 'templates/terraform/constants/interconnect.go.tmpl'
  post_create: 'templates/terraform/post_create/labels.tmpl'
examples:
  - name: 'compute_interconnect_basic'
    primary_resource_id: 'example-interconnect'
    vars:
      interconnect_name: 'example-interconnect'
      customer_name: 'example_customer'
      deletion_protection: 'true'
    test_vars_overrides:
      'deletion_protection': 'false'
    exclude_test: true
  - name: 'compute_interconnect_basic_test'
    primary_resource_id: 'example-interconnect'
    vars:
      interconnect_name: 'example-interconnect'
    exclude_docs: true
  - name: 'compute_interconnect_cross_site_network_test'
    primary_resource_id: 'example-interconnect-cross-site-network'
    vars:
      interconnect_name: 'example-interconnect-cross-site-network'
      description: 'Example Interconnect'
      customer_name: 'example_customer'
      cross_site_network: 'example-cross-site-network'
    exclude_docs: true
    min_version: beta
parameters:
properties:
  - name: 'description'
    type: String
    description: |
      An optional description of this resource. Provide this property when you create the resource.
  - name: 'creationTimestamp'
    type: Time
    description: |
      Creation timestamp in RFC3339 text format.
    output: true
  - name: 'name'
    type: String
    description: |
      Name of the resource. Provided by the client when the resource is created. The name must be
      1-63 characters long, and comply with RFC1035. Specifically, the name must be 1-63 characters
      long and match the regular expression `[a-z]([-a-z0-9]*[a-z0-9])?` which means the first
      character must be a lowercase letter, and all following characters must be a dash,
      lowercase letter, or digit, except the last character, which cannot be a dash.
    required: true
    immutable: true
    validation:
      regex: '^[a-z]([-a-z0-9]*[a-z0-9])?$'
  - name: 'location'
    type: ResourceRef
    description: |
      URL of the InterconnectLocation object that represents where this connection is to be provisioned.
      Specifies the location inside Google's Networks.
    immutable: true
    resource: 'InterconnectLocations'
    imports: 'selfLink'
    required: true
  - name: 'linkType'
    type: Enum
    description: |
      Type of link requested. Note that this field indicates the speed of each of the links in the
      bundle, not the speed of the entire bundle. Can take one of the following values:
        - LINK_TYPE_ETHERNET_10G_LR: A 10G Ethernet with LR optics.
        - LINK_TYPE_ETHERNET_100G_LR: A 100G Ethernet with LR optics.
        - LINK_TYPE_ETHERNET_400G_LR4: A 400G Ethernet with LR4 optics
    required: true
    immutable: true
    enum_values:
      - 'LINK_TYPE_ETHERNET_10G_LR'
      - 'LINK_TYPE_ETHERNET_100G_LR'
      - 'LINK_TYPE_ETHERNET_400G_LR4'
  - name: 'requestedLinkCount'
    type: Integer
    description: |
      Target number of physical links in the link bundle, as requested by the customer.
    required: true
    immutable: true
  - name: 'interconnectType'
    type: Enum
    description: |
      Type of interconnect. Note that a value IT_PRIVATE has been deprecated in favor of DEDICATED.
      Can take one of the following values:
        - PARTNER: A partner-managed interconnection shared between customers though a partner.
        - DEDICATED: A dedicated physical interconnection with the customer.
    required: true
    immutable: true
    diff_suppress_func: 'InterconnectTypeDiffSuppress'
    enum_values:
      - 'DEDICATED'
      - 'PARTNER'
      - 'IT_PRIVATE'
  - name: 'adminEnabled'
    type: Boolean
    description: |
      Administrative status of the interconnect. When this is set to true, the Interconnect is
      functional and can carry traffic. When set to false, no packets can be carried over the
      interconnect and no BGP routes are exchanged over it. By default, the status is set to true.
    send_empty_value: true
    default_value: true
  - name: 'nocContactEmail'
    type: String
    description: |
      Email address to contact the customer NOC for operations and maintenance notifications
      regarding this Interconnect. If specified, this will be used for notifications in addition to
      all other forms described, such as Cloud Monitoring logs alerting and Cloud Notifications.
      This field is required for users who sign up for Cloud Interconnect using workforce identity
      federation.
  - name: 'customerName'
    type: String
    description: |
      Customer name, to put in the Letter of Authorization as the party authorized to request a
      crossconnect. This field is required for Dedicated and Partner Interconnect, should not be specified
      for cross-cloud interconnect.
    immutable: true
  - name: 'operationalStatus'
    type: Enum
    description: |
      The current status of this Interconnect's functionality, which can take one of the following:
        - OS_ACTIVE: A valid Interconnect, which is turned up and is ready to use. Attachments may
        be provisioned on this Interconnect.
        - OS_UNPROVISIONED: An Interconnect that has not completed turnup. No attachments may be
        provisioned on this Interconnect.
        - OS_UNDER_MAINTENANCE: An Interconnect that is undergoing internal maintenance. No
        attachments may be provisioned or updated on this Interconnect.
    output: true
    enum_values:
      - 'OS_ACTIVE'
      - 'OS_UNPROVISIONED'
      - 'OS_UNDER_MAINTENANCE'
  - name: 'provisionedLinkCount'
    type: Integer
    description: |
      Number of links actually provisioned in this interconnect.
    output: true
  - name: 'interconnectAttachments'
    type: Array
    description: |
      A list of the URLs of all InterconnectAttachments configured to use this Interconnect.
    output: true
    item_type:
      type: String
  - name: 'peerIpAddress'
    type: String
    description: |
      IP address configured on the customer side of the Interconnect link.
      The customer should configure this IP address during turnup when prompted by Google NOC.
      This can be used only for ping tests.
    output: true
  - name: 'googleIpAddress'
    type: String
    description: |
      IP address configured on the Google side of the Interconnect link.
      This can be used only for ping tests.
    output: true
  - name: 'googleReferenceId'
    type: String
    description: |
      Google reference ID to be used when raising support tickets with Google or otherwise to debug
      backend connectivity issues.
    output: true
  - name: 'expectedOutages'
    type: Array
    description: A list of outages expected for this Interconnect.
    output: true
    item_type:
      type: NestedObject
      properties:
        - name: 'name'
          type: String
          description: |
            Unique identifier for this outage notification.
          output: true
        - name: 'description'
          type: String
          description: |
            A description about the purpose of the outage.
          output: true
        - name: 'source'
          type: Enum
          description: |
            The party that generated this notification. Note that the value of NSRC_GOOGLE has been
            deprecated in favor of GOOGLE. Can take the following value:
              - GOOGLE: this notification as generated by Google.
          output: true
          enum_values:
            - 'GOOGLE'
        - name: 'state'
          type: Enum
          description: |
            State of this notification. Note that the versions of this enum prefixed with "NS_" have
            been deprecated in favor of the unprefixed values. Can take one of the following values:
              - ACTIVE: This outage notification is active. The event could be in the past, present,
              or future. See startTime and endTime for scheduling.
              - CANCELLED: The outage associated with this notification was cancelled before the
              outage was due to start.
              - COMPLETED: The outage associated with this notification is complete.
          output: true
          enum_values:
            - 'ACTIVE'
            - 'CANCELLED'
            - 'COMPLETED'
        - name: 'issueType'
          type: Enum
          description: |
            Form this outage is expected to take. Note that the versions of this enum prefixed with
            "IT_" have been deprecated in favor of the unprefixed values. Can take one of the
            following values:
              - OUTAGE: The Interconnect may be completely out of service for some or all of the
              specified window.
              - PARTIAL_OUTAGE: Some circuits comprising the Interconnect as a whole should remain
              up, but with reduced bandwidth.
          output: true
          enum_values:
            - 'OUTAGE'
            - 'PARTIAL_OUTAGE'
        - name: 'affectedCircuits'
          type: Array
          description: |
            If issueType is IT_PARTIAL_OUTAGE, a list of the Google-side circuit IDs that will be
            affected.
          output: true
          item_type:
            type: String
        - name: 'startTime'
          type: String
          description: |
            Scheduled start time for the outage (milliseconds since Unix epoch).
          output: true
        - name: 'endTime'
          type: String
          description: |
            Scheduled end time for the outage (milliseconds since Unix epoch).
          output: true
  - name: 'circuitInfos'
    type: Array
    description: A list of CircuitInfo objects, that describe the individual circuits in this LAG.
    output: true
    item_type:
      type: NestedObject
      properties:
        - name: 'googleCircuitId'
          type: String
          description: |
            Google-assigned unique ID for this circuit. Assigned at circuit turn-up.
          output: true
        - name: 'googleDemarcId'
          type: String
          description: |
            Google-side demarc ID for this circuit. Assigned at circuit turn-up and provided by
            Google to the customer in the LOA.
          output: true
        - name: 'customerDemarcId'
          type: String
          description: |
            Customer-side demarc ID for this circuit.
          output: true
  - name: 'labels'
    type: KeyValueLabels
    update_url: 'projects/{{project}}/global/interconnects/{{name}}/setLabels'
    update_verb: 'POST'
    description: |
      Labels for this resource. These can only be added or modified by the setLabels
      method. Each label key/value pair must comply with RFC1035. Label values may be empty.
  - name: 'labelFingerprint'
    type: Fingerprint
    update_url: 'projects/{{project}}/global/interconnects/{{name}}/setLabels'
    update_verb: 'POST'
    description: |
      A fingerprint for the labels being applied to this Interconnect, which is essentially a hash
      of the labels set used for optimistic locking. The fingerprint is initially generated by
      Compute Engine and changes after every request to modify or update labels.
      You must always provide an up-to-date fingerprint hash in order to update or change labels,
      otherwise the request will fail with error 412 conditionNotMet.
    output: true
  - name: 'state'
    type: Enum
    description: |
      The current state of Interconnect functionality, which can take one of the following values:
        - ACTIVE: The Interconnect is valid, turned up and ready to use.
        Attachments may be provisioned on this Interconnect.
        - UNPROVISIONED: The Interconnect has not completed turnup. No attachments may b
         provisioned on this Interconnect.
        - UNDER_MAINTENANCE: The Interconnect is undergoing internal maintenance. No attachments may
         be provisioned or updated on this Interconnect.
    output: true
    enum_values:
      - 'ACTIVE'
      - 'UNPROVISIONED'
      - 'UNDER_MAINTENANCE'
  - name: 'satisfiesPzs'
    type: Boolean
    description: Reserved for future use.
    output: true
  - name: 'macsec'
    type: NestedObject
    description: |
      Configuration that enables Media Access Control security (MACsec) on the Cloud
      Interconnect connection between Google and your on-premises router.
    properties:
      - name: 'preSharedKeys'
        type: Array
        description: |
          A keychain placeholder describing a set of named key objects along with their
          start times. A MACsec CKN/CAK is generated for each key in the key chain.
          Google router automatically picks the key with the most recent startTime when establishing
          or re-establishing a MACsec secure link.
        required: true
        item_type:
          type: NestedObject
          properties:
            - name: 'name'
              type: String
              description: |
                A name for this pre-shared key. The name must be 1-63 characters long, and
                 comply with RFC1035. Specifically, the name must be 1-63 characters long and match
                 the regular expression `[a-z]([-a-z0-9]*[a-z0-9])?` which means the first character
                 must be a lowercase letter, and all following characters must be a dash, lowercase
                 letter, or digit, except the last character, which cannot be a dash.
              required: true
              validation:
                regex: '^[a-z]([-a-z0-9]*[a-z0-9])?$'
            - name: 'startTime'
              type: String
              description: |
                A RFC3339 timestamp on or after which the key is valid. startTime can be in the
                future. If the keychain has a single key, startTime can be omitted. If the keychain
                has multiple keys, startTime is mandatory for each key. The start times of keys must
                be in increasing order. The start times of two consecutive keys must be at least 6
                hours apart.
            - name: 'failOpen'
              type: Boolean
              description: |
                If set to true, the Interconnect connection is configured with a should-secure
                MACsec security policy, that allows the Google router to fallback to cleartext
                traffic if the MKA session cannot be established. By default, the Interconnect
                connection is configured with a must-secure security policy that drops all traffic
                if the MKA session cannot be established with your router.
              deprecation_message: '`failOpen` is deprecated and will be removed in a future major release. Use other `failOpen` instead.'
      - name: 'failOpen'
        type: Boolean
        description: |
          If set to true, the Interconnect connection is configured with a should-secure
          MACsec security policy, that allows the Google router to fallback to cleartext
          traffic if the MKA session cannot be established. By default, the Interconnect
          connection is configured with a must-secure security policy that drops all traffic
          if the MKA session cannot be established with your router.
  - name: 'macsecEnabled'
    type: Boolean
    description: |
      Enable or disable MACsec on this Interconnect connection.
      MACsec enablement fails if the MACsec object is not specified.
  - name: 'remoteLocation'
    type: String
    description: |
      Indicates that this is a Cross-Cloud Interconnect. This field specifies the location outside
      of Google's network that the interconnect is connected to.
    immutable: true
  - name: 'requestedFeatures'
    type: Array
    description: |
      interconnects.list of features requested for this Interconnect connection. Options: IF_MACSEC (
      If specified then the connection is created on MACsec capable hardware ports. If not
      specified, the default value is false, which allocates non-MACsec capable ports first if
      available). Note that MACSEC is still technically allowed for compatibility reasons, but it
      does not work with the API, and will be removed in an upcoming major version.
    immutable: true
    item_type:
      type: Enum
      description: |
        interconnects.list of features requested for this Interconnect connection.
      enum_values:
        - 'MACSEC'
        - 'IF_MACSEC'
        - 'CROSS_SITE_NETWORK'
  - name: 'availableFeatures'
    type: Array
    description: |
      interconnects.list of features available for this Interconnect connection. Can take the value:
      MACSEC. If present then the Interconnect connection is provisioned on MACsec capable hardware
      ports. If not present then the Interconnect connection is provisioned on non-MACsec capable
      ports and MACsec isn't supported and enabling MACsec fails).
    output: true
    item_type:
<<<<<<< HEAD
      type: Enum
      description: interconnects.list of available features for this Interconnect connection.
      enum_values:
        - 'MACSEC'
        - 'CROSS_SITE_NETWORK'
  - name: 'wireGroups'
    type: Array
    min_version: beta
    description: |
      A list of the URLs of all CrossSiteNetwork WireGroups configured to use this Interconnect.[The Interconnect   cannot be deleted if this list is non-empty.]
    output: true
=======
      type: String
  - name: 'interconnectGroups'
    type: Array
    description: |
      URLs of InterconnectGroups that include this Interconnect.
      Order is arbitrary and items are unique.
    output: true
    is_set: true
>>>>>>> bd605943
    item_type:
      type: String<|MERGE_RESOLUTION|>--- conflicted
+++ resolved
@@ -421,7 +421,6 @@
       ports and MACsec isn't supported and enabling MACsec fails).
     output: true
     item_type:
-<<<<<<< HEAD
       type: Enum
       description: interconnects.list of available features for this Interconnect connection.
       enum_values:
@@ -433,7 +432,7 @@
     description: |
       A list of the URLs of all CrossSiteNetwork WireGroups configured to use this Interconnect.[The Interconnect   cannot be deleted if this list is non-empty.]
     output: true
-=======
+    item_type:
       type: String
   - name: 'interconnectGroups'
     type: Array
@@ -442,6 +441,5 @@
       Order is arbitrary and items are unique.
     output: true
     is_set: true
->>>>>>> bd605943
     item_type:
       type: String