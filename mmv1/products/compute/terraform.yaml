--- conflicted
+++ resolved
@@ -937,7 +937,6 @@
   GlobalForwardingRule: !ruby/object:Overrides::Terraform::ResourceOverride
     examples:
       - !ruby/object:Provider::Terraform::Examples
-<<<<<<< HEAD
         name: "external_cnd_lb_with_backend_bucket"
         primary_resource_id: "default"
         vars:
@@ -955,10 +954,7 @@
           - "target"
           - "ip_address"
       - !ruby/object:Provider::Terraform::Examples
-        name: "external_ssl_proxy_lb_mig_backend_custom_header"
-=======
         name: "external_ssl_proxy_lb_mig_backend"
->>>>>>> b87fd99e
         primary_resource_id: "default"
         skip_test: true
         vars:
