--- conflicted
+++ resolved
@@ -468,8 +468,6 @@
       logConfig: !ruby/object:Overrides::Terraform::PropertyOverride
         default_from_api: true
       logConfig.sampleRate: !ruby/object:Overrides::Terraform::PropertyOverride
-<<<<<<< HEAD
-=======
         diff_suppress_func: 'suppressWhenDisabled'
       logConfig.enable: !ruby/object:Overrides::Terraform::PropertyOverride
         send_empty_value: true
@@ -478,7 +476,6 @@
       failoverPolicy.dropTrafficIfUnhealthy: !ruby/object:Overrides::Terraform::PropertyOverride
         send_empty_value: true
       connectionTrackingPolicy.idleTimeoutSec: !ruby/object:Overrides::Terraform::PropertyOverride
->>>>>>> 3d5c1ffc
         default_from_api: true
   RegionInstanceGroupManager: !ruby/object:Overrides::Terraform::ResourceOverride
     exclude: true
