--- conflicted
+++ resolved
@@ -417,10 +417,9 @@
   - !ruby/object:Api::Type::Boolean
     name: enableEndpointIndependentMapping
     description: |
-<<<<<<< HEAD
-      Specifies if endpoint independent mapping is enabled. This is enabled by default. For more information
-      see the [official documentation](https://cloud.google.com/nat/docs/overview#specs-rfcs).
-    default_value: true
+      Enable endpoint independent mapping.
+      For more information see the [official documentation](https://cloud.google.com/nat/docs/overview#specs-rfcs).
+    default_from_api: true
     send_empty_value: true
   - !ruby/object:Api::Type::Enum
     name: 'type'
@@ -434,10 +433,4 @@
     values:
       - :PUBLIC
       - :PRIVATE
-    default_value: :PUBLIC
-=======
-      Enable endpoint independent mapping.
-      For more information see the [official documentation](https://cloud.google.com/nat/docs/overview#specs-rfcs).
-    default_from_api: true
-    send_empty_value: true
->>>>>>> 1155209a
+    default_value: :PUBLIC