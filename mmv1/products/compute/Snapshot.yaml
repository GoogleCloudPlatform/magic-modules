# Copyright 2024 Google Inc.
# Licensed under the Apache License, Version 2.0 (the "License");
# you may not use this file except in compliance with the License.
# You may obtain a copy of the License at
#
#     http://www.apache.org/licenses/LICENSE-2.0
#
# Unless required by applicable law or agreed to in writing, software
# distributed under the License is distributed on an "AS IS" BASIS,
# WITHOUT WARRANTIES OR CONDITIONS OF ANY KIND, either express or implied.
# See the License for the specific language governing permissions and
# limitations under the License.

---
name: 'Snapshot'
kind: 'compute#snapshot'
description: |
  Represents a Persistent Disk Snapshot resource.

  Use snapshots to back up data from your persistent disks. Snapshots are
  different from public images and custom images, which are used primarily
  to create instances or configure instance templates. Snapshots are useful
  for periodic backup of the data on your persistent disks. You can create
  snapshots from persistent disks even while they are attached to running
  instances.

  Snapshots are incremental, so you can create regular snapshots on a
  persistent disk faster and at a much lower cost than if you regularly
  created a full image of the disk.
references:
  guides:
    'Official Documentation': 'https://cloud.google.com/compute/docs/disks/create-snapshots'
  api: 'https://cloud.google.com/compute/docs/reference/rest/v1/snapshots'
docs:
base_url: 'projects/{{project}}/global/snapshots'
has_self_link: true
create_url: 'PRE_CREATE_REPLACE_ME/createSnapshot'
immutable: true
timeouts:
  insert_minutes: 20
  update_minutes: 20
  delete_minutes: 20
# 'createSnapshot' is a zonal operation while 'snapshot.delete' is a global
# operation. we'll leave the object as global operation and use the disk's
# zonal operation for the create action.
async:
  actions: ['create', 'delete', 'update']
  type: 'OpAsync'
  operation:
    full_url: 'selfLink'
  result:
    resource_inside_response: false
collection_url_key: 'items'
iam_policy:
  parent_resource_attribute: 'name'
  import_format:
    - 'projects/{{project}}/global/snapshots/{{name}}'
    - '{{name}}'
custom_code:
  decoder: 'templates/terraform/decoders/snapshot.go.tmpl'
  pre_create: 'templates/terraform/pre_create/compute_snapshot_precreate_url.go.tmpl'
sweeper:
  url_substitutions:
    - zone: "us-central1-a"
examples:
  - name: 'snapshot_basic'
    primary_resource_id: 'snapshot'
    primary_resource_name: 'fmt.Sprintf("tf-test-my-snapshot%s", context["random_suffix"])'
    vars:
      snapshot_name: 'my-snapshot'
      disk_name: 'debian-disk'
  - name: 'snapshot_basic_2'
    primary_resource_id: 'snapshot'
    primary_resource_name: 'fmt.Sprintf("tf-test-my-snapshot%s", context["random_suffix"])'
    min_version: 'beta'
    vars:
      snapshot_name: 'my-snapshot'
      disk_name: 'debian-disk'
  - name: 'snapshot_chainname'
    primary_resource_id: 'snapshot'
    primary_resource_name: 'fmt.Sprintf("tf-test-snapshot-chainname%s", context["random_suffix"])'
    vars:
      snapshot_name: 'my-snapshot'
      disk_name: 'debian-disk'
      chain_name: 'snapshot-chain'
parameters:
  - name: 'sourceDisk'
    type: ResourceRef
    description: 'A reference to the disk used to create this snapshot.'
    required: true
    immutable: true
    # ignore_read in providers - this is only used in Create
    diff_suppress_func: 'tpgresource.CompareSelfLinkOrResourceName'
    custom_expand: 'templates/terraform/custom_expand/resourceref_with_validation.go.tmpl'
    resource: 'Disk'
    imports: 'name'
  - name: 'zone'
    type: ResourceRef
    description: 'A reference to the zone where the disk is hosted.'
    required: false
    immutable: true
    ignore_read: true
    default_from_api: true
    custom_expand: 'templates/terraform/custom_expand/resourceref_with_validation.go.tmpl'
    resource: 'Zone'
    imports: 'name'
  - name: 'snapshotEncryptionKey'
    type: NestedObject
    description: |
      Encrypts the snapshot using a customer-supplied encryption key.

      After you encrypt a snapshot using a customer-supplied key, you must
      provide the same key if you use the snapshot later. For example, you
      must provide the encryption key when you create a disk from the
      encrypted snapshot in a future request.

      Customer-supplied encryption keys do not protect access to metadata of
      the snapshot.

      If you do not provide an encryption key when creating the snapshot,
      then the snapshot will be encrypted using an automatically generated
      key and you do not need to provide a key to use the snapshot later.
    properties:
      - name: 'rawKey'
        type: String
        description: |
          Specifies a 256-bit customer-supplied encryption key, encoded in
          RFC 4648 base64 to either encrypt or decrypt this resource.
        ignore_read: true
        sensitive: true
        custom_flatten: 'templates/terraform/custom_flatten/compute_snapshot_snapshot_encryption_raw_key.go.tmpl'
      - name: 'rsaEncryptedKey'
        type: String
        description: |
          Specifies an encryption key stored in Google Cloud KMS, encoded in
          RFC 4648 base64 to either encrypt or decrypt this resource.
        ignore_read: true
        sensitive: true
      - name: 'sha256'
        type: String
        description: |
          The RFC 4648 base64 encoded SHA-256 hash of the customer-supplied
          encryption key that protects this resource.
        output: true
        # TODO Change to ResourceRef once KMS is in Magic Modules
      - name: 'kmsKeySelfLink'
        type: String
        description: |
          The name of the encryption key that is stored in Google Cloud KMS.
        api_name: kmsKeyName
      - name: 'kmsKeyServiceAccount'
        type: String
        description: |
          The service account used for the encryption request for the given KMS key.
          If absent, the Compute Engine Service Agent service account is used.
    # ignore_read in providers - this is only used in Create
  - name: 'sourceDiskEncryptionKey'
    type: NestedObject
    description: |
      The customer-supplied encryption key of the source snapshot. Required
      if the source snapshot is protected by a customer-supplied encryption
      key.
    ignore_read: true
    properties:
      - name: 'rawKey'
        type: String
        description: |
          Specifies a 256-bit customer-supplied encryption key, encoded in
          RFC 4648 base64 to either encrypt or decrypt this resource.
        # The docs list this field but it is never returned.
        sensitive: true
      - name: 'rsaEncryptedKey'
        type: String
        description: |
          Specifies an encryption key stored in Google Cloud KMS, encoded in
          RFC 4648 base64 to either encrypt or decrypt this resource.
        sensitive: true
      - name: 'kmsKeySelfLink'
        type: String
        description: |
          The name of the encryption key that is stored in Google Cloud KMS.
        api_name: kmsKeyName
      - name: 'kmsKeyServiceAccount'
        type: String
        description: |
          The service account used for the encryption request for the given KMS key.
          If absent, the Compute Engine Service Agent service account is used.
properties:
  - name: 'creationTimestamp'
    type: Time
    description: 'Creation timestamp in RFC3339 text format.'
    output: true
  - name: 'snapshot_id'
    type: Integer
    description: 'The unique identifier for the resource.'
    api_name: id
    output: true
  # 'status' not useful for object convergence.
  - name: 'diskSizeGb'
    type: Integer
    description: 'Size of the snapshot, specified in GB.'
    output: true
  - name: 'chainName'
    type: String
    description: |
      Creates the new snapshot in the snapshot chain labeled with the
      specified name. The chain name must be 1-63 characters long and
      comply with RFC1035. This is an uncommon option only for advanced
      service owners who needs to create separate snapshot chains, for
      example, for chargeback tracking.  When you describe your snapshot
      resource, this field is visible only if it has a non-empty value.
  - name: 'name'
    type: String
    description: |
      Name of the resource; provided by the client when the resource is
      created. The name must be 1-63 characters long, and comply with
      RFC1035. Specifically, the name must be 1-63 characters long and match
      the regular expression `[a-z]([-a-z0-9]*[a-z0-9])?` which means the
      first character must be a lowercase letter, and all following
      characters must be a dash, lowercase letter, or digit, except the last
      character, which cannot be a dash.
    required: true
    immutable: true
  - name: 'description'
    type: String
    description: 'An optional description of this resource.'
    immutable: true
  # 'sourceDiskId' not useful for object convergence.
  - name: 'storageBytes'
    type: Integer
    description: |
      A size of the storage used by the snapshot. As snapshots share
      storage, this number is expected to change with snapshot
      creation/deletion.
    output: true
  # 'storageBytesStatus' not useful for object convergence.
  - name: 'storageLocations'
    type: Array
    description: |
      Cloud Storage bucket storage location of the snapshot (regional or multi-regional).
    default_from_api: true
    item_type:
      type: String
  - name: 'licenses'
    type: Array
    description: |
      A list of public visible licenses that apply to this snapshot. This
      can be because the original image had licenses attached (such as a
      Windows image).  snapshotEncryptionKey nested object Encrypts the
      snapshot using a customer-supplied encryption key.
    output: true
    custom_expand: 'templates/terraform/custom_expand/array_resourceref_with_validation.go.tmpl'
    item_type:
      name: 'license'
      type: ResourceRef
      description: 'A reference to a license associated with this snapshot'
      resource: 'License'
      imports: 'selfLink'
  - name: 'labels'
    type: KeyValueLabels
    description: Labels to apply to this Snapshot.
    update_url: 'projects/{{project}}/global/snapshots/{{name}}/setLabels'
    update_verb: 'POST'
  - name: 'labelFingerprint'
    type: Fingerprint
    description: |
      The fingerprint used for optimistic locking of this resource. Used
      internally during updates.
    output: true
    update_url: 'projects/{{project}}/global/snapshots/{{name}}/setLabels'
    update_verb: 'POST'
    key_expander: ''
<<<<<<< HEAD
  - name: 'guestFlush'
    type: Boolean
    description: |
      Whether to attempt an application consistent snapshot by informing the OS to prepare for the snapshot process.
    ignore_read: true
    min_version: 'beta'
=======
  - name: 'snapshotType'
    type: Enum
    description: |
      Indicates the type of the snapshot.
    enum_values:
      - 'ARCHIVE'
      - 'STANDARD'
>>>>>>> f300080b
<|MERGE_RESOLUTION|>--- conflicted
+++ resolved
@@ -270,19 +270,16 @@
     update_url: 'projects/{{project}}/global/snapshots/{{name}}/setLabels'
     update_verb: 'POST'
     key_expander: ''
-<<<<<<< HEAD
   - name: 'guestFlush'
     type: Boolean
     description: |
       Whether to attempt an application consistent snapshot by informing the OS to prepare for the snapshot process.
     ignore_read: true
     min_version: 'beta'
-=======
   - name: 'snapshotType'
     type: Enum
     description: |
       Indicates the type of the snapshot.
     enum_values:
       - 'ARCHIVE'
-      - 'STANDARD'
->>>>>>> f300080b
+      - 'STANDARD'