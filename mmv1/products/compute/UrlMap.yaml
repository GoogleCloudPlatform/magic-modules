# Copyright 2024 Google Inc.
# Licensed under the Apache License, Version 2.0 (the "License");
# you may not use this file except in compliance with the License.
# You may obtain a copy of the License at
#
#     http://www.apache.org/licenses/LICENSE-2.0
#
# Unless required by applicable law or agreed to in writing, software
# distributed under the License is distributed on an "AS IS" BASIS,
# WITHOUT WARRANTIES OR CONDITIONS OF ANY KIND, either express or implied.
# See the License for the specific language governing permissions and
# limitations under the License.

---
name: 'UrlMap'
kind: 'compute#urlMap'
description: |
  UrlMaps are used to route requests to a backend service based on rules
  that you define for the host and path of an incoming URL.
references:
  guides:
    'Official Documentation': 'https://cloud.google.com/load-balancing/docs/url-map-concepts'
  api: 'https://cloud.google.com/compute/docs/reference/rest/v1/urlMaps'
docs:
base_url: 'projects/{{project}}/global/urlMaps'
has_self_link: true
timeouts:
  insert_minutes: 20
  update_minutes: 20
  delete_minutes: 20
async:
  actions: ['create', 'delete', 'update']
  type: 'OpAsync'
  operation:
    base_url: '{{op_id}}'
  result:
    resource_inside_response: false
collection_url_key: 'items'
include_in_tgc_next_DO_NOT_USE: true
custom_code:
examples:
  - name: 'url_map_bucket_and_service'
    primary_resource_id: 'urlmap'
    vars:
      url_map_name: 'urlmap'
      login_backend_service_name: 'login'
      http_health_check_name: 'health-check'
      backend_bucket_name: 'static-asset-backend-bucket'
      storage_bucket_name: 'static-asset-bucket'
  - name: 'url_map_traffic_director_route'
    primary_resource_id: 'urlmap'
    vars:
      url_map_name: 'urlmap'
      home_backend_service_name: 'home'
      health_check_name: 'health-check'
    tgc_test_ignore_extra:
      - 'path_matcher.route_rules.url_redirect.https_redirect'
  - name: 'url_map_traffic_director_route_partial'
    primary_resource_id: 'urlmap'
    vars:
      url_map_name: 'urlmap'
      home_backend_service_name: 'home'
      health_check_name: 'health-check'
  - name: 'url_map_traffic_director_path'
    primary_resource_id: 'urlmap'
    vars:
      url_map_name: 'urlmap'
      home_backend_service_name: 'home'
      health_check_name: 'health-check'
  - name: 'url_map_traffic_director_path_partial'
    primary_resource_id: 'urlmap'
    vars:
      url_map_name: 'urlmap'
      home_backend_service_name: 'home'
      health_check_name: 'health-check'
  - name: 'url_map_header_based_routing'
    primary_resource_id: 'urlmap'
    vars:
      url_map_name: 'urlmap'
      default_backend_service_name: 'default'
      service_a_backend_service_name: 'service-a'
      service_b_backend_service_name: 'service-b'
      health_check_name: 'health-check'
  - name: 'url_map_parameter_based_routing'
    primary_resource_id: 'urlmap'
    vars:
      url_map_name: 'urlmap'
      default_backend_service_name: 'default'
      service_a_backend_service_name: 'service-a'
      service_b_backend_service_name: 'service-b'
      health_check_name: 'health-check'
  - name: 'url_map_default_mirror_percent'
    primary_resource_id: 'urlmap'
    min_version: 'beta'
    vars:
      url_map_name: 'urlmap'
      home_backend_service_name: 'home'
      mirror_backend_service_name: 'mirror'
      health_check_name: 'health-check'
  - name: 'url_map_path_matcher_default_mirror_percent'
    primary_resource_id: 'urlmap'
    min_version: 'beta'
    vars:
      url_map_name: 'urlmap'
      home_backend_service_name: 'home'
      mirror_backend_service_name: 'mirror'
      health_check_name: 'health-check'
  - name: 'url_map_path_rule_mirror_percent'
    primary_resource_id: 'urlmap'
    min_version: 'beta'
    vars:
      url_map_name: 'urlmap'
      home_backend_service_name: 'home'
      mirror_backend_service_name: 'mirror'
      health_check_name: 'health-check'
  - name: 'url_map_route_rule_mirror_percent'
    primary_resource_id: 'urlmap'
    min_version: 'beta'
    vars:
      url_map_name: 'urlmap'
      home_backend_service_name: 'home'
      mirror_backend_service_name: 'mirror'
      health_check_name: 'health-check'
<<<<<<< HEAD
=======
  - name: 'url_map_test_headers'
    primary_resource_id: 'urlmap'
    vars:
      url_map_name: 'urlmap'
      backend_service_name: 'backend'
      health_check_name: 'health-check'
  - name: 'url_map_test_expected_output_url'
    primary_resource_id: 'urlmap'
    vars:
      url_map_name: 'urlmap'
      backend_service_name: 'backend'
      health_check_name: 'health-check'
  - name: 'url_map_test_redirect_response_code'
    primary_resource_id: 'urlmap'
    vars:
      url_map_name: 'urlmap'
      backend_service_name: 'backend'
      health_check_name: 'health-check'
>>>>>>> 4dd5624b
  - name: 'external_http_lb_mig_backend'
    primary_resource_id: 'default'
    vars:
      lb_backend_template: 'lb-backend-template'
      lb_backend_example: 'lb-backend-example'
      fw_allow_health_check: 'fw-allow-health-check'
      lb_ipv4_1: 'lb-ipv4-1'
      http_basic_check: 'http-basic-check'
      web_backend_service: 'web-backend-service'
      web_map_http: 'web-map-http'
      http_lb_proxy: 'http-lb-proxy'
      http_content_rule: 'http-content-rule'
    ignore_read_extra:
      - 'metadata'
      - 'metadata_startup_script'
 # Very similar to external_http_lb_mig_backend_custom_header
    exclude_test: true
    exclude_docs: true
  - name: 'url_map_path_template_match'
    primary_resource_id: 'urlmap'
    vars:
      url_map_name: 'urlmap'
      cart_backend_service_name: 'cart-service'
      user_backend_service_name: 'user-service'
      http_health_check_name: 'health-check'
      backend_bucket_name: 'static-asset-backend-bucket'
      storage_bucket_name: 'static-asset-bucket'
  - name: 'url_map_custom_error_response_policy'
    primary_resource_id: 'urlmap'
    vars:
      url_map_name: 'urlmap'
      backend_service_name: 'login'
      http_health_check_name: 'health-check'
      storage_bucket_name: 'static-asset-bucket'
      error_backend_bucket_name: 'error-backend-bucket'
  - name: 'url_map_http_filter_configs'
    primary_resource_id: 'urlmap'
    min_version: 'beta'
    vars:
      url_map_name: 'urlmap'
      default_backend_service_name: 'default-backend'
      service_a_backend_service_name: 'service-a-backend'
      health_check_name: 'health-check'
  - name: 'url_map_http_filter_metadata'
    primary_resource_id: 'urlmap'
    min_version: 'beta'
    vars:
      url_map_name: 'urlmap'
      default_backend_service_name: 'default-backend'
      service_a_backend_service_name: 'service-a-backend'
      service_b_backend_service_name: 'service-b-backend'
      health_check_name: 'health-check'
parameters:
properties:
  - name: 'creationTimestamp'
    type: Time
    description: 'Creation timestamp in RFC3339 text format.'
    output: true
  - name: 'defaultService'
    type: ResourceRef
    description: |-
      The backend service or backend bucket to use when none of the given rules match.
    exactly_one_of:
      - 'default_service'
      - 'default_url_redirect'
      - 'default_route_action.0.weighted_backend_services'
    custom_expand: 'templates/terraform/custom_expand/reference_to_backend.tmpl'
    resource: 'BackendService'
    imports: 'selfLink'
  - name: 'description'
    type: String
    description: |
      An optional description of this resource. Provide this property when you create
      the resource.
  - name: 'map_id'
    type: Integer
    description: 'The unique identifier for the resource.'
    api_name: id
    output: true
  - name: 'fingerprint'
    type: Fingerprint
    description: |
      Fingerprint of this resource. A hash of the contents stored in this object. This
      field is used in optimistic locking.
    output: true
  - name: 'headerAction'
    type: NestedObject
    description: |
      Specifies changes to request and response headers that need to take effect for
      the selected backendService. The headerAction specified here take effect after
      headerAction specified under pathMatcher.
    properties:
      - name: 'requestHeadersToAdd'
        type: Array
        description: |
          Headers to add to a matching request prior to forwarding the request to the
          backendService.
        at_least_one_of:
          - 'header_action.0.request_headers_to_add'
          - 'header_action.0.request_headers_to_remove'
          - 'header_action.0.response_headers_to_add'
          - 'header_action.0.response_headers_to_remove'
        item_type:
          type: NestedObject
          properties:
            - name: 'headerName'
              type: String
              description: |
                The name of the header.
              required: true
            - name: 'headerValue'
              type: String
              description: |
                The value of the header to add.
              required: true
            - name: 'replace'
              type: Boolean
              description: |
                If false, headerValue is appended to any values that already exist for the
                header. If true, headerValue is set for the header, discarding any values that
                were set for that header.
              required: true
      - name: 'requestHeadersToRemove'
        type: Array
        description: |
          A list of header names for headers that need to be removed from the request
          prior to forwarding the request to the backendService.
        at_least_one_of:
          - 'header_action.0.request_headers_to_add'
          - 'header_action.0.request_headers_to_remove'
          - 'header_action.0.response_headers_to_add'
          - 'header_action.0.response_headers_to_remove'
        item_type:
          type: String
      - name: 'responseHeadersToAdd'
        type: Array
        description: |
          Headers to add the response prior to sending the response back to the client.
        at_least_one_of:
          - 'header_action.0.request_headers_to_add'
          - 'header_action.0.request_headers_to_remove'
          - 'header_action.0.response_headers_to_add'
          - 'header_action.0.response_headers_to_remove'
        item_type:
          type: NestedObject
          properties:
            - name: 'headerName'
              type: String
              description: |
                The name of the header.
              required: true
            - name: 'headerValue'
              type: String
              description: |
                The value of the header to add.
              required: true
            - name: 'replace'
              type: Boolean
              description: |
                If false, headerValue is appended to any values that already exist for the
                header. If true, headerValue is set for the header, discarding any values that
                were set for that header.
              required: true
      - name: 'responseHeadersToRemove'
        type: Array
        description: |
          A list of header names for headers that need to be removed from the response
          prior to sending the response back to the client.
        at_least_one_of:
          - 'header_action.0.request_headers_to_add'
          - 'header_action.0.request_headers_to_remove'
          - 'header_action.0.response_headers_to_add'
          - 'header_action.0.response_headers_to_remove'
        item_type:
          type: String
  - name: 'host_rule'
    type: Array
    description: |
      The list of HostRules to use against the URL.
    api_name: hostRules
    is_set: true
    item_type:
      type: NestedObject
      properties:
        - name: 'description'
          type: String
          description: |
            An optional description of this resource. Provide this property when you create
            the resource.
        - name: 'hosts'
          type: Array
          description: |
            The list of host patterns to match. They must be valid hostnames, except * will
            match any string of ([a-z0-9-.]*). In that case, * must be the first character
            and must be followed in the pattern by either - or ..
          is_set: true
          required: true
          item_type:
            type: String
        - name: 'pathMatcher'
          type: String
          description: |
            The name of the PathMatcher to use to match the path portion of the URL if the
            hostRule matches the URL's host portion.
          required: true
  - name: 'name'
    type: String
    description: |
      Name of the resource. Provided by the client when the resource is created. The
      name must be 1-63 characters long, and comply with RFC1035. Specifically, the
      name must be 1-63 characters long and match the regular expression
      `[a-z]([-a-z0-9]*[a-z0-9])?` which means the first character must be a lowercase
      letter, and all following characters must be a dash, lowercase letter, or digit,
      except the last character, which cannot be a dash.
    required: true
    immutable: true
  - name: 'path_matcher'
    type: Array
    description: |
      The list of named PathMatchers to use against the URL.
    api_name: pathMatchers
    item_type:
      type: NestedObject
      properties:
        - name: 'defaultService'
          type: ResourceRef
          description: The backend service or backend bucket to use when none of the given paths match.
          # TODO: (mbang) won't work for array path matchers yet, uncomment here once they are supported.
          # (github.com/hashicorp/terraform-plugin-sdk/issues/470)
          # exactly_one_of:
          #   - path_matchers.0.default_service
          #   - path_matchers.0.default_url_redirect
          #   - path_matchers.0.default_route_action.0.weighted_backend_services
          custom_expand: 'templates/terraform/custom_expand/reference_to_backend.tmpl'
          resource: 'BackendService'
          imports: 'selfLink'
        - name: 'description'
          type: String
          description: |
            An optional description of this resource. Provide this property when you create
            the resource.
        - name: 'defaultCustomErrorResponsePolicy'
          type: NestedObject
          description: |
            defaultCustomErrorResponsePolicy specifies how the Load Balancer returns error responses when BackendService or BackendBucket responds with an error.

            This policy takes effect at the PathMatcher level and applies only when no policy has been defined for the error code at lower levels like RouteRule and PathRule within this PathMatcher. If an error code does not have a policy defined in defaultCustomErrorResponsePolicy, then a policy defined for the error code in UrlMap.defaultCustomErrorResponsePolicy takes effect.

            For example, consider a UrlMap with the following configuration:

            UrlMap.defaultCustomErrorResponsePolicy is configured with policies for 5xx and 4xx errors
            A RouteRule for /coming_soon/ is configured for the error code 404.
            If the request is for www.myotherdomain.com and a 404 is encountered, the policy under UrlMap.defaultCustomErrorResponsePolicy takes effect. If a 404 response is encountered for the request www.example.com/current_events/, the pathMatcher's policy takes effect. If however, the request for www.example.com/coming_soon/ encounters a 404, the policy in RouteRule.customErrorResponsePolicy takes effect. If any of the requests in this example encounter a 500 error code, the policy at UrlMap.defaultCustomErrorResponsePolicy takes effect.

            When used in conjunction with pathMatcher.defaultRouteAction.retryPolicy, retries take precedence. Only once all retries are exhausted, the defaultCustomErrorResponsePolicy is applied. While attempting a retry, if load balancer is successful in reaching the service, the defaultCustomErrorResponsePolicy is ignored and the response from the service is returned to the client.

            defaultCustomErrorResponsePolicy is supported only for global external Application Load Balancers.
          properties:
            - name: 'errorResponseRule'
              type: Array
              description: |
                Specifies rules for returning error responses.
                In a given policy, if you specify rules for both a range of error codes as well as rules for specific error codes then rules with specific error codes have a higher priority.
                For example, assume that you configure a rule for 401 (Un-authorized) code, and another for all 4 series error codes (4XX).
                If the backend service returns a 401, then the rule for 401 will be applied. However if the backend service returns a 403, the rule for 4xx takes effect.
              api_name: errorResponseRules
              is_missing_in_cai: true
              item_type:
                type: NestedObject
                properties:
                  - name: 'matchResponseCodes'
                    type: Array
                    description: |
                      Valid values include:
                      - A number between 400 and 599: For example 401 or 503, in which case the load balancer applies the policy if the error code exactly matches this value.
                      - 5xx: Load Balancer will apply the policy if the backend service responds with any response code in the range of 500 to 599.
                      - 4xx: Load Balancer will apply the policy if the backend service responds with any response code in the range of 400 to 499.
                      Values must be unique within matchResponseCodes and across all errorResponseRules of CustomErrorResponsePolicy.
                    item_type:
                      type: String
                  - name: 'path'
                    type: String
                    description: |
                      The full path to a file within backendBucket . For example: /errors/defaultError.html
                      path must start with a leading slash. path cannot have trailing slashes.
                      If the file is not available in backendBucket or the load balancer cannot reach the BackendBucket, a simple Not Found Error is returned to the client.
                      The value must be from 1 to 1024 characters
                  - name: 'overrideResponseCode'
                    type: Integer
                    description: |
                      The HTTP status code returned with the response containing the custom error content.
                      If overrideResponseCode is not supplied, the same response code returned by the original backend bucket or backend service is returned to the client.
            - name: 'errorService'
              type: ResourceRef
              description: |
                The full or partial URL to the BackendBucket resource that contains the custom error content. Examples are:
                https://www.googleapis.com/compute/v1/projects/project/global/backendBuckets/myBackendBucket
                compute/v1/projects/project/global/backendBuckets/myBackendBucket
                global/backendBuckets/myBackendBucket
                If errorService is not specified at lower levels like pathMatcher, pathRule and routeRule, an errorService specified at a higher level in the UrlMap will be used. If UrlMap.defaultCustomErrorResponsePolicy contains one or more errorResponseRules[], it must specify errorService.
                If load balancer cannot reach the backendBucket, a simple Not Found Error will be returned, with the original response code (or overrideResponseCode if configured).
              resource: 'BackendBucket'
              imports: 'selfLink'
        - name: 'headerAction'
          type: NestedObject
          description: |
            Specifies changes to request and response headers that need to take effect for
            the selected backendService. HeaderAction specified here are applied after the
            matching HttpRouteRule HeaderAction and before the HeaderAction in the UrlMap
          properties:
            - name: 'requestHeadersToAdd'
              type: Array
              description: |
                Headers to add to a matching request prior to forwarding the request to the
                backendService.
              item_type:
                type: NestedObject
                properties:
                  - name: 'headerName'
                    type: String
                    description: |
                      The name of the header.
                    required: true
                  - name: 'headerValue'
                    type: String
                    description: |
                      The value of the header to add.
                    required: true
                  - name: 'replace'
                    type: Boolean
                    description: |
                      If false, headerValue is appended to any values that already exist for the
                      header. If true, headerValue is set for the header, discarding any values that
                      were set for that header.
                    required: true
            - name: 'requestHeadersToRemove'
              type: Array
              description: |
                A list of header names for headers that need to be removed from the request
                prior to forwarding the request to the backendService.
              item_type:
                type: String
            - name: 'responseHeadersToAdd'
              type: Array
              description: |
                Headers to add the response prior to sending the response back to the client.
              item_type:
                type: NestedObject
                properties:
                  - name: 'headerName'
                    type: String
                    description: |
                      The name of the header.
                    required: true
                  - name: 'headerValue'
                    type: String
                    description: |
                      The value of the header to add.
                    required: true
                  - name: 'replace'
                    type: Boolean
                    description: |
                      If false, headerValue is appended to any values that already exist for the
                      header. If true, headerValue is set for the header, discarding any values that
                      were set for that header.
                    required: true
            - name: 'responseHeadersToRemove'
              type: Array
              description: |
                A list of header names for headers that need to be removed from the response
                prior to sending the response back to the client.
              item_type:
                type: String
        - name: 'name'
          type: String
          description: |
            The name to which this PathMatcher is referred by the HostRule.
          required: true
        - name: 'path_rule'
          type: Array
          description: |
            The list of path rules. Use this list instead of routeRules when routing based
            on simple path matching is all that's required. The order by which path rules
            are specified does not matter. Matches are always done on the longest-path-first
            basis. For example: a pathRule with a path /a/b/c/* will match before /a/b/*
            irrespective of the order in which those paths appear in this list. Within a
            given pathMatcher, only one of pathRules or routeRules must be set.
          api_name: pathRules
          item_type:
            type: NestedObject
            properties:
              - name: 'service'
                type: ResourceRef
                description: The backend service or backend bucket to use if any of the given paths match.
                custom_expand: 'templates/terraform/custom_expand/reference_to_backend.tmpl'
                resource: 'BackendService'
                imports: 'selfLink'
              - name: 'paths'
                type: Array
                description: |
                  The list of path patterns to match. Each must start with / and the only place a
                  \* is allowed is at the end following a /. The string fed to the path matcher
                  does not include any text after the first ? or #, and those chars are not
                  allowed here.
                is_set: true
                required: true
                item_type:
                  type: String
              - name: 'customErrorResponsePolicy'
                type: NestedObject
                description: |
                  customErrorResponsePolicy specifies how the Load Balancer returns error responses when BackendService or BackendBucket responds with an error.
                  If a policy for an error code is not configured for the PathRule, a policy for the error code configured in pathMatcher.defaultCustomErrorResponsePolicy is applied. If one is not specified in pathMatcher.defaultCustomErrorResponsePolicy, the policy configured in UrlMap.defaultCustomErrorResponsePolicy takes effect.
                  For example, consider a UrlMap with the following configuration:
                  UrlMap.defaultCustomErrorResponsePolicy are configured with policies for 5xx and 4xx errors
                  A PathRule for /coming_soon/ is configured for the error code 404.
                  If the request is for www.myotherdomain.com and a 404 is encountered, the policy under UrlMap.defaultCustomErrorResponsePolicy takes effect. If a 404 response is encountered for the request www.example.com/current_events/, the pathMatcher's policy takes effect. If however, the request for www.example.com/coming_soon/ encounters a 404, the policy in PathRule.customErrorResponsePolicy takes effect. If any of the requests in this example encounter a 500 error code, the policy at UrlMap.defaultCustomErrorResponsePolicy takes effect.
                  customErrorResponsePolicy is supported only for global external Application Load Balancers.
                properties:
                  - name: 'errorResponseRule'
                    type: Array
                    description: |
                      Specifies rules for returning error responses.
                      In a given policy, if you specify rules for both a range of error codes as well as rules for specific error codes then rules with specific error codes have a higher priority.
                      For example, assume that you configure a rule for 401 (Un-authorized) code, and another for all 4 series error codes (4XX).
                      If the backend service returns a 401, then the rule for 401 will be applied. However if the backend service returns a 403, the rule for 4xx takes effect.
                    api_name: errorResponseRules
                    is_missing_in_cai: true
                    item_type:
                      type: NestedObject
                      properties:
                        - name: 'matchResponseCodes'
                          type: Array
                          description: |
                            Valid values include:

                            - A number between 400 and 599: For example 401 or 503, in which case the load balancer applies the policy if the error code exactly matches this value.
                            - 5xx: Load Balancer will apply the policy if the backend service responds with any response code in the range of 500 to 599.
                            - 4xx: Load Balancer will apply the policy if the backend service responds with any response code in the range of 400 to 499.

                            Values must be unique within matchResponseCodes and across all errorResponseRules of CustomErrorResponsePolicy.
                          item_type:
                            type: String
                        - name: 'path'
                          type: String
                          description: |
                            The full path to a file within backendBucket . For example: /errors/defaultError.html
                            path must start with a leading slash. path cannot have trailing slashes.
                            If the file is not available in backendBucket or the load balancer cannot reach the BackendBucket, a simple Not Found Error is returned to the client.
                            The value must be from 1 to 1024 characters
                        - name: 'overrideResponseCode'
                          type: Integer
                          description: |
                            The HTTP status code returned with the response containing the custom error content.
                            If overrideResponseCode is not supplied, the same response code returned by the original backend bucket or backend service is returned to the client.
                  - name: 'errorService'
                    type: ResourceRef
                    description: |
                      The full or partial URL to the BackendBucket resource that contains the custom error content. Examples are:

                      https://www.googleapis.com/compute/v1/projects/project/global/backendBuckets/myBackendBucket
                      compute/v1/projects/project/global/backendBuckets/myBackendBucket
                      global/backendBuckets/myBackendBucket

                      If errorService is not specified at lower levels like pathMatcher, pathRule and routeRule, an errorService specified at a higher level in the UrlMap will be used. If UrlMap.defaultCustomErrorResponsePolicy contains one or more errorResponseRules[], it must specify errorService.
                      If load balancer cannot reach the backendBucket, a simple Not Found Error will be returned, with the original response code (or overrideResponseCode if configured).
                    resource: 'BackendBucket'
                    imports: 'selfLink'
              - name: 'routeAction'
                type: NestedObject
                description: |
                  In response to a matching path, the load balancer performs advanced routing
                  actions like URL rewrites, header transformations, etc. prior to forwarding the
                  request to the selected backend. If routeAction specifies any
                  weightedBackendServices, service must not be set. Conversely if service is set,
                  routeAction cannot contain any  weightedBackendServices. Only one of routeAction
                  or urlRedirect must be set.
                properties:
                  - name: 'corsPolicy'
                    type: NestedObject
                    description: |
                      The specification for allowing client side cross-origin requests. Please see W3C
                      Recommendation for Cross Origin Resource Sharing
                    properties:
                      - name: 'allowCredentials'
                        type: Boolean
                        description: |
                          In response to a preflight request, setting this to true indicates that the
                          actual request can include user credentials. This translates to the Access-
                          Control-Allow-Credentials header. Defaults to false.
                        default_value: false
                      - name: 'allowHeaders'
                        type: Array
                        description: |
                          Specifies the content for the Access-Control-Allow-Headers header.
                        item_type:
                          type: String
                      - name: 'allowMethods'
                        type: Array
                        description: |
                          Specifies the content for the Access-Control-Allow-Methods header.
                        item_type:
                          type: String
                      - name: 'allowOriginRegexes'
                        type: Array
                        description: |
                          Specifies the regular expression patterns that match allowed origins. For
                          regular expression grammar please see en.cppreference.com/w/cpp/regex/ecmascript
                          An origin is allowed if it matches either allow_origins or allow_origin_regex.
                        item_type:
                          type: String
                      - name: 'allowOrigins'
                        type: Array
                        description: |
                          Specifies the list of origins that will be allowed to do CORS requests. An
                          origin is allowed if it matches either allow_origins or allow_origin_regex.
                        item_type:
                          type: String
                      - name: 'disabled'
                        type: Boolean
                        description: |
                          If true, specifies the CORS policy is disabled.
                        required: true
                      - name: 'exposeHeaders'
                        type: Array
                        description: |
                          Specifies the content for the Access-Control-Expose-Headers header.
                        item_type:
                          type: String
                      - name: 'maxAge'
                        type: Integer
                        description: |
                          Specifies how long the results of a preflight request can be cached. This
                          translates to the content for the Access-Control-Max-Age header.
                  - name: 'faultInjectionPolicy'
                    type: NestedObject
                    description: |
                      The specification for fault injection introduced into traffic to test the
                      resiliency of clients to backend service failure. As part of fault injection,
                      when clients send requests to a backend service, delays can be introduced by
                      Loadbalancer on a percentage of requests before sending those request to the
                      backend service. Similarly requests from clients can be aborted by the
                      Loadbalancer for a percentage of requests. timeout and retry_policy will be
                      ignored by clients that are configured with a fault_injection_policy.
                    properties:
                      - name: 'abort'
                        type: NestedObject
                        description: |
                          The specification for how client requests are aborted as part of fault
                          injection.
                        properties:
                          - name: 'httpStatus'
                            type: Integer
                            description: |
                              The HTTP status code used to abort the request. The value must be between 200
                              and 599 inclusive.
                            required: true
                          - name: 'percentage'
                            type: Double
                            description: |
                              The percentage of traffic (connections/operations/requests) which will be
                              aborted as part of fault injection. The value must be between 0.0 and 100.0
                              inclusive.
                            required: true
                      - name: 'delay'
                        type: NestedObject
                        description: |
                          The specification for how client requests are delayed as part of fault
                          injection, before being sent to a backend service.
                        properties:
                          - name: 'fixedDelay'
                            type: NestedObject
                            description: |
                              Specifies the value of the fixed delay interval.
                            required: true
                            properties:
                              - name: 'nanos'
                                type: Integer
                                description: |
                                  Span of time that's a fraction of a second at nanosecond resolution. Durations
                                  less than one second are represented with a 0 `seconds` field and a positive
                                  `nanos` field. Must be from 0 to 999,999,999 inclusive.
                              - name: 'seconds'
                                type: String
                                description: |
                                  Span of time at a resolution of a second. Must be from 0 to 315,576,000,000
                                  inclusive.
                                required: true
                          - name: 'percentage'
                            type: Double
                            description: |
                              The percentage of traffic (connections/operations/requests) on which delay will
                              be introduced as part of fault injection. The value must be between 0.0 and
                              100.0 inclusive.
                            required: true
                  - name: 'requestMirrorPolicy'
                    type: NestedObject
                    description: |
                      Specifies the policy on how requests intended for the route's backends are
                      shadowed to a separate mirrored backend service. Loadbalancer does not wait for
                      responses from the shadow service. Prior to sending traffic to the shadow
                      service, the host / authority header is suffixed with -shadow.
                    properties:
                      - name: 'backendService'
                        type: ResourceRef
                        description: |
                          The BackendService resource being mirrored to.
                        required: true
                        custom_expand: 'templates/terraform/custom_expand/reference_to_backend.tmpl'
                        resource: 'BackendService'
                        imports: 'selfLink'
                      - name: 'mirrorPercent'
                        min_version: beta
                        type: Double
                        description: |
                          The percentage of requests to be mirrored to backendService.
                          The value must be between 0.0 and 100.0 inclusive.
<<<<<<< HEAD
=======
                        is_missing_in_cai: true
>>>>>>> 4dd5624b
                        validation:
                          function: 'validation.FloatBetween(0, 100)'
                  - name: 'retryPolicy'
                    type: NestedObject
                    description: |
                      Specifies the retry policy associated with this route.
                    properties:
                      - name: 'numRetries'
                        type: Integer
                        description: |
                          Specifies the allowed number retries. This number must be > 0.
                      - name: 'perTryTimeout'
                        type: NestedObject
                        description: |
                          Specifies a non-zero timeout per retry attempt.
                        properties:
                          - name: 'nanos'
                            type: Integer
                            include_empty_value_in_cai: true
                            description: |
                              Span of time that's a fraction of a second at nanosecond resolution. Durations
                              less than one second are represented with a 0 `seconds` field and a positive
                              `nanos` field. Must be from 0 to 999,999,999 inclusive.
                          - name: 'seconds'
                            type: String
                            description: |
                              Span of time at a resolution of a second. Must be from 0 to 315,576,000,000
                              inclusive.
                            required: true
                      - name: 'retryConditions'
                        type: Array
                        description: |
                          Specifies one or more conditions when this retry rule applies. Valid values are:

                          * 5xx: Loadbalancer will attempt a retry if the backend service responds with
                          any 5xx response code, or if the backend service does not respond at all,
                          for example: disconnects, reset, read timeout, connection failure, and refused
                          streams.
                          * gateway-error: Similar to 5xx, but only applies to response codes
                          502, 503 or 504.
                          * connect-failure: Loadbalancer will retry on failures
                          connecting to backend services, for example due to connection timeouts.
                          * retriable-4xx: Loadbalancer will retry for retriable 4xx response codes.
                          Currently the only retriable error supported is 409.
                          * refused-stream: Loadbalancer will retry if the backend service resets the stream with a
                          REFUSED_STREAM error code. This reset type indicates that it is safe to retry.
                          * cancelled: Loadbalancer will retry if the gRPC status code in the response
                          header is set to cancelled
                          * deadline-exceeded: Loadbalancer will retry if the
                          gRPC status code in the response header is set to deadline-exceeded
                          * resource-exhausted: Loadbalancer will retry if the gRPC status code in the response
                          header is set to resource-exhausted
                          * unavailable: Loadbalancer will retry if
                          the gRPC status code in the response header is set to unavailable
                        item_type:
                          type: String
                  - name: 'timeout'
                    type: NestedObject
                    description: |
                      Specifies the timeout for the selected route. Timeout is computed from the time
                      the request is has been fully processed (i.e. end-of-stream) up until the
                      response has been completely processed. Timeout includes all retries. If not
                      specified, the default value is 15 seconds.
                    properties:
                      - name: 'nanos'
                        type: Integer
                        description: |
                          Span of time that's a fraction of a second at nanosecond resolution. Durations
                          less than one second are represented with a 0 `seconds` field and a positive
                          `nanos` field. Must be from 0 to 999,999,999 inclusive.
                      - name: 'seconds'
                        type: String
                        description: |
                          Span of time at a resolution of a second. Must be from 0 to 315,576,000,000
                          inclusive.
                        required: true
                  - name: 'maxStreamDuration'
                    type: NestedObject
                    description: |
                      Specifies the maximum duration (timeout) for streams on the selected route.
                      Unlike the `Timeout` field where the timeout duration starts from the time the request
                      has been fully processed (known as end-of-stream), the duration in this field
                      is computed from the beginning of the stream until the response has been processed,
                      including all retries. A stream that does not complete in this duration is closed.
                    default_from_api: true
                    properties:
                      - name: 'nanos'
                        type: Integer
                        description: |
                          Span of time that's a fraction of a second at nanosecond resolution. Durations
                          less than one second are represented with a 0 `seconds` field and a positive
                          `nanos` field. Must be from 0 to 999,999,999 inclusive.
                      - name: 'seconds'
                        type: String
                        description: |
                          Span of time at a resolution of a second. Must be from 0 to 315,576,000,000
                          inclusive.
                        required: true
                  - name: 'urlRewrite'
                    type: NestedObject
                    description: |
                      The spec to modify the URL of the request, prior to forwarding the request to
                      the matched service
                    properties:
                      - name: 'hostRewrite'
                        type: String
                        description: |
                          Prior to forwarding the request to the selected service, the request's host
                          header is replaced with contents of hostRewrite. The value must be between 1 and
                          255 characters.
                      - name: 'pathPrefixRewrite'
                        type: String
                        description: |
                          Prior to forwarding the request to the selected backend service, the matching
                          portion of the request's path is replaced by pathPrefixRewrite. The value must
                          be between 1 and 1024 characters.
                  - name: 'weightedBackendServices'
                    type: Array
                    description: |
                      A list of weighted backend services to send traffic to when a route match
                      occurs. The weights determine the fraction of traffic that flows to their
                      corresponding backend service. If all traffic needs to go to a single backend
                      service, there must be one  weightedBackendService with weight set to a non 0
                      number. Once a backendService is identified and before forwarding the request to
                      the backend service, advanced routing actions like Url rewrites and header
                      transformations are applied depending on additional settings specified in this
                      HttpRouteAction.
                    item_type:
                      type: NestedObject
                      properties:
                        - name: 'backendService'
                          type: ResourceRef
                          description: |
                            The default BackendService resource. Before
                            forwarding the request to backendService, the loadbalancer applies any relevant
                            headerActions specified as part of this backendServiceWeight.
                          required: true
                          custom_expand: 'templates/terraform/custom_expand/reference_to_backend.tmpl'
                          resource: 'BackendService'
                          imports: 'selfLink'
                        - name: 'headerAction'
                          type: NestedObject
                          description: |
                            Specifies changes to request and response headers that need to take effect for
                            the selected backendService. headerAction specified here take effect before
                            headerAction in the enclosing HttpRouteRule, PathMatcher and UrlMap.
                          properties:
                            - name: 'requestHeadersToAdd'
                              type: Array
                              description: |
                                Headers to add to a matching request prior to forwarding the request to the
                                backendService.
                              item_type:
                                type: NestedObject
                                properties:
                                  - name: 'headerName'
                                    type: String
                                    description: |
                                      The name of the header.
                                    required: true
                                  - name: 'headerValue'
                                    type: String
                                    description: |
                                      The value of the header to add.
                                    required: true
                                  - name: 'replace'
                                    type: Boolean
                                    description: |
                                      If false, headerValue is appended to any values that already exist for the
                                      header. If true, headerValue is set for the header, discarding any values that
                                      were set for that header.
                                    required: true
                            - name: 'requestHeadersToRemove'
                              type: Array
                              description: |
                                A list of header names for headers that need to be removed from the request
                                prior to forwarding the request to the backendService.
                              item_type:
                                type: String
                            - name: 'responseHeadersToAdd'
                              type: Array
                              description: |
                                Headers to add the response prior to sending the response back to the client.
                              item_type:
                                type: NestedObject
                                properties:
                                  - name: 'headerName'
                                    type: String
                                    description: |
                                      The name of the header.
                                    required: true
                                  - name: 'headerValue'
                                    type: String
                                    description: |
                                      The value of the header to add.
                                    required: true
                                  - name: 'replace'
                                    type: Boolean
                                    description: |
                                      If false, headerValue is appended to any values that already exist for the
                                      header. If true, headerValue is set for the header, discarding any values that
                                      were set for that header.
                                    required: true
                            - name: 'responseHeadersToRemove'
                              type: Array
                              description: |
                                A list of header names for headers that need to be removed from the response
                                prior to sending the response back to the client.
                              item_type:
                                type: String
                        - name: 'weight'
                          type: Integer
                          description: |
                            Specifies the fraction of traffic sent to backendService, computed as weight /
                            (sum of all weightedBackendService weights in routeAction) . The selection of a
                            backend service is determined only for new traffic. Once a user's request has
                            been directed to a backendService, subsequent requests will be sent to the same
                            backendService as determined by the BackendService's session affinity policy.
                            The value must be between 0 and 1000
                          required: true
              - name: 'urlRedirect'
                type: NestedObject
                description: |
                  When a path pattern is matched, the request is redirected to a URL specified
                  by urlRedirect. If urlRedirect is specified, service or routeAction must not
                  be set.
                properties:
                  - name: 'hostRedirect'
                    type: String
                    description: |
                      The host that will be used in the redirect response instead of the one
                      that was supplied in the request. The value must be between 1 and 255
                      characters.
                  - name: 'httpsRedirect'
                    type: Boolean
                    description: |
                      If set to true, the URL scheme in the redirected request is set to https.
                      If set to false, the URL scheme of the redirected request will remain the
                      same as that of the request. This must only be set for UrlMaps used in
                      TargetHttpProxys. Setting this true for TargetHttpsProxy is not
                      permitted. The default is set to false.
                    default_value: false
                  - name: 'pathRedirect'
                    type: String
                    description: |
                      The path that will be used in the redirect response instead of the one
                      that was supplied in the request. pathRedirect cannot be supplied
                      together with prefixRedirect. Supply one alone or neither. If neither is
                      supplied, the path of the original request will be used for the redirect.
                      The value must be between 1 and 1024 characters.
                  - name: 'prefixRedirect'
                    type: String
                    description: |
                      The prefix that replaces the prefixMatch specified in the
                      HttpRouteRuleMatch, retaining the remaining portion of the URL before
                      redirecting the request. prefixRedirect cannot be supplied together with
                      pathRedirect. Supply one alone or neither. If neither is supplied, the
                      path of the original request will be used for the redirect. The value
                      must be between 1 and 1024 characters.
                  - name: 'redirectResponseCode'
                    type: Enum
                    description: |
                      The HTTP Status code to use for this RedirectAction. Supported values are:

                      * MOVED_PERMANENTLY_DEFAULT, which is the default value and corresponds to 301.

                      * FOUND, which corresponds to 302.

                      * SEE_OTHER which corresponds to 303.

                      * TEMPORARY_REDIRECT, which corresponds to 307. In this case, the request method
                      will be retained.

                      * PERMANENT_REDIRECT, which corresponds to 308. In this case,
                      the request method will be retained.
                    enum_values:
                      - 'FOUND'
                      - 'MOVED_PERMANENTLY_DEFAULT'
                      - 'PERMANENT_REDIRECT'
                      - 'SEE_OTHER'
                      - 'TEMPORARY_REDIRECT'
                    exclude_docs_values: true
                  - name: 'stripQuery'
                    type: Boolean
                    description: |
                      If set to true, any accompanying query portion of the original URL is
                      removed prior to redirecting the request. If set to false, the query
                      portion of the original URL is retained.
                       This field is required to ensure an empty block is not set. The normal default value is false.
                    required: true
        - name: 'routeRules'
          type: Array
          description: |
            The list of ordered HTTP route rules. Use this list instead of pathRules when
            advanced route matching and routing actions are desired. The order of specifying
            routeRules matters: the first rule that matches will cause its specified routing
            action to take effect. Within a given pathMatcher, only one of pathRules or
            routeRules must be set. routeRules are not supported in UrlMaps intended for
            External load balancers.
          item_type:
            type: NestedObject
            properties:
              - name: 'priority'
                type: Integer
                description: |
                  For routeRules within a given pathMatcher, priority determines the order
                  in which load balancer will interpret routeRules. RouteRules are evaluated
                  in order of priority, from the lowest to highest number. The priority of
                  a rule decreases as its number increases (1, 2, 3, N+1). The first rule
                  that matches the request is applied.

                  You cannot configure two or more routeRules with the same priority.
                  Priority for each rule must be set to a number between 0 and
                  2147483647 inclusive.

                  Priority numbers can have gaps, which enable you to add or remove rules
                  in the future without affecting the rest of the rules. For example,
                  1, 2, 3, 4, 5, 9, 12, 16 is a valid series of priority numbers to which
                  you could add rules numbered from 6 to 8, 10 to 11, and 13 to 15 in the
                  future without any impact on existing rules.
                required: true
              - name: 'service'
                type: ResourceRef
                description: |
                  The backend service resource to which traffic is
                  directed if this rule is matched. If routeAction is additionally specified,
                  advanced routing actions like URL Rewrites, etc. take effect prior to sending
                  the request to the backend. However, if service is specified, routeAction cannot
                  contain any weightedBackendService s. Conversely, if routeAction specifies any
                  weightedBackendServices, service must not be specified. Only one of urlRedirect,
                  service or routeAction.weightedBackendService must be set.
                custom_expand: 'templates/terraform/custom_expand/reference_to_backend.tmpl'
                resource: 'BackendService'
                imports: 'selfLink'
              - name: 'headerAction'
                type: NestedObject
                description: |
                  Specifies changes to request and response headers that need to take effect for
                  the selected backendService. The headerAction specified here are applied before
                  the matching pathMatchers[].headerAction and after pathMatchers[].routeRules[].r
                  outeAction.weightedBackendService.backendServiceWeightAction[].headerAction
                properties:
                  - name: 'requestHeadersToAdd'
                    type: Array
                    description: |
                      Headers to add to a matching request prior to forwarding the request to the
                      backendService.
                    item_type:
                      type: NestedObject
                      properties:
                        - name: 'headerName'
                          type: String
                          description: |
                            The name of the header.
                          required: true
                        - name: 'headerValue'
                          type: String
                          description: |
                            The value of the header to add.
                          required: true
                        - name: 'replace'
                          type: Boolean
                          description: |
                            If false, headerValue is appended to any values that already exist for the
                            header. If true, headerValue is set for the header, discarding any values that
                            were set for that header.
                          required: true
                  - name: 'requestHeadersToRemove'
                    type: Array
                    description: |
                      A list of header names for headers that need to be removed from the request
                      prior to forwarding the request to the backendService.
                    item_type:
                      type: String
                  - name: 'responseHeadersToAdd'
                    type: Array
                    description: |
                      Headers to add the response prior to sending the response back to the client.
                    item_type:
                      type: NestedObject
                      properties:
                        - name: 'headerName'
                          type: String
                          description: |
                            The name of the header.
                          required: true
                        - name: 'headerValue'
                          type: String
                          description: |
                            The value of the header to add.
                          required: true
                        - name: 'replace'
                          type: Boolean
                          description: |
                            If false, headerValue is appended to any values that already exist for the
                            header. If true, headerValue is set for the header, discarding any values that
                            were set for that header.
                          required: true
                  - name: 'responseHeadersToRemove'
                    type: Array
                    description: |
                      A list of header names for headers that need to be removed from the response
                      prior to sending the response back to the client.
                    item_type:
                      type: String
              - name: 'matchRules'
                type: Array
                description: |
                  The rules for determining a match.
                item_type:
                  type: NestedObject
                  properties:
                    - name: 'fullPathMatch'
                      type: String
                      description: |
                        For satisfying the matchRule condition, the path of the request must exactly
                        match the value specified in fullPathMatch after removing any query parameters
                        and anchor that may be part of the original URL. FullPathMatch must be between 1
                        and 1024 characters. Only one of prefixMatch, fullPathMatch or regexMatch must
                        be specified.
                    - name: 'headerMatches'
                      type: Array
                      description: |
                        Specifies a list of header match criteria, all of which must match corresponding
                        headers in the request.
                      item_type:
                        type: NestedObject
                        properties:
                          - name: 'exactMatch'
                            type: String
                            description: |
                              The value should exactly match contents of exactMatch. Only one of exactMatch,
                              prefixMatch, suffixMatch, regexMatch, presentMatch or rangeMatch must be set.
                          - name: 'headerName'
                            type: String
                            description: |
                              The name of the HTTP header to match. For matching against the HTTP request's
                              authority, use a headerMatch with the header name ":authority". For matching a
                              request's method, use the headerName ":method".
                            required: true
                          - name: 'invertMatch'
                            type: Boolean
                            description: |
                              If set to false, the headerMatch is considered a match if the match criteria
                              above are met. If set to true, the headerMatch is considered a match if the
                              match criteria above are NOT met. Defaults to false.
                            default_value: false
                          - name: 'prefixMatch'
                            type: String
                            description: |
                              The value of the header must start with the contents of prefixMatch. Only one of
                              exactMatch, prefixMatch, suffixMatch, regexMatch, presentMatch or rangeMatch
                              must be set.
                          - name: 'presentMatch'
                            type: Boolean
                            description: |
                              A header with the contents of headerName must exist. The match takes place
                              whether or not the request's header has a value or not. Only one of exactMatch,
                              prefixMatch, suffixMatch, regexMatch, presentMatch or rangeMatch must be set.
                          - name: 'rangeMatch'
                            type: NestedObject
                            description: |
                              The header value must be an integer and its value must be in the range specified
                              in rangeMatch. If the header does not contain an integer, number or is empty,
                              the match fails. For example for a range [-5, 0]   - -3 will match.  - 0 will
                              not match.  - 0.25 will not match.  - -3someString will not match.   Only one of
                              exactMatch, prefixMatch, suffixMatch, regexMatch, presentMatch or rangeMatch
                              must be set.
                            properties:
                              - name: 'rangeEnd'
                                type: Integer
                                description: |
                                  The end of the range (exclusive).
                                required: true
                              - name: 'rangeStart'
                                type: Integer
                                description: |
                                  The start of the range (inclusive).
                                required: true
                          - name: 'regexMatch'
                            type: String
                            description: |
                              The value of the header must match the regular expression specified in
                              regexMatch. For regular expression grammar, please see:
                              en.cppreference.com/w/cpp/regex/ecmascript  For matching against a port
                              specified in the HTTP request, use a headerMatch with headerName set to PORT and
                              a regular expression that satisfies the RFC2616 Host header's port specifier.
                              Only one of exactMatch, prefixMatch, suffixMatch, regexMatch, presentMatch or
                              rangeMatch must be set.
                          - name: 'suffixMatch'
                            type: String
                            description: |
                              The value of the header must end with the contents of suffixMatch. Only one of
                              exactMatch, prefixMatch, suffixMatch, regexMatch, presentMatch or rangeMatch
                              must be set.
                    - name: 'ignoreCase'
                      type: Boolean
                      description: |
                        Specifies that prefixMatch and fullPathMatch matches are case sensitive.
                        Defaults to false.
                      default_value: false
                    - name: 'metadataFilters'
                      type: Array
                      description: |
                        Opaque filter criteria used by Loadbalancer to restrict routing configuration to
                        a limited set xDS compliant clients. In their xDS requests to Loadbalancer, xDS
                        clients present node metadata. If a match takes place, the relevant routing
                        configuration is made available to those proxies. For each metadataFilter in
                        this list, if its filterMatchCriteria is set to MATCH_ANY, at least one of the
                        filterLabels must match the corresponding label provided in the metadata. If its
                        filterMatchCriteria is set to MATCH_ALL, then all of its filterLabels must match
                        with corresponding labels in the provided metadata. metadataFilters specified
                        here can be overrides those specified in ForwardingRule that refers to this
                        UrlMap. metadataFilters only applies to Loadbalancers that have their
                        loadBalancingScheme set to INTERNAL_SELF_MANAGED.
                      item_type:
                        type: NestedObject
                        properties:
                          - name: 'filterLabels'
                            type: Array
                            description: |
                              The list of label value pairs that must match labels in the provided metadata
                              based on filterMatchCriteria  This list must not be empty and can have at the
                              most 64 entries.
                            required: true
                            item_type:
                              type: NestedObject
                              properties:
                                - name: 'name'
                                  type: String
                                  description: |
                                    Name of metadata label. The name can have a maximum length of 1024 characters
                                    and must be at least 1 character long.
                                  required: true
                                - name: 'value'
                                  type: String
                                  description: |
                                    The value of the label must match the specified value. value can have a maximum
                                    length of 1024 characters.
                                  required: true
                            min_size: 1
                            max_size: 64
                          - name: 'filterMatchCriteria'
                            type: Enum
                            description: |
                              Specifies how individual filterLabel matches within the list of filterLabels
                              contribute towards the overall metadataFilter match. Supported values are:
                                - MATCH_ANY: At least one of the filterLabels must have a matching label in the
                              provided metadata.
                                - MATCH_ALL: All filterLabels must have matching labels in
                              the provided metadata.
                            required: true
                            enum_values:
                              - 'MATCH_ALL'
                              - 'MATCH_ANY'
                    - name: 'prefixMatch'
                      type: String
                      description: |
                        For satisfying the matchRule condition, the request's path must begin with the
                        specified prefixMatch. prefixMatch must begin with a /. The value must be
                        between 1 and 1024 characters. Only one of prefixMatch, fullPathMatch or
                        regexMatch must be specified.
                    - name: 'queryParameterMatches'
                      type: Array
                      description: |
                        Specifies a list of query parameter match criteria, all of which must match
                        corresponding query parameters in the request.
                      item_type:
                        type: NestedObject
                        properties:
                          - name: 'exactMatch'
                            type: String
                            description: |
                              The queryParameterMatch matches if the value of the parameter exactly matches
                              the contents of exactMatch. Only one of presentMatch, exactMatch and regexMatch
                              must be set.
                          - name: 'name'
                            type: String
                            description: |
                              The name of the query parameter to match. The query parameter must exist in the
                              request, in the absence of which the request match fails.
                            required: true
                          - name: 'presentMatch'
                            type: Boolean
                            description: |
                              Specifies that the queryParameterMatch matches if the request contains the query
                              parameter, irrespective of whether the parameter has a value or not. Only one of
                              presentMatch, exactMatch and regexMatch must be set.
                          - name: 'regexMatch'
                            type: String
                            description: |
                              The queryParameterMatch matches if the value of the parameter matches the
                              regular expression specified by regexMatch. For the regular expression grammar,
                              please see en.cppreference.com/w/cpp/regex/ecmascript  Only one of presentMatch,
                              exactMatch and regexMatch must be set.
                    - name: 'regexMatch'
                      type: String
                      description: |
                        For satisfying the matchRule condition, the path of the request must satisfy the
                        regular expression specified in regexMatch after removing any query parameters
                        and anchor supplied with the original URL. For regular expression grammar please
                        see en.cppreference.com/w/cpp/regex/ecmascript  Only one of prefixMatch,
                        fullPathMatch or regexMatch must be specified.
                    - name: 'pathTemplateMatch'
                      type: String
                      description: |
                        For satisfying the matchRule condition, the path of the request
                        must match the wildcard pattern specified in pathTemplateMatch
                        after removing any query parameters and anchor that may be part
                        of the original URL.

                        pathTemplateMatch must be between 1 and 255 characters
                        (inclusive).  The pattern specified by pathTemplateMatch may
                        have at most 5 wildcard operators and at most 5 variable
                        captures in total.
              - name: 'routeAction'
                type: NestedObject
                description: |
                  In response to a matching matchRule, the load balancer performs advanced routing
                  actions like URL rewrites, header transformations, etc. prior to forwarding the
                  request to the selected backend. If  routeAction specifies any
                  weightedBackendServices, service must not be set. Conversely if service is set,
                  routeAction cannot contain any  weightedBackendServices. Only one of routeAction
                  or urlRedirect must be set.
                properties:
                  - name: 'corsPolicy'
                    type: NestedObject
                    description: |
                      The specification for allowing client side cross-origin requests. Please see W3C
                      Recommendation for Cross Origin Resource Sharing
                    properties:
                      - name: 'allowCredentials'
                        type: Boolean
                        description: |
                          In response to a preflight request, setting this to true indicates that the
                          actual request can include user credentials. This translates to the Access-
                          Control-Allow-Credentials header. Defaults to false.
                        default_value: false
                      - name: 'allowHeaders'
                        type: Array
                        description: |
                          Specifies the content for the Access-Control-Allow-Headers header.
                        item_type:
                          type: String
                      - name: 'allowMethods'
                        type: Array
                        description: |
                          Specifies the content for the Access-Control-Allow-Methods header.
                        item_type:
                          type: String
                      - name: 'allowOriginRegexes'
                        type: Array
                        description: |
                          Specifies the regular expression patterns that match allowed origins. For
                          regular expression grammar please see en.cppreference.com/w/cpp/regex/ecmascript
                          An origin is allowed if it matches either allow_origins or allow_origin_regex.
                        item_type:
                          type: String
                      - name: 'allowOrigins'
                        type: Array
                        description: |
                          Specifies the list of origins that will be allowed to do CORS requests. An
                          origin is allowed if it matches either allow_origins or allow_origin_regex.
                        item_type:
                          type: String
                      - name: 'disabled'
                        type: Boolean
                        description: |
                          If true, specifies the CORS policy is disabled.
                          which indicates that the CORS policy is in effect. Defaults to false.
                        default_value: false
                      - name: 'exposeHeaders'
                        type: Array
                        description: |
                          Specifies the content for the Access-Control-Expose-Headers header.
                        item_type:
                          type: String
                      - name: 'maxAge'
                        type: Integer
                        description: |
                          Specifies how long the results of a preflight request can be cached. This
                          translates to the content for the Access-Control-Max-Age header.
                  - name: 'faultInjectionPolicy'
                    type: NestedObject
                    description: |
                      The specification for fault injection introduced into traffic to test the
                      resiliency of clients to backend service failure. As part of fault injection,
                      when clients send requests to a backend service, delays can be introduced by
                      Loadbalancer on a percentage of requests before sending those request to the
                      backend service. Similarly requests from clients can be aborted by the
                      Loadbalancer for a percentage of requests. timeout and retry_policy will be
                      ignored by clients that are configured with a fault_injection_policy.
                    properties:
                      - name: 'abort'
                        type: NestedObject
                        description: |
                          The specification for how client requests are aborted as part of fault
                          injection.
                        properties:
                          - name: 'httpStatus'
                            type: Integer
                            description: |
                              The HTTP status code used to abort the request. The value must be between 200
                              and 599 inclusive.
                          - name: 'percentage'
                            type: Double
                            description: |
                              The percentage of traffic (connections/operations/requests) which will be
                              aborted as part of fault injection. The value must be between 0.0 and 100.0
                              inclusive.
                      - name: 'delay'
                        type: NestedObject
                        description: |
                          The specification for how client requests are delayed as part of fault
                          injection, before being sent to a backend service.
                        properties:
                          - name: 'fixedDelay'
                            type: NestedObject
                            description: |
                              Specifies the value of the fixed delay interval.
                            properties:
                              - name: 'nanos'
                                type: Integer
                                description: |
                                  Span of time that's a fraction of a second at nanosecond resolution. Durations
                                  less than one second are represented with a 0 `seconds` field and a positive
                                  `nanos` field. Must be from 0 to 999,999,999 inclusive.
                              - name: 'seconds'
                                type: String
                                description: |
                                  Span of time at a resolution of a second. Must be from 0 to 315,576,000,000
                                  inclusive.
                                required: true
                          - name: 'percentage'
                            type: Double
                            description: |
                              The percentage of traffic (connections/operations/requests) on which delay will
                              be introduced as part of fault injection. The value must be between 0.0 and
                              100.0 inclusive.
                  - name: 'requestMirrorPolicy'
                    type: NestedObject
                    description: |
                      Specifies the policy on how requests intended for the route's backends are
                      shadowed to a separate mirrored backend service. Loadbalancer does not wait for
                      responses from the shadow service. Prior to sending traffic to the shadow
                      service, the host / authority header is suffixed with -shadow.
                    properties:
                      - name: 'backendService'
                        type: ResourceRef
                        description: |
                          The BackendService resource being mirrored to.
                        required: true
                        custom_expand: 'templates/terraform/custom_expand/reference_to_backend.tmpl'
                        resource: 'BackendService'
                        imports: 'selfLink'
                      - name: 'mirrorPercent'
                        min_version: beta
                        type: Double
                        description: |
                          The percentage of requests to be mirrored to backendService.
                          The value must be between 0.0 and 100.0 inclusive.
                        validation:
                          function: 'validation.FloatBetween(0, 100)'
                  - name: 'retryPolicy'
                    type: NestedObject
                    description: |
                      Specifies the retry policy associated with this route.
                    properties:
                      - name: 'numRetries'
                        type: Integer
                        description: |
                          Specifies the allowed number retries. This number must be > 0.
                        required: true
                      - name: 'perTryTimeout'
                        type: NestedObject
                        description: |
                          Specifies a non-zero timeout per retry attempt.
                          If not specified, will use the timeout set in HttpRouteAction. If timeout in HttpRouteAction
                          is not set, will use the largest timeout among all backend services associated with the route.
                        properties:
                          - name: 'nanos'
                            type: Integer
                            description: |
                              Span of time that's a fraction of a second at nanosecond resolution. Durations
                              less than one second are represented with a 0 `seconds` field and a positive
                              `nanos` field. Must be from 0 to 999,999,999 inclusive.
                          - name: 'seconds'
                            type: String
                            description: |
                              Span of time at a resolution of a second. Must be from 0 to 315,576,000,000
                              inclusive.
                            required: true
                      - name: 'retryConditions'
                        type: Array
                        description: |
                          Specfies one or more conditions when this retry rule applies. Valid values are:

                          * 5xx: Loadbalancer will attempt a retry if the backend service responds with
                            any 5xx response code, or if the backend service does not respond at all,
                            for example: disconnects, reset, read timeout, connection failure, and refused
                            streams.
                          * gateway-error: Similar to 5xx, but only applies to response codes
                            502, 503 or 504.
                          * connect-failure: Loadbalancer will retry on failures
                            connecting to backend services, for example due to connection timeouts.
                          * retriable-4xx: Loadbalancer will retry for retriable 4xx response codes.
                            Currently the only retriable error supported is 409.
                          * refused-stream: Loadbalancer will retry if the backend service resets the stream with a
                            REFUSED_STREAM error code. This reset type indicates that it is safe to retry.
                          * cancelled: Loadbalancer will retry if the gRPC status code in the response
                            header is set to cancelled
                          * deadline-exceeded: Loadbalancer will retry if the
                            gRPC status code in the response header is set to deadline-exceeded
                          * resource-exhausted: Loadbalancer will retry if the gRPC status code in the response
                            header is set to resource-exhausted
                          * unavailable: Loadbalancer will retry if the gRPC status code in
                            the response header is set to unavailable
                        item_type:
                          type: String
                  - name: 'timeout'
                    type: NestedObject
                    description: |
                      Specifies the timeout for the selected route. Timeout is computed from the time
                      the request is has been fully processed (i.e. end-of-stream) up until the
                      response has been completely processed. Timeout includes all retries. If not
                      specified, the default value is 15 seconds.
                    properties:
                      - name: 'nanos'
                        type: Integer
                        description: |
                          Span of time that's a fraction of a second at nanosecond resolution. Durations
                          less than one second are represented with a 0 `seconds` field and a positive
                          `nanos` field. Must be from 0 to 999,999,999 inclusive.
                      - name: 'seconds'
                        type: String
                        description: |
                          Span of time at a resolution of a second. Must be from 0 to 315,576,000,000
                          inclusive.
                        required: true
                  - name: 'maxStreamDuration'
                    type: NestedObject
                    description: |
                      Specifies the maximum duration (timeout) for streams on the selected route.
                      Unlike the `Timeout` field where the timeout duration starts from the time the request
                      has been fully processed (known as end-of-stream), the duration in this field
                      is computed from the beginning of the stream until the response has been processed,
                      including all retries. A stream that does not complete in this duration is closed.
                    default_from_api: true
                    properties:
                      - name: 'nanos'
                        type: Integer
                        description: |
                          Span of time that's a fraction of a second at nanosecond resolution. Durations
                          less than one second are represented with a 0 `seconds` field and a positive
                          `nanos` field. Must be from 0 to 999,999,999 inclusive.
                      - name: 'seconds'
                        type: String
                        description: |
                          Span of time at a resolution of a second. Must be from 0 to 315,576,000,000
                          inclusive.
                        required: true
                  - name: 'urlRewrite'
                    type: NestedObject
                    description: |
                      The spec to modify the URL of the request, prior to forwarding the request to
                      the matched service
                    properties:
                      - name: 'hostRewrite'
                        type: String
                        description: |
                          Prior to forwarding the request to the selected service, the request's host
                          header is replaced with contents of hostRewrite. The value must be between 1 and
                          255 characters.
                      - name: 'pathPrefixRewrite'
                        type: String
                        description: |
                          Prior to forwarding the request to the selected backend service, the matching
                          portion of the request's path is replaced by pathPrefixRewrite. The value must
                          be between 1 and 1024 characters.
                      - name: 'pathTemplateRewrite'
                        type: String
                        description: |
                          Prior to forwarding the request to the selected origin, if the
                          request matched a pathTemplateMatch, the matching portion of the
                          request's path is replaced re-written using the pattern specified
                          by pathTemplateRewrite.

                          pathTemplateRewrite must be between 1 and 255 characters
                          (inclusive), must start with a '/', and must only use variables
                          captured by the route's pathTemplate matchers.

                          pathTemplateRewrite may only be used when all of a route's
                          MatchRules specify pathTemplate.

                          Only one of pathPrefixRewrite and pathTemplateRewrite may be
                          specified.
                  - name: 'weightedBackendServices'
                    type: Array
                    description: |
                      A list of weighted backend services to send traffic to when a route match
                      occurs. The weights determine the fraction of traffic that flows to their
                      corresponding backend service. If all traffic needs to go to a single backend
                      service, there must be one  weightedBackendService with weight set to a non 0
                      number. Once a backendService is identified and before forwarding the request to
                      the backend service, advanced routing actions like Url rewrites and header
                      transformations are applied depending on additional settings specified in this
                      HttpRouteAction.
                    item_type:
                      type: NestedObject
                      properties:
                        - name: 'backendService'
                          type: ResourceRef
                          description: |
                            The default BackendService resource. Before
                            forwarding the request to backendService, the loadbalancer applies any relevant
                            headerActions specified as part of this backendServiceWeight.
                          required: true
                          custom_expand: 'templates/terraform/custom_expand/reference_to_backend.tmpl'
                          resource: 'BackendService'
                          imports: 'selfLink'
                        - name: 'headerAction'
                          type: NestedObject
                          description: |
                            Specifies changes to request and response headers that need to take effect for
                            the selected backendService. headerAction specified here take effect before
                            headerAction in the enclosing HttpRouteRule, PathMatcher and UrlMap.
                          properties:
                            - name: 'requestHeadersToAdd'
                              type: Array
                              description: |
                                Headers to add to a matching request prior to forwarding the request to the
                                backendService.
                              item_type:
                                type: NestedObject
                                properties:
                                  - name: 'headerName'
                                    type: String
                                    description: |
                                      The name of the header.
                                    required: true
                                  - name: 'headerValue'
                                    type: String
                                    description: |
                                      The value of the header to add.
                                    required: true
                                  - name: 'replace'
                                    type: Boolean
                                    description: |
                                      If false, headerValue is appended to any values that already exist for the
                                      header. If true, headerValue is set for the header, discarding any values that
                                      were set for that header.
                                    required: true
                            - name: 'requestHeadersToRemove'
                              type: Array
                              description: |
                                A list of header names for headers that need to be removed from the request
                                prior to forwarding the request to the backendService.
                              item_type:
                                type: String
                            - name: 'responseHeadersToAdd'
                              type: Array
                              description: |
                                Headers to add the response prior to sending the response back to the client.
                              item_type:
                                type: NestedObject
                                properties:
                                  - name: 'headerName'
                                    type: String
                                    description: |
                                      The name of the header.
                                    required: true
                                  - name: 'headerValue'
                                    type: String
                                    description: |
                                      The value of the header to add.
                                    required: true
                                  - name: 'replace'
                                    type: Boolean
                                    description: |
                                      If false, headerValue is appended to any values that already exist for the
                                      header. If true, headerValue is set for the header, discarding any values that
                                      were set for that header.
                                    required: true
                            - name: 'responseHeadersToRemove'
                              type: Array
                              description: |
                                A list of header names for headers that need to be removed from the response
                                prior to sending the response back to the client.
                              item_type:
                                type: String
                        - name: 'weight'
                          type: Integer
                          description: |
                            Specifies the fraction of traffic sent to backendService, computed as weight /
                            (sum of all weightedBackendService weights in routeAction) . The selection of a
                            backend service is determined only for new traffic. Once a user's request has
                            been directed to a backendService, subsequent requests will be sent to the same
                            backendService as determined by the BackendService's session affinity policy.
                            The value must be between 0 and 1000
                          required: true
              - name: 'urlRedirect'
                type: NestedObject
                description: |
                  When this rule is matched, the request is redirected to a URL specified by
                  urlRedirect. If urlRedirect is specified, service or routeAction must not be
                  set.
                properties:
                  - name: 'hostRedirect'
                    type: String
                    description: |
                      The host that will be used in the redirect response instead of the one that was
                      supplied in the request. The value must be between 1 and 255 characters.
                  - name: 'httpsRedirect'
                    type: Boolean
                    description: |
                      If set to true, the URL scheme in the redirected request is set to https. If set
                      to false, the URL scheme of the redirected request will remain the same as that
                      of the request. This must only be set for UrlMaps used in TargetHttpProxys.
                      Setting this true for TargetHttpsProxy is not permitted. Defaults to false.
                    default_value: false
                  - name: 'pathRedirect'
                    type: String
                    description: |
                      The path that will be used in the redirect response instead of the one that was
                      supplied in the request. Only one of pathRedirect or prefixRedirect must be
                      specified. The value must be between 1 and 1024 characters.
                  - name: 'prefixRedirect'
                    type: String
                    description: |
                      The prefix that replaces the prefixMatch specified in the HttpRouteRuleMatch,
                      retaining the remaining portion of the URL before redirecting the request.
                  - name: 'redirectResponseCode'
                    type: Enum
                    description: |
                      The HTTP Status code to use for this RedirectAction. Supported values are:

                      * MOVED_PERMANENTLY_DEFAULT, which is the default value and corresponds to 301.

                      * FOUND, which corresponds to 302.

                      * SEE_OTHER which corresponds to 303.

                      * TEMPORARY_REDIRECT, which corresponds to 307. In this case, the request method will be retained.

                      * PERMANENT_REDIRECT, which corresponds to 308. In this case, the request method will be retained.
                    enum_values:
                      - 'FOUND'
                      - 'MOVED_PERMANENTLY_DEFAULT'
                      - 'PERMANENT_REDIRECT'
                      - 'SEE_OTHER'
                      - 'TEMPORARY_REDIRECT'
                    exclude_docs_values: true
                  - name: 'stripQuery'
                    type: Boolean
                    description: |
                      If set to true, any accompanying query portion of the original URL is removed
                      prior to redirecting the request. If set to false, the query portion of the
                      original URL is retained. Defaults to false.
                    default_value: false
              - name: 'customErrorResponsePolicy'
                type: NestedObject
                description: |
                  customErrorResponsePolicy specifies how the Load Balancer returns error responses when BackendService or BackendBucket responds with an error.
                properties:
                  - name: 'errorResponseRule'
                    type: Array
                    description: |
                      Specifies rules for returning error responses.
                      In a given policy, if you specify rules for both a range of error codes as well as rules for specific error codes then rules with specific error codes have a higher priority.
                      For example, assume that you configure a rule for 401 (Un-authorized) code, and another for all 4 series error codes (4XX).
                      If the backend service returns a 401, then the rule for 401 will be applied. However if the backend service returns a 403, the rule for 4xx takes effect.
                    api_name: errorResponseRules
                    item_type:
                      type: NestedObject
                      properties:
                        - name: 'matchResponseCodes'
                          type: Array
                          description: |
                            Valid values include:

                            - A number between 400 and 599: For example 401 or 503, in which case the load balancer applies the policy if the error code exactly matches this value.
                            - 5xx: Load Balancer will apply the policy if the backend service responds with any response code in the range of 500 to 599.
                            - 4xx: Load Balancer will apply the policy if the backend service responds with any response code in the range of 400 to 499.

                            Values must be unique within matchResponseCodes and across all errorResponseRules of CustomErrorResponsePolicy.
                          item_type:
                            type: String
                        - name: 'path'
                          type: String
                          description: |
                            The full path to a file within backendBucket . For example: /errors/defaultError.html
                            path must start with a leading slash. path cannot have trailing slashes.
                            If the file is not available in backendBucket or the load balancer cannot reach the BackendBucket, a simple Not Found Error is returned to the client.
                            The value must be from 1 to 1024 characters
                        - name: 'overrideResponseCode'
                          type: Integer
                          description: |
                            The HTTP status code returned with the response containing the custom error content.
                            If overrideResponseCode is not supplied, the same response code returned by the original backend bucket or backend service is returned to the client.
                  - name: 'errorService'
                    type: ResourceRef
                    description: |
                      The full or partial URL to the BackendBucket resource that contains the custom error content. Examples are:

                      https://www.googleapis.com/compute/v1/projects/project/global/backendBuckets/myBackendBucket
                      compute/v1/projects/project/global/backendBuckets/myBackendBucket
                      global/backendBuckets/myBackendBucket

                      If errorService is not specified at lower levels like pathMatcher, pathRule and routeRule, an errorService specified at a higher level in the UrlMap will be used. If UrlMap.defaultCustomErrorResponsePolicy contains one or more errorResponseRules[], it must specify errorService.
                      If load balancer cannot reach the backendBucket, a simple Not Found Error will be returned, with the original response code (or overrideResponseCode if configured).
                    resource: 'BackendBucket'
                    imports: 'selfLink'
              - name: 'httpFilterConfigs'
                type: Array
                min_version: 'beta'
<<<<<<< HEAD
=======
                is_missing_in_cai: true
>>>>>>> 4dd5624b
                description: |
                  Outbound route specific configuration for networkservices.HttpFilter resources enabled by Traffic Director.
                  httpFilterConfigs only applies for load balancers with loadBalancingScheme set to INTERNAL_SELF_MANAGED.
                  See ForwardingRule for more details.

                  Not supported when the URL map is bound to a target gRPC proxy that has validateForProxyless field set to true.
                item_type:
                  type: NestedObject
                  properties:
                    - name: 'filterName'
                      type: String
                      description: |
                        Name of the networkservices.HttpFilter resource this configuration belongs to.
                        This name must be known to the xDS client. Example: envoy.wasm
                    - name: 'configTypeUrl'
                      type: String
                      description: |
                        The fully qualified versioned proto3 type url of the protobuf that the filter expects for its contextual settings,
                        for example: type.googleapis.com/google.protobuf.Struct
                    - name: 'config'
                      type: String
                      description: |
                        The configuration needed to enable the networkservices.HttpFilter resource.
                        The configuration must be YAML formatted and only contain fields defined in the protobuf identified in configTypeUrl
              - name: 'httpFilterMetadata'
                type: Array
                min_version: 'beta'
<<<<<<< HEAD
=======
                is_missing_in_cai: true
>>>>>>> 4dd5624b
                description: |
                  Outbound route specific metadata supplied to networkservices.HttpFilter resources enabled by Traffic Director.
                  httpFilterMetadata only applies for load balancers with loadBalancingScheme set to INTERNAL_SELF_MANAGED.
                  See ForwardingRule for more details.

                  Not supported when the URL map is bound to a target gRPC proxy that has validateForProxyless field set to true.
                item_type:
                  type: NestedObject
                  properties:
                    - name: 'filterName'
                      type: String
                      description: |
                        Name of the networkservices.HttpFilter resource this configuration belongs to.
                        This name must be known to the xDS client. Example: envoy.wasm
                    - name: 'configTypeUrl'
                      type: String
                      description: |
                        The fully qualified versioned proto3 type url of the protobuf that the filter expects for its contextual settings,
                        for example: type.googleapis.com/google.protobuf.Struct
                    - name: 'config'
                      type: String
                      description: |
                        The configuration needed to enable the networkservices.HttpFilter resource.
                        The configuration must be YAML formatted and only contain fields defined in the protobuf identified in configTypeUrl
        - name: 'defaultUrlRedirect'
          type: NestedObject
          # TODO: (mbang) won't work for array path matchers yet, uncomment here once they are supported.
          # (github.com/hashicorp/terraform-plugin-sdk/issues/470)
          # exactly_one_of:
          #   - path_matchers.0.default_service
          #   - path_matchers.0.default_url_redirect
          #   - path_matchers.0.default_route_action.0.weighted_backend_services
          description: |
            When none of the specified hostRules match, the request is redirected to a URL specified
            by defaultUrlRedirect. If defaultUrlRedirect is specified, defaultService or
            defaultRouteAction must not be set.
          properties:
            - name: 'hostRedirect'
              type: String
              description: |
                The host that will be used in the redirect response instead of the one that was
                supplied in the request. The value must be between 1 and 255 characters.
            - name: 'httpsRedirect'
              type: Boolean
              description: |
                If set to true, the URL scheme in the redirected request is set to https. If set to
                false, the URL scheme of the redirected request will remain the same as that of the
                request. This must only be set for UrlMaps used in TargetHttpProxys. Setting this
                true for TargetHttpsProxy is not permitted. The default is set to false.
              default_value: false
            - name: 'pathRedirect'
              type: String
              description: |
                The path that will be used in the redirect response instead of the one that was
                supplied in the request. pathRedirect cannot be supplied together with
                prefixRedirect. Supply one alone or neither. If neither is supplied, the path of the
                original request will be used for the redirect. The value must be between 1 and 1024
                characters.
            - name: 'prefixRedirect'
              type: String
              description: |
                The prefix that replaces the prefixMatch specified in the HttpRouteRuleMatch,
                retaining the remaining portion of the URL before redirecting the request.
                prefixRedirect cannot be supplied together with pathRedirect. Supply one alone or
                neither. If neither is supplied, the path of the original request will be used for
                the redirect. The value must be between 1 and 1024 characters.
            - name: 'redirectResponseCode'
              type: Enum
              description: |
                The HTTP Status code to use for this RedirectAction. Supported values are:

                * MOVED_PERMANENTLY_DEFAULT, which is the default value and corresponds to 301.

                * FOUND, which corresponds to 302.

                * SEE_OTHER which corresponds to 303.

                * TEMPORARY_REDIRECT, which corresponds to 307. In this case, the request method
                will be retained.

                * PERMANENT_REDIRECT, which corresponds to 308. In this case,
                the request method will be retained.
              enum_values:
                - 'FOUND'
                - 'MOVED_PERMANENTLY_DEFAULT'
                - 'PERMANENT_REDIRECT'
                - 'SEE_OTHER'
                - 'TEMPORARY_REDIRECT'
              exclude_docs_values: true
            - name: 'stripQuery'
              type: Boolean
              description: |
                If set to true, any accompanying query portion of the original URL is removed prior
                to redirecting the request. If set to false, the query portion of the original URL is
                retained.
                 This field is required to ensure an empty block is not set. The normal default value is false.
              required: true
        - name: 'defaultRouteAction'
          type: NestedObject
          # TODO: (mbang) conflicts also won't work for array path matchers yet, uncomment here once supported.
          # conflicts:
          #   - path_matcher.path_matcher.default_url_redirect
          description: |
            defaultRouteAction takes effect when none of the pathRules or routeRules match. The load balancer performs
            advanced routing actions like URL rewrites, header transformations, etc. prior to forwarding the request
            to the selected backend. If defaultRouteAction specifies any weightedBackendServices, defaultService must not be set.
            Conversely if defaultService is set, defaultRouteAction cannot contain any weightedBackendServices.

            Only one of defaultRouteAction or defaultUrlRedirect must be set.
          properties:
            - name: 'weightedBackendServices'
              type: Array
              # TODO: (mbang) won't work for array path matchers yet, uncomment here once they are supported.
              # (github.com/hashicorp/terraform-plugin-sdk/issues/470)
              # exactly_one_of:
              #   - path_matchers.0.default_service
              #   - path_matchers.0.default_url_redirect
              #   - path_matchers.0.default_route_action.0.weighted_backend_services
              description: |
                A list of weighted backend services to send traffic to when a route match occurs.
                The weights determine the fraction of traffic that flows to their corresponding backend service.
                If all traffic needs to go to a single backend service, there must be one weightedBackendService
                with weight set to a non 0 number.

                Once a backendService is identified and before forwarding the request to the backend service,
                advanced routing actions like Url rewrites and header transformations are applied depending on
                additional settings specified in this HttpRouteAction.
              item_type:
                type: NestedObject
                properties:
                  - name: 'backendService'
                    type: ResourceRef
                    description: |
                      The full or partial URL to the default BackendService resource. Before forwarding the
                      request to backendService, the loadbalancer applies any relevant headerActions
                      specified as part of this backendServiceWeight.
                    custom_expand: 'templates/terraform/custom_expand/reference_to_backend.tmpl'
                    resource: 'BackendService'
                    imports: 'selfLink'
                  - name: 'weight'
                    type: Integer
                    description: |
                      Specifies the fraction of traffic sent to backendService, computed as
                      weight / (sum of all weightedBackendService weights in routeAction) .

                      The selection of a backend service is determined only for new traffic. Once a user's request
                      has been directed to a backendService, subsequent requests will be sent to the same backendService
                      as determined by the BackendService's session affinity policy.

                      The value must be between 0 and 1000
                    validation:
                      function: 'validation.IntBetween(0, 1000)'
                  - name: 'headerAction'
                    type: NestedObject
                    description: |
                      Specifies changes to request and response headers that need to take effect for
                      the selected backendService.

                      headerAction specified here take effect before headerAction in the enclosing
                      HttpRouteRule, PathMatcher and UrlMap.
                    properties:
                      - name: 'requestHeadersToRemove'
                        type: Array
                        description: |
                          A list of header names for headers that need to be removed from the request prior to
                          forwarding the request to the backendService.
                        item_type:
                          type: String
                      - name: 'requestHeadersToAdd'
                        type: Array
                        description: |
                          Headers to add to a matching request prior to forwarding the request to the backendService.
                        item_type:
                          type: NestedObject
                          properties:
                            - name: 'headerName'
                              type: String
                              description: |
                                The name of the header to add.
                            - name: 'headerValue'
                              type: String
                              description: |
                                The value of the header to add.
                            - name: 'replace'
                              type: Boolean
                              description: |
                                If false, headerValue is appended to any values that already exist for the header.
                                If true, headerValue is set for the header, discarding any values that were set for that header.
                              default_value: false
                      - name: 'responseHeadersToRemove'
                        type: Array
                        description: |
                          A list of header names for headers that need to be removed from the response prior to sending the
                          response back to the client.
                        item_type:
                          type: String
                      - name: 'responseHeadersToAdd'
                        type: Array
                        description: |
                          Headers to add the response prior to sending the response back to the client.
                        item_type:
                          type: NestedObject
                          properties:
                            - name: 'headerName'
                              type: String
                              description: |
                                The name of the header to add.
                            - name: 'headerValue'
                              type: String
                              description: |
                                The value of the header to add.
                            - name: 'replace'
                              type: Boolean
                              description: |
                                If false, headerValue is appended to any values that already exist for the header.
                                If true, headerValue is set for the header, discarding any values that were set for that header.
                              default_value: false
            - name: 'urlRewrite'
              type: NestedObject
              description: |
                The spec to modify the URL of the request, prior to forwarding the request to the matched service.
              properties:
                - name: 'pathPrefixRewrite'
                  type: String
                  description: |
                    Prior to forwarding the request to the selected backend service, the matching portion of the
                    request's path is replaced by pathPrefixRewrite.

                    The value must be between 1 and 1024 characters.
                - name: 'hostRewrite'
                  type: String
                  description: |
                    Prior to forwarding the request to the selected service, the request's host header is replaced
                    with contents of hostRewrite.

                    The value must be between 1 and 255 characters.
            - name: 'timeout'
              type: NestedObject
              description: |
                Specifies the timeout for the selected route. Timeout is computed from the time the request has been
                fully processed (i.e. end-of-stream) up until the response has been completely processed. Timeout includes all retries.

                If not specified, will use the largest timeout among all backend services associated with the route.
              default_from_api: true
              properties:
                - name: 'seconds'
                  type: String
                  description: |
                    Span of time at a resolution of a second. Must be from 0 to 315,576,000,000 inclusive.
                    Note: these bounds are computed from: 60 sec/min * 60 min/hr * 24 hr/day * 365.25 days/year * 10000 years
                - name: 'nanos'
                  type: Integer
                  description: |
                    Span of time that's a fraction of a second at nanosecond resolution. Durations less than one second are represented
                    with a 0 seconds field and a positive nanos field. Must be from 0 to 999,999,999 inclusive.
            - name: 'maxStreamDuration'
              type: NestedObject
              description: |
                Specifies the maximum duration (timeout) for streams on the selected route.
                Unlike the `Timeout` field where the timeout duration starts from the time the request
                has been fully processed (known as end-of-stream), the duration in this field
                is computed from the beginning of the stream until the response has been processed,
                including all retries. A stream that does not complete in this duration is closed.
              default_from_api: true
              properties:
                - name: 'nanos'
                  type: Integer
                  description: |
                    Span of time that's a fraction of a second at nanosecond resolution. Durations less than one second are represented
                    with a 0 seconds field and a positive nanos field. Must be from 0 to 999,999,999 inclusive.
                - name: 'seconds'
                  type: String
                  description: |
                    Span of time at a resolution of a second. Must be from 0 to 315,576,000,000 inclusive.
                    Note: these bounds are computed from: 60 sec/min * 60 min/hr * 24 hr/day * 365.25 days/year * 10000 years
                  required: true
            - name: 'retryPolicy'
              type: NestedObject
              description: |
                Specifies the retry policy associated with this route.
              properties:
                - name: 'retryConditions'
                  type: Array
                  description: |
                    Specfies one or more conditions when this retry rule applies. Valid values are:

                    * 5xx: Loadbalancer will attempt a retry if the backend service responds with any 5xx response code,
                      or if the backend service does not respond at all, example: disconnects, reset, read timeout,
                    * connection failure, and refused streams.
                    * gateway-error: Similar to 5xx, but only applies to response codes 502, 503 or 504.
                    * connect-failure: Loadbalancer will retry on failures connecting to backend services,
                      for example due to connection timeouts.
                    * retriable-4xx: Loadbalancer will retry for retriable 4xx response codes.
                      Currently the only retriable error supported is 409.
                    * refused-stream:Loadbalancer will retry if the backend service resets the stream with a REFUSED_STREAM error code.
                      This reset type indicates that it is safe to retry.
                    * cancelled: Loadbalancer will retry if the gRPC status code in the response header is set to cancelled
                    * deadline-exceeded: Loadbalancer will retry if the gRPC status code in the response header is set to deadline-exceeded
                    * resource-exhausted: Loadbalancer will retry if the gRPC status code in the response header is set to resource-exhausted
                    * unavailable: Loadbalancer will retry if the gRPC status code in the response header is set to unavailable
                  item_type:
                    type: String
                - name: 'numRetries'
                  type: Integer
                  description: |
                    Specifies the allowed number retries. This number must be > 0. If not specified, defaults to 1.
                  validation:
                    function: 'validation.IntAtLeast(1)'
                  default_value: 1
                - name: 'perTryTimeout'
                  type: NestedObject
                  description: |
                    Specifies a non-zero timeout per retry attempt.

                    If not specified, will use the timeout set in HttpRouteAction. If timeout in HttpRouteAction is not set,
                    will use the largest timeout among all backend services associated with the route.
                  properties:
                    - name: 'seconds'
                      type: String
                      description: |
                        Span of time at a resolution of a second. Must be from 0 to 315,576,000,000 inclusive.
                        Note: these bounds are computed from: 60 sec/min * 60 min/hr * 24 hr/day * 365.25 days/year * 10000 years
                    - name: 'nanos'
                      type: Integer
                      description: |
                        Span of time that's a fraction of a second at nanosecond resolution. Durations less than one second are
                        represented with a 0 seconds field and a positive nanos field. Must be from 0 to 999,999,999 inclusive.
            - name: 'requestMirrorPolicy'
              type: NestedObject
              description: |
                Specifies the policy on how requests intended for the route's backends are shadowed to a separate mirrored backend service.
                Loadbalancer does not wait for responses from the shadow service. Prior to sending traffic to the shadow service,
                the host / authority header is suffixed with -shadow.
              properties:
                - name: 'backendService'
                  type: ResourceRef
                  description: |
                    The full or partial URL to the BackendService resource being mirrored to.
                  required: true
                  custom_expand: 'templates/terraform/custom_expand/reference_to_backend.tmpl'
                  resource: 'BackendService'
                  imports: 'selfLink'
                - name: 'mirrorPercent'
                  min_version: beta
                  type: Double
<<<<<<< HEAD
=======
                  is_missing_in_cai: true
>>>>>>> 4dd5624b
                  description: |
                    The percentage of requests to be mirrored to backendService.
                    The value must be between 0.0 and 100.0 inclusive.
                  validation:
                    function: 'validation.FloatBetween(0, 100)'
            - name: 'corsPolicy'
              type: NestedObject
              description: |
                The specification for allowing client side cross-origin requests. Please see
                [W3C Recommendation for Cross Origin Resource Sharing](https://www.w3.org/TR/cors/)
              properties:
                - name: 'allowOrigins'
                  type: Array
                  description: |
                    Specifies the list of origins that will be allowed to do CORS requests.
                    An origin is allowed if it matches either an item in allowOrigins or an item in allowOriginRegexes.
                  item_type:
                    type: String
                - name: 'allowOriginRegexes'
                  type: Array
                  description: |
                    Specifies the regular expression patterns that match allowed origins. For regular expression grammar
                    please see en.cppreference.com/w/cpp/regex/ecmascript
                    An origin is allowed if it matches either an item in allowOrigins or an item in allowOriginRegexes.
                  item_type:
                    type: String
                - name: 'allowMethods'
                  type: Array
                  description: |
                    Specifies the content for the Access-Control-Allow-Methods header.
                  item_type:
                    type: String
                - name: 'allowHeaders'
                  type: Array
                  description: |
                    Specifies the content for the Access-Control-Allow-Headers header.
                  item_type:
                    type: String
                - name: 'exposeHeaders'
                  type: Array
                  description: |
                    Specifies the content for the Access-Control-Expose-Headers header.
                  item_type:
                    type: String
                - name: 'maxAge'
                  type: Integer
                  description: |
                    Specifies how long results of a preflight request can be cached in seconds.
                    This translates to the Access-Control-Max-Age header.
                - name: 'allowCredentials'
                  type: Boolean
                  description: |
                    In response to a preflight request, setting this to true indicates that the actual request can include user credentials.
                    This translates to the Access-Control-Allow-Credentials header.
                  default_value: false
                - name: 'disabled'
                  type: Boolean
                  description: |
                    If true, specifies the CORS policy is disabled. The default value is false, which indicates that the CORS policy is in effect.
                  default_value: false
            - name: 'faultInjectionPolicy'
              type: NestedObject
              description: |
                The specification for fault injection introduced into traffic to test the resiliency of clients to backend service failure.
                As part of fault injection, when clients send requests to a backend service, delays can be introduced by Loadbalancer on a
                percentage of requests before sending those request to the backend service. Similarly requests from clients can be aborted
                by the Loadbalancer for a percentage of requests.

                timeout and retryPolicy will be ignored by clients that are configured with a faultInjectionPolicy.
              properties:
                - name: 'delay'
                  type: NestedObject
                  description: |
                    The specification for how client requests are delayed as part of fault injection, before being sent to a backend service.
                  properties:
                    - name: 'fixedDelay'
                      type: NestedObject
                      description: |
                        Specifies the value of the fixed delay interval.
                      properties:
                        - name: 'seconds'
                          type: String
                          description: |
                            Span of time at a resolution of a second. Must be from 0 to 315,576,000,000 inclusive.
                            Note: these bounds are computed from: 60 sec/min * 60 min/hr * 24 hr/day * 365.25 days/year * 10000 years
                        - name: 'nanos'
                          type: Integer
                          description: |
                            Span of time that's a fraction of a second at nanosecond resolution. Durations less than one second are
                            represented with a 0 seconds field and a positive nanos field. Must be from 0 to 999,999,999 inclusive.
                    - name: 'percentage'
                      type: Double
                      description: |
                        The percentage of traffic (connections/operations/requests) on which delay will be introduced as part of fault injection.
                        The value must be between 0.0 and 100.0 inclusive.
                      validation:
                        function: 'validation.FloatBetween(0, 100)'
                - name: 'abort'
                  type: NestedObject
                  description: |
                    The specification for how client requests are aborted as part of fault injection.
                  properties:
                    - name: 'httpStatus'
                      type: Integer
                      description: |
                        The HTTP status code used to abort the request.
                        The value must be between 200 and 599 inclusive.
                      validation:
                        function: 'validation.IntBetween(200, 599)'
                    - name: 'percentage'
                      type: Double
                      description: |
                        The percentage of traffic (connections/operations/requests) which will be aborted as part of fault injection.
                        The value must be between 0.0 and 100.0 inclusive.
                      validation:
                        function: 'validation.FloatBetween(0, 100)'
  - name: 'defaultCustomErrorResponsePolicy'
    type: NestedObject
    description: |
      defaultCustomErrorResponsePolicy specifies how the Load Balancer returns error responses when BackendService or BackendBucket responds with an error.

      This policy takes effect at the PathMatcher level and applies only when no policy has been defined for the error code at lower levels like RouteRule and PathRule within this PathMatcher. If an error code does not have a policy defined in defaultCustomErrorResponsePolicy, then a policy defined for the error code in UrlMap.defaultCustomErrorResponsePolicy takes effect.

      For example, consider a UrlMap with the following configuration:

      UrlMap.defaultCustomErrorResponsePolicy is configured with policies for 5xx and 4xx errors
      A RouteRule for /coming_soon/ is configured for the error code 404.
      If the request is for www.myotherdomain.com and a 404 is encountered, the policy under UrlMap.defaultCustomErrorResponsePolicy takes effect. If a 404 response is encountered for the request www.example.com/current_events/, the pathMatcher's policy takes effect. If however, the request for www.example.com/coming_soon/ encounters a 404, the policy in RouteRule.customErrorResponsePolicy takes effect. If any of the requests in this example encounter a 500 error code, the policy at UrlMap.defaultCustomErrorResponsePolicy takes effect.

      When used in conjunction with pathMatcher.defaultRouteAction.retryPolicy, retries take precedence. Only once all retries are exhausted, the defaultCustomErrorResponsePolicy is applied. While attempting a retry, if load balancer is successful in reaching the service, the defaultCustomErrorResponsePolicy is ignored and the response from the service is returned to the client.

      defaultCustomErrorResponsePolicy is supported only for global external Application Load Balancers.
    properties:
      - name: 'errorResponseRule'
        type: Array
        description: |
          Specifies rules for returning error responses.
          In a given policy, if you specify rules for both a range of error codes as well as rules for specific error codes then rules with specific error codes have a higher priority.
          For example, assume that you configure a rule for 401 (Un-authorized) code, and another for all 4 series error codes (4XX).
          If the backend service returns a 401, then the rule for 401 will be applied. However if the backend service returns a 403, the rule for 4xx takes effect.
        api_name: errorResponseRules
        is_missing_in_cai: true
        item_type:
          type: NestedObject
          properties:
            - name: 'matchResponseCodes'
              type: Array
              description: |
                Valid values include:
                - A number between 400 and 599: For example 401 or 503, in which case the load balancer applies the policy if the error code exactly matches this value.
                - 5xx: Load Balancer will apply the policy if the backend service responds with any response code in the range of 500 to 599.
                - 4xx: Load Balancer will apply the policy if the backend service responds with any response code in the range of 400 to 499.
                Values must be unique within matchResponseCodes and across all errorResponseRules of CustomErrorResponsePolicy.
              item_type:
                type: String
            - name: 'path'
              type: String
              description: |
                The full path to a file within backendBucket. For example: /errors/defaultError.html
                path must start with a leading slash. path cannot have trailing slashes.
                If the file is not available in backendBucket or the load balancer cannot reach the BackendBucket, a simple Not Found Error is returned to the client.
                The value must be from 1 to 1024 characters.
            - name: 'overrideResponseCode'
              type: Integer
              description: |
                The HTTP status code returned with the response containing the custom error content.
                If overrideResponseCode is not supplied, the same response code returned by the original backend bucket or backend service is returned to the client.
      - name: 'errorService'
        type: ResourceRef
        description: |
          The full or partial URL to the BackendBucket resource that contains the custom error content. Examples are:

          https://www.googleapis.com/compute/v1/projects/project/global/backendBuckets/myBackendBucket
          compute/v1/projects/project/global/backendBuckets/myBackendBucket
          global/backendBuckets/myBackendBucket

          If errorService is not specified at lower levels like pathMatcher, pathRule and routeRule, an errorService specified at a higher level in the UrlMap will be used. If UrlMap.defaultCustomErrorResponsePolicy contains one or more errorResponseRules[], it must specify errorService.
          If load balancer cannot reach the backendBucket, a simple Not Found Error will be returned, with the original response code (or overrideResponseCode if configured).
        resource: 'BackendBucket'
        imports: 'selfLink'
  - name: 'test'
    type: Array
    description: |
      The list of expected URL mapping tests. Request to update this UrlMap will
      succeed only if all of the test cases pass. You can specify a maximum of 100
      tests per UrlMap.
    api_name: tests
    item_type:
      type: NestedObject
      properties:
        - name: 'description'
          type: String
          description: |
            Description of this test case.
        - name: 'host'
          type: String
          description: |
            Host portion of the URL.
          required: true
        - name: 'path'
          type: String
          description: |
            Path portion of the URL.
          required: true
        - name: 'headers'
          type: Array
          description: |
            HTTP headers for this request.
          item_type:
            type: NestedObject
            properties:
              - name: 'name'
                type: String
                description: |
                  Header name.
                required: true
              - name: 'value'
                type: String
                description: |
                  Header value.
                required: true
        - name: 'service'
          type: ResourceRef
          description: The backend service or backend bucket link that should be matched by this test.
          custom_expand: 'templates/terraform/custom_expand/reference_to_backend.tmpl'
          resource: 'BackendService'
          imports: 'selfLink'
        - name: 'expectedOutputUrl'
          type: String
          description: |
            The expected output URL evaluated by the load balancer containing the scheme, host, path and query parameters.

            For rules that forward requests to backends, the test passes only when expectedOutputUrl matches the request forwarded by the load balancer to backends. For rules with urlRewrite, the test verifies that the forwarded request matches hostRewrite and pathPrefixRewrite in the urlRewrite action. When service is specified, expectedOutputUrl`s scheme is ignored.

            For rules with urlRedirect, the test passes only if expectedOutputUrl matches the URL in the load balancer's redirect response. If urlRedirect specifies httpsRedirect, the test passes only if the scheme in expectedOutputUrl is also set to HTTPS. If urlRedirect specifies stripQuery, the test passes only if expectedOutputUrl does not contain any query parameters.

            expectedOutputUrl is optional when service is specified.
        - name: 'expectedRedirectResponseCode'
          type: Integer
          description: |
            For rules with urlRedirect, the test passes only if expectedRedirectResponseCode matches the HTTP status code in load balancer's redirect response.

            expectedRedirectResponseCode cannot be set when service is set.
  - name: 'defaultUrlRedirect'
    type: NestedObject
    description: |
      When none of the specified hostRules match, the request is redirected to a URL specified
      by defaultUrlRedirect. If defaultUrlRedirect is specified, defaultService or
      defaultRouteAction must not be set.
    conflicts:
      - default_route_action
    exactly_one_of:
      - 'default_service'
      - 'default_url_redirect'
      - 'default_route_action.0.weighted_backend_services'
    properties:
      - name: 'hostRedirect'
        type: String
        description: |
          The host that will be used in the redirect response instead of the one that was
          supplied in the request. The value must be between 1 and 255 characters.
      - name: 'httpsRedirect'
        type: Boolean
        description: |
          If set to true, the URL scheme in the redirected request is set to https. If set to
          false, the URL scheme of the redirected request will remain the same as that of the
          request. This must only be set for UrlMaps used in TargetHttpProxys. Setting this
          true for TargetHttpsProxy is not permitted. The default is set to false.
        default_value: false
      - name: 'pathRedirect'
        type: String
        description: |
          The path that will be used in the redirect response instead of the one that was
          supplied in the request. pathRedirect cannot be supplied together with
          prefixRedirect. Supply one alone or neither. If neither is supplied, the path of the
          original request will be used for the redirect. The value must be between 1 and 1024
          characters.
      - name: 'prefixRedirect'
        type: String
        description: |
          The prefix that replaces the prefixMatch specified in the HttpRouteRuleMatch,
          retaining the remaining portion of the URL before redirecting the request.
          prefixRedirect cannot be supplied together with pathRedirect. Supply one alone or
          neither. If neither is supplied, the path of the original request will be used for
          the redirect. The value must be between 1 and 1024 characters.
      - name: 'redirectResponseCode'
        type: Enum
        description: |
          The HTTP Status code to use for this RedirectAction. Supported values are:

          * MOVED_PERMANENTLY_DEFAULT, which is the default value and corresponds to 301.

          * FOUND, which corresponds to 302.

          * SEE_OTHER which corresponds to 303.

          * TEMPORARY_REDIRECT, which corresponds to 307. In this case, the request method
          will be retained.

          * PERMANENT_REDIRECT, which corresponds to 308. In this case,
          the request method will be retained.
        enum_values:
          - 'FOUND'
          - 'MOVED_PERMANENTLY_DEFAULT'
          - 'PERMANENT_REDIRECT'
          - 'SEE_OTHER'
          - 'TEMPORARY_REDIRECT'
        exclude_docs_values: true
      - name: 'stripQuery'
        type: Boolean
        description: |
          If set to true, any accompanying query portion of the original URL is removed prior
          to redirecting the request. If set to false, the query portion of the original URL is
          retained. The default is set to false.
           This field is required to ensure an empty block is not set. The normal default value is false.
        required: true
  - name: 'defaultRouteAction'
    type: NestedObject
    description: |
      defaultRouteAction takes effect when none of the hostRules match. The load balancer performs advanced routing actions
      like URL rewrites, header transformations, etc. prior to forwarding the request to the selected backend.
      If defaultRouteAction specifies any weightedBackendServices, defaultService must not be set. Conversely if defaultService
      is set, defaultRouteAction cannot contain any weightedBackendServices.

      Only one of defaultRouteAction or defaultUrlRedirect must be set.
    conflicts:
      - default_url_redirect
    properties:
      - name: 'weightedBackendServices'
        type: Array
        description: |
          A list of weighted backend services to send traffic to when a route match occurs.
          The weights determine the fraction of traffic that flows to their corresponding backend service.
          If all traffic needs to go to a single backend service, there must be one weightedBackendService
          with weight set to a non 0 number.

          Once a backendService is identified and before forwarding the request to the backend service,
          advanced routing actions like Url rewrites and header transformations are applied depending on
          additional settings specified in this HttpRouteAction.
        at_least_one_of:
          - 'default_route_action.0.weighted_backend_services'
          - 'default_route_action.0.url_rewrite'
          - 'default_route_action.0.timeout'
          - 'default_route_action.0.retry_policy'
          - 'default_route_action.0.request_mirror_policy'
          - 'default_route_action.0.cors_policy'
          - 'default_route_action.0.fault_injection_policy'
        exactly_one_of:
          - 'default_service'
          - 'default_url_redirect'
          - 'default_route_action.0.weighted_backend_services'
        item_type:
          type: NestedObject
          properties:
            - name: 'backendService'
              type: ResourceRef
              description: |
                The full or partial URL to the default BackendService resource. Before forwarding the
                request to backendService, the loadbalancer applies any relevant headerActions
                specified as part of this backendServiceWeight.
              custom_expand: 'templates/terraform/custom_expand/reference_to_backend.tmpl'
              resource: 'BackendService'
              imports: 'selfLink'
            - name: 'weight'
              type: Integer
              description: |
                Specifies the fraction of traffic sent to backendService, computed as
                weight / (sum of all weightedBackendService weights in routeAction) .

                The selection of a backend service is determined only for new traffic. Once a user's request
                has been directed to a backendService, subsequent requests will be sent to the same backendService
                as determined by the BackendService's session affinity policy.

                The value must be between 0 and 1000
              validation:
                function: 'validation.IntBetween(0, 1000)'
            - name: 'headerAction'
              type: NestedObject
              description: |
                Specifies changes to request and response headers that need to take effect for
                the selected backendService.

                headerAction specified here take effect before headerAction in the enclosing
                HttpRouteRule, PathMatcher and UrlMap.
              properties:
                - name: 'requestHeadersToRemove'
                  type: Array
                  description: |
                    A list of header names for headers that need to be removed from the request prior to
                    forwarding the request to the backendService.
                  item_type:
                    type: String
                - name: 'requestHeadersToAdd'
                  type: Array
                  description: |
                    Headers to add to a matching request prior to forwarding the request to the backendService.
                  item_type:
                    type: NestedObject
                    properties:
                      - name: 'headerName'
                        type: String
                        description: |
                          The name of the header to add.
                      - name: 'headerValue'
                        type: String
                        description: |
                          The value of the header to add.
                      - name: 'replace'
                        type: Boolean
                        description: |
                          If false, headerValue is appended to any values that already exist for the header.
                          If true, headerValue is set for the header, discarding any values that were set for that header.
                        default_value: false
                - name: 'responseHeadersToRemove'
                  type: Array
                  description: |
                    A list of header names for headers that need to be removed from the response prior to sending the
                    response back to the client.
                  item_type:
                    type: String
                - name: 'responseHeadersToAdd'
                  type: Array
                  description: |
                    Headers to add the response prior to sending the response back to the client.
                  item_type:
                    type: NestedObject
                    properties:
                      - name: 'headerName'
                        type: String
                        description: |
                          The name of the header to add.
                      - name: 'headerValue'
                        type: String
                        description: |
                          The value of the header to add.
                      - name: 'replace'
                        type: Boolean
                        description: |
                          If false, headerValue is appended to any values that already exist for the header.
                          If true, headerValue is set for the header, discarding any values that were set for that header.
                        default_value: false
      - name: 'urlRewrite'
        type: NestedObject
        description: |
          The spec to modify the URL of the request, prior to forwarding the request to the matched service.
        at_least_one_of:
          - 'default_route_action.0.weighted_backend_services'
          - 'default_route_action.0.url_rewrite'
          - 'default_route_action.0.timeout'
          - 'default_route_action.0.retry_policy'
          - 'default_route_action.0.request_mirror_policy'
          - 'default_route_action.0.cors_policy'
          - 'default_route_action.0.fault_injection_policy'
        properties:
          - name: 'pathPrefixRewrite'
            type: String
            description: |
              Prior to forwarding the request to the selected backend service, the matching portion of the
              request's path is replaced by pathPrefixRewrite.

              The value must be between 1 and 1024 characters.
            at_least_one_of:
              - 'default_route_action.0.url_rewrite.0.path_prefix_rewrite'
              - 'default_route_action.0.url_rewrite.0.host_rewrite'
          - name: 'hostRewrite'
            type: String
            description: |
              Prior to forwarding the request to the selected service, the request's host header is replaced
              with contents of hostRewrite.

              The value must be between 1 and 255 characters.
            at_least_one_of:
              - 'default_route_action.0.url_rewrite.0.path_prefix_rewrite'
              - 'default_route_action.0.url_rewrite.0.host_rewrite'
      - name: 'timeout'
        type: NestedObject
        description: |
          Specifies the timeout for the selected route. Timeout is computed from the time the request has been
          fully processed (i.e. end-of-stream) up until the response has been completely processed. Timeout includes all retries.

          If not specified, will use the largest timeout among all backend services associated with the route.
        default_from_api: true
        at_least_one_of:
          - 'default_route_action.0.weighted_backend_services'
          - 'default_route_action.0.url_rewrite'
          - 'default_route_action.0.timeout'
          - 'default_route_action.0.retry_policy'
          - 'default_route_action.0.request_mirror_policy'
          - 'default_route_action.0.cors_policy'
          - 'default_route_action.0.fault_injection_policy'
        properties:
          - name: 'seconds'
            type: String
            description: |
              Span of time at a resolution of a second. Must be from 0 to 315,576,000,000 inclusive.
              Note: these bounds are computed from: 60 sec/min * 60 min/hr * 24 hr/day * 365.25 days/year * 10000 years
            at_least_one_of:
              - 'default_route_action.0.timeout.0.seconds'
              - 'default_route_action.0.timeout.0.nanos'
          - name: 'nanos'
            type: Integer
            description: |
              Span of time that's a fraction of a second at nanosecond resolution. Durations less than one second are represented
              with a 0 seconds field and a positive nanos field. Must be from 0 to 999,999,999 inclusive.
            at_least_one_of:
              - 'default_route_action.0.timeout.0.seconds'
              - 'default_route_action.0.timeout.0.nanos'
      - name: 'maxStreamDuration'
        type: NestedObject
        description: |
          Specifies the maximum duration (timeout) for streams on the selected route.
          Unlike the `Timeout` field where the timeout duration starts from the time the request
          has been fully processed (known as end-of-stream), the duration in this field
          is computed from the beginning of the stream until the response has been processed,
          including all retries. A stream that does not complete in this duration is closed.
        default_from_api: true
        properties:
          - name: 'nanos'
            type: Integer
            description: |
              Span of time that's a fraction of a second at nanosecond resolution. Durations less than one second are represented
              with a 0 seconds field and a positive nanos field. Must be from 0 to 999,999,999 inclusive.
          - name: 'seconds'
            type: String
            description: |
              Span of time at a resolution of a second. Must be from 0 to 315,576,000,000 inclusive.
              Note: these bounds are computed from: 60 sec/min * 60 min/hr * 24 hr/day * 365.25 days/year * 10000 years
            required: true
      - name: 'retryPolicy'
        type: NestedObject
        description: |
          Specifies the retry policy associated with this route.
        at_least_one_of:
          - 'default_route_action.0.weighted_backend_services'
          - 'default_route_action.0.url_rewrite'
          - 'default_route_action.0.timeout'
          - 'default_route_action.0.retry_policy'
          - 'default_route_action.0.request_mirror_policy'
          - 'default_route_action.0.cors_policy'
          - 'default_route_action.0.fault_injection_policy'
        properties:
          - name: 'retryConditions'
            type: Array
            description: |
              Specfies one or more conditions when this retry rule applies. Valid values are:

              * 5xx: Loadbalancer will attempt a retry if the backend service responds with any 5xx response code,
                or if the backend service does not respond at all, example: disconnects, reset, read timeout,
              * connection failure, and refused streams.
              * gateway-error: Similar to 5xx, but only applies to response codes 502, 503 or 504.
              * connect-failure: Loadbalancer will retry on failures connecting to backend services,
                for example due to connection timeouts.
              * retriable-4xx: Loadbalancer will retry for retriable 4xx response codes.
                Currently the only retriable error supported is 409.
              * refused-stream:Loadbalancer will retry if the backend service resets the stream with a REFUSED_STREAM error code.
                This reset type indicates that it is safe to retry.
              * cancelled: Loadbalancer will retry if the gRPC status code in the response header is set to cancelled
              * deadline-exceeded: Loadbalancer will retry if the gRPC status code in the response header is set to deadline-exceeded
              * resource-exhausted: Loadbalancer will retry if the gRPC status code in the response header is set to resource-exhausted
              * unavailable: Loadbalancer will retry if the gRPC status code in the response header is set to unavailable
            at_least_one_of:
              - 'default_route_action.0.retry_policy.0.retry_conditions'
              - 'default_route_action.0.retry_policy.0.num_retries'
              - 'default_route_action.0.retry_policy.0.per_try_timeout'
            item_type:
              type: String
          - name: 'numRetries'
            type: Integer
            description: |
              Specifies the allowed number retries. This number must be > 0. If not specified, defaults to 1.
            at_least_one_of:
              - 'default_route_action.0.retry_policy.0.retry_conditions'
              - 'default_route_action.0.retry_policy.0.num_retries'
              - 'default_route_action.0.retry_policy.0.per_try_timeout'
            validation:
              function: 'validation.IntAtLeast(1)'
            default_value: 1
          - name: 'perTryTimeout'
            type: NestedObject
            description: |
              Specifies a non-zero timeout per retry attempt.

              If not specified, will use the timeout set in HttpRouteAction. If timeout in HttpRouteAction is not set,
              will use the largest timeout among all backend services associated with the route.
            at_least_one_of:
              - 'default_route_action.0.retry_policy.0.retry_conditions'
              - 'default_route_action.0.retry_policy.0.num_retries'
              - 'default_route_action.0.retry_policy.0.per_try_timeout'
            properties:
              - name: 'seconds'
                type: String
                description: |
                  Span of time at a resolution of a second. Must be from 0 to 315,576,000,000 inclusive.
                  Note: these bounds are computed from: 60 sec/min * 60 min/hr * 24 hr/day * 365.25 days/year * 10000 years
                at_least_one_of:
                  - 'default_route_action.0.retry_policy.0.per_try_timeout.0.seconds'
                  - 'default_route_action.0.retry_policy.0.per_try_timeout.0.nanos'
              - name: 'nanos'
                type: Integer
                description: |
                  Span of time that's a fraction of a second at nanosecond resolution. Durations less than one second are
                  represented with a 0 seconds field and a positive nanos field. Must be from 0 to 999,999,999 inclusive.
                at_least_one_of:
                  - 'default_route_action.0.retry_policy.0.per_try_timeout.0.seconds'
                  - 'default_route_action.0.retry_policy.0.per_try_timeout.0.nanos'
      - name: 'requestMirrorPolicy'
        type: NestedObject
        description: |
          Specifies the policy on how requests intended for the route's backends are shadowed to a separate mirrored backend service.
          Loadbalancer does not wait for responses from the shadow service. Prior to sending traffic to the shadow service,
          the host / authority header is suffixed with -shadow.
        at_least_one_of:
          - 'default_route_action.0.weighted_backend_services'
          - 'default_route_action.0.url_rewrite'
          - 'default_route_action.0.timeout'
          - 'default_route_action.0.retry_policy'
          - 'default_route_action.0.request_mirror_policy'
          - 'default_route_action.0.cors_policy'
          - 'default_route_action.0.fault_injection_policy'
        properties:
          - name: 'backendService'
            type: ResourceRef
            description: |
              The full or partial URL to the BackendService resource being mirrored to.
            required: true
            custom_expand: 'templates/terraform/custom_expand/reference_to_backend.tmpl'
            resource: 'BackendService'
            imports: 'selfLink'
          - name: 'mirrorPercent'
            min_version: beta
<<<<<<< HEAD
=======
            is_missing_in_cai: true
>>>>>>> 4dd5624b
            type: Double
            description: |
              The percentage of requests to be mirrored to backendService.
              The value must be between 0.0 and 100.0 inclusive.
            validation:
              function: 'validation.FloatBetween(0, 100)'
      - name: 'corsPolicy'
        type: NestedObject
        description: |
          The specification for allowing client side cross-origin requests. Please see
          [W3C Recommendation for Cross Origin Resource Sharing](https://www.w3.org/TR/cors/)
        at_least_one_of:
          - 'default_route_action.0.weighted_backend_services'
          - 'default_route_action.0.url_rewrite'
          - 'default_route_action.0.timeout'
          - 'default_route_action.0.retry_policy'
          - 'default_route_action.0.request_mirror_policy'
          - 'default_route_action.0.cors_policy'
          - 'default_route_action.0.fault_injection_policy'
        properties:
          - name: 'allowOrigins'
            type: Array
            description: |
              Specifies the list of origins that will be allowed to do CORS requests.
              An origin is allowed if it matches either an item in allowOrigins or an item in allowOriginRegexes.
            at_least_one_of:
              - 'default_route_action.0.cors_policy.0.allow_origins'
              - 'default_route_action.0.cors_policy.0.allow_origin_regexes'
              - 'default_route_action.0.cors_policy.0.allow_methods'
              - 'default_route_action.0.cors_policy.0.allow_headers'
              - 'default_route_action.0.cors_policy.0.expose_headers'
              - 'default_route_action.0.cors_policy.0.max_age'
              - 'default_route_action.0.cors_policy.0.allow_credentials'
              - 'default_route_action.0.cors_policy.0.disabled'
            item_type:
              type: String
          - name: 'allowOriginRegexes'
            type: Array
            description: |
              Specifies the regular expression patterns that match allowed origins. For regular expression grammar
              please see en.cppreference.com/w/cpp/regex/ecmascript
              An origin is allowed if it matches either an item in allowOrigins or an item in allowOriginRegexes.
            at_least_one_of:
              - 'default_route_action.0.cors_policy.0.allow_origins'
              - 'default_route_action.0.cors_policy.0.allow_origin_regexes'
              - 'default_route_action.0.cors_policy.0.allow_methods'
              - 'default_route_action.0.cors_policy.0.allow_headers'
              - 'default_route_action.0.cors_policy.0.expose_headers'
              - 'default_route_action.0.cors_policy.0.max_age'
              - 'default_route_action.0.cors_policy.0.allow_credentials'
              - 'default_route_action.0.cors_policy.0.disabled'
            item_type:
              type: String
          - name: 'allowMethods'
            type: Array
            description: |
              Specifies the content for the Access-Control-Allow-Methods header.
            at_least_one_of:
              - 'default_route_action.0.cors_policy.0.allow_origins'
              - 'default_route_action.0.cors_policy.0.allow_origin_regexes'
              - 'default_route_action.0.cors_policy.0.allow_methods'
              - 'default_route_action.0.cors_policy.0.allow_headers'
              - 'default_route_action.0.cors_policy.0.expose_headers'
              - 'default_route_action.0.cors_policy.0.max_age'
              - 'default_route_action.0.cors_policy.0.allow_credentials'
              - 'default_route_action.0.cors_policy.0.disabled'
            item_type:
              type: String
          - name: 'allowHeaders'
            type: Array
            description: |
              Specifies the content for the Access-Control-Allow-Headers header.
            at_least_one_of:
              - 'default_route_action.0.cors_policy.0.allow_origins'
              - 'default_route_action.0.cors_policy.0.allow_origin_regexes'
              - 'default_route_action.0.cors_policy.0.allow_methods'
              - 'default_route_action.0.cors_policy.0.allow_headers'
              - 'default_route_action.0.cors_policy.0.expose_headers'
              - 'default_route_action.0.cors_policy.0.max_age'
              - 'default_route_action.0.cors_policy.0.allow_credentials'
              - 'default_route_action.0.cors_policy.0.disabled'
            item_type:
              type: String
          - name: 'exposeHeaders'
            type: Array
            description: |
              Specifies the content for the Access-Control-Expose-Headers header.
            at_least_one_of:
              - 'default_route_action.0.cors_policy.0.allow_origins'
              - 'default_route_action.0.cors_policy.0.allow_origin_regexes'
              - 'default_route_action.0.cors_policy.0.allow_methods'
              - 'default_route_action.0.cors_policy.0.allow_headers'
              - 'default_route_action.0.cors_policy.0.expose_headers'
              - 'default_route_action.0.cors_policy.0.max_age'
              - 'default_route_action.0.cors_policy.0.allow_credentials'
              - 'default_route_action.0.cors_policy.0.disabled'
            item_type:
              type: String
          - name: 'maxAge'
            type: Integer
            description: |
              Specifies how long results of a preflight request can be cached in seconds.
              This translates to the Access-Control-Max-Age header.
            at_least_one_of:
              - 'default_route_action.0.cors_policy.0.allow_origins'
              - 'default_route_action.0.cors_policy.0.allow_origin_regexes'
              - 'default_route_action.0.cors_policy.0.allow_methods'
              - 'default_route_action.0.cors_policy.0.allow_headers'
              - 'default_route_action.0.cors_policy.0.expose_headers'
              - 'default_route_action.0.cors_policy.0.max_age'
              - 'default_route_action.0.cors_policy.0.allow_credentials'
              - 'default_route_action.0.cors_policy.0.disabled'
          - name: 'allowCredentials'
            type: Boolean
            description: |
              In response to a preflight request, setting this to true indicates that the actual request can include user credentials.
              This translates to the Access-Control-Allow-Credentials header.
            at_least_one_of:
              - 'default_route_action.0.cors_policy.0.allow_origins'
              - 'default_route_action.0.cors_policy.0.allow_origin_regexes'
              - 'default_route_action.0.cors_policy.0.allow_methods'
              - 'default_route_action.0.cors_policy.0.allow_headers'
              - 'default_route_action.0.cors_policy.0.expose_headers'
              - 'default_route_action.0.cors_policy.0.max_age'
              - 'default_route_action.0.cors_policy.0.allow_credentials'
              - 'default_route_action.0.cors_policy.0.disabled'
            default_value: false
          - name: 'disabled'
            type: Boolean
            description: |
              If true, specifies the CORS policy is disabled. The default value is false, which indicates that the CORS policy is in effect.
            at_least_one_of:
              - 'default_route_action.0.cors_policy.0.allow_origins'
              - 'default_route_action.0.cors_policy.0.allow_origin_regexes'
              - 'default_route_action.0.cors_policy.0.allow_methods'
              - 'default_route_action.0.cors_policy.0.allow_headers'
              - 'default_route_action.0.cors_policy.0.expose_headers'
              - 'default_route_action.0.cors_policy.0.max_age'
              - 'default_route_action.0.cors_policy.0.allow_credentials'
              - 'default_route_action.0.cors_policy.0.disabled'
            default_value: false
      - name: 'faultInjectionPolicy'
        type: NestedObject
        description: |
          The specification for fault injection introduced into traffic to test the resiliency of clients to backend service failure.
          As part of fault injection, when clients send requests to a backend service, delays can be introduced by Loadbalancer on a
          percentage of requests before sending those request to the backend service. Similarly requests from clients can be aborted
          by the Loadbalancer for a percentage of requests.

          timeout and retryPolicy will be ignored by clients that are configured with a faultInjectionPolicy.
        at_least_one_of:
          - 'default_route_action.0.weighted_backend_services'
          - 'default_route_action.0.url_rewrite'
          - 'default_route_action.0.timeout'
          - 'default_route_action.0.retry_policy'
          - 'default_route_action.0.request_mirror_policy'
          - 'default_route_action.0.cors_policy'
          - 'default_route_action.0.fault_injection_policy'
        properties:
          - name: 'delay'
            type: NestedObject
            description: |
              The specification for how client requests are delayed as part of fault injection, before being sent to a backend service.
            at_least_one_of:
              - 'default_route_action.0.fault_injection_policy.0.delay'
              - 'default_route_action.0.fault_injection_policy.0.abort'
            properties:
              - name: 'fixedDelay'
                type: NestedObject
                description: |
                  Specifies the value of the fixed delay interval.
                at_least_one_of:
                  - 'default_route_action.0.fault_injection_policy.0.delay.0.fixed_delay'
                  - 'default_route_action.0.fault_injection_policy.0.delay.0.percentage'
                properties:
                  - name: 'seconds'
                    type: String
                    description: |
                      Span of time at a resolution of a second. Must be from 0 to 315,576,000,000 inclusive.
                      Note: these bounds are computed from: 60 sec/min * 60 min/hr * 24 hr/day * 365.25 days/year * 10000 years
                    at_least_one_of:
                      - 'default_route_action.0.fault_injection_policy.0.delay.0.fixed_delay.0.seconds'
                      - 'default_route_action.0.fault_injection_policy.0.delay.0.fixed_delay.0.nanos'
                  - name: 'nanos'
                    type: Integer
                    description: |
                      Span of time that's a fraction of a second at nanosecond resolution. Durations less than one second are
                      represented with a 0 seconds field and a positive nanos field. Must be from 0 to 999,999,999 inclusive.
                    at_least_one_of:
                      - 'default_route_action.0.fault_injection_policy.0.delay.0.fixed_delay.0.seconds'
                      - 'default_route_action.0.fault_injection_policy.0.delay.0.fixed_delay.0.nanos'
              - name: 'percentage'
                type: Double
                description: |
                  The percentage of traffic (connections/operations/requests) on which delay will be introduced as part of fault injection.
                  The value must be between 0.0 and 100.0 inclusive.
                at_least_one_of:
                  - 'default_route_action.0.fault_injection_policy.0.delay.0.fixed_delay'
                  - 'default_route_action.0.fault_injection_policy.0.delay.0.percentage'
                validation:
                  function: 'validation.FloatBetween(0, 100)'
          - name: 'abort'
            type: NestedObject
            description: |
              The specification for how client requests are aborted as part of fault injection.
            at_least_one_of:
              - 'default_route_action.0.fault_injection_policy.0.delay'
              - 'default_route_action.0.fault_injection_policy.0.abort'
            properties:
              - name: 'httpStatus'
                type: Integer
                description: |
                  The HTTP status code used to abort the request.
                  The value must be between 200 and 599 inclusive.
                at_least_one_of:
                  - 'default_route_action.0.fault_injection_policy.0.abort.0.http_status'
                  - 'default_route_action.0.fault_injection_policy.0.abort.0.percentage'
                validation:
                  function: 'validation.IntBetween(200, 599)'
              - name: 'percentage'
                type: Double
                description: |
                  The percentage of traffic (connections/operations/requests) which will be aborted as part of fault injection.
                  The value must be between 0.0 and 100.0 inclusive.
                at_least_one_of:
                  - 'default_route_action.0.fault_injection_policy.0.abort.0.http_status'
                  - 'default_route_action.0.fault_injection_policy.0.abort.0.percentage'
                validation:
                  function: 'validation.FloatBetween(0, 100)'<|MERGE_RESOLUTION|>--- conflicted
+++ resolved
@@ -121,8 +121,6 @@
       home_backend_service_name: 'home'
       mirror_backend_service_name: 'mirror'
       health_check_name: 'health-check'
-<<<<<<< HEAD
-=======
   - name: 'url_map_test_headers'
     primary_resource_id: 'urlmap'
     vars:
@@ -141,7 +139,6 @@
       url_map_name: 'urlmap'
       backend_service_name: 'backend'
       health_check_name: 'health-check'
->>>>>>> 4dd5624b
   - name: 'external_http_lb_mig_backend'
     primary_resource_id: 'default'
     vars:
@@ -759,10 +756,7 @@
                         description: |
                           The percentage of requests to be mirrored to backendService.
                           The value must be between 0.0 and 100.0 inclusive.
-<<<<<<< HEAD
-=======
                         is_missing_in_cai: true
->>>>>>> 4dd5624b
                         validation:
                           function: 'validation.FloatBetween(0, 100)'
                   - name: 'retryPolicy'
@@ -1878,10 +1872,7 @@
               - name: 'httpFilterConfigs'
                 type: Array
                 min_version: 'beta'
-<<<<<<< HEAD
-=======
                 is_missing_in_cai: true
->>>>>>> 4dd5624b
                 description: |
                   Outbound route specific configuration for networkservices.HttpFilter resources enabled by Traffic Director.
                   httpFilterConfigs only applies for load balancers with loadBalancingScheme set to INTERNAL_SELF_MANAGED.
@@ -1909,10 +1900,7 @@
               - name: 'httpFilterMetadata'
                 type: Array
                 min_version: 'beta'
-<<<<<<< HEAD
-=======
                 is_missing_in_cai: true
->>>>>>> 4dd5624b
                 description: |
                   Outbound route specific metadata supplied to networkservices.HttpFilter resources enabled by Traffic Director.
                   httpFilterMetadata only applies for load balancers with loadBalancingScheme set to INTERNAL_SELF_MANAGED.
@@ -2258,10 +2246,7 @@
                 - name: 'mirrorPercent'
                   min_version: beta
                   type: Double
-<<<<<<< HEAD
-=======
                   is_missing_in_cai: true
->>>>>>> 4dd5624b
                   description: |
                     The percentage of requests to be mirrored to backendService.
                     The value must be between 0.0 and 100.0 inclusive.
@@ -2892,10 +2877,7 @@
             imports: 'selfLink'
           - name: 'mirrorPercent'
             min_version: beta
-<<<<<<< HEAD
-=======
             is_missing_in_cai: true
->>>>>>> 4dd5624b
             type: Double
             description: |
               The percentage of requests to be mirrored to backendService.
