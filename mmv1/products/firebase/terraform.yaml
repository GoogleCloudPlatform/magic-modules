--- conflicted
+++ resolved
@@ -56,7 +56,13 @@
           - project
     custom_code: !ruby/object:Provider::Terraform::CustomCode
       custom_import: templates/terraform/custom_import/self_link_as_name.erb
-<<<<<<< HEAD
+      custom_delete: templates/terraform/custom_delete/firebase_app_deletion_policy.erb
+# This is for copying files over
+files: !ruby/object:Provider::Config::Files
+  # These files have templating (ERB) code that will be run.
+  # This is usually to add licensing info, autogeneration notices, etc.
+  compile:
+<%= lines(indent(compile('provider/terraform/product~compile.yaml'), 4)) -%>
   AndroidApp: !ruby/object:Overrides::Terraform::ResourceOverride
     import_format: ["projects/{{project}}/androidApps/{{appId}}", "androidApps/{{appId}}", "{{appId}}"]
     autogen_async: true
@@ -77,8 +83,6 @@
           - project
     custom_code: !ruby/object:Provider::Terraform::CustomCode
       custom_import: templates/terraform/custom_import/self_link_as_name.erb
-=======
->>>>>>> 59bfffbe
       custom_delete: templates/terraform/custom_delete/firebase_app_deletion_policy.erb
 # This is for copying files over
 files: !ruby/object:Provider::Config::Files
