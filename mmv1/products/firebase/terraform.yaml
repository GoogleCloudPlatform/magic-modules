# Copyright 2017 Google Inc.
# Licensed under the Apache License, Version 2.0 (the "License");
# you may not use this file except in compliance with the License.
# You may obtain a copy of the License at
#
#     http://www.apache.org/licenses/LICENSE-2.0
#
# Unless required by applicable law or agreed to in writing, software
# distributed under the License is distributed on an "AS IS" BASIS,
# WITHOUT WARRANTIES OR CONDITIONS OF ANY KIND, either express or implied.
# See the License for the specific language governing permissions and
# limitations under the License.

--- !ruby/object:Provider::Terraform::Config
overrides: !ruby/object:Overrides::ResourceOverrides
  Project: !ruby/object:Overrides::Terraform::ResourceOverride
    import_format: ["projects/{{project}}", "{{project}}"]
    autogen_async: true
    skip_delete: true
    skip_sweeper: true
    examples:
      - !ruby/object:Provider::Terraform::Examples
        name: "firebase_project_basic"
        min_version: 'beta'
        primary_resource_id: "default"
        vars:
          instance_name: "memory-cache"
        test_env_vars:
          org_id: :ORG_ID
  ProjectLocation: !ruby/object:Overrides::Terraform::ResourceOverride
    import_format: ['projects/{{project}}', '{{project}}']
    skip_delete: true
    skip_sweeper: true
    examples:
      - !ruby/object:Provider::Terraform::Examples
        name: "firebase_project_location_basic"
        min_version: 'beta'
        primary_resource_id: "basic"
        test_env_vars:
          org_id: :ORG_ID
  WebApp: !ruby/object:Overrides::Terraform::ResourceOverride
    import_format: ['{{project}} {{name}}']
    autogen_async: true
    skip_sweeper: true # Skip sweeper generation and use hard-delete in hand-written sweeper
    examples:
      - !ruby/object:Provider::Terraform::Examples
        name: "firebase_web_app_basic"
        min_version: "beta"
        primary_resource_id: "basic"
        vars:
          display_name: "Display Name Basic"
          bucket_name: "fb-webapp-"
        test_env_vars:
          org_id: :ORG_ID
        ignore_read_extra:
          - project
    custom_code: !ruby/object:Provider::Terraform::CustomCode
      custom_import: templates/terraform/custom_import/self_link_as_name.erb
      custom_delete: templates/terraform/custom_delete/firebase_app_deletion_policy.erb
<<<<<<< HEAD
  AppleApp: !ruby/object:Overrides::Terraform::ResourceOverride
    import_format: ["projects/{{project}}/iosApps/{{appId}}", "iosApps/{{appId}}", "{{appId}}"]
=======
  AndroidApp: !ruby/object:Overrides::Terraform::ResourceOverride
    import_format: ["projects/{{project}}/androidApps/{{appId}}", "androidApps/{{appId}}", "{{appId}}"]
>>>>>>> 71726d84
    autogen_async: true
    skip_sweeper: true # Skip sweeper generation and use hard-delete in hand-written sweeper
    examples:
      - !ruby/object:Provider::Terraform::Examples
<<<<<<< HEAD
        name: "firebase_apple_app_basic"
=======
        name: "firebase_android_app_basic"
>>>>>>> 71726d84
        min_version: "beta"
        primary_resource_id: "basic"
        vars:
          display_name: "Display Name Basic"
        test_env_vars:
          org_id: :ORG_ID
          project_id: :PROJECT_NAME
        test_vars_overrides:
<<<<<<< HEAD
          bundle_id: '"apple.app." + randString(t, 5)'
          app_store_id: 'randInt(t)'
          team_id: "9987654321" # Has to be a 10-digit number.
=======
          package_name: '"android.package." + randString(t, 5)'
>>>>>>> 71726d84
        ignore_read_extra:
          - project
    custom_code: !ruby/object:Provider::Terraform::CustomCode
      custom_import: templates/terraform/custom_import/self_link_as_name.erb
      custom_delete: templates/terraform/custom_delete/firebase_app_deletion_policy.erb
# This is for copying files over
files: !ruby/object:Provider::Config::Files
  # These files have templating (ERB) code that will be run.
  # This is usually to add licensing info, autogeneration notices, etc.
  compile:
<%= lines(indent(compile('provider/terraform/product~compile.yaml'), 4)) -%><|MERGE_RESOLUTION|>--- conflicted
+++ resolved
@@ -57,22 +57,13 @@
     custom_code: !ruby/object:Provider::Terraform::CustomCode
       custom_import: templates/terraform/custom_import/self_link_as_name.erb
       custom_delete: templates/terraform/custom_delete/firebase_app_deletion_policy.erb
-<<<<<<< HEAD
-  AppleApp: !ruby/object:Overrides::Terraform::ResourceOverride
-    import_format: ["projects/{{project}}/iosApps/{{appId}}", "iosApps/{{appId}}", "{{appId}}"]
-=======
   AndroidApp: !ruby/object:Overrides::Terraform::ResourceOverride
     import_format: ["projects/{{project}}/androidApps/{{appId}}", "androidApps/{{appId}}", "{{appId}}"]
->>>>>>> 71726d84
     autogen_async: true
     skip_sweeper: true # Skip sweeper generation and use hard-delete in hand-written sweeper
     examples:
       - !ruby/object:Provider::Terraform::Examples
-<<<<<<< HEAD
-        name: "firebase_apple_app_basic"
-=======
         name: "firebase_android_app_basic"
->>>>>>> 71726d84
         min_version: "beta"
         primary_resource_id: "basic"
         vars:
@@ -81,13 +72,30 @@
           org_id: :ORG_ID
           project_id: :PROJECT_NAME
         test_vars_overrides:
-<<<<<<< HEAD
+          package_name: '"android.package." + randString(t, 5)'
+        ignore_read_extra:
+          - project
+    custom_code: !ruby/object:Provider::Terraform::CustomCode
+      custom_import: templates/terraform/custom_import/self_link_as_name.erb
+      custom_delete: templates/terraform/custom_delete/firebase_app_deletion_policy.erb
+  AppleApp: !ruby/object:Overrides::Terraform::ResourceOverride
+    import_format: ["projects/{{project}}/iosApps/{{appId}}", "iosApps/{{appId}}", "{{appId}}"]
+    autogen_async: true
+    skip_sweeper: true # Skip sweeper generation and use hard-delete in hand-written sweeper
+    examples:
+      - !ruby/object:Provider::Terraform::Examples
+        name: "firebase_apple_app_basic"
+        min_version: "beta"
+        primary_resource_id: "basic"
+        vars:
+          display_name: "Display Name Basic"
+        test_env_vars:
+          org_id: :ORG_ID
+          project_id: :PROJECT_NAME
+        test_vars_overrides:
           bundle_id: '"apple.app." + randString(t, 5)'
           app_store_id: 'randInt(t)'
           team_id: "9987654321" # Has to be a 10-digit number.
-=======
-          package_name: '"android.package." + randString(t, 5)'
->>>>>>> 71726d84
         ignore_read_extra:
           - project
     custom_code: !ruby/object:Provider::Terraform::CustomCode
