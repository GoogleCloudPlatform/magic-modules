# Copyright 2018 Google Inc.
# Licensed under the Apache License, Version 2.0 (the "License");
# you may not use this file except in compliance with the License.
# You may obtain a copy of the License at
#
#     http://www.apache.org/licenses/LICENSE-2.0
#
# Unless required by applicable law or agreed to in writing, software
# distributed under the License is distributed on an "AS IS" BASIS,
# WITHOUT WARRANTIES OR CONDITIONS OF ANY KIND, either express or implied.
# See the License for the specific language governing permissions and
# limitations under the License.

--- !ruby/object:Api::Product
name: Firebase
display_name: Firebase
versions:
  - !ruby/object:Api::Product::Version
    name: beta
    base_url: https://firebase.googleapis.com/v1beta1/
scopes:
  - https://www.googleapis.com/auth/cloud-platform
async: !ruby/object:Api::OpAsync
  operation: !ruby/object:Api::OpAsync::Operation
    path: 'name'
    base_url: '{{op_id}}'
    wait_ms: 1000
  result: !ruby/object:Api::OpAsync::Result
    path: 'response'
    resource_inside_response: true
  status: !ruby/object:Api::OpAsync::Status
    path: 'done'
    complete: true
    allowed:
      - true
      - false
  error: !ruby/object:Api::OpAsync::Error
    path: 'error'
    message: 'message'
objects:
  - !ruby/object:Api::Resource
    name: 'Project'
    min_version: beta
    base_url: projects/{{project}}
    self_link: projects/{{project}}
    create_url: projects/{{project}}:addFirebase
    input: true
    description: |
      A Google Cloud Firebase instance. This enables Firebase resources on a given google project.
      Since a FirebaseProject is actually also a GCP Project, a FirebaseProject uses underlying GCP
      identifiers (most importantly, the projectId) as its own for easy interop with GCP APIs.

      Once Firebase has been added to a Google Project it cannot be removed.
    references: !ruby/object:Api::Resource::ReferenceLinks
      guides:
        'Official Documentation':
          'https://firebase.google.com/'
      api: 'https://firebase.google.com/docs/projects/api/reference/rest/v1beta1/projects'
    properties:
      - !ruby/object:Api::Type::String
        name: projectNumber
        output: true
        description: |
          The number of the google project that firebase is enabled on.
      - !ruby/object:Api::Type::String
        name: displayName
        output: true
        description: |
          The GCP project display name
  - !ruby/object:Api::Resource
    name: 'ProjectLocation'
    min_version: beta
    base_url: projects/{{project}}
    self_link: projects/{{project}}
    create_url: projects/{{project}}/defaultLocation:finalize
    nested_query: !ruby/object:Api::Resource::NestedQuery
      keys:
        - resources
    input: true
    description: |
      Sets the default Google Cloud Platform (GCP) resource location for the specified FirebaseProject.

      This method creates an App Engine application with a default Cloud Storage bucket, located in the specified
      locationId. This location must be one of the available GCP resource locations.

      After the default GCP resource location is finalized, or if it was already set, it cannot be changed.
      The default GCP resource location for the specified FirebaseProject might already be set because either the
      GCP Project already has an App Engine application or defaultLocation.finalize was previously called with a
      specified locationId. Any new calls to defaultLocation.finalize with a different specified locationId will
      return a 409 error.
    references: !ruby/object:Api::Resource::ReferenceLinks
      guides:
        'Official Documentation':
          'https://firebase.google.com/'
      api: 'https://firebase.google.com/docs/projects/api/reference/rest/v1beta1/projects.defaultLocation/finalize'
    properties:
      - !ruby/object:Api::Type::String
        name: locationId
        required: true
        description: |
          The ID of the default GCP resource location for the Project. The location must be one of the available GCP
          resource locations.
  - !ruby/object:Api::Resource
    name: 'WebApp'
    min_version: beta
    base_url: projects/{{project}}/webApps
    self_link: '{{name}}'
    update_verb: :PATCH
    update_mask: true
    delete_verb: :POST
    delete_url: '{{name}}:remove'
    description: |
      A Google Cloud Firebase web application instance
    references: !ruby/object:Api::Resource::ReferenceLinks
      guides:
        'Official Documentation':
          'https://firebase.google.com/'
      api: 'https://firebase.google.com/docs/projects/api/reference/rest/v1beta1/projects.webApps'
    async: !ruby/object:Api::OpAsync
      actions: ["create", "delete"]
      operation: !ruby/object:Api::OpAsync::Operation
        path: 'name'
        base_url: '{{op_id}}'
        wait_ms: 1000
      result: !ruby/object:Api::OpAsync::Result
        path: 'response'
        resource_inside_response: true
      status: !ruby/object:Api::OpAsync::Status
        path: 'done'
        complete: true
        allowed:
          - true
          - false
      error: !ruby/object:Api::OpAsync::Error
        path: 'error'
        message: 'message'
    parameters:
      - !ruby/object:Api::Type::String
        name: 'deletion_policy'
        description: |
          (Optional) Set to `ABANDON` to allow the WebApp to be untracked from terraform state
          rather than deleted upon `terraform destroy`. This is useful becaue the WebApp may be 
          serving traffic. Set to `DELETE` to delete the WebApp. Default to `ABANDON`
        input: true
        url_param_only: true
        default_value: ABANDON
    properties:
      - !ruby/object:Api::Type::String
        name: name
        description: |
          The fully qualified resource name of the App, for example:

          projects/projectId/webApps/appId
        output: true
      - !ruby/object:Api::Type::String
        name: displayName
        required: true
        description: |
          The user-assigned display name of the App.
      - !ruby/object:Api::Type::String
        name: appId
        output: true
        description: |
          Immutable. The globally unique, Firebase-assigned identifier of the App.

          This identifier should be treated as an opaque token, as the data format is not specified.
<<<<<<< HEAD
  - !ruby/object:Api::Resource
    name: 'AppleApp'
    min_version: beta
    base_url: projects/{{project}}/iosApps
    self_link: '{{name}}'
    update_verb: :PATCH
    delete_verb: :POST
    delete_url: 'projects/{{project}}/iosApps/{{app_id}}:remove'
    update_mask: true
    description: |
      A Google Cloud Firebase Apple application instance
    references: !ruby/object:Api::Resource::ReferenceLinks
      guides:
        'Official Documentation':
          'https://firebase.google.com/docs/ios/setup'
      api: 'https://firebase.google.com/docs/projects/api/reference/rest/v1beta1/projects.iosApps'
    async: !ruby/object:Api::OpAsync
      actions: ["create", "delete"]
      operation: !ruby/object:Api::OpAsync::Operation
        path: 'name'
        base_url: '{{op_id}}'
        wait_ms: 1000
      result: !ruby/object:Api::OpAsync::Result
        path: 'response'
        resource_inside_response: true
      status: !ruby/object:Api::OpAsync::Status
        path: 'done'
        complete: true
        allowed:
          - true
          - false
      error: !ruby/object:Api::OpAsync::Error
        path: 'error'
        message: 'message'
    parameters:
      - !ruby/object:Api::Type::String
        name: 'deletion_policy'
        description: |
          Optional. Set to `ABANDON` to soft-delete the AppleApp. Soft-deleted AppleApps are recoverable
          within 30 days using [projects.iosApps.undelete](https://firebase.google.com/docs/projects/api/reference/rest/v1beta1/projects.iosApps/undelete).
          Set to `DELETE` to immediately delete the AppleApp. Default to `DELETE`
        input: true
        url_param_only: true
        default_value: DELETE
    properties:
      - !ruby/object:Api::Type::String
        name: name
        description: |
          The fully qualified resource name of the App, for example:
          projects/projectId/iosApps/appId
        output: true
      - !ruby/object:Api::Type::String
        name: displayName
        required: true
        description: |
          The user-assigned display name of the App.
      - !ruby/object:Api::Type::String
        name: appId
        output: true
        description: |
          Immutable. The globally unique, Firebase-assigned identifier of the App.
          This identifier should be treated as an opaque token, as the data format is not specified.
      - !ruby/object:Api::Type::String
        name: bundleId
        description: |
          Immutable. The canonical bundle ID of the Apple app as it would appear in the Apple AppStore.
      - !ruby/object:Api::Type::String
        name: appStoreId
        description: |
          The automatically generated Apple ID assigned to the Apple app by Apple in the Apple App Store.
      - !ruby/object:Api::Type::String
        name: teamId
        description: |
          The Apple Developer Team ID associated with the App in the App Store.
=======
      - !ruby/object:Api::Type::Array
        name: appUrls
        output: true
        description: |
          The URLs where the `WebApp` is hosted.
        item_type: Api::Type::String
>>>>>>> 59bfffbe
<|MERGE_RESOLUTION|>--- conflicted
+++ resolved
@@ -164,8 +164,12 @@
           Immutable. The globally unique, Firebase-assigned identifier of the App.
 
           This identifier should be treated as an opaque token, as the data format is not specified.
-<<<<<<< HEAD
-  - !ruby/object:Api::Resource
+      - !ruby/object:Api::Type::Array
+        name: appUrls
+        output: true
+        description: |
+          The URLs where the `WebApp` is hosted.
+        item_type: Api::Type::String  - !ruby/object:Api::Resource
     name: 'AppleApp'
     min_version: beta
     base_url: projects/{{project}}/iosApps
@@ -238,12 +242,4 @@
       - !ruby/object:Api::Type::String
         name: teamId
         description: |
-          The Apple Developer Team ID associated with the App in the App Store.
-=======
-      - !ruby/object:Api::Type::Array
-        name: appUrls
-        output: true
-        description: |
-          The URLs where the `WebApp` is hosted.
-        item_type: Api::Type::String
->>>>>>> 59bfffbe
+          The Apple Developer Team ID associated with the App in the App Store.