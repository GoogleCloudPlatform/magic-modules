--- conflicted
+++ resolved
@@ -643,11 +643,8 @@
   - !ruby/object:Api::Type::NestedObject
     name: 'dataProfileResult'
     output: true
-<<<<<<< HEAD
     deprecated: "dataProfileResult will be removed from Terraform output fields in 5.0.0"
-=======
     custom_flatten: templates/terraform/custom_flatten/dataplex_datascan_ignore_profile_result.go.erb
->>>>>>> 0f8f5904
     description: |
       The result of the data profile scan.
     properties:
