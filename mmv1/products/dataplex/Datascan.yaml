--- conflicted
+++ resolved
@@ -431,21 +431,13 @@
             - !ruby/object:Api::Type::NestedObject
               name: 'sqlAssertion'
               description: |
-<<<<<<< HEAD
-                Aggregate rule which evaluates the number of rows returned for the provided statement.
-=======
                 Table rule which evaluates whether any row matches invalid state.
->>>>>>> b53e61e2
               properties:
                 - !ruby/object:Api::Type::String
                   name: 'sqlStatement'
                   required: true
                   description: |
-<<<<<<< HEAD
                     The SQL statement.
-=======
-                    The SQL Statement.
->>>>>>> b53e61e2
   - !ruby/object:Api::Type::NestedObject
     name: 'dataProfileSpec'
     allow_empty_object: true
