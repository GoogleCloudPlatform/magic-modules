--- conflicted
+++ resolved
@@ -620,7 +620,6 @@
     description: |
       Total hot tier data rounded down to the nearest GiB used by the volume. This field is only used for flex Service Level
     output: true
-<<<<<<< HEAD
   - name: 'cacheParameters'
     type: NestedObject
     description: |-
@@ -682,7 +681,6 @@
             type: Boolean
             description: |
               Optional. Flag indicating whether a CIFS change notification is enabled for the FlexCache volume.
-=======
   - name: 'blockDevices'
     type: Array
     description: |
@@ -737,5 +735,4 @@
           enum_values:
             - 'LINUX'
             - 'WINDOWS'
-            - 'ESXI'
->>>>>>> f6729dbc
+            - 'ESXI'