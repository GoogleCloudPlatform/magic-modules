--- conflicted
+++ resolved
@@ -205,11 +205,7 @@
     name: 'description'
     description: |
       An optional description of this resource.
-<<<<<<< HEAD
-  # Use of snapReserve is depricated. We don't expose it intentionally.
-=======
   # Use of snapReserve is depricated. We don't expose it intentially.
->>>>>>> 624b48ef
   # - !ruby/object:Api::Type::Integer
   #   name: 'snapReserve'
   #   description: |
