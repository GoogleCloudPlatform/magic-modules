--- conflicted
+++ resolved
@@ -58,12 +58,8 @@
 		"google_compute_target_http_proxy":                {compute.ResourceConverterComputeTargetHttpProxy()},
 		"google_compute_target_https_proxy":               {compute.ResourceConverterComputeTargetHttpsProxy()},
 		"google_compute_target_ssl_proxy":                 {compute.ResourceConverterComputeTargetSslProxy()},
-<<<<<<< HEAD
 		"google_compute_target_pool":				   	   {resourceConverterComputeTargetPool()},
-		"google_dataproc_autoscaling_policy":	             {dataproc.ResourceConverterDataprocAutoscalingPolicy()},
-=======
 		"google_dataproc_autoscaling_policy":	           {dataproc.ResourceConverterDataprocAutoscalingPolicy()},
->>>>>>> 736bafb3
 		"google_dns_managed_zone":                         {dns.ResourceConverterDNSManagedZone()},
 		"google_dns_policy":                               {dns.ResourceConverterDNSPolicy()},
 		"google_kms_key_ring_import_job":                  {kms.ResourceConverterKMSKeyRingImportJob()},
