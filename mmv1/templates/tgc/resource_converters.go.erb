<%- # the license inside this block applies to this file
# Copyright 2017 Google Inc.
# Licensed under the Apache License, Version 2.0 (the "License");
# you may not use this file except in compliance with the License.
# You may obtain a copy of the License at
#
#     http://www.apache.org/licenses/LICENSE-2.0
#
# Unless required by applicable law or agreed to in writing, software
# distributed under the License is distributed on an "AS IS" BASIS,
# WITHOUT WARRANTIES OR CONDITIONS OF ANY KIND, either express or implied.
# See the License for the specific language governing permissions and
# limitations under the License.
-%>

<%= lines(autogen_notice(:go, pwd)) -%>
package google

import (
	"sort"
	"github.com/GoogleCloudPlatform/terraform-google-conversion/v5/tfplan2cai/converters/google/resources/services/compute"
	"github.com/GoogleCloudPlatform/terraform-google-conversion/v5/tfplan2cai/converters/google/resources/services/resourcemanager"
	"github.com/GoogleCloudPlatform/terraform-google-conversion/v5/tfplan2cai/converters/google/resources/services/spanner"
	"github.com/hashicorp/terraform-provider-google-beta/google-beta/tpgresource"
)


// ResourceConverter returns a map of terraform resource types (i.e. `google_project`)
// to a slice of ResourceConverters.
//
// Modelling of relationships:
// terraform resources to CAI assets as []cai.ResourceConverter:
// 1:1 = [ResourceConverter{Convert: convertAbc}]                  (len=1)
// 1:N = [ResourceConverter{Convert: convertAbc}, ...]             (len=N)
// N:1 = [ResourceConverter{Convert: convertAbc, merge: mergeAbc}] (len=1)
func ResourceConverters() map[string][]cai.ResourceConverter {
	return map[string][]cai.ResourceConverter{
		"google_artifact_registry_repository":             {artifactregistry.ResourceConverterArtifactRegistryRepository()},
		"google_alloydb_cluster":                          {alloydb.ResourceConverterAlloydbCluster()},
		"google_alloydb_instance":                         {alloydb.ResourceConverterAlloydbInstance()},
		"google_compute_address":                          {compute.ResourceConverterComputeAddress()},
		"google_compute_autoscaler":                       {compute.ResourceConverterComputeAutoscaler()},
		"google_compute_firewall":                         {compute.ResourceConverterComputeFirewall()},
		"google_compute_disk":                             {compute.ResourceConverterComputeDisk()},
		"google_compute_forwarding_rule":                  {compute.ResourceConverterComputeForwardingRule()},
		"google_gke_hub_membership":                       {gkehub.ResourceConverterGKEHubMembership()},
		"google_compute_global_address":                   {compute.ResourceConverterComputeGlobalAddress()},
		"google_compute_global_forwarding_rule":           {compute.ResourceConverterComputeGlobalForwardingRule()},
		"google_compute_health_check":                     {compute.ResourceConverterComputeHealthCheck()},
		"google_compute_instance":                         {compute.ResourceConverterComputeInstance()},
		"google_compute_instance_group":                   {resourceConverterComputeInstanceGroup()},
                "google_compute_network":                          {compute.ResourceConverterComputeNetwork()},
		"google_compute_node_template":                    {compute.ResourceConverterComputeNodeTemplate()},		
                "google_compute_route":                            {compute.ResourceConverterComputeRoute()},
		"google_compute_router":                           {compute.ResourceConverterComputeRouter()},
		"google_compute_vpn_tunnel":                       {compute.ResourceConverterComputeVpnTunnel()},
		"google_compute_resource_policy":                  {compute.ResourceConverterComputeResourcePolicy()},
		"google_compute_security_policy":                  {resourceConverterComputeSecurityPolicy()},
		"google_compute_snapshot":                         {compute.ResourceConverterComputeSnapshot()},
		"google_compute_subnetwork":                       {compute.ResourceConverterComputeSubnetwork()},
		"google_compute_ssl_policy":                       {compute.ResourceConverterComputeSslPolicy()},
		"google_compute_ssl_certificate": 				         {compute.ResourceConverterComputeSslCertificate()},
		"google_compute_url_map":                          {compute.ResourceConverterComputeUrlMap()},
		"google_compute_target_http_proxy": 			         {compute.ResourceConverterComputeTargetHttpProxy()},
		"google_compute_target_https_proxy":               {compute.ResourceConverterComputeTargetHttpsProxy()},
		"google_compute_target_ssl_proxy":                 {compute.ResourceConverterComputeTargetSslProxy()},
		"google_compute_target_pool":				   	   {resourceConverterComputeTargetPool()},
<<<<<<< HEAD
		"google_composer_environment":				   	   {resourceConverterComposerEnvironment()},
=======
		"google_compute_region_commitment":                {resourceConverterCommitment()},
>>>>>>> 50ad40d6
		"google_dataflow_job":                             {resourceDataflowJob()},
		"google_dataproc_autoscaling_policy":	           {dataproc.ResourceConverterDataprocAutoscalingPolicy()},
		"google_dataproc_cluster":	           			   {resourceConverterDataprocCluster()},
		"google_dns_managed_zone":                         {dns.ResourceConverterDNSManagedZone()},
		"google_dns_policy":                               {dns.ResourceConverterDNSPolicy()},
		"google_kms_key_ring_import_job":                  {kms.ResourceConverterKMSKeyRingImportJob()},
		"google_gke_hub_feature":                          {gkehub2.ResourceConverterGKEHub2Feature()},
		"google_storage_bucket":                           {resourceConverterStorageBucket()},
		"google_sql_database_instance":                    {resourceConverterSQLDatabaseInstance()},
		"google_sql_database":                             {sql.ResourceConverterSQLDatabase()},
		"google_container_cluster":                        {resourceConverterContainerCluster()},
		"google_container_node_pool":                      {resourceConverterContainerNodePool()},
		"google_bigquery_dataset":                         {bigquery.ResourceConverterBigQueryDataset()},
		"google_bigquery_dataset_iam_policy":              {bigquery.ResourceConverterBigqueryDatasetIamPolicy()},
		"google_bigquery_dataset_iam_binding":             {bigquery.ResourceConverterBigqueryDatasetIamBinding()},
		"google_bigquery_dataset_iam_member":              {bigquery.ResourceConverterBigqueryDatasetIamMember()},
		"google_bigquery_table":                           {resourceConverterBigQueryTable()},
		"google_datastream_connection_profile":			   {datastream.ResourceConverterDatastreamConnectionProfile()},
		"google_datastream_private_connection": 		   {datastream.ResourceConverterDatastreamPrivateConnection()},
		"google_datastream_stream": 					   {datastream.ResourceConverterDatastreamStream()},
		"google_org_policy_policy":                        {resourceConverterOrgPolicyPolicy()},
		"google_redis_instance":                           {redis.ResourceConverterRedisInstance()},
		"google_spanner_database":                         {spanner.ResourceConverterSpannerDatabase()},
		"google_spanner_database_iam_policy":              {spanner.ResourceConverterSpannerDatabaseIamPolicy()},
		"google_spanner_database_iam_binding":             {spanner.ResourceConverterSpannerDatabaseIamBinding()},
		"google_spanner_database_iam_member":              {spanner.ResourceConverterSpannerDatabaseIamMember()},
		"google_spanner_instance":                         {spanner.ResourceConverterSpannerInstance()},
		"google_spanner_instance_iam_policy":              {spanner.ResourceConverterSpannerInstanceIamPolicy()},
		"google_spanner_instance_iam_binding":             {spanner.ResourceConverterSpannerInstanceIamBinding()},
		"google_spanner_instance_iam_member":              {spanner.ResourceConverterSpannerInstanceIamMember()},
		"google_project_service":                          {resourceConverterServiceUsage()},
		"google_secret_manager_secret_version": 		       {secretmanager.ResourceConverterSecretManagerSecretVersion()},
		"google_pubsub_lite_reservation":                  {pubsublite.ResourceConverterPubsubLiteReservation()},
		"google_pubsub_lite_subscription":                 {pubsublite.ResourceConverterPubsubLiteSubscription()},
		"google_pubsub_lite_topic":                        {pubsublite.ResourceConverterPubsubLiteTopic()},
		"google_pubsub_schema":                            {pubsub.ResourceConverterPubsubSchema()},
		"google_pubsub_subscription":                      {pubsub.ResourceConverterPubsubSubscription()},
		"google_pubsub_subscription_iam_policy":           {pubsub.ResourceConverterPubsubSubscriptionIamPolicy()},
		"google_pubsub_subscription_iam_binding":          {pubsub.ResourceConverterPubsubSubscriptionIamBinding()},
		"google_pubsub_subscription_iam_member":           {pubsub.ResourceConverterPubsubSubscriptionIamMember()},
		"google_storage_bucket_iam_policy":                {resourceConverterStorageBucketIamPolicy()},
		"google_storage_bucket_iam_binding":               {resourceConverterStorageBucketIamBinding()},
		"google_storage_bucket_iam_member":                {resourceConverterStorageBucketIamMember()},
		"google_compute_node_group":                       {compute.ResourceConverterComputeNodeGroup()},
                "google_cloud_tasks_queue":                        {cloudtasks.ResourceConverterCloudTasksQueue()},
		"google_pubsub_topic":                             {pubsub.ResourceConverterPubsubTopic()},
		"google_kms_crypto_key":                           {kms.ResourceConverterKMSCryptoKey()},
		"google_kms_key_ring":                             {kms.ResourceConverterKMSKeyRing()},
		"google_filestore_instance":                       {filestore.ResourceConverterFilestoreInstance()},
		"google_access_context_manager_service_perimeter": {accesscontextmanager.ResourceConverterAccessContextManagerServicePerimeter()},
		"google_access_context_manager_access_policy":     {accesscontextmanager.ResourceConverterAccessContextManagerAccessPolicy()},
		"google_cloud_run_service":                        {cloudrun.ResourceConverterCloudRunService()},
		"google_cloud_run_domain_mapping":                 {cloudrun.ResourceConverterCloudRunDomainMapping()},
		"google_cloud_run_v2_job":                         {cloudrunv2.ResourceConverterCloudRunV2Job()},
		"google_cloudfunctions_function":                  {resourceConverterCloudFunctionsCloudFunction()},
		"google_monitoring_notification_channel":          {monitoring.ResourceConverterMonitoringNotificationChannel()},
		"google_monitoring_alert_policy":                  {monitoring.ResourceConverterMonitoringAlertPolicy()},
        <% products.each do |product| -%>
            <% (product[:definitions].objects || []).each do |object| -%>
                <% if object.min_version.name == "ga" -%>
                    <% if !object.exclude && !object.exclude_tgc -%>
						<% tf_product = (object.__product.legacy_name || object.__product.name).underscore -%>
						<% terraform_name = object.legacy_name || "google_#{tf_product}_#{object.name.underscore}" -%>
                        <% cai_name =  object.__product.name + object.name -%>
						<% service = product[:definitions].name.downcase -%>
                        <% if (!object.iam_policy.nil?) && (!object.iam_policy.exclude) && (!object.iam_policy.exclude_tgc) -%>
                            "<%= terraform_name -%>_iam_policy": {<%= service -%>.ResourceConverter<%= cai_name -%>IamPolicy()},
                            "<%= terraform_name -%>_iam_binding": {<%= service -%>.ResourceConverter<%= cai_name -%>IamBinding()},
                            "<%= terraform_name -%>_iam_member": {<%= service -%>.ResourceConverter<%= cai_name -%>IamMember()},
                        <% end -%>
                    <% end -%>
                <% end -%>
            <% end -%>
        <% end -%>
		"google_project": {
			resourceConverterProject(),
			resourceConverterProjectBillingInfo(),
		},
		"google_bigtable_instance": {
			resourceConverterBigtableInstance(),
			resourceConverterBigtableCluster(),
		},
		"google_organization_iam_policy": {resourcemanager.ResourceConverterOrganizationIamPolicy()},
		"google_organization_iam_binding": {resourcemanager.ResourceConverterOrganizationIamBinding()},
		"google_organization_iam_member": {resourcemanager.ResourceConverterOrganizationIamMember()},
		"google_organization_policy": {resourceConverterOrganizationPolicy()},
		"google_project_organization_policy": {resourceConverterProjectOrgPolicy()},
		"google_folder": {resourceConverterFolder()},
		"google_folder_iam_policy": {resourcemanager.ResourceConverterFolderIamPolicy()},
		"google_folder_iam_binding": {resourcemanager.ResourceConverterFolderIamBinding()},
		"google_folder_iam_member": {resourcemanager.ResourceConverterFolderIamMember()},
		"google_folder_organization_policy": {resourceConverterFolderOrgPolicy()},
		"google_kms_crypto_key_iam_policy": {resourceConverterKmsCryptoKeyIamPolicy()},
		"google_kms_crypto_key_iam_binding": {resourceConverterKmsCryptoKeyIamBinding()},
		"google_kms_crypto_key_iam_member": {resourceConverterKmsCryptoKeyIamMember()},
		"google_kms_key_ring_iam_policy": {resourceConverterKmsKeyRingIamPolicy()},
		"google_kms_key_ring_iam_binding": {resourceConverterKmsKeyRingIamBinding()},
		"google_kms_key_ring_iam_member": {resourceConverterKmsKeyRingIamMember()},
		"google_project_iam_policy": {resourcemanager.ResourceConverterProjectIamPolicy()},
		"google_project_iam_binding": {resourcemanager.ResourceConverterProjectIamBinding()},
		"google_project_iam_member": {resourcemanager.ResourceConverterProjectIamMember()},
		"google_project_iam_custom_role": {resourceConverterProjectIAMCustomRole()},
		"google_organization_iam_custom_role": {resourceConverterOrganizationIAMCustomRole()},
		"google_vpc_access_connector": {vpcaccess.ResourceConverterVPCAccessConnector()},
		"google_logging_metric": {logging.ResourceConverterLoggingMetric()},
		"google_service_account": {resourceConverterServiceAccount()},
		"google_service_account_key": {resourceConverterServiceAccountKey()},
		
	}
}<|MERGE_RESOLUTION|>--- conflicted
+++ resolved
@@ -65,11 +65,8 @@
 		"google_compute_target_https_proxy":               {compute.ResourceConverterComputeTargetHttpsProxy()},
 		"google_compute_target_ssl_proxy":                 {compute.ResourceConverterComputeTargetSslProxy()},
 		"google_compute_target_pool":				   	   {resourceConverterComputeTargetPool()},
-<<<<<<< HEAD
 		"google_composer_environment":				   	   {resourceConverterComposerEnvironment()},
-=======
 		"google_compute_region_commitment":                {resourceConverterCommitment()},
->>>>>>> 50ad40d6
 		"google_dataflow_job":                             {resourceDataflowJob()},
 		"google_dataproc_autoscaling_policy":	           {dataproc.ResourceConverterDataprocAutoscalingPolicy()},
 		"google_dataproc_cluster":	           			   {resourceConverterDataprocCluster()},
