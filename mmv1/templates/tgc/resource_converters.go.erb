<%- # the license inside this block applies to this file
# Copyright 2017 Google Inc.
# Licensed under the Apache License, Version 2.0 (the "License");
# you may not use this file except in compliance with the License.
# You may obtain a copy of the License at
#
#     http://www.apache.org/licenses/LICENSE-2.0
#
# Unless required by applicable law or agreed to in writing, software
# distributed under the License is distributed on an "AS IS" BASIS,
# WITHOUT WARRANTIES OR CONDITIONS OF ANY KIND, either express or implied.
# See the License for the specific language governing permissions and
# limitations under the License.
-%>

<%= lines(autogen_notice(:go, pwd)) -%>
package google

import (
	"sort"
	"github.com/GoogleCloudPlatform/terraform-google-conversion/v5/tfplan2cai/converters/google/resources/services/compute"
	"github.com/GoogleCloudPlatform/terraform-google-conversion/v5/tfplan2cai/converters/google/resources/services/resourcemanager"
	"github.com/GoogleCloudPlatform/terraform-google-conversion/v5/tfplan2cai/converters/google/resources/services/spanner"
	"github.com/hashicorp/terraform-provider-google-beta/google-beta/tpgresource"
)


// ResourceConverter returns a map of terraform resource types (i.e. `google_project`)
// to a slice of ResourceConverters.
//
// Modelling of relationships:
// terraform resources to CAI assets as []cai.ResourceConverter:
// 1:1 = [ResourceConverter{Convert: convertAbc}]                  (len=1)
// 1:N = [ResourceConverter{Convert: convertAbc}, ...]             (len=N)
// N:1 = [ResourceConverter{Convert: convertAbc, merge: mergeAbc}] (len=1)
func ResourceConverters() map[string][]cai.ResourceConverter {
	return map[string][]cai.ResourceConverter{
		"google_artifact_registry_repository":             {artifactregistry.ResourceConverterArtifactRegistryRepository()},
		"google_compute_address":                          {compute.ResourceConverterComputeAddress()},
		"google_compute_autoscaler":					             {compute.ResourceConverterComputeAutoscaler()},
		"google_compute_firewall":                         {compute.ResourceConverterComputeFirewall()},
		"google_compute_disk":                             {compute.ResourceConverterComputeDisk()},
		"google_compute_forwarding_rule":                  {compute.ResourceConverterComputeForwardingRule()},
		"google_compute_global_address":                   {compute.ResourceConverterComputeGlobalAddress()},
		"google_compute_global_forwarding_rule":           {compute.ResourceConverterComputeGlobalForwardingRule()},
		"google_compute_instance":                         {compute.ResourceConverterComputeInstance()},
		"google_compute_network":                          {compute.ResourceConverterComputeNetwork()},
		"google_compute_resource_policy":				           {compute.ResourceConverterComputeResourcePolicy()},
		"google_compute_route":                  		       {compute.ResourceConverterComputeRoute()},
		"google_compute_security_policy":                  {resourceConverterComputeSecurityPolicy()},
		"google_compute_snapshot":                         {compute.ResourceConverterComputeSnapshot()},
		"google_compute_subnetwork":                       {compute.ResourceConverterComputeSubnetwork()},
		"google_compute_ssl_policy":                       {compute.ResourceConverterComputeSslPolicy()},
		"google_compute_target_http_proxy": 			         {compute.ResourceConverterComputeTargetHttpProxy()},
		"google_compute_target_https_proxy":               {compute.ResourceConverterComputeTargetHttpsProxy()},
		"google_compute_target_ssl_proxy":                 {compute.ResourceConverterComputeTargetSslProxy()},
		"google_dataproc_autoscaling_policy":	             {dataproc.ResourceConverterDataprocAutoscalingPolicy()},
		"google_dns_managed_zone":                         {dns.ResourceConverterDNSManagedZone()},
		"google_dns_policy":                               {dns.ResourceConverterDNSPolicy()},
		"google_kms_key_ring_import_job":                  {kms.ResourceConverterKMSKeyRingImportJob()},
		"google_storage_bucket":                           {resourceConverterStorageBucket()},
		"google_sql_database_instance":                    {resourceConverterSQLDatabaseInstance()},
		"google_sql_database":                             {sql.ResourceConverterSQLDatabase()},
		"google_container_cluster":                        {resourceConverterContainerCluster()},
		"google_container_node_pool":                      {resourceConverterContainerNodePool()},
		"google_bigquery_dataset":                         {bigquery.ResourceConverterBigQueryDataset()},
		"google_bigquery_dataset_iam_policy":              {bigquery.ResourceConverterBigqueryDatasetIamPolicy()},
		"google_bigquery_dataset_iam_binding":             {bigquery.ResourceConverterBigqueryDatasetIamBinding()},
		"google_bigquery_dataset_iam_member":              {bigquery.ResourceConverterBigqueryDatasetIamMember()},
		"google_bigquery_table":                           {resourceConverterBigQueryTable()},
		"google_datastream_connection_profile":			       {datastream.ResourceConverterDatastreamConnectionProfile()},
		"google_org_policy_policy":                        {resourceConverterOrgPolicyPolicy()},
		"google_redis_instance":                           {redis.ResourceConverterRedisInstance()},
		"google_spanner_database":                         {spanner.ResourceConverterSpannerDatabase()},
		"google_spanner_database_iam_policy":              {spanner.ResourceConverterSpannerDatabaseIamPolicy()},
		"google_spanner_database_iam_binding":             {spanner.ResourceConverterSpannerDatabaseIamBinding()},
		"google_spanner_database_iam_member":              {spanner.ResourceConverterSpannerDatabaseIamMember()},
		"google_spanner_instance":                         {spanner.ResourceConverterSpannerInstance()},
		"google_spanner_instance_iam_policy":              {spanner.ResourceConverterSpannerInstanceIamPolicy()},
		"google_spanner_instance_iam_binding":             {spanner.ResourceConverterSpannerInstanceIamBinding()},
		"google_spanner_instance_iam_member":              {spanner.ResourceConverterSpannerInstanceIamMember()},
		"google_project_service":                          {resourceConverterServiceUsage()},
		"google_secret_manager_secret_version": 		   {secretmanager.ResourceConverterSecretManagerSecretVersion()},
		"google_pubsub_lite_reservation":                  {pubsublite.ResourceConverterPubsubLiteReservation()},
		"google_pubsub_lite_subscription":                 {pubsublite.ResourceConverterPubsubLiteSubscription()},
		"google_pubsub_lite_topic":                        {pubsublite.ResourceConverterPubsubLiteTopic()},
		"google_pubsub_schema":                            {pubsub.ResourceConverterPubsubSchema()},
		"google_pubsub_subscription":                      {pubsub.ResourceConverterPubsubSubscription()},
		"google_pubsub_subscription_iam_policy":           {pubsub.ResourceConverterPubsubSubscriptionIamPolicy()},
		"google_pubsub_subscription_iam_binding":          {pubsub.ResourceConverterPubsubSubscriptionIamBinding()},
		"google_pubsub_subscription_iam_member":           {pubsub.ResourceConverterPubsubSubscriptionIamMember()},
		"google_storage_bucket_iam_policy":                {resourceConverterStorageBucketIamPolicy()},
		"google_storage_bucket_iam_binding":               {resourceConverterStorageBucketIamBinding()},
		"google_storage_bucket_iam_member":                {resourceConverterStorageBucketIamMember()},
<<<<<<< HEAD
		"google_compute_node_group":				   	           {compute.ResourceConverterComputeNodeGroup()},
		"google_compute_node_template": 				           {compute.ResourceConverterComputeNodeTemplate()},
=======
>>>>>>> 7159bf76
    "google_cloud_tasks_queue":                        {cloudtasks.ResourceConverterCloudTasksQueue()},
		"google_pubsub_topic":                             {pubsub.ResourceConverterPubsubTopic()},
		"google_kms_crypto_key":                           {kms.ResourceConverterKMSCryptoKey()},
		"google_kms_key_ring":                             {kms.ResourceConverterKMSKeyRing()},
		"google_filestore_instance":                       {filestore.ResourceConverterFilestoreInstance()},
		"google_access_context_manager_service_perimeter": {accesscontextmanager.ResourceConverterAccessContextManagerServicePerimeter()},
		"google_access_context_manager_access_policy":     {accesscontextmanager.ResourceConverterAccessContextManagerAccessPolicy()},
		"google_cloud_run_service":                        {cloudrun.ResourceConverterCloudRunService()},
		"google_cloud_run_domain_mapping":                 {cloudrun.ResourceConverterCloudRunDomainMapping()},
		"google_cloudfunctions_function":                  {resourceConverterCloudFunctionsCloudFunction()},
		"google_monitoring_notification_channel":          {monitoring.ResourceConverterMonitoringNotificationChannel()},
		"google_monitoring_alert_policy":                  {monitoring.ResourceConverterMonitoringAlertPolicy()},
        <% products.each do |product| -%>
            <% (product[:definitions].objects || []).each do |object| -%>
                <% if object.min_version.name == "ga" -%>
                    <% if !object.exclude && !object.exclude_tgc -%>
						<% tf_product = (object.__product.legacy_name || object.__product.name).underscore -%>
						<% terraform_name = object.legacy_name || "google_#{tf_product}_#{object.name.underscore}" -%>
                        <% cai_name =  object.__product.name + object.name -%>
						<% service = product[:definitions].name.downcase -%>
                        <% if (!object.iam_policy.nil?) && (!object.iam_policy.exclude) && (!object.iam_policy.exclude_tgc) -%>
                            "<%= terraform_name -%>_iam_policy": {<%= service -%>.ResourceConverter<%= cai_name -%>IamPolicy()},
                            "<%= terraform_name -%>_iam_binding": {<%= service -%>.ResourceConverter<%= cai_name -%>IamBinding()},
                            "<%= terraform_name -%>_iam_member": {<%= service -%>.ResourceConverter<%= cai_name -%>IamMember()},
                        <% end -%>
                    <% end -%>
                <% end -%>
            <% end -%>
        <% end -%>
		"google_project": {
			resourceConverterProject(),
			resourceConverterProjectBillingInfo(),
		},
		"google_bigtable_instance": {
			resourceConverterBigtableInstance(),
			resourceConverterBigtableCluster(),
		},
		"google_organization_iam_policy": {resourcemanager.ResourceConverterOrganizationIamPolicy()},
		"google_organization_iam_binding": {resourcemanager.ResourceConverterOrganizationIamBinding()},
		"google_organization_iam_member": {resourcemanager.ResourceConverterOrganizationIamMember()},
		"google_organization_policy": {resourceConverterOrganizationPolicy()},
		"google_project_organization_policy": {resourceConverterProjectOrgPolicy()},
		"google_folder": {resourceConverterFolder()},
		"google_folder_iam_policy": {resourcemanager.ResourceConverterFolderIamPolicy()},
		"google_folder_iam_binding": {resourcemanager.ResourceConverterFolderIamBinding()},
		"google_folder_iam_member": {resourcemanager.ResourceConverterFolderIamMember()},
		"google_folder_organization_policy": {resourceConverterFolderOrgPolicy()},
		"google_kms_crypto_key_iam_policy": {resourceConverterKmsCryptoKeyIamPolicy()},
		"google_kms_crypto_key_iam_binding": {resourceConverterKmsCryptoKeyIamBinding()},
		"google_kms_crypto_key_iam_member": {resourceConverterKmsCryptoKeyIamMember()},
		"google_kms_key_ring_iam_policy": {resourceConverterKmsKeyRingIamPolicy()},
		"google_kms_key_ring_iam_binding": {resourceConverterKmsKeyRingIamBinding()},
		"google_kms_key_ring_iam_member": {resourceConverterKmsKeyRingIamMember()},
		"google_project_iam_policy": {resourcemanager.ResourceConverterProjectIamPolicy()},
		"google_project_iam_binding": {resourcemanager.ResourceConverterProjectIamBinding()},
		"google_project_iam_member": {resourcemanager.ResourceConverterProjectIamMember()},
		"google_project_iam_custom_role": {resourceConverterProjectIAMCustomRole()},
		"google_organization_iam_custom_role": {resourceConverterOrganizationIAMCustomRole()},
		"google_vpc_access_connector": {vpcaccess.ResourceConverterVPCAccessConnector()},
		"google_logging_metric": {logging.ResourceConverterLoggingMetric()},
		"google_service_account": {resourceConverterServiceAccount()},
	}
}<|MERGE_RESOLUTION|>--- conflicted
+++ resolved
@@ -80,7 +80,7 @@
 		"google_spanner_instance_iam_binding":             {spanner.ResourceConverterSpannerInstanceIamBinding()},
 		"google_spanner_instance_iam_member":              {spanner.ResourceConverterSpannerInstanceIamMember()},
 		"google_project_service":                          {resourceConverterServiceUsage()},
-		"google_secret_manager_secret_version": 		   {secretmanager.ResourceConverterSecretManagerSecretVersion()},
+		"google_secret_manager_secret_version": 		       {secretmanager.ResourceConverterSecretManagerSecretVersion()},
 		"google_pubsub_lite_reservation":                  {pubsublite.ResourceConverterPubsubLiteReservation()},
 		"google_pubsub_lite_subscription":                 {pubsublite.ResourceConverterPubsubLiteSubscription()},
 		"google_pubsub_lite_topic":                        {pubsublite.ResourceConverterPubsubLiteTopic()},
@@ -92,11 +92,8 @@
 		"google_storage_bucket_iam_policy":                {resourceConverterStorageBucketIamPolicy()},
 		"google_storage_bucket_iam_binding":               {resourceConverterStorageBucketIamBinding()},
 		"google_storage_bucket_iam_member":                {resourceConverterStorageBucketIamMember()},
-<<<<<<< HEAD
 		"google_compute_node_group":				   	           {compute.ResourceConverterComputeNodeGroup()},
 		"google_compute_node_template": 				           {compute.ResourceConverterComputeNodeTemplate()},
-=======
->>>>>>> 7159bf76
     "google_cloud_tasks_queue":                        {cloudtasks.ResourceConverterCloudTasksQueue()},
 		"google_pubsub_topic":                             {pubsub.ResourceConverterPubsubTopic()},
 		"google_kms_crypto_key":                           {kms.ResourceConverterKMSCryptoKey()},
