--- conflicted
+++ resolved
@@ -45,17 +45,10 @@
 		"google_compute_global_forwarding_rule":           {compute.ResourceConverterComputeGlobalForwardingRule()},
 		"google_compute_health_check":           {compute.ResourceConverterComputeHealthCheck()},
 		"google_compute_instance":                         {compute.ResourceConverterComputeInstance()},
-<<<<<<< HEAD
-		"google_compute_instance_group":                   {resourceComputeInstanceGroup()},
-		"google_compute_network":                          {compute.ResourceConverterComputeNetwork()},
-		"google_compute_node_template": 				           {compute.ResourceConverterComputeNodeTemplate()},
-		"google_compute_route":                  		       {compute.ResourceConverterComputeRoute()},
-=======
                 "google_compute_network":                          {compute.ResourceConverterComputeNetwork()},
 		"google_compute_node_template":                    {compute.ResourceConverterComputeNodeTemplate()},		
                 "google_compute_route":                            {compute.ResourceConverterComputeRoute()},
 		"google_compute_router":                           {compute.ResourceConverterComputeRouter()},
->>>>>>> 736bafb3
 		"google_compute_vpn_tunnel":                       {compute.ResourceConverterComputeVpnTunnel()},
 		"google_compute_resource_policy":                  {compute.ResourceConverterComputeResourcePolicy()},
 		"google_compute_security_policy":                  {resourceConverterComputeSecurityPolicy()},
