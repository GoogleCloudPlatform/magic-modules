--- conflicted
+++ resolved
@@ -58,14 +58,9 @@
 		"google_compute_snapshot":                         {compute.ResourceConverterComputeSnapshot()},
 		"google_compute_subnetwork":                       {compute.ResourceConverterComputeSubnetwork()},
 		"google_compute_ssl_policy":                       {compute.ResourceConverterComputeSslPolicy()},
-<<<<<<< HEAD
-		"google_compute_target_http_proxy": 		       {compute.ResourceConverterComputeTargetHttpProxy()},
-		"google_compute_ssl_certificate": 		           {compute.ResourceConverterComputeSslCertificate()},
-=======
 		"google_compute_ssl_certificate": 				         {compute.ResourceConverterComputeSslCertificate()},
 		"google_compute_url_map":                          {compute.ResourceConverterComputeUrlMap()},
 		"google_compute_target_http_proxy": 			         {compute.ResourceConverterComputeTargetHttpProxy()},
->>>>>>> 7c6c2b75
 		"google_compute_target_https_proxy":               {compute.ResourceConverterComputeTargetHttpsProxy()},
 		"google_compute_target_ssl_proxy":                 {compute.ResourceConverterComputeTargetSslProxy()},
 		"google_compute_target_pool":				   	   {resourceConverterComputeTargetPool()},
@@ -112,12 +107,8 @@
 		"google_storage_bucket_iam_policy":                {resourceConverterStorageBucketIamPolicy()},
 		"google_storage_bucket_iam_binding":               {resourceConverterStorageBucketIamBinding()},
 		"google_storage_bucket_iam_member":                {resourceConverterStorageBucketIamMember()},
-<<<<<<< HEAD
-        "google_cloud_tasks_queue":                        {cloudtasks.ResourceConverterCloudTasksQueue()},
-=======
 		"google_compute_node_group":                       {compute.ResourceConverterComputeNodeGroup()},
-                "google_cloud_tasks_queue":                        {cloudtasks.ResourceConverterCloudTasksQueue()},
->>>>>>> 7c6c2b75
+    "google_cloud_tasks_queue":                        {cloudtasks.ResourceConverterCloudTasksQueue()},
 		"google_pubsub_topic":                             {pubsub.ResourceConverterPubsubTopic()},
 		"google_kms_crypto_key":                           {kms.ResourceConverterKMSCryptoKey()},
 		"google_kms_key_ring":                             {kms.ResourceConverterKMSKeyRing()},
