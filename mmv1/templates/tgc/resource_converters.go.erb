--- conflicted
+++ resolved
@@ -88,12 +88,9 @@
 		"google_storage_bucket_iam_policy":                {resourceConverterStorageBucketIamPolicy()},
 		"google_storage_bucket_iam_binding":               {resourceConverterStorageBucketIamBinding()},
 		"google_storage_bucket_iam_member":                {resourceConverterStorageBucketIamMember()},
-<<<<<<< HEAD
-		"google_compute_node_group":				   	   {compute.ResourceConverterComputeNodeGroup()},
-		"google_compute_node_template": 				   {compute.ResourceConverterComputeNodeTemplate()},
-=======
-        "google_cloud_tasks_queue":                        {cloudtasks.ResourceConverterCloudTasksQueue()},
->>>>>>> 54117696
+		"google_compute_node_group":				   	           {compute.ResourceConverterComputeNodeGroup()},
+		"google_compute_node_template": 				           {compute.ResourceConverterComputeNodeTemplate()},
+    "google_cloud_tasks_queue":                        {cloudtasks.ResourceConverterCloudTasksQueue()},
 		"google_pubsub_topic":                             {pubsub.ResourceConverterPubsubTopic()},
 		"google_kms_crypto_key":                           {kms.ResourceConverterKMSCryptoKey()},
 		"google_kms_key_ring":                             {kms.ResourceConverterKMSKeyRing()},
