ssl_policy:
  name: 'inspec-gcp-ssl-policy'
  min_tls_version: 'TLS_1_2'
  profile: 'CUSTOM'
  custom_feature: 'TLS_ECDHE_ECDSA_WITH_AES_256_GCM_SHA384'
  custom_feature2: 'TLS_ECDHE_RSA_WITH_AES_256_GCM_SHA384'

topic: 
  name: 'inspec-gcp-topic'

subscription:
  name: 'inspec-gcp-subscription'
  ack_deadline_seconds: 20

managed_zone:
  name: 'inspec-gcp-managed-zone'
  dns_name: 'my.domain.com.'
  description: 'A test DNS zone'
  label_key: key
  label_value: 'value'

record_set:
  name: 'backend.my.domain.com.'
  type: 'A'
  ttl: 300
  rrdatas1: '8.8.8.8'
  rrdatas2: '8.8.4.4'

instance_group_manager:
  name: 'inspec-gcp-igm'
  base_instance_name: 'igm'
  named_port_name: 'port'
  named_port_port: 80

autoscaler:
  name: 'inspec-gcp-autoscaler'
  max_replicas: 5
  min_replicas: 1
  cooldown_period: 60
  cpu_utilization_target: 0.5

target_pool:
  name: 'inspec-gcp-target-pool'
  session_affinity: CLIENT_IP

trigger:
  trigger_template_project: trigger-project
  trigger_template_branch: trigger-branch
  trigger_template_repo: trigger-repo
  filename: cloudbuild.yaml

health_check:
  name: inspec-gcp-health-check
  timeout_sec: 10
  check_interval_sec: 10
  tcp_health_check_port: 80

backend_service:
  name: inspec-gcp-backend-service
  description: A description
  port_name: http
  protocol: HTTP
  timeout_sec: 10
  enable_cdn: true

region_backend_service_health_check:
  name: inspec-gcp-region-health-check
  timeout_sec: 15
  check_interval_sec: 15
  tcp_health_check_port: 81

region_backend_service:
  name: inspec-gcp-region-backend-service
  description: A regional description
  protocol: TCP
  timeout_sec: 15

http_health_check:
  name: inspec-gcp-http-health-check
  request_path: /health_check
  timeout_sec: 20
  check_interval_sec: 20

https_health_check:
  name: inspec-gcp-https-health-check
  request_path: /https_health_check
  timeout_sec: 15
  check_interval_sec: 15
  unhealthy_threshold: 3

instance_template:
  name: inspec-gcp-instance-template
  description: A description of the instance template
  instance_description: A description of the instance itself
  machine_type: f1-micro
  tag: foo
  can_ip_forward: false
  scheduling_automatic_restart: true
  scheduling_on_host_maintenance: MIGRATE
  disk_source_image: debian-cloud/debian-9
  disk_auto_delete: true
  disk_boot: true
  network_interface_network: default
  service_account_scope: storage-ro

global_address:
  name: inspec-gcp-global-address
  ip_version: IPV6

url_map:
  name: inspec-gcp-url-map
  description: URL map description
  host_rule_host: site.com
  path_matcher_name: allpaths
  path_rule_path: /home
  test_host: test.com
  test_path: /home

http_proxy:
  name: inspec-gcp-http-proxy
  description: A HTTP proxy

global_forwarding_rule:
  name: inspec-gcp-global-forwarding-rule
  port_range: 80-80

target_tcp_proxy:
  name: inspec-gcp-target-tcp-proxy
  proxy_header: NONE
  tcp_backend_service_name: gcp-inspec-tcp-backend-service

route:
  name: inspec-gcp-route
  dest_range: 15.0.0.0/24
  next_hop_ip: 10.2.0.1
  priority: 100

router:
  name: inspec-gcp-router
  bgp_asn: 64514
  bgp_advertise_mode: CUSTOM
  bgp_advertised_group: "ALL_SUBNETS"
  bgp_advertised_ip_range1: "1.2.3.4"
  bgp_advertised_ip_range2: "6.7.0.0/16"

snapshot:
  name: inspec-gcp-disk-snapshot
  disk_name: inspec-snapshot-disk
  disk_type: pd-standard
  disk_image: debian-cloud/debian-10-buster-v20191014

https_proxy:
  name: inspec-gcp-https-proxy
  description: A HTTPS target proxy

ssl_certificate:
  name: inspec-gcp-ssl-certificate
  description: A fake ssl certificate (DO NOT USE)
  certificate: |
    -----BEGIN CERTIFICATE-----
    MIICqjCCAk+gAwIBAgIJAIuJ+0352Kq4MAoGCCqGSM49BAMCMIGwMQswCQYDVQQG
    EwJVUzETMBEGA1UECAwKV2FzaGluZ3RvbjERMA8GA1UEBwwIS2lya2xhbmQxFTAT
    BgNVBAoMDEdvb2dsZSwgSW5jLjEeMBwGA1UECwwVR29vZ2xlIENsb3VkIFBsYXRm
    b3JtMR8wHQYDVQQDDBZ3d3cubXktc2VjdXJlLXNpdGUuY29tMSEwHwYJKoZIhvcN
    AQkBFhJuZWxzb25hQGdvb2dsZS5jb20wHhcNMTcwNjI4MDQ1NjI2WhcNMjcwNjI2
    MDQ1NjI2WjCBsDELMAkGA1UEBhMCVVMxEzARBgNVBAgMCldhc2hpbmd0b24xETAP
    BgNVBAcMCEtpcmtsYW5kMRUwEwYDVQQKDAxHb29nbGUsIEluYy4xHjAcBgNVBAsM
    FUdvb2dsZSBDbG91ZCBQbGF0Zm9ybTEfMB0GA1UEAwwWd3d3Lm15LXNlY3VyZS1z
    aXRlLmNvbTEhMB8GCSqGSIb3DQEJARYSbmVsc29uYUBnb29nbGUuY29tMFkwEwYH
    KoZIzj0CAQYIKoZIzj0DAQcDQgAEHGzpcRJ4XzfBJCCPMQeXQpTXwlblimODQCuQ
    4mzkzTv0dXyB750fOGN02HtkpBOZzzvUARTR10JQoSe2/5PIwaNQME4wHQYDVR0O
    BBYEFKIQC3A2SDpxcdfn0YLKineDNq/BMB8GA1UdIwQYMBaAFKIQC3A2SDpxcdfn
    0YLKineDNq/BMAwGA1UdEwQFMAMBAf8wCgYIKoZIzj0EAwIDSQAwRgIhALs4vy+O
    M3jcqgA4fSW/oKw6UJxp+M6a+nGMX+UJR3YgAiEAvvl39QRVAiv84hdoCuyON0lJ
    zqGNhIPGq2ULqXKK8BY=
    -----END CERTIFICATE-----
  private_key: |
    -----BEGIN EC PRIVATE KEY-----
    MHcCAQEEIObtRo8tkUqoMjeHhsOh2ouPpXCgBcP+EDxZCB/tws15oAoGCCqGSM49
    AwEHoUQDQgAEHGzpcRJ4XzfBJCCPMQeXQpTXwlblimODQCuQ4mzkzTv0dXyB750f
    OGN02HtkpBOZzzvUARTR10JQoSe2/5PIwQ==
    -----END EC PRIVATE KEY-----

dataset:
  dataset_id: inspec_gcp_dataset
  friendly_name: A BigQuery dataset test
  description: Test BigQuery dataset description
  location: EU
  default_table_expiration_ms: 3600000
  access_writer_role: WRITER
  access_writer_special_group: projectWriters

bigquery_table:
  table_id: inspec_gcp_bigquery_table
  description: A BigQuery table
  expiration_time: 1738882264000
  time_partitioning_type: DAY

repository:
  name: inspec-gcp-repository

folder:
  display_name: inspec-gcp-folder

cloudfunction:
  name: inspec-gcp-function
  description: A description of the function
  available_memory_mb: 128
  trigger_http: true
  timeout: 60
  entry_point: hello
  env_var_value: val1

backend_bucket:
  name: inspec-gcp-backend-bucket
  description: Backend bucket example
  enable_cdn: true

regional_node_pool:
  name: inspec-gcp-regional-node-pool
  cluster_name: inspec-gcp-regional-node-pool-cluster
  node_count: 1
  initial_node_count: 1

org_sink:
  name: inspec-gcp-org-sink
  filter: resource.type = gce_instance

standardappversion:
  version_id: v2
  service: default
  runtime: nodejs10
  entrypoint: "node ./app.js"
  port: "8080"
  
ml_model:
  name: ml_model
  region: us-central1
  description: My awesome ML model
  online_prediction_logging: true
  online_prediction_console_logging: true

dataproc_cluster:
  name: inspec-dataproc-cluster
  label_key: label
  label_value: value
  config:
    master_config:
      num_instances: 1
      machine_type: n1-standard-1
      boot_disk_type: pd-ssd
      boot_disk_size_gb: 30
    worker_config:
      num_instances: 2
      machine_type: n1-standard-1
      boot_disk_size_gb: 40
      num_local_ssds: 1
    preemptible_worker_config:
      num_instances: 0
    software_config:
      prop_key: "dataproc:dataproc.allow.zero.workers"
      prop_value: "true"
    gce_cluster_config:
      tag: foo

folder_exclusion:
  name: inspec-folder-exclusion
  description: My folder exclusion description
  filter: "resource.type = gce_instance AND severity <= DEBUG"

filestore_instance:
  name: inspecgcp
  zone: us-central1-b
  tier: PREMIUM
  fileshare_capacity_gb: 2660
  fileshare_name: inspecgcp
  network_name: default
  network_mode: MODE_IPV4

folder_sink:
  name: inspec-gcp-folder-sink
  filter: resource.type = gce_instance AND severity >= ERROR

runtimeconfig_config:
  name: inspec-gcp-runtime-config
  description: My runtime configurations

runtimeconfig_variable:
  name: prod-variables/hostname
  text: example.com

redis:
  name: my-redis-cache
  tier: STANDARD_HA
  memory_size_gb: 1
  region: us-central1
  location_id: us-central1-a
  alternative_location_id: us-central1-f
  redis_version: REDIS_3_2
  display_name: InSpec test instance
  reserved_ip_range: "192.168.0.0/29"
  label_key: key
  label_value: value

network_endpoint_group:
  name: inspec-gcp-endpoint-group
  default_port: 90

node_template:
  name: inspec-node-template
  label_key: key
  label_value: value

node_group:
  name: inspec-node-group
  description: A description of the node group
  size: 0

router_nat:
  name: inspec-router-nat
  nat_ip_allocate_option: AUTO_ONLY
  source_subnetwork_ip_ranges_to_nat: ALL_SUBNETWORKS_ALL_IP_RANGES
  min_ports_per_vm: 2
  log_config_enable: true
  log_config_filter: ERRORS_ONLY

service:
  name: maps-android-backend.googleapis.com

spannerinstance:
  config: regional-us-east1
  name: spinstance
  display_name: inspectest
  num_nodes: 1
  label_key: env
  label_value: test

spannerdatabase:
  name: spdatabase
  instance: spinstance
  ddl: "CREATE TABLE test (test STRING(MAX),) PRIMARY KEY (test)" 

scheduler_job:
  # region must match where the appengine instance is deployed
  region: us-central1
  name: job-name
  description: A description
  schedule: "*/8 * * * *"
  time_zone: America/New_York
  http_method: POST
  http_target_uri: https://example.com/ping

service_perimeter:
  name: restrict_all
  title: restrict_all
  restricted_service: storage.googleapis.com
  policy_title: policytitle

firewall:
  name: inspec-gcp-firewall
  source_tag: some-tag

address:
  name: inspec-gcp-global-address
  address_type: INTERNAL
  address: "10.2.0.3"

instance_group:
  name: inspec-instance-group
  description: My instance group for testing
  named_port_name: https
  named_port_port: 8080

instance:
  name: inspec-instance
  machine_type: n1-standard-1
  tag_1: foo
  tag_2: bar
  metadata_key: '123'
  metadata_value: asdf
  sa_scope: https://www.googleapis.com/auth/compute.readonly
  startup_script: "echo hi > /test.txt"

network:
  name: inspec-network
  routing_mode: REGIONAL

subnetwork:
  name: inspec-subnet
  ip_cidr_range: "10.2.0.0/16"
  log_interval: INTERVAL_10_MIN
  log_sampling: .5
  log_metadata: INCLUDE_ALL_METADATA

rigm:
  name: inspec-rigm
  base_instance_name: rigm1
  target_size: 1
  named_port_name: https
  named_port_port: 8888
  healing_delay: 300

vpn_tunnel:
  name: inspec-vpn-tunnel
  peer_ip: "15.0.0.120"
  shared_secret: super secret

project_sink:
  name: inspec-gcp-org-sink
  filter: resource.type = gce_instance AND severity = DEBUG

project_exclusion:
  name: inspec-project-exclusion
  description: My project exclusion description
  filter: resource.type = gce_instance AND severity <= DEBUG

alert_policy:
  display_name: Display
  combiner: OR
  condition_display_name: condition
  condition_filter: "metric.type=\"compute.googleapis.com/instance/disk/write_bytes_count\" AND resource.type=\"gce_instance\""
  condition_duration: 60s
  condition_comparison: COMPARISON_GT

dns_managed_zone:
  # managed zone dns_name must be randomly generated, so it happens in the other script
  name: example-zone
  description: example description
  dnssec_config_state: 'on'

logging_metric:
  name: some/metric
  filter: 'resource.type=gae_app AND severity>=ERROR'
  metric_kind: DELTA
  value_type: INT64

compute_image:
  name: inspec-image
  source: https://storage.googleapis.com/bosh-gce-raw-stemcells/bosh-stemcell-97.98-google-kvm-ubuntu-xenial-go_agent-raw-1557960142.tar.gz
 
security_policy:
  name: sec-policy
  action: deny(403)
  priority: "1000"
  ip_range: "9.9.9.0/24"
  description: my description

memcache_instance:
  name: mem-instance

accelerator_type:
  name: accelerator_id

global_operation:
  name: operation-1635274037755-5cf45e8217d56-c081cd9a-c3ea7346
  operationType: "compute.externalVpnGateways.insert"

interconnect_location:
  name: akl-zone1-1353
  facility_provider_facility_id: 'Auckland - Albany'
  facility_provider: Vocus

<<<<<<< HEAD
image_family_views:
  zone: us-central1-c
  name: image-1
  source_type: RAW
  status: READY
  archive_size_bytes: 539099200
  disk_size_gb: 3
  family: test
=======
license_code:
  name: akl-zone1-1353
>>>>>>> 86552c66
<|MERGE_RESOLUTION|>--- conflicted
+++ resolved
@@ -460,7 +460,6 @@
   facility_provider_facility_id: 'Auckland - Albany'
   facility_provider: Vocus
 
-<<<<<<< HEAD
 image_family_views:
   zone: us-central1-c
   name: image-1
@@ -469,7 +468,6 @@
   archive_size_bytes: 539099200
   disk_size_gb: 3
   family: test
-=======
+
 license_code:
   name: akl-zone1-1353
->>>>>>> 86552c66
