<%- # the license inside this block applies to this file
# Copyright 2017 Google Inc.
# Licensed under the Apache License, Version 2.0 (the "License");
# you may not use this file except in compliance with the License.
# You may obtain a copy of the License at
#
#     http://www.apache.org/licenses/LICENSE-2.0
#
# Unless required by applicable law or agreed to in writing, software
# distributed under the License is distributed on an "AS IS" BASIS,
# WITHOUT WARRANTIES OR CONDITIONS OF ANY KIND, either express or implied.
# See the License for the specific language governing permissions and
# limitations under the License.
-%>

<%= lines(autogen_notice(:go, pwd)) -%>
package google

import (
	"sort"

)


// ResourceConverter returns a map of terraform resource types (i.e. `google_project`)
// to a slice of ResourceConverters.
//
// Modelling of relationships:
// terraform resources to CAI assets as []ResourceConverter:
// 1:1 = [ResourceConverter{Convert: convertAbc}]                  (len=1)
// 1:N = [ResourceConverter{Convert: convertAbc}, ...]             (len=N)
// N:1 = [ResourceConverter{Convert: convertAbc, merge: mergeAbc}] (len=1)
func ResourceConverters() map[string][]ResourceConverter {
	return map[string][]ResourceConverter{
		"google_compute_firewall":                         {resourceConverterComputeFirewall()},
		"google_compute_disk":                             {resourceConverterComputeDisk()},
		"google_compute_forwarding_rule":                  {resourceConverterComputeForwardingRule()},
		"google_compute_global_forwarding_rule":           {resourceConverterComputeGlobalForwardingRule()},
		"google_compute_instance":                         {resourceConverterComputeInstance()},
		"google_compute_network":                          {resourceConverterComputeNetwork()},
		"google_compute_snapshot":                         {resourceConverterComputeSnapshot()},
		"google_compute_subnetwork":                       {resourceConverterComputeSubnetwork()},
		"google_dns_managed_zone":                         {resourceConverterDNSManagedZone()},
		"google_storage_bucket":                           {resourceConverterStorageBucket()},
		"google_sql_database_instance":                    {resourceConverterSQLDatabaseInstance()},
		"google_container_cluster":                        {resourceConverterContainerCluster()},
		"google_container_node_pool":                      {resourceConverterContainerNodePool()},
		"google_bigquery_dataset":                         {resourceConverterBigQueryDataset()},
		"google_bigquery_dataset_iam_policy":              {resourceConverterBigqueryDatasetIamPolicy()},
		"google_bigquery_dataset_iam_binding":             {resourceConverterBigqueryDatasetIamBinding()},
		"google_bigquery_dataset_iam_member":              {resourceConverterBigqueryDatasetIamMember()},
		"google_bigquery_table":                           {resourceConverterBigQueryTable()},
		"google_spanner_instance":                         {resourceConverterSpannerInstance()},
		"google_project_service":                          {resourceConverterServiceUsage()},
		"google_pubsub_subscription":                      {resourceConverterPubsubSubscription()},
		"google_pubsub_topic":                             {resourceConverterPubsubTopic()},
		"google_kms_crypto_key":                           {resourceConverterKMSCryptoKey()},
		"google_kms_key_ring":                             {resourceConverterKMSKeyRing()},
		"google_filestore_instance":                       {resourceConverterFilestoreInstance()},
		"google_access_context_manager_service_perimeter": {resourceConverterAccessContextManagerServicePerimeter()},
<<<<<<< HEAD
		"google_monitoring_alert_policy":                  {resourceConverterMonitoringAlertPolicy()},
=======
		"google_cloud_run_service":                        {resourceConverterCloudRunService()},
		"google_cloud_run_domain_mapping":                 {resourceConverterCloudRunDomainMapping()},
>>>>>>> cc02469f
        <% products.each do |product| -%>
            <% (product[:definitions].objects || []).each do |object| -%>
                <% if object.min_version.name == "ga" -%>
                    <% if !object.exclude && !object.exclude_validator -%>
						<% tf_product = (product[:overrides].legacy_name || object.__product.name).underscore -%>
						<% terraform_name = object.legacy_name || "google_#{tf_product}_#{object.name.underscore}" -%>
                        <% cai_name =  object.__product.name + object.name -%>
                        <% if (!object.iam_policy.nil?) && (!object.iam_policy.exclude) && (!object.iam_policy.exclude_validator) -%>
                            "<%= terraform_name -%>_iam_policy": {resourceConverter<%= cai_name -%>IamPolicy()},
                            "<%= terraform_name -%>_iam_binding": {resourceConverter<%= cai_name -%>IamBinding()},
                            "<%= terraform_name -%>_iam_member": {resourceConverter<%= cai_name -%>IamMember()},
                        <% end -%>
                    <% end -%>
                <% end -%>
            <% end -%>
        <% end -%>
		"google_project": {
			resourceConverterProject(),
			resourceConverterProjectBillingInfo(),
		},
		"google_bigtable_instance": {
			resourceConverterBigtableInstance(),
			resourceConverterBigtableCluster(),
		},
		"google_organization_iam_policy": {resourceConverterOrganizationIamPolicy()},
		"google_organization_iam_binding": {resourceConverterOrganizationIamBinding()},
		"google_organization_iam_member": {resourceConverterOrganizationIamMember()},
		"google_project_organization_policy": {resourceConverterProjectOrgPolicy()},
		"google_folder_iam_policy": {resourceConverterFolderIamPolicy()},
		"google_folder_iam_binding": {resourceConverterFolderIamBinding()},
		"google_folder_iam_member": {resourceConverterFolderIamMember()},
		"google_kms_crypto_key_iam_policy": {resourceConverterKmsCryptoKeyIamPolicy()},
		"google_kms_crypto_key_iam_binding": {resourceConverterKmsCryptoKeyIamBinding()},
		"google_kms_crypto_key_iam_member": {resourceConverterKmsCryptoKeyIamMember()},
		"google_kms_key_ring_iam_policy": {resourceConverterKmsKeyRingIamPolicy()},
		"google_kms_key_ring_iam_binding": {resourceConverterKmsKeyRingIamBinding()},
		"google_kms_key_ring_iam_member": {resourceConverterKmsKeyRingIamMember()},
		"google_project_iam_policy": {resourceConverterProjectIamPolicy()},
		"google_project_iam_binding": {resourceConverterProjectIamBinding()},
		"google_project_iam_member": {resourceConverterProjectIamMember()},
	}
}<|MERGE_RESOLUTION|>--- conflicted
+++ resolved
@@ -58,13 +58,10 @@
 		"google_kms_key_ring":                             {resourceConverterKMSKeyRing()},
 		"google_filestore_instance":                       {resourceConverterFilestoreInstance()},
 		"google_access_context_manager_service_perimeter": {resourceConverterAccessContextManagerServicePerimeter()},
-<<<<<<< HEAD
-		"google_monitoring_alert_policy":                  {resourceConverterMonitoringAlertPolicy()},
-=======
 		"google_cloud_run_service":                        {resourceConverterCloudRunService()},
 		"google_cloud_run_domain_mapping":                 {resourceConverterCloudRunDomainMapping()},
->>>>>>> cc02469f
-        <% products.each do |product| -%>
+		"google_monitoring_alert_policy":                  {resourceConverterMonitoringAlertPolicy()},
+		        <% products.each do |product| -%>
             <% (product[:definitions].objects || []).each do |object| -%>
                 <% if object.min_version.name == "ga" -%>
                     <% if !object.exclude && !object.exclude_validator -%>
