<%- # the license inside this block applies to this file
# Copyright 2017 Google Inc.
# Licensed under the Apache License, Version 2.0 (the "License");
# you may not use this file except in compliance with the License.
# You may obtain a copy of the License at
#
#     http://www.apache.org/licenses/LICENSE-2.0
#
# Unless required by applicable law or agreed to in writing, software
# distributed under the License is distributed on an "AS IS" BASIS,
# WITHOUT WARRANTIES OR CONDITIONS OF ANY KIND, either express or implied.
# See the License for the specific language governing permissions and
# limitations under the License.
-%>

<%= lines(autogen_notice(:go, pwd)) -%>
package google

import (
	"sort"

)


// ResourceConverter returns a map of terraform resource types (i.e. `google_project`)
// to a slice of ResourceConverters.
//
// Modelling of relationships:
// terraform resources to CAI assets as []ResourceConverter:
// 1:1 = [ResourceConverter{Convert: convertAbc}]                  (len=1)
// 1:N = [ResourceConverter{Convert: convertAbc}, ...]             (len=N)
// N:1 = [ResourceConverter{Convert: convertAbc, merge: mergeAbc}] (len=1)
func ResourceConverters() map[string][]ResourceConverter {
	return map[string][]ResourceConverter{
		"google_compute_firewall":                         {resourceConverterComputeFirewall()},
		"google_compute_disk":                             {resourceConverterComputeDisk()},
		"google_compute_forwarding_rule":                  {resourceConverterComputeForwardingRule()},
		"google_compute_global_forwarding_rule":           {resourceConverterComputeGlobalForwardingRule()},
		"google_compute_instance":                         {resourceConverterComputeInstance()},
		"google_compute_network":                          {resourceConverterComputeNetwork()},
		"google_compute_snapshot":                         {resourceConverterComputeSnapshot()},
		"google_compute_subnetwork":                       {resourceConverterComputeSubnetwork()},
		"google_dns_managed_zone":                         {resourceConverterDNSManagedZone()},
		"google_storage_bucket":                           {resourceConverterStorageBucket()},
		"google_sql_database_instance":                    {resourceConverterSQLDatabaseInstance()},
		"google_container_cluster":                        {resourceConverterContainerCluster()},
		"google_container_node_pool":                      {resourceConverterContainerNodePool()},
		"google_bigquery_dataset":                         {resourceConverterBigQueryDataset()},
		"google_bigquery_dataset_iam_policy":              {resourceConverterBigqueryDatasetIamPolicy()},
		"google_bigquery_dataset_iam_binding":             {resourceConverterBigqueryDatasetIamBinding()},
		"google_bigquery_dataset_iam_member":              {resourceConverterBigqueryDatasetIamMember()},
		"google_bigquery_table":                           {resourceConverterBigQueryTable()},
		"google_spanner_instance":                         {resourceConverterSpannerInstance()},
		"google_project_service":                          {resourceConverterServiceUsage()},
		"google_pubsub_subscription":                      {resourceConverterPubsubSubscription()},
		"google_pubsub_topic":                             {resourceConverterPubsubTopic()},
		"google_kms_crypto_key":                           {resourceConverterKMSCryptoKey()},
		"google_kms_key_ring":                             {resourceConverterKMSKeyRing()},
		"google_filestore_instance":                       {resourceConverterFilestoreInstance()},
		"google_access_context_manager_service_perimeter": {resourceConverterAccessContextManagerServicePerimeter()},
<<<<<<< HEAD
		"google_monitoring_notification_channel":          {resourceConverterMonitoringNotificationChannel()},
=======
		"google_cloud_run_service":                        {resourceConverterCloudRunService()},
		"google_cloud_run_domain_mapping":                 {resourceConverterCloudRunDomainMapping()},
>>>>>>> 66755462
        <% products.each do |product| -%>
            <% (product[:definitions].objects || []).each do |object| -%>
                <% if object.min_version.name == "ga" -%>
                    <% if !object.exclude && !object.exclude_validator -%>
						<% tf_product = (product[:overrides].legacy_name || object.__product.name).underscore -%>
						<% terraform_name = object.legacy_name || "google_#{tf_product}_#{object.name.underscore}" -%>
                        <% cai_name =  object.__product.name + object.name -%>
                        <% if (!object.iam_policy.nil?) && (!object.iam_policy.exclude) && (!object.iam_policy.exclude_validator) -%>
                            "<%= terraform_name -%>_iam_policy": {resourceConverter<%= cai_name -%>IamPolicy()},
                            "<%= terraform_name -%>_iam_binding": {resourceConverter<%= cai_name -%>IamBinding()},
                            "<%= terraform_name -%>_iam_member": {resourceConverter<%= cai_name -%>IamMember()},
                        <% end -%>
                    <% end -%>
                <% end -%>
            <% end -%>
        <% end -%>
		"google_project": {
			resourceConverterProject(),
			resourceConverterProjectBillingInfo(),
		},
		"google_bigtable_instance": {
			resourceConverterBigtableInstance(),
			resourceConverterBigtableCluster(),
		},
		"google_organization_iam_policy": {resourceConverterOrganizationIamPolicy()},
		"google_organization_iam_binding": {resourceConverterOrganizationIamBinding()},
		"google_organization_iam_member": {resourceConverterOrganizationIamMember()},
		"google_project_organization_policy": {resourceConverterProjectOrgPolicy()},
		"google_folder_iam_policy": {resourceConverterFolderIamPolicy()},
		"google_folder_iam_binding": {resourceConverterFolderIamBinding()},
		"google_folder_iam_member": {resourceConverterFolderIamMember()},
		"google_kms_crypto_key_iam_policy": {resourceConverterKmsCryptoKeyIamPolicy()},
		"google_kms_crypto_key_iam_binding": {resourceConverterKmsCryptoKeyIamBinding()},
		"google_kms_crypto_key_iam_member": {resourceConverterKmsCryptoKeyIamMember()},
		"google_kms_key_ring_iam_policy": {resourceConverterKmsKeyRingIamPolicy()},
		"google_kms_key_ring_iam_binding": {resourceConverterKmsKeyRingIamBinding()},
		"google_kms_key_ring_iam_member": {resourceConverterKmsKeyRingIamMember()},
		"google_project_iam_policy": {resourceConverterProjectIamPolicy()},
		"google_project_iam_binding": {resourceConverterProjectIamBinding()},
		"google_project_iam_member": {resourceConverterProjectIamMember()},
	}
}<|MERGE_RESOLUTION|>--- conflicted
+++ resolved
@@ -58,12 +58,9 @@
 		"google_kms_key_ring":                             {resourceConverterKMSKeyRing()},
 		"google_filestore_instance":                       {resourceConverterFilestoreInstance()},
 		"google_access_context_manager_service_perimeter": {resourceConverterAccessContextManagerServicePerimeter()},
-<<<<<<< HEAD
-		"google_monitoring_notification_channel":          {resourceConverterMonitoringNotificationChannel()},
-=======
 		"google_cloud_run_service":                        {resourceConverterCloudRunService()},
 		"google_cloud_run_domain_mapping":                 {resourceConverterCloudRunDomainMapping()},
->>>>>>> 66755462
+		"google_monitoring_notification_channel":          {resourceConverterMonitoringNotificationChannel()},
         <% products.each do |product| -%>
             <% (product[:definitions].objects || []).each do |object| -%>
                 <% if object.min_version.name == "ga" -%>
