// Build custom mask since the notebooks API does not support gce_setup as a valid mask
stopInstance := false
newUpdateMask := []string{}
if d.HasChange("gce_setup.0.machine_type") {
    newUpdateMask = append(newUpdateMask, "gce_setup.machine_type")
    stopInstance = true
}
if d.HasChange("gce_setup.0.accelerator_configs") {
    newUpdateMask = append(newUpdateMask, "gce_setup.accelerator_configs")
    stopInstance = true
}
if d.HasChange("gce_setup.0.shielded_instance_config.0.enable_secure_boot") {
    newUpdateMask = append(newUpdateMask, "gce_setup.shielded_instance_config.enable_secure_boot")
    stopInstance = true
}
if d.HasChange("gce_setup.0.shielded_instance_config.0.enable_vtpm") {
  newUpdateMask = append(newUpdateMask, "gce_setup.shielded_instance_config.enable_vtpm")
  stopInstance = true
}
if d.HasChange("gce_setup.0.shielded_instance_config.0.enable_integrity_monitoring") {
  newUpdateMask = append(newUpdateMask, "gce_setup.shielded_instance_config.enable_integrity_monitoring")
  stopInstance = true
}
if d.HasChange("gce_setup.0.metadata") {
    newUpdateMask = append(newUpdateMask, "gceSetup.metadata")
}
if d.HasChange("effective_labels") {
    newUpdateMask = append(newUpdateMask, "labels")
}

// Overwrite the previously set mask.
url, err = transport_tpg.AddQueryParams(url, map[string]string{"updateMask": strings.Join(newUpdateMask, ",")})
if err != nil {
    return err
}

<<<<<<< HEAD
if d.HasChange("gce_setup.0.boot_disk.0.disk_size_gb") {
  resizeWorkbenchInstanceDisk(config, d, project, userAgent, true)
}
if d.HasChange("gce_setup.0.data_disks.0.disk_size_gb") {
  resizeWorkbenchInstanceDisk(config, d, project, userAgent, false)
=======
name := d.Get("name").(string)
if stopInstance{
  state := d.Get("state").(string)

  if state != "STOPPED" {
    dRes, err := modifyWorkbenchInstanceState(config, d, project, billingProject, userAgent, "stop")
    if err != nil {
      return err
    }

    if err := waitForWorkbenchOperation(config, d, project, billingProject, userAgent, dRes); err != nil {
      return fmt.Errorf("Error stopping Workbench Instance: %s", err)
    }

  } else {
    log.Printf("[DEBUG] Workbench Instance %q has state %q.", name, state)
  }

} else {
  log.Printf("[DEBUG] Workbench Instance %q need not be stopped for the update.", name)
>>>>>>> f7dfdc6c
}<|MERGE_RESOLUTION|>--- conflicted
+++ resolved
@@ -34,13 +34,6 @@
     return err
 }
 
-<<<<<<< HEAD
-if d.HasChange("gce_setup.0.boot_disk.0.disk_size_gb") {
-  resizeWorkbenchInstanceDisk(config, d, project, userAgent, true)
-}
-if d.HasChange("gce_setup.0.data_disks.0.disk_size_gb") {
-  resizeWorkbenchInstanceDisk(config, d, project, userAgent, false)
-=======
 name := d.Get("name").(string)
 if stopInstance{
   state := d.Get("state").(string)
@@ -61,5 +54,36 @@
 
 } else {
   log.Printf("[DEBUG] Workbench Instance %q need not be stopped for the update.", name)
->>>>>>> f7dfdc6c
+}
+
+// Build custom mask since the notebooks API does not support gce_setup as a valid mask
+newUpdateMask := []string{}
+if d.HasChange("gce_setup.0.machine_type") {
+    newUpdateMask = append(newUpdateMask, "gce_setup.machine_type")
+}
+if d.HasChange("gce_setup.0.accelerator_configs") {
+    newUpdateMask = append(newUpdateMask, "gce_setup.accelerator_configs")
+}
+if d.HasChange("gce_setup.0.shielded_instance_config") {
+    newUpdateMask = append(newUpdateMask, "gce_setup.shielded_instance_config")
+}
+if d.HasChange("gce_setup.0.metadata") {
+    newUpdateMask = append(newUpdateMask, "gceSetup.metadata")
+}
+if d.HasChange("effective_labels") {
+    newUpdateMask = append(newUpdateMask, "labels")
+}
+
+// Overwrite the previously set mask.
+url, err = transport_tpg.AddQueryParams(url, map[string]string{"updateMask": strings.Join(newUpdateMask, ",")})
+if err != nil {
+    return err
+}
+log.Printf("[DEBUG] Workbench Instance %q has updateMask %s.", name, newUpdateMask)
+
+if d.HasChange("gce_setup.0.boot_disk.0.disk_size_gb") {
+  resizeWorkbenchInstanceDisk(config, d, project, userAgent, true)
+}
+if d.HasChange("gce_setup.0.data_disks.0.disk_size_gb") {
+  resizeWorkbenchInstanceDisk(config, d, project, userAgent, false)
 }