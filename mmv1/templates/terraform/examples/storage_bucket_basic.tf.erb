--- conflicted
+++ resolved
@@ -1,10 +1,5 @@
 resource "google_storage_bucket" "<%= ctx[:primary_resource_id] %>" {
-<<<<<<< HEAD
-  name               = "<%= ctx[:vars]['name'] %>"
-  bucket_policy_only = true
-  location           = "US"
-=======
   name                        = "<%= ctx[:vars]['name'] %>"
+  location                    = "US"
   uniform_bucket_level_access = true
->>>>>>> 9f75f628
 }