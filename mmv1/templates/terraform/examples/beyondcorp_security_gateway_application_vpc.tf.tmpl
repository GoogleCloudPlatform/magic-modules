--- conflicted
+++ resolved
@@ -11,11 +11,7 @@
   application_id = "{{index $.Vars "application_name"}}"
   endpoint_matchers {
     hostname = "my-vm-service.com"
-<<<<<<< HEAD
-    ports = [80]
-=======
     ports = [80, 443]
->>>>>>> 5b56869b
   }
   upstreams {
     egress_policy {
