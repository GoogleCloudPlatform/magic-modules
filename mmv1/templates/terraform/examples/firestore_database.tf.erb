resource "google_project" "project" {
  project_id      = "<%= ctx[:vars]['project_id'] %>"
  name            = "<%= ctx[:vars]['project_id'] %>"
  org_id          = "<%= ctx[:test_env_vars]['org_id'] %>"
  billing_account = "<%= ctx[:test_env_vars]['billing_account'] %>"
}

resource "time_sleep" "wait_60_seconds" {
  depends_on = [google_project.project]

  create_duration = "60s"
}

resource "google_project_service" "firestore" {
  project = google_project.project.project_id
  service = "firestore.googleapis.com"

  # Needed for CI tests for permissions to propagate, should not be needed for actual usage
  depends_on = [time_sleep.wait_60_seconds]
}

resource "google_firestore_database" "<%= ctx[:primary_resource_id] %>" {
<<<<<<< HEAD
  project                     = google_project.project.project_id
  name                        = "my-database"
  location_id                 = "nam5"
  type                        = "FIRESTORE_NATIVE"
  concurrency_mode            = "OPTIMISTIC"
  app_engine_integration_mode = "DISABLED"
  delete_protection_state     = "DELETE_PROTECTION_ENABLED"
=======
  project                           = google_project.project.project_id
  name                              = "my-database"
  location_id                       = "nam5"
  type                              = "FIRESTORE_NATIVE"
  concurrency_mode                  = "OPTIMISTIC"
  app_engine_integration_mode       = "DISABLED"
  point_in_time_recovery_enablement = "POINT_IN_TIME_RECOVERY_ENABLED"
>>>>>>> daa96b53

  depends_on = [google_project_service.firestore]
}<|MERGE_RESOLUTION|>--- conflicted
+++ resolved
@@ -20,15 +20,6 @@
 }
 
 resource "google_firestore_database" "<%= ctx[:primary_resource_id] %>" {
-<<<<<<< HEAD
-  project                     = google_project.project.project_id
-  name                        = "my-database"
-  location_id                 = "nam5"
-  type                        = "FIRESTORE_NATIVE"
-  concurrency_mode            = "OPTIMISTIC"
-  app_engine_integration_mode = "DISABLED"
-  delete_protection_state     = "DELETE_PROTECTION_ENABLED"
-=======
   project                           = google_project.project.project_id
   name                              = "my-database"
   location_id                       = "nam5"
@@ -36,7 +27,7 @@
   concurrency_mode                  = "OPTIMISTIC"
   app_engine_integration_mode       = "DISABLED"
   point_in_time_recovery_enablement = "POINT_IN_TIME_RECOVERY_ENABLED"
->>>>>>> daa96b53
+  delete_protection_state     = "DELETE_PROTECTION_ENABLED"
 
   depends_on = [google_project_service.firestore]
 }