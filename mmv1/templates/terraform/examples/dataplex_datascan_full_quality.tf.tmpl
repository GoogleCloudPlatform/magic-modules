--- conflicted
+++ resolved
@@ -23,10 +23,7 @@
   data_quality_spec {
     sampling_percent = 5
     row_filter = "station_id > 1000"
-<<<<<<< HEAD
-=======
     catalog_publishing_enabled = true
->>>>>>> 4dd5624b
     post_scan_actions {
       notification_report {
         recipients {
