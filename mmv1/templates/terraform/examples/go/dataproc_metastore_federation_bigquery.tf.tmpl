--- conflicted
+++ resolved
@@ -17,12 +17,7 @@
 }
 
 resource "google_dataproc_metastore_service" "{{$.PrimaryResourceId}}" {
-<<<<<<< HEAD
-  provider   = google-beta
   service_id = "{{index $.Vars "service_id"}}"
-=======
-  service_id = "{{index $.Vars "metastore_federation_name"}}"
->>>>>>> 19e0c3ed
   location   = "us-central1"
   tier       = "DEVELOPER"
 
