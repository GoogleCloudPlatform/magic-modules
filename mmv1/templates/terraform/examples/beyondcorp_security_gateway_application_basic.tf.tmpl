resource "google_beyondcorp_security_gateway" "default" {
  security_gateway_id = "{{index $.Vars "security_gateway_name"}}"
  display_name = "My Security Gateway resource"
  hubs { region = "us-central1" }
}

resource "google_beyondcorp_security_gateway_application" "{{$.PrimaryResourceId}}" {
  security_gateway_id = google_beyondcorp_security_gateway.default.security_gateway_id
  application_id = "{{index $.Vars "application_name"}}"
  endpoint_matchers {
    hostname = "google.com"
<<<<<<< HEAD
    ports = [443]
=======
    ports = [80, 443]
>>>>>>> 5b56869b
  }
}<|MERGE_RESOLUTION|>--- conflicted
+++ resolved
@@ -9,10 +9,6 @@
   application_id = "{{index $.Vars "application_name"}}"
   endpoint_matchers {
     hostname = "google.com"
-<<<<<<< HEAD
-    ports = [443]
-=======
     ports = [80, 443]
->>>>>>> 5b56869b
   }
 }