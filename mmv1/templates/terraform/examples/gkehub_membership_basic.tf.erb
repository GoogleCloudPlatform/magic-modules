resource "google_container_cluster" "primary" {
  name               = "<%= ctx[:vars]['cluster_name'] %>"
  location           = "us-central1-a"
  initial_node_count = 1
}

resource "google_gke_hub_membership" "membership" {
  membership_id = "<%= ctx[:vars]['name'] %>"
  endpoint {
    gke_cluster {
      resource_link = "//container.googleapis.com/${google_container_cluster.primary.id}"
    }
  }
<<<<<<< HEAD
  provider = google-beta
=======
>>>>>>> e20b80dc
}<|MERGE_RESOLUTION|>--- conflicted
+++ resolved
@@ -11,8 +11,4 @@
       resource_link = "//container.googleapis.com/${google_container_cluster.primary.id}"
     }
   }
-<<<<<<< HEAD
-  provider = google-beta
-=======
->>>>>>> e20b80dc
 }