resource "google_dialogflow_cx_agent" "agent" {
  display_name               = "{{index $.Vars "agent_name"}}"
  location                   = "global"
  default_language_code      = "en"
  supported_language_codes   = ["fr", "de", "es"]
  time_zone                  = "America/New_York"
  description                = "Example description."
  avatar_uri                 = "https://cloud.google.com/_static/images/cloud/icons/favicons/onecloud/super_cloud.png"
  enable_stackdriver_logging = true
  enable_spell_correction    = true
  speech_to_text_settings {
    enable_speech_adaptation = true
  }
}


resource "google_dialogflow_cx_page" "{{$.PrimaryResourceId}}" {
  parent       = google_dialogflow_cx_agent.agent.start_flow
  display_name = "MyPage"

  entry_fulfillment {
    messages {
      channel = "some-channel"
      text {
        text = ["Welcome to page"]
      }
    }
    messages {
      payload = <<EOF
        {"some-key": "some-value", "other-key": ["other-value"]}
      EOF
    }
    messages {
      conversation_success {
        metadata = <<EOF
          {"some-metadata-key": "some-value", "other-metadata-key": 1234}
        EOF
      }
    }
    messages {
      output_audio_text {
        text = "some output text"
      }
    }
    messages {
      output_audio_text {
        ssml = <<EOF
          <speak>Some example <say-as interpret-as="characters">SSML XML</say-as></speak>
        EOF
      }
    }
    messages {
      live_agent_handoff {
        metadata = <<EOF
          {"some-metadata-key": "some-value", "other-metadata-key": 1234}
        EOF
      }
    }
    messages {
      play_audio {
        audio_uri = "http://example.com/some-audio-file.mp3"
      }
    }
    messages {
      telephony_transfer_call {
        phone_number = "1-234-567-8901"
      }
    }

    set_parameter_actions {
      parameter = "some-param"
      value     = "123.45"
    }
    set_parameter_actions {
      parameter = "another-param"
      value     = jsonencode("abc")
    }
    set_parameter_actions {
      parameter = "other-param"
      value     = jsonencode(["foo"])
    }

    conditional_cases {
      cases = jsonencode([
        {
          condition = "$sys.func.RAND() < 0.5",
          caseContent = [
            {
              message = { text = { text = ["First case"] } }
            },
            {
              additionalCases = {
                cases = [
                  {
                    condition = "$sys.func.RAND() < 0.2"
                    caseContent = [
                      {
                        message = { text = { text = ["Nested case"] } }
                      }
                    ]
                  }
                ]
              }
            }
          ]
        },
        {
          caseContent = [
            {
              message = { text = { text = ["Final case"] } }
            }
          ]
        },
      ])
    }
  }

  event_handlers {
    event = "some-event"
    trigger_fulfillment {
      return_partial_responses = true
      messages {
        channel = "some-channel"
        text {
          text = ["Some text"]
        }
      }
      messages {
        payload = <<EOF
          {"some-key": "some-value", "other-key": ["other-value"]}
        EOF
      }
      messages {
        conversation_success {
          metadata = <<EOF
            {"some-metadata-key": "some-value", "other-metadata-key": 1234}
          EOF
        }
      }
      messages {
        output_audio_text {
          text = "some output text"
        }
      }
      messages {
        output_audio_text {
          ssml = <<EOF
            <speak>Some example <say-as interpret-as="characters">SSML XML</say-as></speak>
          EOF
        }
      }
      messages {
        live_agent_handoff {
          metadata = <<EOF
            {"some-metadata-key": "some-value", "other-metadata-key": 1234}
          EOF
        }
      }
      messages {
        play_audio {
          audio_uri = "http://example.com/some-audio-file.mp3"
        }
      }
      messages {
        telephony_transfer_call {
          phone_number = "1-234-567-8901"
        }
      }

      set_parameter_actions {
        parameter = "some-param"
        value     = "123.45"
      }
      set_parameter_actions {
        parameter = "another-param"
        value     = jsonencode("abc")
      }
      set_parameter_actions {
        parameter = "other-param"
        value     = jsonencode(["foo"])
      }

      conditional_cases {
        cases = jsonencode([
          {
            condition = "$sys.func.RAND() < 0.5",
            caseContent = [
              {
                message = { text = { text = ["First case"] } }
              },
              {
                additionalCases = {
                  cases = [
                    {
                      condition = "$sys.func.RAND() < 0.2"
                      caseContent = [
                        {
                          message = { text = { text = ["Nested case"] } }
                        }
                      ]
                    }
                  ]
                }
              }
            ]
          },
          {
            caseContent = [
              {
                message = { text = { text = ["Final case"] } }
              }
            ]
          },
        ])
      }
    }
  }

  form {
    parameters {
      display_name = "param1"
      entity_type  = "projects/-/locations/-/agents/-/entityTypes/sys.date"
      default_value = jsonencode("2000-01-01")
      fill_behavior {
        initial_prompt_fulfillment {
          messages {
            channel = "some-channel"
            text {
              text = ["Please provide param1"]
            }
          }
          messages {
            payload = <<EOF
              {"some-key": "some-value", "other-key": ["other-value"]}
            EOF
          }
          messages {
            conversation_success {
              metadata = <<EOF
                {"some-metadata-key": "some-value", "other-metadata-key": 1234}
              EOF
            }
          }
          messages {
            output_audio_text {
              text = "some output text"
            }
          }
          messages {
            output_audio_text {
              ssml = <<EOF
                <speak>Some example <say-as interpret-as="characters">SSML XML</say-as></speak>
              EOF
            }
          }
          messages {
            live_agent_handoff {
              metadata = <<EOF
                {"some-metadata-key": "some-value", "other-metadata-key": 1234}
              EOF
            }
          }
          messages {
            play_audio {
              audio_uri = "http://example.com/some-audio-file.mp3"
            }
          }
          messages {
            telephony_transfer_call {
              phone_number = "1-234-567-8901"
            }
          }

          set_parameter_actions {
            parameter = "some-param"
            value     = "123.45"
          }
          set_parameter_actions {
            parameter = "another-param"
            value     = jsonencode("abc")
          }
          set_parameter_actions {
            parameter = "other-param"
            value     = jsonencode(["foo"])
          }

          conditional_cases {
            cases = jsonencode([
              {
                condition = "$sys.func.RAND() < 0.5",
                caseContent = [
                  {
                    message = { text = { text = ["First case"] } }
                  },
                  {
                    additionalCases = {
                      cases = [
                        {
                          condition = "$sys.func.RAND() < 0.2"
                          caseContent = [
                            {
                              message = { text = { text = ["Nested case"] } }
                            }
                          ]
                        }
                      ]
                    }
                  }
                ]
              },
              {
                caseContent = [
                  {
                    message = { text = { text = ["Final case"] } }
                  }
                ]
              },
            ])
          }
        }
        reprompt_event_handlers {
          event = "sys.no-match-1"
          trigger_fulfillment {
            return_partial_responses = true
            webhook = google_dialogflow_cx_webhook.my_webhook.id
            tag = "some-tag"

            messages {
              channel = "some-channel"
              text {
                text = ["Please provide param1"]
              }
            }
            messages {
              payload = <<EOF
                {"some-key": "some-value", "other-key": ["other-value"]}
              EOF
            }
            messages {
              conversation_success {
                metadata = <<EOF
                  {"some-metadata-key": "some-value", "other-metadata-key": 1234}
                EOF
              }
            }
            messages {
              output_audio_text {
                text = "some output text"
              }
            }
            messages {
              output_audio_text {
                ssml = <<EOF
                  <speak>Some example <say-as interpret-as="characters">SSML XML</say-as></speak>
                EOF
              }
            }
            messages {
              live_agent_handoff {
                metadata = <<EOF
                  {"some-metadata-key": "some-value", "other-metadata-key": 1234}
                EOF
              }
            }
            messages {
              play_audio {
                audio_uri = "http://example.com/some-audio-file.mp3"
              }
            }
            messages {
              telephony_transfer_call {
                phone_number = "1-234-567-8901"
              }
            }

            set_parameter_actions {
              parameter = "some-param"
              value     = "123.45"
            }
            set_parameter_actions {
              parameter = "another-param"
              value     = jsonencode("abc")
            }
            set_parameter_actions {
              parameter = "other-param"
              value     = jsonencode(["foo"])
            }

            conditional_cases {
              cases = jsonencode([
                {
                  condition = "$sys.func.RAND() < 0.5",
                  caseContent = [
                    {
                      message = { text = { text = ["First case"] } }
                    },
                    {
                      additionalCases = {
                        cases = [
                          {
                            condition = "$sys.func.RAND() < 0.2"
                            caseContent = [
                              {
                                message = { text = { text = ["Nested case"] } }
                              }
                            ]
                          }
                        ]
                      }
                    }
                  ]
                },
                {
                  caseContent = [
                    {
                      message = { text = { text = ["Final case"] } }
                    }
                  ]
                },
              ])
            }
          }
        }
        reprompt_event_handlers {
          event = "sys.no-match-2"
          target_flow = google_dialogflow_cx_agent.agent.start_flow
        }
        reprompt_event_handlers {
          event = "sys.no-match-3"
          target_page = google_dialogflow_cx_page.my_page2.id
        }
      }
      required = "true"
      redact   = "true"
      advanced_settings {
        dtmf_settings {
          enabled      = true
          max_digits   = 1
          finish_digit = "#"
        }
      }
    }
  }

  transition_routes {
    condition = "$page.params.status = 'FINAL'"
    trigger_fulfillment {
      messages {
        channel = "some-channel"
        text {
          text = ["information completed, navigating to page 2"]
        }
      }
      messages {
        payload = <<EOF
          {"some-key": "some-value", "other-key": ["other-value"]}
        EOF
      }
      messages {
        conversation_success {
          metadata = <<EOF
            {"some-metadata-key": "some-value", "other-metadata-key": 1234}
          EOF
        }
      }
      messages {
        output_audio_text {
          text = "some output text"
        }
      }
      messages {
        output_audio_text {
          ssml = <<EOF
            <speak>Some example <say-as interpret-as="characters">SSML XML</say-as></speak>
          EOF
        }
      }
      messages {
        live_agent_handoff {
          metadata = <<EOF
            {"some-metadata-key": "some-value", "other-metadata-key": 1234}
          EOF
        }
      }
      messages {
        play_audio {
          audio_uri = "http://example.com/some-audio-file.mp3"
        }
      }
      messages {
        telephony_transfer_call {
          phone_number = "1-234-567-8901"
        }
      }

      set_parameter_actions {
        parameter = "some-param"
        value     = "123.45"
      }
      set_parameter_actions {
        parameter = "another-param"
        value     = jsonencode("abc")
      }
      set_parameter_actions {
        parameter = "other-param"
        value     = jsonencode(["foo"])
      }

      conditional_cases {
        cases = jsonencode([
          {
            condition = "$sys.func.RAND() < 0.5",
            caseContent = [
              {
                message = { text = { text = ["First case"] } }
              },
              {
                additionalCases = {
                  cases = [
                    {
                      condition = "$sys.func.RAND() < 0.2"
                      caseContent = [
                        {
                          message = { text = { text = ["Nested case"] } }
                        }
                      ]
                    }
                  ]
                }
              }
            ]
          },
          {
            caseContent = [
              {
                message = { text = { text = ["Final case"] } }
              }
            ]
          },
        ])
      }
    }
    target_page = google_dialogflow_cx_page.my_page2.id
  }

  advanced_settings {
    dtmf_settings {
      enabled      = true
      max_digits   = 1
      finish_digit = "#"
    }
  }
  knowledge_connector_settings {
    enabled = true
    trigger_fulfillment {
      messages {
        channel = "some-channel"
        knowledge_info_card {}
      }
      messages {
        channel = "some-channel"
        text {
          text = ["information completed, navigating to page 2"]
        }
      }
      messages {
        payload = <<EOF
          {"some-key": "some-value", "other-key": ["other-value"]}
        EOF
      }
      messages {
        conversation_success {
          metadata = <<EOF
            {"some-metadata-key": "some-value", "other-metadata-key": 1234}
          EOF
        }
      }
      messages {
        output_audio_text {
          text = "some output text"
        }
      }
      messages {
        output_audio_text {
          ssml = <<EOF
            <speak>Some example <say-as interpret-as="characters">SSML XML</say-as></speak>
          EOF
        }
      }
      messages {
        live_agent_handoff {
          metadata = <<EOF
            {"some-metadata-key": "some-value", "other-metadata-key": 1234}
          EOF
        }
      }
      messages {
        play_audio {
          audio_uri = "http://example.com/some-audio-file.mp3"
        }
      }
      messages {
        telephony_transfer_call {
          phone_number = "1-234-567-8902"
        }
      }
      webhook = google_dialogflow_cx_webhook.my_webhook.id
      return_partial_responses = true
      tag = "some-tag"
      set_parameter_actions {
        parameter = "some-param"
        value     = "123.45"
      }
      conditional_cases {
        cases = jsonencode([
          {
            condition = "$sys.func.RAND() < 0.5",
            caseContent = [
              {
                message = { text = { text = ["First case"] } }
              }
            ]
          },
          {
            caseContent = [
              {
                message = { text = { text = ["Final case"] } }
              }
            ]
          },
        ])
      }
      advanced_settings {
        speech_settings {
          endpointer_sensitivity        = 30
          no_speech_timeout             = "3.500s"
          use_timeout_based_endpointing = true
          models = {
            name : "wrench"
            mass : "1.3kg"
            count : "3"
          }
        }
        dtmf_settings {
          enabled      = true
          max_digits   = 1
          finish_digit = "#"
          interdigit_timeout_duration = "3.500s"
          endpointing_timeout_duration = "3.500s"
        }
        logging_settings {
          enable_stackdriver_logging     = true
          enable_interaction_logging     = true
          enable_consent_based_redaction = true
        }
      }
      enable_generative_fallback = true
    }
    data_store_connections {
      data_store_type = "PUBLIC_WEB"
      data_store = "projects/${data.google_project.project.number}/locations/${google_dialogflow_cx_agent.agent.location}/collections/default_collection/dataStores/datastore-page-full"
      document_processing_mode = "CHUNKS"
    }
    target_page = google_dialogflow_cx_page.my_page2.id
  }
}

resource "google_dialogflow_cx_page" "my_page2" {
  parent       = google_dialogflow_cx_agent.agent.start_flow
  display_name = "MyPage2"
}

resource "google_discovery_engine_data_store" "my_datastore" {
  location          = "global"
<<<<<<< HEAD
  data_store_id     = "datastore-page-full"
=======
  data_store_id     = "{{index $.Vars "data-store"}}"
>>>>>>> 4dd5624b
  display_name      = "datastore-page-full"
  industry_vertical = "GENERIC"
  content_config    = "NO_CONTENT"
}

resource "google_dialogflow_cx_webhook" "my_webhook" {
  parent       = google_dialogflow_cx_agent.agent.id
  display_name = "MyWebhook"
  generic_web_service {
    uri = "https://example.com"
  }
}

data "google_project" "project" {
}<|MERGE_RESOLUTION|>--- conflicted
+++ resolved
@@ -672,11 +672,7 @@
 
 resource "google_discovery_engine_data_store" "my_datastore" {
   location          = "global"
-<<<<<<< HEAD
-  data_store_id     = "datastore-page-full"
-=======
   data_store_id     = "{{index $.Vars "data-store"}}"
->>>>>>> 4dd5624b
   display_name      = "datastore-page-full"
   industry_vertical = "GENERIC"
   content_config    = "NO_CONTENT"
