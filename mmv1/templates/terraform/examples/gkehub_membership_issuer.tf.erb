--- conflicted
+++ resolved
@@ -17,8 +17,4 @@
   authority {
     issuer = "https://container.googleapis.com/v1/${google_container_cluster.primary.id}"
   }
-<<<<<<< HEAD
-  provider = google-beta
-=======
->>>>>>> e20b80dc
 }