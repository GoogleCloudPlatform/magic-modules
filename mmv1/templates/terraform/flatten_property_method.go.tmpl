{{/* The license inside this block applies to this file
  Copyright 2024 Google LLC. All Rights Reserved.

  Licensed under the Apache License, Version 2.0 (the "License");
  you may not use this file except in compliance with the License.
  You may obtain a copy of the License at

      http://www.apache.org/licenses/LICENSE-2.0

  Unless required by applicable law or agreed to in writing, software
  distributed under the License is distributed on an "AS IS" BASIS,
  WITHOUT WARRANTIES OR CONDITIONS OF ANY KIND, either express or implied.
  See the License for the specific language governing permissions and
  limitations under the License. */ -}}
{{- define "flattenPropertyMethod" }}
{{- if $.WriteOnly }}
{{- else if $.CustomFlatten }}
    {{- $.CustomTemplate $.CustomFlatten false -}}
{{- else -}}
func flatten{{$.GetPrefix}}{{$.TitlelizeProperty}}(v interface{}, d *schema.ResourceData, config *transport_tpg.Config) interface{} {
<<<<<<< HEAD
  {{- if or $.IgnoreRead $.ClientSide }}
=======
  {{- if and $.IgnoreRead (not $.ResourceMetadata.IsTgcCompiler) }}
>>>>>>> c5657aeb
  return d.Get("{{ $.TerraformLineage }}")
  {{- else if $.IsA "NestedObject" }}
  if v == nil {
    return nil
  }
    {{- if not $.AllowEmptyObject }}
  original := v.(map[string]interface{})
  if len(original) == 0 {
    return nil
  }
    {{- else if $.UserProperties }}
  original := v.(map[string]interface{})
    {{- end }}
  transformed := make(map[string]interface{})
    {{- range $prop := $.UserProperties }}
      {{- if $prop.WriteOnly }}
      {{- else if $prop.FlattenObject }}
    if {{ $prop.ApiName }} := flatten{{$.GetPrefix}}{{$.TitlelizeProperty}}{{$prop.TitlelizeProperty}}(original["{{ $prop.ApiName }}"], d, config); {{ $prop.ApiName }} != nil {
      obj := {{ $prop.ApiName }}.([]interface{})[0]
      for k, v := range obj.(map[string]interface{}) {
        transformed[k] = v
      }
    }
      {{- else }}
    transformed["{{ underscore $prop.Name }}"] =
    flatten{{$.GetPrefix}}{{$.TitlelizeProperty}}{{$prop.TitlelizeProperty}}(original["{{ $prop.ApiName }}"], d, config)
      {{- end }}
    {{- end }}
  return []interface{}{transformed}
  {{- else if and ($.IsA "Array") ($.ItemType.IsA "NestedObject") }}
  if v == nil {
    return v
  }
  l := v.([]interface{})
    {{- if $.IsSet }}
      {{- if $.SetHashFunc }}
  transformed := schema.NewSet({{ $.SetHashFunc }}, []interface{}{})
      {{- else }}
  transformed := schema.NewSet(schema.HashResource({{ $.NamespaceProperty }}Schema()), []interface{}{})
      {{- end }}
    {{- else }}
  transformed := make([]interface{}, 0, len(l))
    {{- end }}
  for _, raw := range l {
    original := raw.(map[string]interface{})
    if len(original) < 1 {
      // Do not include empty json objects coming back from the api
      continue
    }
  {{- if $.IsSet }}
    transformed.Add(map[string]interface{}{
  {{- else }}
    transformed = append(transformed, map[string]interface{}{
  {{- end }}

  {{- range $prop := $.ItemType.UserProperties }}
    {{- if not (or $prop.IgnoreRead $prop.WriteOnly) }}
      "{{ underscore $prop.Name }}": flatten{{$.GetPrefix}}{{$.TitlelizeProperty}}{{$prop.TitlelizeProperty}}(original["{{ $prop.ApiName }}"], d, config),
    {{- end }}
  {{- end }}
    })
  }
  return transformed
  {{- else if $.IsA "Map" }}
  if v == nil {
    return v
  }
  l := v.(map[string]interface{})
  transformed := make([]interface{}, 0, len(l))
  for k, raw := range l {
    original := raw.(map[string]interface{})
    transformed = append(transformed, map[string]interface{}{
      "{{ $.KeyName }}": k,
    {{- range $prop := $.ValueType.UserProperties }}
      "{{ underscore $prop.Name }}": flatten{{$.GetPrefix}}{{$.TitlelizeProperty}}{{$prop.TitlelizeProperty}}(original["{{ $prop.ApiName }}"], d, config),
    {{- end }}
    })
  }
  return transformed
    {{- else if or ($.IsA "KeyValueLabels") (or ($.IsA "KeyValueAnnotations") ($.IsA "KeyValueTerraformLabels")) }}
  if v == nil {
    return v
  }

  transformed := make(map[string]interface{})
  if l, ok := d.GetOkExists("{{ $.TerraformLineage }}"); ok {
    for k := range l.(map[string]interface{}) {
      transformed[k] = v.(map[string]interface{})[k]
    }
  }

  return transformed
  {{- else if $.IsA "Integer" }}
	// Handles the string fixed64 format
	if strVal, ok := v.(string); ok {
		if intVal, err := tpgresource.StringToFixed64(strVal); err == nil {
			return intVal
		}
	}

	// number values are represented as float64
	if floatVal, ok := v.(float64); ok {
		intVal := int(floatVal)
		return intVal
	}

	return v // let terraform core handle it otherwise
  {{- else if and ($.IsA "Array") ($.ItemType.IsA "ResourceRef")}}
  if v == nil {
    return v
  }
  return tpgresource.ConvertAndMapStringArr(v.([]interface{}), tpgresource.ConvertSelfLinkToV1)
  {{- else if $.IsA "ResourceRef" }}
    {{- if $.ResourceMetadata.IsTgcCompiler }}
  {{- template "fullToRelativePath" $ -}}
    {{- else }}
  if v == nil {
    return v
  }
  return tpgresource.ConvertSelfLinkToV1(v.(string))
    {{- end }}
  {{- else if $.IsSet }}
  if v == nil {
    return v
  }
    {{- if $.SetHashFunc }}
  return schema.NewSet({{- $.SetHashFunc }}, v.([]interface{}))
    {{- else if or ($.ItemType.IsA "String") ($.ItemType.IsA "Enum") }}
  return schema.NewSet(schema.HashString, v.([]interface{}))
    {{- end }}
  {{- else if and ($.ResourceMetadata.IsTgcCompiler) ($.IsA "Boolean") ($.Required) }}
	if v == nil {
		return false
	}
	return v
  {{- else }}
  return v
{{- end }}
}
{{- if $.NestedProperties }}
    {{- range $prop := $.NestedProperties }}
      {{- if $.ResourceMetadata.IsTgcCompiler }}
      {{ template "flattenTgcPropertyMethod" $prop -}}
      {{- else }}
      {{ template "flattenPropertyMethod" $prop -}}
      {{- end }}
    {{- end }}
  {{- end }}
{{- end }}
{{ end }}<|MERGE_RESOLUTION|>--- conflicted
+++ resolved
@@ -18,11 +18,7 @@
     {{- $.CustomTemplate $.CustomFlatten false -}}
 {{- else -}}
 func flatten{{$.GetPrefix}}{{$.TitlelizeProperty}}(v interface{}, d *schema.ResourceData, config *transport_tpg.Config) interface{} {
-<<<<<<< HEAD
-  {{- if or $.IgnoreRead $.ClientSide }}
-=======
-  {{- if and $.IgnoreRead (not $.ResourceMetadata.IsTgcCompiler) }}
->>>>>>> c5657aeb
+  {{- if or (and $.IgnoreRead (not $.ResourceMetadata.IsTgcCompiler)) $.ClientSide }}
   return d.Get("{{ $.TerraformLineage }}")
   {{- else if $.IsA "NestedObject" }}
   if v == nil {
