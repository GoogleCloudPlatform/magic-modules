--- conflicted
+++ resolved
@@ -1270,15 +1270,12 @@
 
     {{ $.CustomTemplate $.StateMigrationFile false -}}
 {{- end }}
-<<<<<<< HEAD
 
 {{- if and $.IdentitySchemaVersion $.IdentityUpgraders }}
 
     {{ $.CustomTemplate $.IdentityUpgraderFile false -}}
 {{- end }}
 
-=======
->>>>>>> 00f4e182
 {{- if and $.HasPostCreateComputedFields (or (or (not $.GetAsync) (not ($.GetAsync.Allow "Create"))) (and $.GetAsync (and ($.GetAsync.IsA "PollAsync") ($.GetAsync.Allow "Create"))))}}
 func resource{{ $.ResourceName -}}PostCreateSetComputedFields(d *schema.ResourceData, meta interface{}, res map[string]interface{}) error {
     config := meta.(*transport_tpg.Config)
