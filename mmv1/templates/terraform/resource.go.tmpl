{{/* The license inside this block applies to this file
  Copyright 2024 Google LLC. All Rights Reserved.

  Licensed under the Apache License, Version 2.0 (the "License");
  you may not use this file except in compliance with the License.
  You may obtain a copy of the License at

      http://www.apache.org/licenses/LICENSE-2.0

  Unless required by applicable law or agreed to in writing, software
  distributed under the License is distributed on an "AS IS" BASIS,
  WITHOUT WARRANTIES OR CONDITIONS OF ANY KIND, either express or implied.
  See the License for the specific language governing permissions and
  limitations under the License. */ -}}
// Copyright (c) HashiCorp, Inc.
// SPDX-License-Identifier: MPL-2.0

{{$.CodeHeader TemplatePath}}

package {{ lower $.ProductMetadata.Name }}

import (

    "fmt"
    "log"
    "net/http"
    "reflect"
{{- if $.SupportsIndirectUserProjectOverride }}
    "regexp"
{{- end }}
{{- if or (and (not $.Immutable) ($.UpdateMask)) $.LegacyLongFormProject }}
    "strings"
{{- end }}
    "time"

{{/*     # We list all the v2 imports here, because we run 'goimports' to guess the correct */}}
{{/*     # set of imports, which will never guess the major version correctly. */}}
    "github.com/hashicorp/terraform-plugin-sdk/v2/helper/acctest"
    "github.com/hashicorp/terraform-plugin-sdk/v2/helper/customdiff"
    "github.com/hashicorp/terraform-plugin-sdk/v2/helper/schema"
    "github.com/hashicorp/terraform-plugin-sdk/v2/helper/validation"
    "github.com/hashicorp/terraform-plugin-sdk/v2/helper/structure"
    "github.com/hashicorp/terraform-plugin-sdk/v2/terraform"
    "github.com/hashicorp/terraform-plugin-sdk/v2/diag"
    "github.com/hashicorp/terraform-plugin-sdk/v2/helper/logging"
    "github.com/hashicorp/go-cty/cty"

    "{{ $.ImportPath }}/tpgresource"
    transport_tpg "{{ $.ImportPath }}/transport"
    "{{ $.ImportPath }}/verify"

{{ if $.FlattenedProperties }}
    "google.golang.org/api/googleapi"
{{- end}}
)

{{if $.CustomCode.Constants -}} 
    {{- $.CustomTemplate $.CustomCode.Constants true -}}
{{- end}}

func Resource{{ $.ResourceName -}}() *schema.Resource {
    return &schema.Resource{
        Create: resource{{ $.ResourceName -}}Create,
        Read: resource{{ $.ResourceName -}}Read,
{{- if or $.Updatable $.RootLabels }}
        Update: resource{{ $.ResourceName -}}Update,
{{- end}}
        Delete: resource{{ $.ResourceName -}}Delete,

{{-  if not $.ExcludeImport }}

        Importer: &schema.ResourceImporter{
            State: resource{{ $.ResourceName -}}Import,
        },
{{- end}}

        Timeouts: &schema.ResourceTimeout {
            Create: schema.DefaultTimeout({{ $.Timeouts.InsertMinutes -}} * time.Minute),
{{- if or $.Updatable $.RootLabels }}
            Update: schema.DefaultTimeout({{ $.Timeouts.UpdateMinutes -}} * time.Minute),
{{- end}}
            Delete: schema.DefaultTimeout({{ $.Timeouts.DeleteMinutes -}} * time.Minute),
        },
{{ if $.SchemaVersion }}
        SchemaVersion: {{ $.SchemaVersion -}},
{{- end}}
{{- if $.MigrateState }}
        MigrateState: {{ $.MigrateState -}},
{{- end}}
{{- if $.StateUpgraders }}

        StateUpgraders: []schema.StateUpgrader{
{{-       range $v := $.StateUpgradersCount }}
          {
            Type:    resource{{$.ResourceName}}ResourceV{{$v}}().CoreConfigSchema().ImpliedType(),
            Upgrade: Resource{{$.ResourceName}}UpgradeV{{$v}},
            Version: {{$v}},
          },
{{-       end }}
        },
{{- end }}
{{- if or (and (or $.HasProject $.HasRegion $.HasZone) (not $.ExcludeDefaultCdiff)) $.CustomDiff }}
        CustomizeDiff: customdiff.All(
{{-   if $.UnorderedListProperties }}
{{-     range $prop := $.UnorderedListProperties }}
        resource{{ $.ResourceName }}{{ camelize $prop.Name "upper" }}SetStyleDiff,
{{-     end}}
{{-   end}}
{{- if $.CustomDiff -}}
{{-          range $cdiff := $.CustomDiff }}
        {{ $cdiff }},
{{- end}}
{{- end}}
{{- if and ($.HasProject) (not $.ExcludeDefaultCdiff) }}
            tpgresource.DefaultProviderProject,
{{- end -}}
{{if and ($.HasRegion) (not $.ExcludeDefaultCdiff)  }}
            tpgresource.DefaultProviderRegion,
{{- end -}}
{{if and ($.HasZone) (not $.ExcludeDefaultCdiff)  }}
            tpgresource.DefaultProviderZone,
{{- end }}
        ),
{{- end}}
{{- if $.CustomCode.ValidateRawResourceConfigFuncs }}
		ValidateRawResourceConfigFuncs: []schema.ValidateRawResourceConfigFunc{
			{{$.CustomTemplate $.CustomCode.ValidateRawResourceConfigFuncs false}},
		},
{{- end }}
{{ if $.DeprecationMessage }}
        DeprecationMessage: "{{ $.DeprecationMessage -}}",
{{- end}}

<<<<<<< HEAD
{{ if $.CustomCode.CustomIdentitySchema }}
    {{ $.CustomTemplate $.CustomCode.CustomIdentitySchema false -}}
{{ else }}
=======
>>>>>>> 6299ab8b
        Identity: &schema.ResourceIdentity{
          Version: {{ $.GetIdentitySchemaVersion }},
          SchemaFunc: func() map[string]*schema.Schema {
            return map[string]*schema.Schema{
              {{- range $p := .IdentityProperties }}
              "{{ underscore $p.Name}}": {
                Type:     schema.TypeString,
                {{- if or $p.Required $p.Output }}
                RequiredForImport: true,
                {{- else }}
                OptionalForImport: true,
                {{- end }}
              },
              {{- end }}
            }
          },
<<<<<<< HEAD
        },
{{ end }}
=======
{{- if $.IdentityUpgraders }}
          IdentityUpgraders: []schema.IdentityUpgrader{
{{- range $v := $.IdentityUpgradersCount }}
              {
                Type: identity{{ $.ResourceName }}ResourceV{{$v}}(),
                Upgrade: Identity{{ $.ResourceName }}UpgradeV{{$v}},
                Version: {{$v}},
              },
{{- end }}
          },
{{- end }}
        },
>>>>>>> 6299ab8b
        Schema: map[string]*schema.Schema{
			{{- range $prop := $.OrderProperties $.AllUserProperties }}
{{template "SchemaFields" $prop -}}
			{{- end }}
            {{- range $prop := $.VirtualFields }}
{{template "SchemaFields" $prop -}}
            {{- end }}
{{- if $.CustomCode.ExtraSchemaEntry }} 
    {{ $.CustomTemplate $.CustomCode.ExtraSchemaEntry false -}}
{{- end}}
{{ if $.HasProject -}}
            "project": {
                Type:     schema.TypeString,
                Optional: true,
                Computed: true,
                ForceNew: true,
            },
{{- end}}
{{- if $.HasSelfLink }}
            "self_link": {
                Type:     schema.TypeString,
                Computed: true,
            },
{{- end}}
        },
        UseJSONNumber: true,
    }
}

{{- range $prop := $.AllUserProperties }}
{{template "SchemaSubResource" $prop}}
{{- end}}

{{- range $prop := $.UnorderedListProperties }}
func resource{{ $.ResourceName }}{{ camelize $prop.Name "upper" }}SetStyleDiff(_ context.Context, diff *schema.ResourceDiff, meta interface{}) error {
{{template "UnorderedListCustomizeDiff" $prop}}
}
{{- end}}

func resource{{ $.ResourceName -}}Create(d *schema.ResourceData, meta interface{}) error {
{{- if and ($.GetAsync) (and ($.GetAsync.IsA "OpAsync") ($.GetAsync.IncludeProject) ($.GetAsync.Allow "Create")) -}}
    var project string
{{- end}}
    config := meta.(*transport_tpg.Config)
{{ if $.CustomCode.CustomCreate -}}
    {{ $.CustomTemplate $.CustomCode.CustomCreate false -}}
{{  else  -}}
    userAgent, err := tpgresource.GenerateUserAgentString(d, config.UserAgent)
    if err != nil {
        return err
    }

    obj := make(map[string]interface{})

{{- range $prop := $.SettableProperties }}
    {{ $prop.ApiName -}}Prop, err := expand{{ if $.NestedQuery -}}Nested{{ end }}{{ $.ResourceName -}}{{ camelize $prop.Name "upper" -}}({{ if $prop.FlattenObject }}nil{{ else }}d.Get("{{ underscore $prop.Name }}"){{ end }}, d, config)
    if err != nil {
        return err
{{- if $prop.SendEmptyValue -}}
    } else if v, ok := d.GetOkExists("{{ underscore $prop.Name -}}"); ok || !reflect.DeepEqual(v, {{ $prop.ApiName -}}Prop) {
{{-      else if $prop.FlattenObject -}}
    } else if !tpgresource.IsEmptyValue(reflect.ValueOf({{ $prop.ApiName -}}Prop)) {
{{-      else -}}
    } else if v, ok := d.GetOkExists("{{ underscore $prop.Name -}}"); !tpgresource.IsEmptyValue(reflect.ValueOf({{ $prop.ApiName -}}Prop)) && (ok || !reflect.DeepEqual(v, {{ $prop.ApiName -}}Prop)) {
{{- end}}
        obj["{{ $prop.ApiName -}}"] = {{ $prop.ApiName -}}Prop
    }
{{- end}}

{{if $.CustomCode.Encoder -}}
    obj, err = resource{{ $.ResourceName -}}Encoder(d, meta, obj)
    if err != nil {
        return err
    }
{{- end}}

{{if $.Mutex -}}
    lockName, err := tpgresource.ReplaceVars(d, config, "{{ $.Mutex -}}")
    if err != nil {
        return err
    }
    transport_tpg.MutexStore.Lock(lockName)
    defer transport_tpg.MutexStore.Unlock(lockName)
{{- end}}

    url, err := tpgresource.ReplaceVars{{if $.LegacyLongFormProject -}}ForId{{ end -}}(d, config, "{{"{{"}}{{$.ProductMetadata.Name}}BasePath{{"}}"}}{{$.CreateUri}}")
    if err != nil {
        return err
    }

    log.Printf("[DEBUG] Creating new {{ $.Name -}}: %#v", obj)
{{- if $.NestedQuery -}}
{{- if $.NestedQuery.ModifyByPatch }}
{{/*# Keep this after mutex - patch request data relies on current resource state */}}
    obj, err = resource{{ $.ResourceName -}}PatchCreateEncoder(d, meta, obj)
    if err != nil {
        return err
    }
{{- if $.UpdateMask }}
    url, err = transport_tpg.AddQueryParams(url, map[string]string{"updateMask": "{{ join $.NestedQuery.Keys "." -}}"})
    if err != nil {
        return err
    }
{{- end}}
{{- end}}
{{- end}}
    billingProject := ""

{{if $.HasProject -}}
    project, err := tpgresource.GetProject(d, config)
    if err != nil {
        return fmt.Errorf("Error fetching project for {{ $.Name -}}: %s", err)
    }
{{if $.LegacyLongFormProject -}}
    billingProject = strings.TrimPrefix(project, "projects/")
{{      else -}}
    billingProject = project
{{- end}}
{{- end}}

{{if $.SupportsIndirectUserProjectOverride -}}
    if parts := regexp.MustCompile(`projects\/([^\/]+)\/`).FindStringSubmatch(url); parts != nil {
        billingProject = parts[1]
    }
{{- end}}

    // err == nil indicates that the billing_project value was found
    if bp, err := tpgresource.GetBillingProject(d, config); err == nil {
      billingProject = bp
    }

    headers := make(http.Header)
{{- if $.CustomCode.PreCreate }}
    {{ $.CustomTemplate $.CustomCode.PreCreate false -}}
{{- end}}
    res, err := transport_tpg.SendRequest(transport_tpg.SendRequestOptions{
        Config: config,
        Method: "{{ upper $.CreateVerb -}}",
        Project: billingProject,
        RawURL: url,
        UserAgent: userAgent,
        Body: obj,
        Timeout: d.Timeout(schema.TimeoutCreate),
        Headers: headers,
{{- if $.ErrorRetryPredicates }}
        ErrorRetryPredicates: []transport_tpg.RetryErrorPredicateFunc{{"{"}}{{  join $.ErrorRetryPredicates "," -}}{{"}"}},
{{- end}}
{{- if $.ErrorAbortPredicates }}
        ErrorAbortPredicates: []transport_tpg.RetryErrorPredicateFunc{{"{"}}{{ join $.ErrorAbortPredicates "," -}}{{"}"}},
{{- end}}
    })
    if err != nil {
{{- if and ($.CustomCode.PostCreateFailure) (not $.GetAsync) -}}
        resource{{ $.ResourceName -}}PostCreateFailure(d, meta)
{{- end}}
        return fmt.Errorf("Error creating {{ $.Name -}}: %s", err)
    }
{{- /* Set computed resource properties required for building the ID from create API response (as long as Create doesn't use an async operation) */}}
{{- /* This is necessary so that the ID is set correctly (and so that the following Read can succeed.) */}}
{{- /* Technically this should possibly use the read URL explicitly, since id_format could differ - but that might need to be in addition to id_format anyway. */}}
{{- if and $.HasPostCreateComputedFields (or (or (not $.GetAsync) (not ($.GetAsync.Allow "Create"))) (and $.GetAsync (and ($.GetAsync.IsA "PollAsync") ($.GetAsync.Allow "Create"))))}}
    // Set computed resource properties from create API response so that they're available on the subsequent Read
    // call.
    err = resource{{ $.ResourceName }}PostCreateSetComputedFields(d, meta, res)
    if err != nil {
        return fmt.Errorf("setting computed ID format fields: %w", err)
    }
{{- end}}

    // Store the ID now
    id, err := tpgresource.ReplaceVars{{if $.LegacyLongFormProject -}}ForId{{ end -}}(d, config, "{{ $.IdFormat -}}")
    if err != nil {
        return fmt.Errorf("Error constructing id: %s", err)
    }
    d.SetId(id)

{{if and $.GetAsync ($.GetAsync.Allow "Create") -}}
{{  if ($.GetAsync.IsA "OpAsync") -}}
{{    if and $.GetAsync.Result.ResourceInsideResponse $.HasPostCreateComputedFields -}}
    // Use the resource in the operation response to populate
    // identity fields and d.Id() before read
    var opRes map[string]interface{}
    err = {{ $.ClientNamePascal -}}OperationWaitTimeWithResponse(
    config, res, &opRes, {{if or $.HasProject $.GetAsync.IncludeProject -}} {{if $.LegacyLongFormProject -}}tpgresource.GetResourceNameFromSelfLink(project){{ else }}project{{ end }}, {{ end -}} "Creating {{ $.Name -}}", userAgent,
        d.Timeout(schema.TimeoutCreate))
    if err != nil {
{{if $.CustomCode.PostCreateFailure -}}
        resource{{ $.ResourceName -}}PostCreateFailure(d, meta)
{{- end}}
{{-          if not $.TaintResourceOnFailedCreate -}}
        // The resource didn't actually create
        d.SetId("")

{{           end -}}
        return fmt.Errorf("Error waiting to create {{ $.Name -}}: %s", err)
    }

{{if $.CustomCode.Decoder -}}
    opRes, err = resource{{ $.ResourceName -}}Decoder(d, meta, opRes)
    if err != nil {
        return fmt.Errorf("Error decoding response from operation: %s", err)
    }
    if opRes == nil {
        return fmt.Errorf("Error decoding response from operation, could not find object")
    }
{{- end}}

{{if $.NestedQuery -}}
{{if $.NestedQuery.Keys -}}
    if _, ok := opRes["{{ index $.NestedQuery.Keys 0 -}}"]; ok {
        opRes, err = flattenNested{{ $.ResourceName -}}(d, meta, opRes)
        if err != nil {
            return fmt.Errorf("Error getting nested object from operation response: %s", err)
        }
        if opRes == nil {
            // Object isn't there any more - remove it from the state.
            return fmt.Errorf("Error decoding response from operation, could not find nested object")
        }
    }
{{- end}}
{{- end}}
    {{- if $.HasPostCreateComputedFields}}
    {{- $renderedIdFromName := "false" }}
    {{- range $prop := $.GettableProperties }}
    {{- /* Check if prop is potentially computed */}}
    {{-   if and ($.InPostCreateComputed $prop) (and (or $prop.Output $prop.DefaultFromApi) (not $prop.IgnoreRead)) }}
    {{-     if and (eq $prop.CustomFlatten "templates/terraform/custom_flatten/id_from_name.tmpl") (eq $renderedIdFromName "false") }}
    // Setting `name` field so that `id_from_name` flattener will work properly.
    if err := d.Set("name", flatten{{ if $.NestedQuery -}}Nested{{end}}{{ $.ResourceName -}}Name(opRes["name"], d, config)); err != nil {
        return err
    }
    {{-       $renderedIdFromName = "true" }}
    {{-     end }}
    {{-     if and $prop.Output (not $prop.IgnoreRead) }}
    if err := d.Set("{{ underscore $prop.Name -}}", flatten{{ if $.NestedQuery -}}Nested{{end}}{{ $.ResourceName -}}{{ camelize $prop.Name "upper"  -}}(opRes["{{ $prop.ApiName -}}"], d, config)); err != nil {
        return err
    }
    {{-     else if and $prop.DefaultFromApi (not $prop.IgnoreRead) }}
    // {{ underscore $prop.Name }} is set by API when unset
    if tpgresource.IsEmptyValue(reflect.ValueOf(d.Get("{{ underscore $prop.Name }}"))) {
        if err := d.Set("{{ underscore $prop.Name -}}", flatten{{ if $.NestedQuery -}}Nested{{end}}{{ $.ResourceName -}}{{ camelize $prop.Name "upper"  -}}(opRes["{{ $prop.ApiName -}}"], d, config)); err != nil {
            return fmt.Errorf(`Error setting computed identity field "{{ underscore $prop.Name }}": %s`, err)
        }
    }
    {{-     end }}
    {{-   end }}{{/* prop is potentially computed */}}
    {{- end }}{{/* range */}}
    {{- end}}

    // This may have caused the ID to update - update it if so.
    id, err = tpgresource.ReplaceVars{{if $.LegacyLongFormProject -}}ForId{{ end -}}(d, config, "{{ $.IdFormat -}}")
    if err != nil {
        return fmt.Errorf("Error constructing id: %s", err)
    }
    d.SetId(id)

{{        else -}}
    err = {{ $.ClientNamePascal -}}OperationWaitTime(
    config, res, {{if or $.HasProject $.GetAsync.IncludeProject -}} {{if $.LegacyLongFormProject -}}tpgresource.GetResourceNameFromSelfLink(project){{ else }}project{{ end }}, {{ end -}} "Creating {{ $.Name -}}", userAgent,
        d.Timeout(schema.TimeoutCreate))

    if err != nil {
{{if $.CustomCode.PostCreateFailure -}}
        resource{{ $.ResourceName -}}PostCreateFailure(d, meta)
{{ end}}
{{-          if not $.TaintResourceOnFailedCreate -}}
        // The resource didn't actually create
        d.SetId("")
{{- end}}
        return fmt.Errorf("Error waiting to create {{ $.Name -}}: %s", err)
    }

{{        end  -}}
{{      end -}}{{/*if ($.GetAsync.IsA "OpAsync")*/}}
{{    end -}}{{/*if and $.GetAsync ($.GetAsync.Allow "Create")*/}}
{{if $.CustomCode.PostCreate -}} 
    {{- $.CustomTemplate $.CustomCode.PostCreate false -}}
{{- end}}

{{if and ($.GetAsync) ($.GetAsync.Allow "Create") -}}
{{if $.GetAsync.IsA "PollAsync" -}}
    err = transport_tpg.PollingWaitTime(resource{{ $.ResourceName -}}PollRead(d, meta), {{ $.GetAsync.CheckResponseFuncExistence -}}, "Creating {{ $.Name -}}", d.Timeout(schema.TimeoutCreate), {{ $.GetAsync.TargetOccurrences -}})
    if err != nil {
{{- if $.GetAsync.SuppressError -}}

        log.Printf("[ERROR] Unable to confirm eventually consistent {{ $.Name }} %q finished updating: %q", d.Id(), err)

{{-        else }}
{{- if $.CustomCode.PostCreateFailure -}}
        resource{{ $.ResourceName -}}PostCreateFailure(d, meta)
{{- end}}
        return fmt.Errorf("Error waiting to create {{ $.Name -}}: %s", err)
{{- end}}
    }
{{- end}}
{{- end}}

    log.Printf("[DEBUG] Finished creating {{ $.Name }} %q: %#v", d.Id(), res)

    return resource{{ $.ResourceName -}}Read(d, meta)
{{  end -}}
}

{{if and ($.GetAsync) ($.GetAsync.IsA "PollAsync")}}
func resource{{ $.ResourceName -}}PollRead(d *schema.ResourceData, meta interface{}) transport_tpg.PollReadFunc {
    return func() (map[string]interface{}, error) {
        config := meta.(*transport_tpg.Config)


        url, err := tpgresource.ReplaceVars{{if $.LegacyLongFormProject -}}ForId{{ end -}}(d, config, "{{"{{"}}{{$.ProductMetadata.Name}}BasePath{{"}}"}}{{$.SelfLinkUri}}")

        if err != nil {
            return nil, err
        }

        billingProject := ""

{{if $.HasProject -}}
        project, err := tpgresource.GetProject(d, config)
        if err != nil {
            return nil, fmt.Errorf("Error fetching project for {{ $.Name -}}: %s", err)
        }
{{if $.LegacyLongFormProject -}}
        billingProject = strings.TrimPrefix(project, "projects/")
{{        else -}}
        billingProject = project
{{- end}}
{{- end}}

{{if $.SupportsIndirectUserProjectOverride -}}
        if parts := regexp.MustCompile(`projects\/([^\/]+)\/`).FindStringSubmatch(url); parts != nil {
            billingProject = parts[1]
        }
{{- end}}

        // err == nil indicates that the billing_project value was found
        if bp, err := tpgresource.GetBillingProject(d, config); err == nil {
        billingProject = bp
        }

        userAgent, err := tpgresource.GenerateUserAgentString(d, config.UserAgent)
        if err != nil {
            return nil, err
        }

        res, err := transport_tpg.SendRequest(transport_tpg.SendRequestOptions{
            Config: config,
            Method: "{{ upper $.ReadVerb -}}",
            Project: billingProject,
            RawURL: url,
            UserAgent: userAgent,
{{if $.ErrorRetryPredicates -}}
            ErrorRetryPredicates: []transport_tpg.RetryErrorPredicateFunc{{"{"}}{{  join $.ErrorRetryPredicates "," -}}{{"}"}},
{{- end}}
{{- if $.ErrorAbortPredicates }}
            ErrorAbortPredicates: []transport_tpg.RetryErrorPredicateFunc{{"{"}}{{  join $.ErrorAbortPredicates "," -}}{{"}"}},
{{- end}}
        })
        if err != nil {
            return res, err
        }
{{- if $.CustomCode.Decoder }}
{{""}}
{{- end }}
{{- if $.NestedQuery }}
        res, err = flattenNested{{ $.ResourceName -}}(d, meta, res)
        if err != nil {
            return nil, err
        }

        if res == nil {
            return nil, tpgresource.Fake404("nested", "{{ $.ResourceName }}")
        }
{{- if not $.CustomCode.Decoder }}
{{""}}
{{- end }}
{{- end -}}
{{- if $.CustomCode.Decoder -}}
        res, err = resource{{ $.ResourceName -}}Decoder(d, meta, res)
        if err != nil {
            return nil, err
        }
        if res == nil {
            return nil, tpgresource.Fake404("decoded", "{{ $.ResourceName }}")
        }
{{ end }}
        return res, nil
    }
}
{{  end }}
func resource{{ $.ResourceName -}}Read(d *schema.ResourceData, meta interface{}) error {
{{if $.ExcludeRead -}}
  // This resource could not be read from the API.
  return nil
{{  else  -}}
    config := meta.(*transport_tpg.Config)
    userAgent, err := tpgresource.GenerateUserAgentString(d, config.UserAgent)
    if err != nil {
        return err
    }

    url, err := tpgresource.ReplaceVars{{if $.LegacyLongFormProject -}}ForId{{ end -}}(d, config, "{{"{{"}}{{$.ProductMetadata.Name}}BasePath{{"}}"}}{{$.SelfLinkUri}}{{$.ReadQueryParams}}")
    if err != nil {
        return err
    }

    billingProject := ""

{{if $.HasProject -}}
    project, err := tpgresource.GetProject(d, config)
    if err != nil {
        return fmt.Errorf("Error fetching project for {{ $.Name -}}: %s", err)
    }
{{if $.LegacyLongFormProject -}}
    billingProject = strings.TrimPrefix(project, "projects/")
{{    else -}}
    billingProject = project
{{- end}}
{{- end}}

{{if $.SupportsIndirectUserProjectOverride -}}
    if parts := regexp.MustCompile(`projects\/([^\/]+)\/`).FindStringSubmatch(url); parts != nil {
        billingProject = parts[1]
    }
{{- end}}

    // err == nil indicates that the billing_project value was found
    if bp, err := tpgresource.GetBillingProject(d, config); err == nil {
      billingProject = bp
    }

    headers := make(http.Header)
    {{- if $.CustomCode.PreRead }}
        {{ $.CustomTemplate $.CustomCode.PreRead false -}}
    {{- end }}
    res, err := transport_tpg.SendRequest(transport_tpg.SendRequestOptions{
        Config: config,
        Method: "{{ upper $.ReadVerb -}}",
        Project: billingProject,
        RawURL: url,
        UserAgent: userAgent,
        Headers: headers,
{{- if $.ErrorRetryPredicates }}
        ErrorRetryPredicates: []transport_tpg.RetryErrorPredicateFunc{{"{"}}{{  join $.ErrorRetryPredicates "," -}}{{"}"}},
{{- end}}
{{- if $.ErrorAbortPredicates }}
        ErrorAbortPredicates: []transport_tpg.RetryErrorPredicateFunc{{"{"}}{{  join $.ErrorAbortPredicates "," -}}{{"}"}},
{{- end}}
    })
    if err != nil {
{{- if $.ReadErrorTransform -}}
        return transport_tpg.HandleNotFoundError({{ $.ReadErrorTransform }}(err), d, fmt.Sprintf("{{ $.ResourceName }} %q", d.Id()))
{{-  else }}
        return transport_tpg.HandleNotFoundError(err, d, fmt.Sprintf("{{ $.ResourceName }} %q", d.Id()))
{{- end}}
    }
{{- if $.CustomCode.PostRead }}
    {{ $.CustomTemplate $.CustomCode.PostRead false -}}
{{- end }}

{{if $.NestedQuery -}}
    res, err = flattenNested{{ $.ResourceName -}}(d, meta, res)
    if err != nil {
        return err
    }

    if res == nil {
        // Object isn't there any more - remove it from the state.
        log.Printf("[DEBUG] Removing {{ $.ResourceName }} because it couldn't be matched.")
        d.SetId("")
        return nil
    }

{{- end}}

{{if $.CustomCode.Decoder -}}
    res, err = resource{{ $.ResourceName -}}Decoder(d, meta, res)
    if err != nil {
        return err
    }

    if res == nil {
        // Decoding the object has resulted in it being gone. It may be marked deleted
        log.Printf("[DEBUG] Removing {{ $.ResourceName }} because it no longer exists.")
        d.SetId("")
        return nil
    }
{{ end}}
{{- if $.VirtualFields }}

  // Explicitly set virtual fields to default values if unset
{{- range $prop := $.VirtualFields }}
{{-      if not (eq $prop.DefaultValue nil) }}
    if _, ok := d.GetOkExists("{{ $prop.Name -}}"); !ok {
        if err := d.Set("{{ $prop.Name -}}", {{ $prop.GoLiteral $prop.DefaultValue -}}); err != nil {
            return fmt.Errorf("Error setting {{ $prop.Name -}}: %s", err)
        }
    }
{{- end}}
{{- end}}
{{- end}}
{{- if $.HasProject }}
    if err := d.Set("project", project); err != nil {
        return fmt.Errorf("Error reading {{ $.Name -}}: %s", err)
    }
{{- end}}

{{if $.HasRegion -}}
    region, err := tpgresource.GetRegion(d, config)
    if err != nil {
        return err
    }
    if err := d.Set("region", region); err != nil {
        return fmt.Errorf("Error reading {{ $.Name -}}: %s", err)
    }
{{- end}}

{{if $.HasZone -}}
    zone, err := tpgresource.GetZone(d, config)
    if err != nil {
        return err
    }
    if err := d.Set("zone", zone); err != nil {
        return fmt.Errorf("Error reading {{ $.Name -}}: %s", err)
    }
{{- end}}
{{ range $prop := $.ReadProperties }}
{{if $prop.FlattenObject -}}
// Terraform must set the top level schema field, but since this object contains collapsed properties
// it's difficult to know what the top level should be. Instead we just loop over the map returned from flatten.
    if flattenedProp := flatten{{ if $.NestedQuery -}}Nested{{end}}{{ $.ResourceName -}}{{ camelize $prop.Name "upper"  -}}(res["{{ $prop.ApiName -}}"], d, config); flattenedProp != nil {
        if gerr, ok := flattenedProp.(*googleapi.Error); ok {
            return fmt.Errorf("Error reading {{ $.Name -}}: %s", gerr)
        }
        casted := flattenedProp.([]interface{})[0]
        if casted != nil {
            for k, v := range casted.(map[string]interface{}) {
                if err := d.Set(k, v); err != nil {
                    return fmt.Errorf("Error setting %s: %s", k, err)
                }
            }
        }
    }
{{-    else -}}
    if err := d.Set("{{ underscore $prop.Name -}}", flatten{{ if $.NestedQuery -}}Nested{{end}}{{ $.ResourceName -}}{{ camelize $prop.Name "upper" -}}(res["{{ $prop.ApiName -}}"], d, config)); err != nil {
        return fmt.Errorf("Error reading {{ $.Name -}}: %s", err)
    }
{{- end}}
{{- end}}
{{if $.HasSelfLink -}}
    if err := d.Set("self_link", tpgresource.ConvertSelfLinkToV1(res["selfLink"].(string))); err != nil {
        return fmt.Errorf("Error reading {{ $.Name -}}: %s", err)
    }
{{- end}}

    return nil
{{  end -}}
}

{{if $.Updatable -}}
func resource{{ $.ResourceName -}}Update(d *schema.ResourceData, meta interface{}) error {
{{-     if and ($.GetAsync) (and ($.GetAsync.IsA "OpAsync") ($.GetAsync.IncludeProject) ($.GetAsync.Allow "update")) -}}
    var project string
{{-     end}}
    config := meta.(*transport_tpg.Config)
{{      if $.CustomCode.CustomUpdate -}}
    {{ $.CustomTemplate $.CustomCode.CustomUpdate false -}}
{{      else  -}}
    userAgent, err := tpgresource.GenerateUserAgentString(d, config.UserAgent)
    if err != nil {
        return err
    }

    billingProject := ""

{{          if $.HasProject -}}
    project, err := tpgresource.GetProject(d, config)
    if err != nil {
        return fmt.Errorf("Error fetching project for {{ $.Name -}}: %s", err)
    }
{{              if $.LegacyLongFormProject -}}
    billingProject = strings.TrimPrefix(project, "projects/")
{{              else -}}
    billingProject = project
{{-             end}}
{{-         end}}


{{          if not $.Immutable -}}
    obj := make(map[string]interface{})
{{-             range $prop := $.UpdateBodyProperties }}
    {{/* flattened $s won't have something stored in state so instead nil is passed to the next expander. */}}
    {{- $prop.ApiName -}}Prop, err := expand{{ if $.NestedQuery -}}Nested{{end}}{{ $.ResourceName -}}{{ camelize $prop.Name "upper"  -}}({{ if $prop.FlattenObject }}nil{{else}}d.Get("{{underscore $prop.Name}}"){{ end }}, d, config)
    if err != nil {
        return err
{{-                 if $prop.SendEmptyValue -}}
    } else if v, ok := d.GetOkExists("{{ underscore $prop.Name -}}"); ok || !reflect.DeepEqual(v, {{ $prop.ApiName -}}Prop) {
{{-                 else if $prop.FlattenObject -}}
    } else if !tpgresource.IsEmptyValue(reflect.ValueOf({{ $prop.ApiName -}}Prop)) {
{{-                 else -}}
    } else if v, ok := d.GetOkExists("{{ underscore $prop.Name -}}"); !tpgresource.IsEmptyValue(reflect.ValueOf(v)) && (ok || !reflect.DeepEqual(v, {{ $prop.ApiName -}}Prop)) {
{{-                 end}}
        obj["{{ $prop.ApiName -}}"] = {{ $prop.ApiName -}}Prop
    }
{{-             end}}

{{/*     We need to decide what encoder to use here - if there's an update encoder, use that! -*/}}
{{              if $.CustomCode.UpdateEncoder -}}
    obj, err = resource{{ $.ResourceName -}}UpdateEncoder(d, meta, obj)
    if err != nil {
        return err
    }
{{              else if $.CustomCode.Encoder -}}
    obj, err = resource{{ $.ResourceName -}}Encoder(d, meta, obj)
    if err != nil {
        return err
    }
{{-             end}}

{{              if $.Mutex -}}
    lockName, err := tpgresource.ReplaceVars(d, config, "{{ $.Mutex -}}")
    if err != nil {
        return err
    }
    transport_tpg.MutexStore.Lock(lockName)
    defer transport_tpg.MutexStore.Unlock(lockName)
{{-             end}}

    url, err := tpgresource.ReplaceVars{{if $.LegacyLongFormProject -}}ForId{{ end -}}(d, config, "{{"{{"}}{{$.ProductMetadata.Name}}BasePath{{"}}"}}{{ $.UpdateUri }}")
    if err != nil {
        return err
    }

    log.Printf("[DEBUG] Updating {{ $.Name }} %q: %#v", d.Id(), obj)
	headers := make(http.Header)
{{-              if $.UpdateMask }}
{{ $.CustomTemplate "templates/terraform/update_mask.go.tmpl" false -}}
{{              end}}
{{-             if $.CustomCode.PreUpdate -}}{{""}}
    {{ $.CustomTemplate $.CustomCode.PreUpdate true -}}
{{              end}}
{{              if $.NestedQuery -}}
{{                  if $.NestedQuery.ModifyByPatch -}}
{{/*#       Keep this after mutex - patch request data relies on current resource state */}}
    obj, err = resource{{ $.ResourceName -}}PatchUpdateEncoder(d, meta, obj)
    if err != nil {
        return err
    }
{{-                 end}}
{{-             end}}
{{-              if $.SupportsIndirectUserProjectOverride -}}
    if parts := regexp.MustCompile(`projects\/([^\/]+)\/`).FindStringSubmatch(url); parts != nil {
        billingProject = parts[1]
    }
{{-             end}}

    // err == nil indicates that the billing_project value was found
    if bp, err := tpgresource.GetBillingProject(d, config); err == nil {
      billingProject = bp
    }

{{              if $.UpdateMask -}}
// if updateMask is empty we are not updating anything so skip the post
if len(updateMask) > 0 {
{{-             end}}
    res, err := transport_tpg.SendRequest(transport_tpg.SendRequestOptions{
        Config: config,
        Method: "{{ $.UpdateVerb -}}",
        Project: billingProject,
        RawURL: url,
        UserAgent: userAgent,
        Body: obj,
        Timeout: d.Timeout(schema.TimeoutUpdate),
		Headers:   headers,
{{-              if $.ErrorRetryPredicates }}
        ErrorRetryPredicates: []transport_tpg.RetryErrorPredicateFunc{{"{"}}{{  join $.ErrorRetryPredicates "," -}}{{"}"}},
{{-             end}}
{{-             if $.ErrorAbortPredicates }}
        ErrorAbortPredicates: []transport_tpg.RetryErrorPredicateFunc{{"{"}}{{  join $.ErrorAbortPredicates "," -}}{{"}"}},
{{-             end}}
    })

    if err != nil {
        return fmt.Errorf("Error updating {{ $.Name }} %q: %s", d.Id(), err)
    } else {
        log.Printf("[DEBUG] Finished updating {{ $.Name }} %q: %#v", d.Id(), res)
    }

{{              if and ($.GetAsync) ($.GetAsync.Allow "update") -}}
{{                  if $.GetAsync.IsA "OpAsync" -}}
    err = {{ $.ClientNamePascal -}}OperationWaitTime(
        config, res, {{if or $.HasProject $.GetAsync.IncludeProject -}} {{if $.LegacyLongFormProject -}}tpgresource.GetResourceNameFromSelfLink(project){{ else }}project{{ end }}, {{ end -}} "Updating {{ $.Name -}}", userAgent,
        d.Timeout(schema.TimeoutUpdate))

    if err != nil {
        return err
    }
{{-             if not $.FieldSpecificUpdateMethods }}
{{""}}
{{-             end}}
{{-                  else if $.GetAsync.IsA "PollAsync" -}}
    err = transport_tpg.PollingWaitTime(resource{{ $.ResourceName -}}PollRead(d, meta), {{ $.GetAsync.CheckResponseFuncExistence -}}, "Updating {{ $.Name -}}", d.Timeout(schema.TimeoutUpdate), {{ $.GetAsync.TargetOccurrences -}})
    if err != nil {
{{                      if $.GetAsync.SuppressError -}}
        log.Printf("[ERROR] Unable to confirm eventually consistent {{ $.Name -}} %q finished updating: %q", d.Id(), err)
{{                      else -}}
        return err
{{-                     end}}
    }
{{-                 end}}
{{-             end}}
{{-              if $.UpdateMask -}}
  }
{{-             end}}
{{-         end}}{{/*if not immutable*/}}
{{-          if $.FieldSpecificUpdateMethods }}
    d.Partial(true)
{{             $CustomUpdateProps := $.PropertiesByCustomUpdate $.RootProperties }}
{{             range $group := $.PropertiesByCustomUpdateGroups }}
if d.HasChange("{{ join ($.PropertyNamesToStrings (index $CustomUpdateProps $group)) "\") || d.HasChange(\""}}") {
        obj := make(map[string]interface{})
{{		            if $group.FingerprintName }}
        getUrl, err := tpgresource.ReplaceVars(d, config, "{{"{{"}}{{$.ProductMetadata.Name}}BasePath{{"}}"}}{{$.SelfLinkUri}}")
        if err != nil {
            return err
        }
{{		                if $.SupportsIndirectUserProjectOverride -}}
        if parts := regexp.MustCompile(`projects\/([^\/]+)\/`).FindStringSubmatch(url); parts != nil {
            billingProject = parts[1]
        }
{{-                     end}}

        // err == nil indicates that the billing_project value was found
        if bp, err := tpgresource.GetBillingProject(d, config); err == nil {
        billingProject = bp
        }

        getRes, err := transport_tpg.SendRequest(transport_tpg.SendRequestOptions{
            Config: config,
            Method: "{{ upper $.ReadVerb -}}",
            Project: billingProject,
            RawURL: getUrl,
            UserAgent: userAgent,
{{		                if $.ErrorRetryPredicates -}}
        	ErrorRetryPredicates: []transport_tpg.RetryErrorPredicateFunc{{"{"}}{{  join $.ErrorRetryPredicates "," -}}{{"}"}},
{{-                     end}}
{{		                if $.ErrorAbortPredicates -}}
        	ErrorAbortPredicates: []transport_tpg.RetryErrorPredicateFunc{{"{"}}{{  join $.ErrorRetryPredicates "," -}}{{"}"}},
{{-                     end}}
        })
        if err != nil {
            return transport_tpg.HandleNotFoundError(err, d, fmt.Sprintf("{{ $.ResourceName }} %q", d.Id()))
        }

        obj["{{ $group.FingerprintName }}"] = getRes["{{ $group.FingerprintName }}"]

{{                  end  }}{{/*if FingerprintName*/}}
{{                  range $propsByKey := $.CustomUpdatePropertiesByKey $.AllUserProperties $group.UpdateUrl $group.UpdateId $group.FingerprintName $group.UpdateVerb }}
        {{ $propsByKey.ApiName -}}Prop, err := expand{{ if $.NestedQuery -}}Nested{{ end }}{{ $.ResourceName -}}{{ camelize $propsByKey.Name "upper"  -}}({{ if $propsByKey.FlattenObject }}nil{{else}}d.Get("{{underscore $propsByKey.Name}}"){{ end }}, d, config)
        if err != nil {
            return err
{{/*         There is some nuance in when we choose to send a value to an update function.
            This is unfortunate, but it's because of the way that GCP works, so there's
            no easy way out.  Some APIs require you to send `enable_foo: false`, while
            others will crash if you send `attribute: ''`.  We require this nuance to
            be annotated in ResourceName.yaml, since it is not discoverable automatically.

            The behavior here, which we believe to be correct, is to send a value if
            * It is non-empty OR
            * It is marked send_empty_value in ResourceName.yaml.
            AND
            * It has been set by the user OR
            * It has been modified by the expander in any way

            This subsumes both `ForceSendFields` and `NullFields` in the go API client -
            `NullFields` is a special case of `send_empty_value` where the empty value
            in question is go's literal nil.
-*/}}
{{-                      if $propsByKey.SendEmptyValue -}}
        } else if v, ok := d.GetOkExists("{{ underscore $propsByKey.Name -}}"); ok || !reflect.DeepEqual(v, {{ $propsByKey.ApiName -}}Prop) {
{{-                      else if $propsByKey.FlattenObject -}}
        } else if !tpgresource.IsEmptyValue(reflect.ValueOf({{ $propsByKey.ApiName -}}Prop)) {
{{-                      else -}}
        } else if v, ok := d.GetOkExists("{{ underscore $propsByKey.Name -}}"); !tpgresource.IsEmptyValue(reflect.ValueOf(v)) && (ok || !reflect.DeepEqual(v, {{ $propsByKey.ApiName -}}Prop)) {
{{-                     end}}
            obj["{{ $propsByKey.ApiName -}}"] = {{ $propsByKey.ApiName -}}Prop
        }
{{-                  end -}}{{/*range propsByKey*/}}
{{/*     We need to decide what encoder to use here - if there's an update encoder, use that! -*/}}
{{                  if $.CustomCode.UpdateEncoder -}}
    obj, err = resource{{ $.ResourceName -}}UpdateEncoder(d, meta, obj)
    if err != nil {
        return err
    }
{{-                 end}}

{{                  if $.Mutex -}}
        lockName, err := tpgresource.ReplaceVars(d, config, "{{ $.Mutex -}}")
        if err != nil {
            return err
        }
        transport_tpg.MutexStore.Lock(lockName)
        defer transport_tpg.MutexStore.Unlock(lockName)
{{-                 end}}
        url, err := tpgresource.ReplaceVars{{if $.LegacyLongFormProject -}}ForId{{ end -}}(d, config, "{{"{{"}}{{$.ProductMetadata.Name}}BasePath{{"}}"}}{{ $group.UpdateUrl }}")
        if err != nil {
            return err
        }


        headers := make(http.Header)
{{                  if $.CustomCode.PreUpdate -}}
    {{ $.CustomTemplate $.CustomCode.PreUpdate false -}}
{{                  end}}
{{                  if $.SupportsIndirectUserProjectOverride -}}
        if parts := regexp.MustCompile(`projects\/([^\/]+)\/`).FindStringSubmatch(url); parts != nil {
            billingProject = parts[1]
        }
{{-                 end}}

        // err == nil indicates that the billing_project value was found
        if bp, err := tpgresource.GetBillingProject(d, config); err == nil {
        billingProject = bp
        }

        res, err := transport_tpg.SendRequest(transport_tpg.SendRequestOptions{
            Config: config,
            Method: "{{ $group.UpdateVerb }}",
            Project: billingProject,
            RawURL: url,
            UserAgent: userAgent,
            Body: obj,
            Timeout: d.Timeout(schema.TimeoutUpdate),
{{-                  if $.ErrorRetryPredicates -}}
        	ErrorRetryPredicates: []transport_tpg.RetryErrorPredicateFunc{{"{"}}{{  join $.ErrorRetryPredicates "," -}}{{"}"}},
{{-                 end}}
{{-                 if $.ErrorAbortPredicates -}}
        	ErrorAbortPredicates: []transport_tpg.RetryErrorPredicateFunc{{"{"}}{{  join $.ErrorAbortPredicates "," -}}{{"}"}},
{{-                 end}}
			Headers:   headers,
        })
        if err != nil {
            return fmt.Errorf("Error updating {{ $.Name }} %q: %s", d.Id(), err)
        } else {
        log.Printf("[DEBUG] Finished updating {{ $.Name }} %q: %#v", d.Id(), res)
    }

{{                  if and ($.GetAsync) ($.GetAsync.Allow "update") -}}
{{                      if $.GetAsync.IsA "OpAsync" -}}
	    err = {{ $.ClientNamePascal -}}OperationWaitTime(
	        config, res, {{if or $.HasProject $.GetAsync.IncludeProject -}} {{if $.LegacyLongFormProject -}}tpgresource.GetResourceNameFromSelfLink(project){{ else }}project{{ end }}, {{ end -}} "Updating {{ $.Name -}}", userAgent,
	        d.Timeout(schema.TimeoutUpdate))
	    if err != nil {
	        return err
	    }
{{-                      else if $.GetAsync.IsA "PollAsync" -}}
	    err = transport_tpg.PollingWaitTime(resource{{ $.ResourceName -}}PollRead(d, meta), {{ $.GetAsync.CheckResponseFuncExistence -}}, "Updating {{ $.Name -}}", d.Timeout(schema.TimeoutUpdate), {{ $.GetAsync.TargetOccurrences -}})
	    if err != nil {
{{-                          if $.GetAsync.SuppressError -}}
	        log.Printf("[ERROR] Unable to confirm eventually consistent {{ $.Name -}} %q finished updating: %q", d.Id(), err)
{{-                          else -}}
	        return err
{{-                         end}}
        }
{{-                     end}}
{{-                 end}}
    } 
{{-             end  }}{{/*range PropertiesByCustomUpdate*/}}
{{ "" }}
  d.Partial(false)
{{-         end  }}{{/*if FieldSpecificUpdateMethods*/}}

{{          if $.CustomCode.PostUpdate -}}
    {{ $.CustomTemplate $.CustomCode.PostUpdate false -}}
 {{end}}
    return resource{{ $.ResourceName -}}Read(d, meta)
{{-      end }}{{/*if CustomUpdate*/}}
}
{{  else if $.RootLabels -}}{{/*if not immutable*/}}
func resource{{ $.ResourceName -}}Update(d *schema.ResourceData, meta interface{}) error {
    // Only the root field "labels" and "terraform_labels" are mutable
    return resource{{ $.ResourceName -}}Read(d, meta)
}

{{ end}}
func resource{{ $.ResourceName }}Delete(d *schema.ResourceData, meta interface{}) error {
{{- if and ($.GetAsync) (and (and ($.GetAsync.IsA "OpAsync") $.GetAsync.IncludeProject) ($.GetAsync.Allow "delete")) }}
    var project string
{{- end }}
{{- if $.ExcludeDelete }}
    log.Printf("[WARNING] {{ $.ProductMetadata.Name }}{{" "}}{{ $.Name }} resources" +
    " cannot be deleted from Google Cloud. The resource %s will be removed from Terraform" +
    " state, but will still be present on Google Cloud.", d.Id())
    d.SetId("")

    return nil
{{- else }}
    config := meta.(*transport_tpg.Config)
    userAgent, err := tpgresource.GenerateUserAgentString(d, config.UserAgent)
    if err != nil {
        return err
    }
{{ if $.CustomCode.CustomDelete }} 
{{ $.CustomTemplate $.CustomCode.CustomDelete false -}}
{{- else }}

    billingProject := ""
    {{ if $.HasProject }}
    project, err := tpgresource.GetProject(d, config)
    if err != nil {
        return fmt.Errorf("Error fetching project for {{ $.Name }}: %s", err)
    }
        {{- if $.LegacyLongFormProject }}
    billingProject = strings.TrimPrefix(project, "projects/")
        {{- else }}
    billingProject = project
        {{- end }}
    {{- end }}
    {{- if $.Mutex }}

    lockName, err := tpgresource.ReplaceVars(d, config, "{{ $.Mutex }}")
    if err != nil {
        return err
    }
    transport_tpg.MutexStore.Lock(lockName)
    defer transport_tpg.MutexStore.Unlock(lockName)
    {{- end }}

    url, err := tpgresource.ReplaceVars{{if $.LegacyLongFormProject -}}ForId{{ end -}}(d, config, "{{"{{"}}{{$.ProductMetadata.Name}}BasePath{{"}}"}}{{$.DeleteUri}}")
    if err != nil {
        return err
    }
    {{/*If the deletion of the object requires sending a request body, the custom code will set 'obj' */}}
    var obj map[string]interface{}
    {{- if and $.NestedQuery $.NestedQuery.ModifyByPatch }}
        {{/*Keep this after mutex - patch request data relies on current resource state*/}}
    obj, err = resource{{ $.ResourceName }}PatchDeleteEncoder(d, meta, obj)
    if err != nil {
        return transport_tpg.HandleNotFoundError(err, d, "{{ $.Name }}")
    }
        {{- if $.UpdateMask }}
    url, err = transport_tpg.AddQueryParams(url, map[string]string{"updateMask": "{{- join $.NestedQuery.Keys "." -}}"})
    if err != nil {
        return err
    }
        {{- end }}
    {{- end }}
    {{- if $.SupportsIndirectUserProjectOverride }}
    if parts := regexp.MustCompile(`projects\/([^\/]+)\/`).FindStringSubmatch(url); parts != nil {
        billingProject = parts[1]
    }
    {{- end }}

    // err == nil indicates that the billing_project value was found
    if bp, err := tpgresource.GetBillingProject(d, config); err == nil {
      billingProject = bp
    }

    headers := make(http.Header)
    {{- if $.CustomCode.PreDelete }} 
        {{ $.CustomTemplate $.CustomCode.PreDelete false -}}
    {{- end }}

    log.Printf("[DEBUG] Deleting {{ $.Name }} %q", d.Id())
    res, err := transport_tpg.SendRequest(transport_tpg.SendRequestOptions{
        Config: config,
        Method: "{{ camelize $.DeleteVerb "upper" -}}",
        Project: billingProject,
        RawURL: url,
        UserAgent: userAgent,
        Body: obj,
        Timeout: d.Timeout(schema.TimeoutDelete),
        Headers: headers,
        {{- if $.ErrorRetryPredicates }}
        ErrorRetryPredicates: []transport_tpg.RetryErrorPredicateFunc{{"{"}}{{- join $.ErrorRetryPredicates "," -}}{{"}"}},
        {{- end }}
        {{- if $.ErrorAbortPredicates }}
        ErrorAbortPredicates: []transport_tpg.RetryErrorPredicateFunc{{"{"}}{{- join $.ErrorAbortPredicates "," -}}{{"}"}},
        {{- end }}
    })
    if err != nil {
        return transport_tpg.HandleNotFoundError(err, d, "{{ $.Name }}")
    }
    {{ if and $.GetAsync ($.GetAsync.Allow "Delete") -}}
        {{ if $.GetAsync.IsA "PollAsync" }}
    err = transport_tpg.PollingWaitTime(resource{{ $.ResourceName }}PollRead(d, meta), {{ $.GetAsync.CheckResponseFuncAbsence }}, "Deleting {{ $.Name }}", d.Timeout(schema.TimeoutCreate), {{ $.Async.TargetOccurrences }})
    if err != nil {
            {{- if $.Async.SuppressError }}
        log.Printf("[ERROR] Unable to confirm eventually consistent {{ $.Name }} %q finished updating: %q", d.Id(), err)
            {{- else }}
        return fmt.Errorf("Error waiting to delete {{ $.Name }}: %s", err)
            {{- end }}
    }
        {{- else }}
    err = {{ $.ClientNamePascal }}OperationWaitTime(
        config, res, {{if or $.HasProject $.GetAsync.IncludeProject -}} {{if $.LegacyLongFormProject -}}tpgresource.GetResourceNameFromSelfLink(project){{ else }}project{{ end }}, {{ end -}} "Deleting {{ $.Name -}}", userAgent,
        d.Timeout(schema.TimeoutDelete))

    if err != nil {
        return err
    }
    {{- end }}
{{- end }}
{{- if $.CustomCode.PostDelete }}
    {{ $.CustomTemplate $.CustomCode.PostDelete false -}}
{{- end }}

    log.Printf("[DEBUG] Finished deleting {{ $.Name }} %q: %#v", d.Id(), res)
    return nil
{{- end }}{{/* custom code */}}
{{- end }}{{/* pre delete */}}
}

{{ if not $.ExcludeImport -}}
func resource{{ $.ResourceName }}Import(d *schema.ResourceData, meta interface{}) ([]*schema.ResourceData, error) {
    {{- if $.CustomCode.CustomImport }}
        {{ $.CustomTemplate $.CustomCode.CustomImport false -}}
    {{- else }}
    config := meta.(*transport_tpg.Config)
    if err := tpgresource.ParseImportId([]string{
        {{- range $id := $.ImportIdFormatsFromResource }}
        "^{{ format2regex $id }}$",
        {{- end }}
    }, d, config); err != nil {
      return nil, err
    }

    // Replace import id for the resource id
    id, err := tpgresource.ReplaceVars{{ if $.LegacyLongFormProject -}}ForId{{ end -}}(d, config, "{{ $.IdFormat }}")
    if err != nil {
        return nil, fmt.Errorf("Error constructing id: %s", err)
    }
    d.SetId(id)
        {{ if $.VirtualFields }}

    // Explicitly set virtual fields to default values on import
            {{- range $vf := $.VirtualFields }}
                {{- if not (eq $vf.DefaultValue nil) }}
    if err := d.Set("{{ $vf.Name }}", {{ $vf.GoLiteral $vf.DefaultValue }}); err != nil {
        return nil, fmt.Errorf("Error setting {{ $vf.Name }}: %s", err)
    }
                {{- end }}
            {{- end }}
        {{- end }}
        {{- if $.CustomCode.PostImport }}
            {{ $.CustomTemplate $.CustomCode.PostImport false -}}
        {{- end }}

    return []*schema.ResourceData{d}, nil
    {{- end }}
}
{{ end }}
{{- range $prop := $.GettableProperties }}
    {{- if not $prop.IgnoreRead }}
        {{ template "flattenPropertyMethod" $prop -}}
    {{- end }}
{{- end }}
{{- range $prop := $.SettableProperties }}
    {{- template "expandPropertyMethod" $prop -}}
{{- end }}
{{- if $.CustomCode.Encoder }}
func resource{{ $.ResourceName -}}Encoder(d *schema.ResourceData, meta interface{}, obj map[string]interface{}) (map[string]interface{}, error) {
{{ $.CustomTemplate $.CustomCode.Encoder false -}}
}
{{ end -}}
{{- if $.CustomCode.UpdateEncoder }}

func resource{{ $.ResourceName -}}UpdateEncoder(d *schema.ResourceData, meta interface{}, obj map[string]interface{}) (map[string]interface{}, error) {
    {{ $.CustomTemplate $.CustomCode.UpdateEncoder false -}}
}
{{- end }}
{{- if $.NestedQuery }}
    {{ template "NestedQuery" $ }}
{{- end }}
{{- if $.CustomCode.Decoder }}
{{- if and $.CustomCode.UpdateEncoder (not $.NestedQuery ) }}
{{ "" }}
{{- end }}
func resource{{ $.ResourceName -}}Decoder(d *schema.ResourceData, meta interface{}, res map[string]interface{}) (map[string]interface{}, error) {
    {{ $.CustomTemplate $.CustomCode.Decoder false -}}
}
{{- end }}
{{- if $.CustomCode.PostCreateFailure }}
func resource{{ $.ResourceName -}}PostCreateFailure(d *schema.ResourceData, meta interface{}) {
    {{- $.CustomTemplate $.CustomCode.PostCreateFailure false -}}
}
{{- end }}
{{- if and $.SchemaVersion $.StateUpgraders }}

    {{ $.CustomTemplate $.StateMigrationFile false -}}
{{- end }}
<<<<<<< HEAD
{{- if and $.HasPostCreateComputedFields (or (or (not $.GetAsync) (not ($.GetAsync.Allow "Create"))) (and $.GetAsync (and ($.GetAsync.IsA "PollAsync") ($.GetAsync.Allow "Create"))))}}
=======

{{- if and $.IdentitySchemaVersion $.IdentityUpgraders }}

    {{ $.CustomTemplate $.IdentityUpgraderFile false -}}
{{- end }}

{{- if and $.HasComputedIdFormatFields (or (or (not $.GetAsync) (not ($.GetAsync.Allow "Create"))) (and $.GetAsync (and ($.GetAsync.IsA "PollAsync") ($.GetAsync.Allow "Create"))))}}
>>>>>>> 6299ab8b
func resource{{ $.ResourceName -}}PostCreateSetComputedFields(d *schema.ResourceData, meta interface{}, res map[string]interface{}) error {
    config := meta.(*transport_tpg.Config)
    {{- /* Don't render decoder for PollAsync resources - their decoders are expected to return `nil` until the resource completion completes, but we need to set their computed fields in order to call PollRead - so there can never be a dependency on the decoder. */}}
    {{- if and $.CustomCode.Decoder (or (not $.GetAsync) (not ($.GetAsync.IsA "PollAsync"))) }}
    res, err := resource{{ $.ResourceName -}}Decoder(d, meta, res)
    if err != nil {
        return fmt.Errorf("decoding response: %w", err)
    }
    if res == nil {
        return fmt.Errorf("decoding response, could not find object")
    }
    {{- end }}
    {{- if $.NestedQuery}}
    {{- if $.NestedQuery.Keys}}
    if _, ok := res["{{ index $.NestedQuery.Keys 0 -}}"]; ok {
        res, err := flattenNested{{ $.ResourceName -}}(d, meta, res)
        if err != nil {
            return fmt.Errorf("Error getting nested object from operation response: %s", err)
        }
        if res == nil {
            // Object isn't there any more - remove it from the state.
            return fmt.Errorf("Error decoding response from operation, could not find nested object")
        }
    }
    {{- end}}
    {{- end}}
    {{- $renderedIdFromName := "false" }}
    {{- range $prop := $.GettableProperties }}
    {{- /* Check if prop is potentially computed */}}
    {{-   if and ($.InPostCreateComputed $prop) (and (or $prop.Output $prop.DefaultFromApi) (not $prop.IgnoreRead)) }}
    {{-     if and (eq $prop.CustomFlatten "templates/terraform/custom_flatten/id_from_name.tmpl") (eq $renderedIdFromName "false") }}
    // Setting `name` field so that `id_from_name` flattener will work properly.
    if err := d.Set("name", flatten{{ if $.NestedQuery -}}Nested{{end}}{{ $.ResourceName -}}Name(res["name"], d, config)); err != nil {
        return fmt.Errorf(`Error setting computed identity field "name": %s`, err)
    }
    {{-       $renderedIdFromName = "true" }}
    {{-     end }}
    {{-     if and $prop.Output (not $prop.IgnoreRead) }}
    if err := d.Set("{{ underscore $prop.Name -}}", flatten{{ if $.NestedQuery -}}Nested{{end}}{{ $.ResourceName -}}{{ camelize $prop.Name "upper"  -}}(res["{{ $prop.ApiName -}}"], d, config)); err != nil {
        return fmt.Errorf(`Error setting computed identity field "{{ underscore $prop.Name }}": %s`, err)
    }
    {{-     else if and $prop.DefaultFromApi (not $prop.IgnoreRead) }}
    // {{ underscore $prop.Name }} is set by API when unset
    if tpgresource.IsEmptyValue(reflect.ValueOf(d.Get("{{ underscore $prop.Name }}"))) {
        if err := d.Set("{{ underscore $prop.Name -}}", flatten{{ if $.NestedQuery -}}Nested{{end}}{{ $.ResourceName -}}{{ camelize $prop.Name "upper"  -}}(res["{{ $prop.ApiName -}}"], d, config)); err != nil {
            return fmt.Errorf(`Error setting computed identity field "{{ underscore $prop.Name }}": %s`, err)
        }
    }
    {{-     end }}
    {{-   end }}{{/* prop is potentially computed */}}
    {{- end }}{{/* range */}}
    return nil
}
{{- end }}<|MERGE_RESOLUTION|>--- conflicted
+++ resolved
@@ -131,12 +131,9 @@
         DeprecationMessage: "{{ $.DeprecationMessage -}}",
 {{- end}}
 
-<<<<<<< HEAD
 {{ if $.CustomCode.CustomIdentitySchema }}
     {{ $.CustomTemplate $.CustomCode.CustomIdentitySchema false -}}
 {{ else }}
-=======
->>>>>>> 6299ab8b
         Identity: &schema.ResourceIdentity{
           Version: {{ $.GetIdentitySchemaVersion }},
           SchemaFunc: func() map[string]*schema.Schema {
@@ -153,10 +150,6 @@
               {{- end }}
             }
           },
-<<<<<<< HEAD
-        },
-{{ end }}
-=======
 {{- if $.IdentityUpgraders }}
           IdentityUpgraders: []schema.IdentityUpgrader{
 {{- range $v := $.IdentityUpgradersCount }}
@@ -169,7 +162,6 @@
           },
 {{- end }}
         },
->>>>>>> 6299ab8b
         Schema: map[string]*schema.Schema{
 			{{- range $prop := $.OrderProperties $.AllUserProperties }}
 {{template "SchemaFields" $prop -}}
@@ -1261,9 +1253,6 @@
 
     {{ $.CustomTemplate $.StateMigrationFile false -}}
 {{- end }}
-<<<<<<< HEAD
-{{- if and $.HasPostCreateComputedFields (or (or (not $.GetAsync) (not ($.GetAsync.Allow "Create"))) (and $.GetAsync (and ($.GetAsync.IsA "PollAsync") ($.GetAsync.Allow "Create"))))}}
-=======
 
 {{- if and $.IdentitySchemaVersion $.IdentityUpgraders }}
 
@@ -1271,7 +1260,6 @@
 {{- end }}
 
 {{- if and $.HasComputedIdFormatFields (or (or (not $.GetAsync) (not ($.GetAsync.Allow "Create"))) (and $.GetAsync (and ($.GetAsync.IsA "PollAsync") ($.GetAsync.Allow "Create"))))}}
->>>>>>> 6299ab8b
 func resource{{ $.ResourceName -}}PostCreateSetComputedFields(d *schema.ResourceData, meta interface{}, res map[string]interface{}) error {
     config := meta.(*transport_tpg.Config)
     {{- /* Don't render decoder for PollAsync resources - their decoders are expected to return `nil` until the resource completion completes, but we need to set their computed fields in order to call PollRead - so there can never be a dependency on the decoder. */}}
