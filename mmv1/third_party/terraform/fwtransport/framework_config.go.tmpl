--- conflicted
+++ resolved
@@ -37,12 +37,9 @@
 	Credentials                types.String
 	AccessToken                types.String
 	ImpersonateServiceAccount  types.String
-<<<<<<< HEAD
-	RequestTimeout  types.String
-=======
 	ImpersonateServiceAccountDelegates types.List
-	RequestReason             types.String
->>>>>>> 696dabbc
+	RequestReason              types.String
+	RequestTimeout             types.String
 	// End temporary
 
 	BillingProject             types.String
@@ -113,13 +110,9 @@
 	p.Credentials = data.Credentials
 	p.AccessToken = data.AccessToken
 	p.ImpersonateServiceAccount = data.ImpersonateServiceAccount
-<<<<<<< HEAD
-	p.RequestTimeout = data.RequestTimeout
-=======
 	p.ImpersonateServiceAccountDelegates = data.ImpersonateServiceAccountDelegates
 	p.RequestReason = data.RequestReason
-
->>>>>>> 696dabbc
+	p.RequestTimeout = data.RequestTimeout
 	// End temporary
 
 	// Copy values from the ProviderModel struct containing data about the provider configuration (present only when responsing to ConfigureProvider rpc calls)
