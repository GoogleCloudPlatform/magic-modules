--- conflicted
+++ resolved
@@ -31,7 +31,6 @@
 )
 
 type FrameworkProviderConfig struct {
-<<<<<<< HEAD
     BillingProject types.String
     Client *http.Client
     Context context.Context
@@ -44,7 +43,7 @@
     RequestBatcherServiceUsage *transport_tpg.RequestBatcher
     Scopes []string
     TokenSource oauth2.TokenSource
-	UniverseDomain types.String
+	  UniverseDomain types.String
     UserAgent string
     UserProjectOverride bool
 
@@ -52,32 +51,6 @@
     <% products.each do |product| -%>
     <%= product[:definitions].name -%>BasePath string
     <% end -%>
-}
-
-var defaultClientScopes = []string{
-	"https://www.googleapis.com/auth/cloud-platform",
-	"https://www.googleapis.com/auth/userinfo.email",
-=======
-	BillingProject             types.String
-	Client                     *http.Client
-	Context                    context.Context
-	gRPCLoggingOptions         []option.ClientOption
-	PollInterval               time.Duration
-	Project                    types.String
-	Region                     types.String
-	Zone                       types.String
-	RequestBatcherIam          *transport_tpg.RequestBatcher
-	RequestBatcherServiceUsage *transport_tpg.RequestBatcher
-	Scopes                     types.List
-	TokenSource                oauth2.TokenSource
-	UserAgent                  string
-	UserProjectOverride        types.Bool
-
-	// paths for client setup
-	<% products.each do |product| -%>
-	<%= product[:definitions].name -%>BasePath string
-	<% end -%>
->>>>>>> faf18e4b
 }
 
 // LoadAndValidateFramework handles the bulk of configuring the provider
