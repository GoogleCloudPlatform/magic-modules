--- conflicted
+++ resolved
@@ -31,7 +31,6 @@
 )
 
 type FrameworkProviderConfig struct {
-<<<<<<< HEAD
 	BillingProject             types.String
 	Client                     *http.Client
 	Context                    context.Context
@@ -46,27 +45,11 @@
 	TokenSource                oauth2.TokenSource
 	UserAgent                  string
 	UserProjectOverride        bool
-=======
-    BillingProject types.String
-    Client *http.Client
-    Context context.Context
-    gRPCLoggingOptions []option.ClientOption
-    PollInterval time.Duration
-    Project types.String
-    Region types.String
-    Zone types.String
-    RequestBatcherIam *transport_tpg.RequestBatcher
-    RequestBatcherServiceUsage *transport_tpg.RequestBatcher
-    Scopes []string
-    TokenSource oauth2.TokenSource
-    UserAgent string
-    UserProjectOverride types.Bool
->>>>>>> 2c520fc5
-
-    // paths for client setup
-    <% products.each do |product| -%>
-    <%= product[:definitions].name -%>BasePath string
-    <% end -%>
+
+	// paths for client setup
+	<% products.each do |product| -%>
+	<%= product[:definitions].name -%>BasePath string
+	<% end -%>
 }
 
 // LoadAndValidateFramework handles the bulk of configuring the provider
