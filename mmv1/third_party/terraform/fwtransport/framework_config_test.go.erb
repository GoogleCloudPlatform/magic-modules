--- conflicted
+++ resolved
@@ -1210,11 +1210,7 @@
 	}
 }
 
-<<<<<<< HEAD
-func TestFrameworkProvider_LoadAndValidateFramework_batching(t *testing.T) {
-=======
 func TestFrameworkProvider_LoadAndValidateFramework_scopes(t *testing.T) {
->>>>>>> af414091
 
 	// Note: In the test function we need to set the below fields in test case's fwmodels.ProviderModel value
 	// this is to stop the code under tests experiencing errors, and could be addressed in future refactoring.
@@ -1222,55 +1218,6 @@
 	// - ImpersonateServiceAccountDelegates: If we don't set this, we get a nil pointer exception ¯\_(ツ)_/¯
 
 	cases := map[string]struct {
-<<<<<<< HEAD
-		// It's not easy to create the value of Batching in the test case, so these inputs are used in the test function
-		SetBatchingAsNull    bool
-		SetBatchingAsUnknown bool
-		EnableBatchingValue  basetypes.BoolValue
-		SendAfterValue       basetypes.StringValue
-
-		EnvVariables map[string]string
-
-		ExpectBatchingNull        bool
-		ExpectBatchingUnknown     bool
-		ExpectEnableBatchingValue basetypes.BoolValue
-		ExpectSendAfterValue      basetypes.StringValue
-		ExpectError               bool
-	}{
-		"batching can be configured with values for enable_batching and send_after": {
-			EnableBatchingValue:       types.BoolValue(true),
-			SendAfterValue:            types.StringValue("123s"),
-			ExpectEnableBatchingValue: types.BoolValue(true),
-			ExpectSendAfterValue:      types.StringValue("123s"),
-		},
-		"if batching is an empty block, it will set the default values for enable_batching and send_after": {
-			// In this test, we try to create a list containing only null values
-			EnableBatchingValue:       types.BoolNull(),
-			SendAfterValue:            types.StringNull(),
-			ExpectEnableBatchingValue: types.BoolValue(true),
-			ExpectSendAfterValue:      types.StringValue("10s"),
-		},
-		"when batching is configured with only enable_batching, send_after will be set to a default value": {
-			EnableBatchingValue:       types.BoolValue(true),
-			SendAfterValue:            types.StringNull(),
-			ExpectEnableBatchingValue: types.BoolValue(true),
-			ExpectSendAfterValue:      types.StringValue("10s"),
-		},
-		"when batching is configured with only send_after, enable_batching will be set to a default value": {
-			EnableBatchingValue:       types.BoolNull(),
-			SendAfterValue:            types.StringValue("123s"),
-			ExpectEnableBatchingValue: types.BoolValue(true),
-			ExpectSendAfterValue:      types.StringValue("123s"),
-		},
-		// Error states
-		"if batching is configured with send_after as an invalid value, there's an error": {
-			SendAfterValue: types.StringValue("invalid value"),
-			ExpectError:    true,
-		},
-		"if batching is configured with send_after as number value without seconds (s), there's an error": {
-			SendAfterValue: types.StringValue("123"),
-			ExpectError:    true,
-=======
 		ScopesValue               []string
 		EnvVariables              map[string]string
 		ExpectedDataModelValue    []string
@@ -1300,7 +1247,6 @@
 			SetAsUnknown:              true,
 			ExpectedDataModelValue:    transport_tpg.DefaultClientScopes,
 			ExpectedConfigStructValue: transport_tpg.DefaultClientScopes,
->>>>>>> af414091
 		},
 	}
 
@@ -1320,7 +1266,324 @@
 			data.Credentials = types.StringValue(transport_tpg.TestFakeCredentialsPath)
 			impersonateServiceAccountDelegates, _ := types.ListValue(types.StringType, []attr.Value{}) // empty list
 			data.ImpersonateServiceAccountDelegates = impersonateServiceAccountDelegates
-<<<<<<< HEAD
+			// Set ImpersonateServiceAccountDelegates depending on test case
+			if !tc.SetAsNull && !tc.SetAsUnknown {
+				s, _ := types.ListValueFrom(ctx, types.StringType, tc.ScopesValue)
+				data.Scopes = s
+			}
+			if tc.SetAsNull {
+				data.Scopes = types.ListNull(types.StringType)
+			}
+			if tc.SetAsUnknown {
+				data.Scopes = types.ListUnknown(types.StringType)
+			}
+
+			p := fwtransport.FrameworkProviderConfig{}
+
+			// Act
+			p.LoadAndValidateFramework(ctx, &data, tfVersion, &diags, providerversion)
+
+			// Assert
+			if diags.HasError() && tc.ExpectError {
+				return
+			}
+			if diags.HasError() && !tc.ExpectError {
+				for i, err := range diags.Errors() {
+					num := i + 1
+					t.Logf("unexpected error #%d : %s : %s", num, err.Summary(), err.Detail())
+				}
+				t.Fatalf("did not expect error, but [%d] error(s) occurred", diags.ErrorsCount())
+			}
+			// Checking mutation of the data model
+			expectedDm, _ := types.ListValueFrom(ctx, types.StringType, tc.ExpectedDataModelValue)
+			if !data.Scopes.Equal(expectedDm) {
+				t.Fatalf("want project in the `fwmodels.ProviderModel` struct to be `%s`, but got the value `%s`", tc.ExpectedDataModelValue, data.Scopes.String())
+			}
+			// Checking the value passed to the config structs
+			expectedFpc, _ := types.ListValueFrom(ctx, types.StringType, tc.ExpectedConfigStructValue)
+			if !p.Scopes.Equal(expectedFpc) {
+				t.Fatalf("want project in the `FrameworkProviderConfig` struct to be `%s`, but got the value `%s`", tc.ExpectedConfigStructValue, p.Scopes.String())
+			}
+		})
+	}
+}
+
+func TestFrameworkProvider_LoadAndValidateFramework_requestReason(t *testing.T) {
+
+	// Note: In the test function we need to set the below fields in test case's fwmodels.ProviderModel value
+	// this is to stop the code under tests experiencing errors, and could be addressed in future refactoring.
+	// - Credentials: If we don't set this then the test looks for application default credentials and can fail depending on the machine running the test
+	// - ImpersonateServiceAccountDelegates: If we don't set this, we get a nil pointer exception ¯\_(ツ)_/¯
+
+	cases := map[string]struct {
+		ConfigValues           fwmodels.ProviderModel
+		EnvVariables           map[string]string
+		ExpectedDataModelValue basetypes.StringValue
+		// ExpectedConfigStructValue not used here, as credentials info isn't stored in the config struct
+		ExpectError bool
+	}{
+		"when request_reason is unset in the config, environment variable CLOUDSDK_CORE_REQUEST_REASON is used": {
+			ConfigValues: fwmodels.ProviderModel{
+				RequestReason: types.StringNull(),
+			},
+			EnvVariables: map[string]string{
+				"CLOUDSDK_CORE_REQUEST_REASON": "foo",
+			},
+			ExpectedDataModelValue: types.StringValue("foo"),
+		},
+		"request_reason set in the config is not overridden by environment variables": {
+			ConfigValues: fwmodels.ProviderModel{
+				RequestReason: types.StringValue("value-from-config"),
+			},
+			EnvVariables: map[string]string{
+				"CLOUDSDK_CORE_REQUEST_REASON": "value-from-env",
+			},
+			ExpectedDataModelValue: types.StringValue("value-from-config"),
+		},
+		"when no request_reason is provided via config or environment variables, the field remains unset without error": {
+			ConfigValues: fwmodels.ProviderModel{
+				RequestReason: types.StringNull(),
+			},
+			ExpectedDataModelValue: types.StringNull(),
+		},
+		// Handling empty strings in config
+		// TODO(SarahFrench) make these tests pass to address: https://github.com/hashicorp/terraform-provider-google/issues/14255
+		// "when request_reason is set as an empty string in the config it is overridden by environment variables": {
+		// 	ConfigValues: fwmodels.ProviderModel{
+		// 		RequestReason: types.StringValue(""),
+		// 	},
+		// 	EnvVariables: map[string]string{
+		// 		"CLOUDSDK_CORE_REQUEST_REASON": "foo",
+		// 	},
+		// 	ExpectedDataModelValue: types.StringValue("foo"),
+		// },
+		// "when request_reason is set as an empty string in the config the field is treated as if it's unset, without error": {
+		// 	ConfigValues: fwmodels.ProviderModel{
+		// 		RequestReason: types.StringValue(""),
+		// 	},
+		// 	ExpectedDataModelValue: types.StringNull(),
+		// },
+		// Handling unknown values
+		// TODO(SarahFrench) make these tests pass to address: https://github.com/hashicorp/terraform-provider-google/issues/14444
+		// "when request_timeout is an unknown value, the provider treats it as if it's unset (align to SDK behaviour)": {
+		// 	ConfigValues: fwmodels.ProviderModel{
+		// 		RequestReason: types.StringUnknown(),
+		// 	},
+		// 	ExpectedDataModelValue: types.StringNull(),
+		// },
+	}
+
+	for tn, tc := range cases {
+		t.Run(tn, func(t *testing.T) {
+
+			// Arrange
+			acctest.UnsetTestProviderConfigEnvs(t)
+			acctest.SetupTestEnvs(t, tc.EnvVariables)
+
+			ctx := context.Background()
+			tfVersion := "foobar"
+			providerversion := "999"
+			diags := diag.Diagnostics{}
+
+			data := tc.ConfigValues
+			data.Credentials = types.StringValue(transport_tpg.TestFakeCredentialsPath)
+			impersonateServiceAccountDelegates, _ := types.ListValue(types.StringType, []attr.Value{}) // empty list
+			data.ImpersonateServiceAccountDelegates = impersonateServiceAccountDelegates
+
+			p := fwtransport.FrameworkProviderConfig{}
+
+			// Act
+			p.LoadAndValidateFramework(ctx, &data, tfVersion, &diags, providerversion)
+
+			// Assert
+			if diags.HasError() && tc.ExpectError {
+				return
+			}
+			if diags.HasError() && !tc.ExpectError {
+				for i, err := range diags.Errors() {
+					num := i + 1
+					t.Logf("unexpected error #%d : %s : %s", num, err.Summary(), err.Detail())
+				}
+				t.Fatalf("did not expect error, but [%d] error(s) occurred", diags.ErrorsCount())
+			}
+			// Checking mutation of the data model
+			if !data.RequestReason.Equal(tc.ExpectedDataModelValue) {
+				t.Fatalf("want request_reason in the `fwmodels.ProviderModel` struct to be `%s`, but got the value `%s`", tc.ExpectedDataModelValue, data.RequestReason.String())
+			}
+			// fwtransport.FrameworkProviderConfig does not store the request reason info, so test does not make assertions on config struct
+		})
+	}
+}
+
+func TestFrameworkProvider_LoadAndValidateFramework_requestTimeout(t *testing.T) {
+
+	// Note: In the test function we need to set the below fields in test case's fwmodels.ProviderModel value
+	// this is to stop the code under tests experiencing errors, and could be addressed in future refactoring.
+	// - Credentials: If we don't set this then the test looks for application default credentials and can fail depending on the machine running the test
+	// - ImpersonateServiceAccountDelegates: If we don't set this, we get a nil pointer exception ¯\_(ツ)_/¯
+
+	cases := map[string]struct {
+		ConfigValues           fwmodels.ProviderModel
+		EnvVariables           map[string]string
+		ExpectedDataModelValue basetypes.StringValue
+		// ExpectedConfigStructValue not used here, as credentials info isn't stored in the config struct
+		ExpectError bool
+	}{
+		"if a valid request_timeout is configured in the provider, no error will occur": {
+			ConfigValues: fwmodels.ProviderModel{
+				RequestTimeout: types.StringValue("10s"),
+			},
+			ExpectedDataModelValue: types.StringValue("10s"),
+		},
+		"if an invalid request_timeout is configured in the provider, an error will occur": {
+			ConfigValues: fwmodels.ProviderModel{
+				RequestTimeout: types.StringValue("timeout"),
+			},
+			ExpectError: true,
+		},
+		// In the SDK version of the provider config code, this scenario results in a value of "0s"
+		// instead of "120s", but the final 'effective' value is also "120s"
+		// See : https://github.com/hashicorp/terraform-provider-google/blob/09cb850ee64bcd78e4457df70905530c1ed75f19/google/transport/config.go#L1228-L1233
+		"when request_timeout is unset in the config, the default value is 120s.": {
+			ConfigValues: fwmodels.ProviderModel{
+				RequestTimeout: types.StringNull(),
+			},
+			ExpectedDataModelValue: types.StringValue("120s"),
+		},
+		// Handling empty strings in config
+		// TODO(SarahFrench) make these tests pass to address: https://github.com/hashicorp/terraform-provider-google/issues/14255
+		// "when request_timeout is set as an empty string, the default value is 120s.": {
+		// 	ConfigValues: fwmodels.ProviderModel{
+		// 		RequestTimeout: types.StringValue(""),
+		// 	},
+		// 	ExpectedDataModelValue: types.StringValue("120s"),
+		// },
+		// Handling unknown values
+		// TODO(SarahFrench) make these tests pass to address: https://github.com/hashicorp/terraform-provider-google/issues/14444
+		// "when request_timeout is an unknown value, the provider treats it as if it's unset (align to SDK behaviour)": {
+		// 	ConfigValues: fwmodels.ProviderModel{
+		// 		RequestTimeout: types.StringUnknown(),
+		// 	},
+		// 	ExpectedDataModelValue: types.StringNull(),
+		// },
+	}
+
+	for tn, tc := range cases {
+		t.Run(tn, func(t *testing.T) {
+
+			// Arrange
+			acctest.UnsetTestProviderConfigEnvs(t)
+			acctest.SetupTestEnvs(t, tc.EnvVariables)
+
+			ctx := context.Background()
+			tfVersion := "foobar"
+			providerversion := "999"
+			diags := diag.Diagnostics{}
+
+			data := tc.ConfigValues
+			data.Credentials = types.StringValue(transport_tpg.TestFakeCredentialsPath)
+			impersonateServiceAccountDelegates, _ := types.ListValue(types.StringType, []attr.Value{}) // empty list
+			data.ImpersonateServiceAccountDelegates = impersonateServiceAccountDelegates
+
+			p := fwtransport.FrameworkProviderConfig{}
+
+			// Act
+			p.LoadAndValidateFramework(ctx, &data, tfVersion, &diags, providerversion)
+
+			// Assert
+			if diags.HasError() && tc.ExpectError {
+				return
+			}
+			if diags.HasError() && !tc.ExpectError {
+				for i, err := range diags.Errors() {
+					num := i + 1
+					t.Logf("unexpected error #%d : %s : %s", num, err.Summary(), err.Detail())
+				}
+				t.Fatalf("did not expect error, but [%d] error(s) occurred", diags.ErrorsCount())
+			}
+			// Checking mutation of the data model
+			if !data.RequestTimeout.Equal(tc.ExpectedDataModelValue) {
+				t.Fatalf("want request_timeout in the `fwmodels.ProviderModel` struct to be `%s`, but got the value `%s`", tc.ExpectedDataModelValue, data.RequestTimeout.String())
+			}
+			// fwtransport.FrameworkProviderConfig does not store the request timeout info, so test does not make assertions on config struct
+		})
+	}
+}
+
+func TestFrameworkProvider_LoadAndValidateFramework_batching(t *testing.T) {
+
+	// Note: In the test function we need to set the below fields in test case's fwmodels.ProviderModel value
+	// this is to stop the code under tests experiencing errors, and could be addressed in future refactoring.
+	// - Credentials: If we don't set this then the test looks for application default credentials and can fail depending on the machine running the test
+	// - ImpersonateServiceAccountDelegates: If we don't set this, we get a nil pointer exception ¯\_(ツ)_/¯
+
+	cases := map[string]struct {
+		// It's not easy to create the value of Batching in the test case, so these inputs are used in the test function
+		SetBatchingAsNull    bool
+		SetBatchingAsUnknown bool
+		EnableBatchingValue  basetypes.BoolValue
+		SendAfterValue       basetypes.StringValue
+
+		EnvVariables map[string]string
+
+		ExpectBatchingNull        bool
+		ExpectBatchingUnknown     bool
+		ExpectEnableBatchingValue basetypes.BoolValue
+		ExpectSendAfterValue      basetypes.StringValue
+		ExpectError               bool
+	}{
+		"batching can be configured with values for enable_batching and send_after": {
+			EnableBatchingValue:       types.BoolValue(true),
+			SendAfterValue:            types.StringValue("123s"),
+			ExpectEnableBatchingValue: types.BoolValue(true),
+			ExpectSendAfterValue:      types.StringValue("123s"),
+		},
+		"if batching is an empty block, it will set the default values for enable_batching and send_after": {
+			// In this test, we try to create a list containing only null values
+			EnableBatchingValue:       types.BoolNull(),
+			SendAfterValue:            types.StringNull(),
+			ExpectEnableBatchingValue: types.BoolValue(true),
+			ExpectSendAfterValue:      types.StringValue("10s"),
+		},
+		"when batching is configured with only enable_batching, send_after will be set to a default value": {
+			EnableBatchingValue:       types.BoolValue(true),
+			SendAfterValue:            types.StringNull(),
+			ExpectEnableBatchingValue: types.BoolValue(true),
+			ExpectSendAfterValue:      types.StringValue("10s"),
+		},
+		"when batching is configured with only send_after, enable_batching will be set to a default value": {
+			EnableBatchingValue:       types.BoolNull(),
+			SendAfterValue:            types.StringValue("123s"),
+			ExpectEnableBatchingValue: types.BoolValue(true),
+			ExpectSendAfterValue:      types.StringValue("123s"),
+		},
+		// Error states
+		"if batching is configured with send_after as an invalid value, there's an error": {
+			SendAfterValue: types.StringValue("invalid value"),
+			ExpectError:    true,
+		},
+		"if batching is configured with send_after as number value without seconds (s), there's an error": {
+			SendAfterValue: types.StringValue("123"),
+			ExpectError:    true,
+		},
+	}
+
+	for tn, tc := range cases {
+		t.Run(tn, func(t *testing.T) {
+
+			// Arrange
+			acctest.UnsetTestProviderConfigEnvs(t)
+			acctest.SetupTestEnvs(t, tc.EnvVariables)
+
+			ctx := context.Background()
+			tfVersion := "foobar"
+			providerversion := "999"
+			diags := diag.Diagnostics{}
+
+			data := fwmodels.ProviderModel{}
+			data.Credentials = types.StringValue(transport_tpg.TestFakeCredentialsPath)
+			impersonateServiceAccountDelegates, _ := types.ListValue(types.StringType, []attr.Value{}) // empty list
+			data.ImpersonateServiceAccountDelegates = impersonateServiceAccountDelegates
 
 			// TODO(SarahFrench) - this code will change when batching is reworked
 			// See https://github.com/GoogleCloudPlatform/magic-modules/pull/7668
@@ -1344,18 +1607,6 @@
 			if tc.SetBatchingAsUnknown {
 				data.Batching = types.ListUnknown(types.ObjectType{}.WithAttributeTypes(fwmodels.ProviderBatchingAttributes))
 			}
-=======
-			// Set ImpersonateServiceAccountDelegates depending on test case
-			if !tc.SetAsNull && !tc.SetAsUnknown {
-				s, _ := types.ListValueFrom(ctx, types.StringType, tc.ScopesValue)
-				data.Scopes = s
-			}
-			if tc.SetAsNull {
-				data.Scopes = types.ListNull(types.StringType)
-			}
-			if tc.SetAsUnknown {
-				data.Scopes = types.ListUnknown(types.StringType)
-			}
 
 			p := fwtransport.FrameworkProviderConfig{}
 
@@ -1369,129 +1620,11 @@
 			if diags.HasError() && !tc.ExpectError {
 				for i, err := range diags.Errors() {
 					num := i + 1
-					t.Logf("unexpected error #%d : %s : %s", num, err.Summary(), err.Detail())
+					t.Logf("unexpected error #%d : %s", num, err.Summary())
 				}
 				t.Fatalf("did not expect error, but [%d] error(s) occurred", diags.ErrorsCount())
 			}
 			// Checking mutation of the data model
-			expectedDm, _ := types.ListValueFrom(ctx, types.StringType, tc.ExpectedDataModelValue)
-			if !data.Scopes.Equal(expectedDm) {
-				t.Fatalf("want project in the `fwmodels.ProviderModel` struct to be `%s`, but got the value `%s`", tc.ExpectedDataModelValue, data.Scopes.String())
-			}
-			// Checking the value passed to the config structs
-			expectedFpc, _ := types.ListValueFrom(ctx, types.StringType, tc.ExpectedConfigStructValue)
-			if !p.Scopes.Equal(expectedFpc) {
-				t.Fatalf("want project in the `FrameworkProviderConfig` struct to be `%s`, but got the value `%s`", tc.ExpectedConfigStructValue, p.Scopes.String())
-			}
-		})
-	}
-}
-
-func TestFrameworkProvider_LoadAndValidateFramework_requestReason(t *testing.T) {
-
-	// Note: In the test function we need to set the below fields in test case's fwmodels.ProviderModel value
-	// this is to stop the code under tests experiencing errors, and could be addressed in future refactoring.
-	// - Credentials: If we don't set this then the test looks for application default credentials and can fail depending on the machine running the test
-	// - ImpersonateServiceAccountDelegates: If we don't set this, we get a nil pointer exception ¯\_(ツ)_/¯
-
-	cases := map[string]struct {
-		ConfigValues           fwmodels.ProviderModel
-		EnvVariables           map[string]string
-		ExpectedDataModelValue basetypes.StringValue
-		// ExpectedConfigStructValue not used here, as credentials info isn't stored in the config struct
-		ExpectError bool
-	}{
-		"when request_reason is unset in the config, environment variable CLOUDSDK_CORE_REQUEST_REASON is used": {
-			ConfigValues: fwmodels.ProviderModel{
-				RequestReason: types.StringNull(),
-			},
-			EnvVariables: map[string]string{
-				"CLOUDSDK_CORE_REQUEST_REASON": "foo",
-			},
-			ExpectedDataModelValue: types.StringValue("foo"),
-		},
-		"request_reason set in the config is not overridden by environment variables": {
-			ConfigValues: fwmodels.ProviderModel{
-				RequestReason: types.StringValue("value-from-config"),
-			},
-			EnvVariables: map[string]string{
-				"CLOUDSDK_CORE_REQUEST_REASON": "value-from-env",
-			},
-			ExpectedDataModelValue: types.StringValue("value-from-config"),
-		},
-		"when no request_reason is provided via config or environment variables, the field remains unset without error": {
-			ConfigValues: fwmodels.ProviderModel{
-				RequestReason: types.StringNull(),
-			},
-			ExpectedDataModelValue: types.StringNull(),
-		},
-		// Handling empty strings in config
-		// TODO(SarahFrench) make these tests pass to address: https://github.com/hashicorp/terraform-provider-google/issues/14255
-		// "when request_reason is set as an empty string in the config it is overridden by environment variables": {
-		// 	ConfigValues: fwmodels.ProviderModel{
-		// 		RequestReason: types.StringValue(""),
-		// 	},
-		// 	EnvVariables: map[string]string{
-		// 		"CLOUDSDK_CORE_REQUEST_REASON": "foo",
-		// 	},
-		// 	ExpectedDataModelValue: types.StringValue("foo"),
-		// },
-		// "when request_reason is set as an empty string in the config the field is treated as if it's unset, without error": {
-		// 	ConfigValues: fwmodels.ProviderModel{
-		// 		RequestReason: types.StringValue(""),
-		// 	},
-		// 	ExpectedDataModelValue: types.StringNull(),
-		// },
-		// Handling unknown values
-		// TODO(SarahFrench) make these tests pass to address: https://github.com/hashicorp/terraform-provider-google/issues/14444
-		// "when request_timeout is an unknown value, the provider treats it as if it's unset (align to SDK behaviour)": {
-		// 	ConfigValues: fwmodels.ProviderModel{
-		// 		RequestReason: types.StringUnknown(),
-		// 	},
-		// 	ExpectedDataModelValue: types.StringNull(),
-		// },
-	}
-
-	for tn, tc := range cases {
-		t.Run(tn, func(t *testing.T) {
-
-			// Arrange
-			acctest.UnsetTestProviderConfigEnvs(t)
-			acctest.SetupTestEnvs(t, tc.EnvVariables)
-
-			ctx := context.Background()
-			tfVersion := "foobar"
-			providerversion := "999"
-			diags := diag.Diagnostics{}
-
-			data := tc.ConfigValues
-			data.Credentials = types.StringValue(transport_tpg.TestFakeCredentialsPath)
-			impersonateServiceAccountDelegates, _ := types.ListValue(types.StringType, []attr.Value{}) // empty list
-			data.ImpersonateServiceAccountDelegates = impersonateServiceAccountDelegates
->>>>>>> af414091
-
-			p := fwtransport.FrameworkProviderConfig{}
-
-			// Act
-			p.LoadAndValidateFramework(ctx, &data, tfVersion, &diags, providerversion)
-
-			// Assert
-			if diags.HasError() && tc.ExpectError {
-				return
-			}
-			if diags.HasError() && !tc.ExpectError {
-				for i, err := range diags.Errors() {
-					num := i + 1
-<<<<<<< HEAD
-					t.Logf("unexpected error #%d : %s", num, err.Summary())
-=======
-					t.Logf("unexpected error #%d : %s : %s", num, err.Summary(), err.Detail())
->>>>>>> af414091
-				}
-				t.Fatalf("did not expect error, but [%d] error(s) occurred", diags.ErrorsCount())
-			}
-			// Checking mutation of the data model
-<<<<<<< HEAD
 			if !data.Batching.IsNull() && tc.ExpectBatchingNull {
 				t.Fatalf("want batching in the `fwmodels.ProviderModel` struct to be null, but got the value `%s`", data.Batching.String())
 			}
@@ -1506,107 +1639,6 @@
 			if !pbConfigs[0].SendAfter.Equal(tc.ExpectSendAfterValue) {
 				t.Fatalf("want batching.send_after in the `fwmodels.ProviderModel` struct to be `%s`, but got the value `%s`", tc.ExpectSendAfterValue.String(), data.Batching.String())
 			}
-=======
-			if !data.RequestReason.Equal(tc.ExpectedDataModelValue) {
-				t.Fatalf("want request_reason in the `fwmodels.ProviderModel` struct to be `%s`, but got the value `%s`", tc.ExpectedDataModelValue, data.RequestReason.String())
-			}
-			// fwtransport.FrameworkProviderConfig does not store the request reason info, so test does not make assertions on config struct
 		})
 	}
-}
-
-func TestFrameworkProvider_LoadAndValidateFramework_requestTimeout(t *testing.T) {
-
-	// Note: In the test function we need to set the below fields in test case's fwmodels.ProviderModel value
-	// this is to stop the code under tests experiencing errors, and could be addressed in future refactoring.
-	// - Credentials: If we don't set this then the test looks for application default credentials and can fail depending on the machine running the test
-	// - ImpersonateServiceAccountDelegates: If we don't set this, we get a nil pointer exception ¯\_(ツ)_/¯
-
-	cases := map[string]struct {
-		ConfigValues           fwmodels.ProviderModel
-		EnvVariables           map[string]string
-		ExpectedDataModelValue basetypes.StringValue
-		// ExpectedConfigStructValue not used here, as credentials info isn't stored in the config struct
-		ExpectError bool
-	}{
-		"if a valid request_timeout is configured in the provider, no error will occur": {
-			ConfigValues: fwmodels.ProviderModel{
-				RequestTimeout: types.StringValue("10s"),
-			},
-			ExpectedDataModelValue: types.StringValue("10s"),
-		},
-		"if an invalid request_timeout is configured in the provider, an error will occur": {
-			ConfigValues: fwmodels.ProviderModel{
-				RequestTimeout: types.StringValue("timeout"),
-			},
-			ExpectError: true,
-		},
-		// In the SDK version of the provider config code, this scenario results in a value of "0s"
-		// instead of "120s", but the final 'effective' value is also "120s"
-		// See : https://github.com/hashicorp/terraform-provider-google/blob/09cb850ee64bcd78e4457df70905530c1ed75f19/google/transport/config.go#L1228-L1233
-		"when request_timeout is unset in the config, the default value is 120s.": {
-			ConfigValues: fwmodels.ProviderModel{
-				RequestTimeout: types.StringNull(),
-			},
-			ExpectedDataModelValue: types.StringValue("120s"),
-		},
-		// Handling empty strings in config
-		// TODO(SarahFrench) make these tests pass to address: https://github.com/hashicorp/terraform-provider-google/issues/14255
-		// "when request_timeout is set as an empty string, the default value is 120s.": {
-		// 	ConfigValues: fwmodels.ProviderModel{
-		// 		RequestTimeout: types.StringValue(""),
-		// 	},
-		// 	ExpectedDataModelValue: types.StringValue("120s"),
-		// },
-		// Handling unknown values
-		// TODO(SarahFrench) make these tests pass to address: https://github.com/hashicorp/terraform-provider-google/issues/14444
-		// "when request_timeout is an unknown value, the provider treats it as if it's unset (align to SDK behaviour)": {
-		// 	ConfigValues: fwmodels.ProviderModel{
-		// 		RequestTimeout: types.StringUnknown(),
-		// 	},
-		// 	ExpectedDataModelValue: types.StringNull(),
-		// },
-	}
-
-	for tn, tc := range cases {
-		t.Run(tn, func(t *testing.T) {
-
-			// Arrange
-			acctest.UnsetTestProviderConfigEnvs(t)
-			acctest.SetupTestEnvs(t, tc.EnvVariables)
-
-			ctx := context.Background()
-			tfVersion := "foobar"
-			providerversion := "999"
-			diags := diag.Diagnostics{}
-
-			data := tc.ConfigValues
-			data.Credentials = types.StringValue(transport_tpg.TestFakeCredentialsPath)
-			impersonateServiceAccountDelegates, _ := types.ListValue(types.StringType, []attr.Value{}) // empty list
-			data.ImpersonateServiceAccountDelegates = impersonateServiceAccountDelegates
-
-			p := fwtransport.FrameworkProviderConfig{}
-
-			// Act
-			p.LoadAndValidateFramework(ctx, &data, tfVersion, &diags, providerversion)
-
-			// Assert
-			if diags.HasError() && tc.ExpectError {
-				return
-			}
-			if diags.HasError() && !tc.ExpectError {
-				for i, err := range diags.Errors() {
-					num := i + 1
-					t.Logf("unexpected error #%d : %s : %s", num, err.Summary(), err.Detail())
-				}
-				t.Fatalf("did not expect error, but [%d] error(s) occurred", diags.ErrorsCount())
-			}
-			// Checking mutation of the data model
-			if !data.RequestTimeout.Equal(tc.ExpectedDataModelValue) {
-				t.Fatalf("want request_timeout in the `fwmodels.ProviderModel` struct to be `%s`, but got the value `%s`", tc.ExpectedDataModelValue, data.RequestTimeout.String())
-			}
-			// fwtransport.FrameworkProviderConfig does not store the request timeout info, so test does not make assertions on config struct
->>>>>>> af414091
-		})
-	}
 }