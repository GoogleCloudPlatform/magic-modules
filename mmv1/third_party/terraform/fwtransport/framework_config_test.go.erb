--- conflicted
+++ resolved
@@ -1015,11 +1015,7 @@
 	}
 }
 
-<<<<<<< HEAD
-func TestFrameworkProvider_LoadAndValidateFramework_scopes(t *testing.T) {
-=======
 func TestFrameworkProvider_LoadAndValidateFramework_impersonateServiceAccount(t *testing.T) {
->>>>>>> 0f370e27
 
 	// Note: In the test function we need to set the below fields in test case's fwmodels.ProviderModel value
 	// this is to stop the code under tests experiencing errors, and could be addressed in future refactoring.
@@ -1027,38 +1023,6 @@
 	// - ImpersonateServiceAccountDelegates: If we don't set this, we get a nil pointer exception ¯\_(ツ)_/¯
 
 	cases := map[string]struct {
-<<<<<<< HEAD
-		ScopesValue               []string
-		EnvVariables              map[string]string
-		ExpectedDataModelValue    []string
-		ExpectedConfigStructValue []string
-		SetAsNull                 bool
-		SetAsUnknown              bool
-		ExpectError               bool
-	}{
-		"scopes are set in the provider config as a list": {
-			ScopesValue:               []string{"fizz", "buzz", "baz"},
-			ExpectedDataModelValue:    []string{"fizz", "buzz", "baz"},
-			ExpectedConfigStructValue: []string{"fizz", "buzz", "baz"},
-		},
-		"scopes can be left unset in the provider config without any issues, and a default value is used": {
-			SetAsNull:                 true,
-			ExpectedDataModelValue:    transport_tpg.DefaultClientScopes,
-			ExpectedConfigStructValue: transport_tpg.DefaultClientScopes,
-		},
-		// Handling empty values in config
-		"scopes set as an empty list the field is treated as if it's unset and a default value is used without errors": {
-			ScopesValue:               []string{},
-			ExpectedDataModelValue:    transport_tpg.DefaultClientScopes,
-			ExpectedConfigStructValue: transport_tpg.DefaultClientScopes,
-		},
-		// Handling unknown values
-		"when scopes is an unknown value, the provider treats it as if it's unset and a default value is used without errors (align to SDK behaviour)": {
-			SetAsUnknown:              true,
-			ExpectedDataModelValue:    transport_tpg.DefaultClientScopes,
-			ExpectedConfigStructValue: transport_tpg.DefaultClientScopes,
-		},
-=======
 		ConfigValues              fwmodels.ProviderModel
 		EnvVariables              map[string]string
 		ExpectedDataModelValue    basetypes.StringValue
@@ -1105,7 +1069,6 @@
 		// 	},
 		// 	ExpectedDataModelValue:    types.StringNull(),
 		// },
->>>>>>> 0f370e27
 	}
 
 	for tn, tc := range cases {
@@ -1120,22 +1083,6 @@
 			providerversion := "999"
 			diags := diag.Diagnostics{}
 
-<<<<<<< HEAD
-			data := fwmodels.ProviderModel{}
-			data.Credentials = types.StringValue(transport_tpg.TestFakeCredentialsPath)
-			impersonateServiceAccountDelegates, _ := types.ListValue(types.StringType, []attr.Value{}) // empty list
-			data.ImpersonateServiceAccountDelegates = impersonateServiceAccountDelegates
-			// Set ImpersonateServiceAccountDelegates depending on test case
-			if !tc.SetAsNull && !tc.SetAsUnknown {
-				s, _ := types.ListValueFrom(ctx, types.StringType, tc.ScopesValue)
-				data.Scopes = s
-			}
-			if tc.SetAsNull {
-				data.Scopes = types.ListNull(types.StringType)
-			}
-			if tc.SetAsUnknown {
-				data.Scopes = types.ListUnknown(types.StringType)
-=======
 			data := tc.ConfigValues
 			data.Credentials = types.StringValue(transport_tpg.TestFakeCredentialsPath)
 			impersonateServiceAccountDelegates, _ := types.ListValue(types.StringType, []attr.Value{}) // empty list
@@ -1235,7 +1182,6 @@
 			}
 			if tc.SetAsUnknown {
 				data.ImpersonateServiceAccountDelegates = types.ListUnknown(types.StringType)
->>>>>>> 0f370e27
 			}
 
 			p := fwtransport.FrameworkProviderConfig{}
@@ -1255,7 +1201,100 @@
 				t.Fatalf("did not expect error, but [%d] error(s) occurred", diags.ErrorsCount())
 			}
 			// Checking mutation of the data model
-<<<<<<< HEAD
+			expected, _ := types.ListValueFrom(ctx, types.StringType, tc.ExpectedDataModelValue)
+			if !data.ImpersonateServiceAccountDelegates.Equal(expected) {
+				t.Fatalf("want impersonate_service_account in the `fwmodels.ProviderModel` struct to be `%s`, but got the value `%s`", expected, data.ImpersonateServiceAccountDelegates.String())
+			}
+			// fwtransport.FrameworkProviderConfig does not store impersonate_service_account info, so test does not make assertions on config struct
+		})
+	}
+}
+
+func TestFrameworkProvider_LoadAndValidateFramework_scopes(t *testing.T) {
+
+	// Note: In the test function we need to set the below fields in test case's fwmodels.ProviderModel value
+	// this is to stop the code under tests experiencing errors, and could be addressed in future refactoring.
+	// - Credentials: If we don't set this then the test looks for application default credentials and can fail depending on the machine running the test
+	// - ImpersonateServiceAccountDelegates: If we don't set this, we get a nil pointer exception ¯\_(ツ)_/¯
+
+	cases := map[string]struct {
+		ScopesValue               []string
+		EnvVariables              map[string]string
+		ExpectedDataModelValue    []string
+		ExpectedConfigStructValue []string
+		SetAsNull                 bool
+		SetAsUnknown              bool
+		ExpectError               bool
+	}{
+		"scopes are set in the provider config as a list": {
+			ScopesValue:               []string{"fizz", "buzz", "baz"},
+			ExpectedDataModelValue:    []string{"fizz", "buzz", "baz"},
+			ExpectedConfigStructValue: []string{"fizz", "buzz", "baz"},
+		},
+		"scopes can be left unset in the provider config without any issues, and a default value is used": {
+			SetAsNull:                 true,
+			ExpectedDataModelValue:    transport_tpg.DefaultClientScopes,
+			ExpectedConfigStructValue: transport_tpg.DefaultClientScopes,
+		},
+		// Handling empty values in config
+		"scopes set as an empty list the field is treated as if it's unset and a default value is used without errors": {
+			ScopesValue:               []string{},
+			ExpectedDataModelValue:    transport_tpg.DefaultClientScopes,
+			ExpectedConfigStructValue: transport_tpg.DefaultClientScopes,
+		},
+		// Handling unknown values
+		"when scopes is an unknown value, the provider treats it as if it's unset and a default value is used without errors (align to SDK behaviour)": {
+			SetAsUnknown:              true,
+			ExpectedDataModelValue:    transport_tpg.DefaultClientScopes,
+			ExpectedConfigStructValue: transport_tpg.DefaultClientScopes,
+		},
+	}
+
+	for tn, tc := range cases {
+		t.Run(tn, func(t *testing.T) {
+
+			// Arrange
+			acctest.UnsetTestProviderConfigEnvs(t)
+			acctest.SetupTestEnvs(t, tc.EnvVariables)
+
+			ctx := context.Background()
+			tfVersion := "foobar"
+			providerversion := "999"
+			diags := diag.Diagnostics{}
+
+			data := fwmodels.ProviderModel{}
+			data.Credentials = types.StringValue(transport_tpg.TestFakeCredentialsPath)
+			impersonateServiceAccountDelegates, _ := types.ListValue(types.StringType, []attr.Value{}) // empty list
+			data.ImpersonateServiceAccountDelegates = impersonateServiceAccountDelegates
+			// Set ImpersonateServiceAccountDelegates depending on test case
+			if !tc.SetAsNull && !tc.SetAsUnknown {
+				s, _ := types.ListValueFrom(ctx, types.StringType, tc.ScopesValue)
+				data.Scopes = s
+			}
+			if tc.SetAsNull {
+				data.Scopes = types.ListNull(types.StringType)
+			}
+			if tc.SetAsUnknown {
+				data.Scopes = types.ListUnknown(types.StringType)
+			}
+
+			p := fwtransport.FrameworkProviderConfig{}
+
+			// Act
+			p.LoadAndValidateFramework(ctx, &data, tfVersion, &diags, providerversion)
+
+			// Assert
+			if diags.HasError() && tc.ExpectError {
+				return
+			}
+			if diags.HasError() && !tc.ExpectError {
+				for i, err := range diags.Errors() {
+					num := i + 1
+					t.Logf("unexpected error #%d : %s", num, err.Summary())
+				}
+				t.Fatalf("did not expect error, but [%d] error(s) occurred", diags.ErrorsCount())
+			}
+			// Checking mutation of the data model
 			expectedDm, _ := types.ListValueFrom(ctx, types.StringType, tc.ExpectedDataModelValue)
 			if !data.Scopes.Equal(expectedDm) {
 				t.Fatalf("want project in the `fwmodels.ProviderModel` struct to be `%s`, but got the value `%s`", tc.ExpectedDataModelValue, data.Scopes.String())
@@ -1265,13 +1304,6 @@
 			if !p.Scopes.Equal(expectedFpc) {
 				t.Fatalf("want project in the `FrameworkProviderConfig` struct to be `%s`, but got the value `%s`", tc.ExpectedConfigStructValue, p.Scopes.String())
 			}
-=======
-			expected, _ := types.ListValueFrom(ctx, types.StringType, tc.ExpectedDataModelValue)
-			if !data.ImpersonateServiceAccountDelegates.Equal(expected) {
-				t.Fatalf("want impersonate_service_account in the `fwmodels.ProviderModel` struct to be `%s`, but got the value `%s`", expected, data.ImpersonateServiceAccountDelegates.String())
-			}
-			// fwtransport.FrameworkProviderConfig does not store impersonate_service_account info, so test does not make assertions on config struct
->>>>>>> 0f370e27
 		})
 	}
 }