<% autogen_exception -%>
package fwtransport_test

import (
	"context"
	"testing"

	"github.com/hashicorp/terraform-plugin-framework/attr"
	"github.com/hashicorp/terraform-plugin-framework/diag"
	"github.com/hashicorp/terraform-plugin-framework/types"
	"github.com/hashicorp/terraform-plugin-framework/types/basetypes"
	"github.com/hashicorp/terraform-provider-google/google/acctest"
	"github.com/hashicorp/terraform-provider-google/google/fwmodels"
	"github.com/hashicorp/terraform-provider-google/google/fwtransport"
	transport_tpg "github.com/hashicorp/terraform-provider-google/google/transport"
)

func TestFrameworkProvider_LoadAndValidateFramework_project(t *testing.T) {

	// Note: In the test function we need to set the below fields in test case's fwmodels.ProviderModel value
	// this is to stop the code under test experiencing errors, and could be addressed in future refactoring.
	// - Credentials: If we don't set this then the test looks for application default credentials and can fail depending on the machine running the test
	// - ImpersonateServiceAccountDelegates: If we don't set this, we get a nil pointer exception ¯\_(ツ)_/¯

	cases := map[string]struct {
		ConfigValues              fwmodels.ProviderModel
		EnvVariables              map[string]string
		ExpectedDataModelValue    basetypes.StringValue // Sometimes the value is mutated, and no longer matches the original value we supply
		ExpectedConfigStructValue basetypes.StringValue // Sometimes the value in config struct differs from what is in the data model
		ExpectError               bool
	}{
		"project value set in the provider schema is not overridden by environment variables": {
			ConfigValues: fwmodels.ProviderModel{
				Project: types.StringValue("project-from-config"),
			},
			EnvVariables: map[string]string{
				"GOOGLE_PROJECT":        "project-from-GOOGLE_PROJECT",
				"GOOGLE_CLOUD_PROJECT":  "project-from-GOOGLE_CLOUD_PROJECT",
				"GCLOUD_PROJECT":        "project-from-GCLOUD_PROJECT",
				"CLOUDSDK_CORE_PROJECT": "project-from-CLOUDSDK_CORE_PROJECT",
			},
			ExpectedDataModelValue:    types.StringValue("project-from-config"),
			ExpectedConfigStructValue: types.StringValue("project-from-config"),
		},
		"project value can be set by environment variable: GOOGLE_PROJECT is used first": {
			ConfigValues: fwmodels.ProviderModel{
				Project: types.StringNull(), // unset
			},
			EnvVariables: map[string]string{
				"GOOGLE_PROJECT":        "project-from-GOOGLE_PROJECT",
				"GOOGLE_CLOUD_PROJECT":  "project-from-GOOGLE_CLOUD_PROJECT",
				"GCLOUD_PROJECT":        "project-from-GCLOUD_PROJECT",
				"CLOUDSDK_CORE_PROJECT": "project-from-CLOUDSDK_CORE_PROJECT",
			},
			ExpectedDataModelValue:    types.StringValue("project-from-GOOGLE_PROJECT"),
			ExpectedConfigStructValue: types.StringValue("project-from-GOOGLE_PROJECT"),
		},
		"project value can be set by environment variable: GOOGLE_CLOUD_PROJECT is used second": {
			ConfigValues: fwmodels.ProviderModel{
				Project: types.StringNull(), // unset
			},
			EnvVariables: map[string]string{
				// GOOGLE_PROJECT unset
				"GOOGLE_CLOUD_PROJECT":  "project-from-GOOGLE_CLOUD_PROJECT",
				"GCLOUD_PROJECT":        "project-from-GCLOUD_PROJECT",
				"CLOUDSDK_CORE_PROJECT": "project-from-CLOUDSDK_CORE_PROJECT",
			},
			ExpectedDataModelValue:    types.StringValue("project-from-GOOGLE_CLOUD_PROJECT"),
			ExpectedConfigStructValue: types.StringValue("project-from-GOOGLE_CLOUD_PROJECT"),
		},
		"project value can be set by environment variable: GCLOUD_PROJECT is used third": {
			ConfigValues: fwmodels.ProviderModel{
				Project: types.StringNull(), // unset
			},
			EnvVariables: map[string]string{
				// GOOGLE_PROJECT unset
				// GOOGLE_CLOUD_PROJECT unset
				"GCLOUD_PROJECT":        "project-from-GCLOUD_PROJECT",
				"CLOUDSDK_CORE_PROJECT": "project-from-CLOUDSDK_CORE_PROJECT",
			},
			ExpectedDataModelValue:    types.StringValue("project-from-GCLOUD_PROJECT"),
			ExpectedConfigStructValue: types.StringValue("project-from-GCLOUD_PROJECT"),
		},
		"project value can be set by environment variable: CLOUDSDK_CORE_PROJECT is used fourth": {
			ConfigValues: fwmodels.ProviderModel{
				Project: types.StringNull(), // unset
			},
			EnvVariables: map[string]string{
				// GOOGLE_PROJECT unset
				// GOOGLE_CLOUD_PROJECT unset
				// GCLOUD_PROJECT unset
				"CLOUDSDK_CORE_PROJECT": "project-from-CLOUDSDK_CORE_PROJECT",
			},
			ExpectedDataModelValue:    types.StringValue("project-from-CLOUDSDK_CORE_PROJECT"),
			ExpectedConfigStructValue: types.StringValue("project-from-CLOUDSDK_CORE_PROJECT"),
		},
		"when no project values are provided via config or environment variables, the field remains unset without error": {
			ConfigValues: fwmodels.ProviderModel{
				Project: types.StringNull(), // unset
			},
			ExpectedDataModelValue:    types.StringNull(),
			ExpectedConfigStructValue: types.StringNull(),
		},
		// Handling empty strings in config
		// TODO(SarahFrench) make these tests pass to address: https://github.com/hashicorp/terraform-provider-google/issues/14255
		// "when project is set as an empty string the field is treated as if it's unset, without error": {
		// 	ConfigValues: fwmodels.ProviderModel{
		// 		Project: types.StringValue(""),
		// 	},
		// 	ExpectedDataModelValue:    types.StringNull(),
		// 	ExpectedConfigStructValue: types.StringNull(),
		// },
		// "when project is set as an empty string an environment variable will be used": {
		// 	ConfigValues: fwmodels.ProviderModel{
		// 		Project: types.StringValue(""),
		// 	},
		// 	EnvVariables: map[string]string{
		// 		"GOOGLE_PROJECT": "project-from-GOOGLE_PROJECT",
		// 	},
		// 	ExpectedDataModelValue:    types.StringNull(),
		// 	ExpectedConfigStructValue: types.StringValue("project-from-GOOGLE_PROJECT"),
		// },
		// Handling unknown values
		// TODO(SarahFrench) make these tests pass to address: https://github.com/hashicorp/terraform-provider-google/issues/14444
		// "when project is an unknown value, the provider treats it as if it's unset (align to SDK behaviour)": {
		// 	ConfigValues: fwmodels.ProviderModel{
		// 		Project: types.StringUnknown(),
		// 	},
		// 	ExpectedDataModelValue:    types.StringNull(),
		// 	ExpectedConfigStructValue: types.StringNull(),
		// },
	}

	for tn, tc := range cases {
		t.Run(tn, func(t *testing.T) {

			// Arrange
			acctest.UnsetTestProviderConfigEnvs(t)
			acctest.SetupTestEnvs(t, tc.EnvVariables)

			ctx := context.Background()
			tfVersion := "foobar"
			providerversion := "999"
			diags := diag.Diagnostics{}
			
			data := tc.ConfigValues
			data.Credentials = types.StringValue(transport_tpg.TestFakeCredentialsPath)
			impersonateServiceAccountDelegates, _ := types.ListValue(types.StringType, []attr.Value{}) // empty list
			data.ImpersonateServiceAccountDelegates = impersonateServiceAccountDelegates

			p := fwtransport.FrameworkProviderConfig{}

			// Act
			p.LoadAndValidateFramework(ctx, &data, tfVersion, &diags, providerversion)

			// Assert
			if diags.HasError() && tc.ExpectError {
				return
			}
			if diags.HasError() && !tc.ExpectError {
				for i, err := range diags.Errors() {
					num := i + 1
					t.Logf("unexpected error #%d : %s : %s", num, err.Summary(), err.Detail())
				}
				t.Fatalf("did not expect error, but [%d] error(s) occurred", diags.ErrorsCount())
			}
			// Checking mutation of the data model
			if !data.Project.Equal(tc.ExpectedDataModelValue) {
				t.Fatalf("want project in the `fwmodels.ProviderModel` struct to be `%s`, but got the value `%s`", tc.ExpectedDataModelValue, data.Project.String())
			}
			// Checking the value passed to the config structs
			if !p.Project.Equal(tc.ExpectedConfigStructValue) {
				t.Fatalf("want project in the `FrameworkProviderConfig` struct to be `%s`, but got the value `%s`", tc.ExpectedConfigStructValue, p.Project.String())
			}
		})
	}
}

func TestFrameworkProvider_LoadAndValidateFramework_credentials(t *testing.T) {

	// Note: In the test function we need to set the below fields in test case's fwmodels.ProviderModel value
	// this is to stop the code under test experiencing errors, and could be addressed in future refactoring.
	// - ImpersonateServiceAccountDelegates: If we don't set this, we get a nil pointer exception ¯\_(ツ)_/¯

	const pathToMissingFile string = "./this/path/doesnt/exist.json" // Doesn't exist

	cases := map[string]struct {
		ConfigValues           fwmodels.ProviderModel
		EnvVariables           map[string]string
		ExpectedDataModelValue basetypes.StringValue
		// ExpectedConfigStructValue not used here, as credentials info isn't stored in the config struct
		ExpectError bool
	}{
		"credentials can be configured as a path to a credentials JSON file": {
			ConfigValues: fwmodels.ProviderModel{
					Credentials: types.StringValue(transport_tpg.TestFakeCredentialsPath),
				},
				ExpectedDataModelValue: types.StringValue(transport_tpg.TestFakeCredentialsPath),
			},
			"configuring credentials as a path to a non-existent file results in an error": {
				ConfigValues: fwmodels.ProviderModel{
					Credentials: types.StringValue(pathToMissingFile),
				},
				ExpectError: true,
			},
			"credentials set in the config are not overridden by environment variables": {
				ConfigValues: fwmodels.ProviderModel{
					Credentials: types.StringValue(acctest.GenerateFakeCredentialsJson("test")),
				},
				EnvVariables: map[string]string{
					"GOOGLE_CREDENTIALS":             acctest.GenerateFakeCredentialsJson("GOOGLE_CREDENTIALS"),
					"GOOGLE_CLOUD_KEYFILE_JSON":      acctest.GenerateFakeCredentialsJson("GOOGLE_CLOUD_KEYFILE_JSON"),
					"GCLOUD_KEYFILE_JSON":            acctest.GenerateFakeCredentialsJson("GCLOUD_KEYFILE_JSON"),
					"GOOGLE_APPLICATION_CREDENTIALS": acctest.GenerateFakeCredentialsJson("GOOGLE_APPLICATION_CREDENTIALS"),
				},
				ExpectedDataModelValue: types.StringValue(acctest.GenerateFakeCredentialsJson("test")),
			},
			"when credentials is unset in the config, environment variables are used: GOOGLE_CREDENTIALS used first": {
				ConfigValues: fwmodels.ProviderModel{
					Credentials: types.StringNull(), // unset
				},
				EnvVariables: map[string]string{
					"GOOGLE_CREDENTIALS":             acctest.GenerateFakeCredentialsJson("GOOGLE_CREDENTIALS"),
					"GOOGLE_CLOUD_KEYFILE_JSON":      acctest.GenerateFakeCredentialsJson("GOOGLE_CLOUD_KEYFILE_JSON"),
					"GCLOUD_KEYFILE_JSON":            acctest.GenerateFakeCredentialsJson("GCLOUD_KEYFILE_JSON"),
					"GOOGLE_APPLICATION_CREDENTIALS": acctest.GenerateFakeCredentialsJson("GOOGLE_APPLICATION_CREDENTIALS"),
				},
				ExpectedDataModelValue: types.StringValue(acctest.GenerateFakeCredentialsJson("GOOGLE_CREDENTIALS")),
			},
		"when credentials is unset in the config, environment variables are used: GOOGLE_CLOUD_KEYFILE_JSON used second": {
			ConfigValues: fwmodels.ProviderModel{
				Credentials: types.StringNull(), // unset
			},
			EnvVariables: map[string]string{
				// GOOGLE_CREDENTIALS not set
				"GOOGLE_CLOUD_KEYFILE_JSON":      acctest.GenerateFakeCredentialsJson("GOOGLE_CLOUD_KEYFILE_JSON"),
				"GCLOUD_KEYFILE_JSON":            acctest.GenerateFakeCredentialsJson("GCLOUD_KEYFILE_JSON"),
				"GOOGLE_APPLICATION_CREDENTIALS": acctest.GenerateFakeCredentialsJson("GOOGLE_APPLICATION_CREDENTIALS"),
			},
			ExpectedDataModelValue: types.StringValue(acctest.GenerateFakeCredentialsJson("GOOGLE_CLOUD_KEYFILE_JSON")),
		},
		"when credentials is unset in the config, environment variables are used: GCLOUD_KEYFILE_JSON used third": {
			ConfigValues: fwmodels.ProviderModel{
				Credentials: types.StringNull(), // unset
			},
			EnvVariables: map[string]string{
				// GOOGLE_CREDENTIALS not set
				// GOOGLE_CLOUD_KEYFILE_JSON not set
				"GCLOUD_KEYFILE_JSON":            acctest.GenerateFakeCredentialsJson("GCLOUD_KEYFILE_JSON"),
				"GOOGLE_APPLICATION_CREDENTIALS": acctest.GenerateFakeCredentialsJson("GOOGLE_APPLICATION_CREDENTIALS"),
			},
			ExpectedDataModelValue: types.StringValue(acctest.GenerateFakeCredentialsJson("GCLOUD_KEYFILE_JSON")),
		},
		"when credentials is unset in the config (and access_token unset), GOOGLE_APPLICATION_CREDENTIALS is used for auth but not to set values in the config": {
			ConfigValues: fwmodels.ProviderModel{
				Credentials: types.StringNull(), // unset
			},
			EnvVariables: map[string]string{
				// GOOGLE_CREDENTIALS not set
				// GOOGLE_CLOUD_KEYFILE_JSON not set
				// GCLOUD_KEYFILE_JSON not set
				"GOOGLE_APPLICATION_CREDENTIALS": transport_tpg.TestFakeCredentialsPath, // needs to be a path to a file when used by code
			},
			ExpectedDataModelValue: types.StringNull(),
		},
		// Handling empty strings in config
		// TODO(SarahFrench) make these tests pass to address: https://github.com/hashicorp/terraform-provider-google/issues/14255
		// "when credentials is set to an empty string in the config (and access_token unset), GOOGLE_APPLICATION_CREDENTIALS is used": {
		// ConfigValues: fwmodels.ProviderModel{
		// 	Credentials: types.StringValue(""),
		// },
		// 	EnvVariables: map[string]string{
		// 		"GOOGLE_APPLICATION_CREDENTIALS": transport_tpg.TestFakeCredentialsPath, // needs to be a path to a file when used by code
		// 	},
		// 	ExpectedDataModelValue: types.StringNull(),
		// },
		// NOTE: these tests can't run in Cloud Build due to ADC locating credentials despite `GOOGLE_APPLICATION_CREDENTIALS` being unset
		// See https://cloud.google.com/docs/authentication/application-default-credentials#search_order
		// Also, when running these tests locally you need to run `gcloud auth application-default revoke` to ensure your machine isn't supplying ADCs
		// "error returned if credentials is set as an empty string and GOOGLE_APPLICATION_CREDENTIALS is unset": {
		// 	ConfigValues: fwmodels.ProviderModel{
		// 		Credentials: types.StringValue(""),
		// 	},
		// 	EnvVariables: map[string]string{
		// 		"GOOGLE_APPLICATION_CREDENTIALS": "",
		// 	},
		// 	ExpectError: true,
		// },
		// "error returned if neither credentials nor access_token set in the provider config, and GOOGLE_APPLICATION_CREDENTIALS is unset": {
		// 	EnvVariables: map[string]string{
		// 		"GOOGLE_APPLICATION_CREDENTIALS": "",
		// 	},
		// 	ExpectError: true,
		// },
		// Handling unknown values - see separate `TestFrameworkProvider_LoadAndValidateFramework_credentials_unknown` test
	}

	for tn, tc := range cases {
		t.Run(tn, func(t *testing.T) {

			// Arrange
			acctest.UnsetTestProviderConfigEnvs(t)
			acctest.SetupTestEnvs(t, tc.EnvVariables)

			ctx := context.Background()
			tfVersion := "foobar"
			providerversion := "999"
			diags := diag.Diagnostics{}

			data := tc.ConfigValues
			impersonateServiceAccountDelegates, _ := types.ListValue(types.StringType, []attr.Value{}) // empty list
			data.ImpersonateServiceAccountDelegates = impersonateServiceAccountDelegates

			p := fwtransport.FrameworkProviderConfig{}

			// Act
			p.LoadAndValidateFramework(ctx, &data, tfVersion, &diags, providerversion)

			// Assert
			if diags.HasError() && tc.ExpectError {
				return
			}
			if diags.HasError() && !tc.ExpectError {
				for i, err := range diags.Errors() {
					num := i + 1
					t.Logf("unexpected error #%d : %s : %s", num, err.Summary(), err.Detail())
				}
				t.Fatalf("did not expect error, but [%d] error(s) occurred", diags.ErrorsCount())
			}
			if !data.Credentials.Equal(tc.ExpectedDataModelValue) {
				t.Fatalf("want credentials to be `%s`, but got the value `%s`", tc.ExpectedDataModelValue, data.Credentials.String())
			}
			// fwtransport.FrameworkProviderConfig does not store the credentials info, so test does not make assertions on config struct
		})
	}
}

// TODO(SarahFrench) make this test pass to address: https://github.com/hashicorp/terraform-provider-google/issues/14444
// func TestFrameworkProvider_LoadAndValidateFramework_credentials_unknown(t *testing.T) {
// 	// This test case is kept separate from other credentials tests, as it requires comparing
// 	// error messages returned by two different error states:
// 	// - When credentials = Null
// 	// - When credentials = Unknown

// 	t.Run("when project is an unknown value, the provider treats it as if it's unset (align to SDK behaviour)", func(t *testing.T) {

// 		// Arrange
// 		acctest.UnsetTestProviderConfigEnvs(t)

// 		ctx := context.Background()
// 		tfVersion := "foobar"
// 		providerversion := "999"

// 		impersonateServiceAccountDelegates, _ := types.ListValue(types.StringType, []attr.Value{}) // empty list

// 		// Null data and error collection
// 		diagsNull := diag.Diagnostics{}
// 		dataNull := fwmodels.ProviderModel{
// 			Credentials: types.StringNull(),
// 		}
// 		dataNull.ImpersonateServiceAccountDelegates = impersonateServiceAccountDelegates

// 		// Unknown data and error collection
// 		diagsUnknown := diag.Diagnostics{}
// 		dataUnknown := fwmodels.ProviderModel{
// 			Credentials: types.StringUnknown(),
// 		}
// 		dataUnknown.ImpersonateServiceAccountDelegates = impersonateServiceAccountDelegates

// 		pNull := fwtransport.FrameworkProviderConfig{}
// 		pUnknown := fwtransport.FrameworkProviderConfig{}

// 		// Act
// 		pNull.LoadAndValidateFramework(ctx, &dataNull, tfVersion, &diagsNull, providerversion)
// 		pUnknown.LoadAndValidateFramework(ctx, &dataUnknown, tfVersion, &diagsUnknown, providerversion)

// 		// Assert
// 		if !diagsNull.HasError() {
// 			t.Fatalf("expect errors when credentials is null, but [%d] errors occurred", diagsNull.ErrorsCount())
// 		}
// 		if !diagsUnknown.HasError() {
// 			t.Fatalf("expect errors when credentials is unknown, but [%d] errors occurred", diagsUnknown.ErrorsCount())
// 		}

// 		errNull := diagsNull.Errors()
// 		errUnknown := diagsUnknown.Errors()
// 		for i := 0; i < len(errNull); i++ {
// 			if errNull[i] != errUnknown[i] {
// 				t.Fatalf("expect errors to be the same for null and unknown credentials values, instead got \nnull=`%s` \nunknown=%s", errNull[i], errUnknown[i])
// 			}
// 		}
// 	})
// }

<<<<<<< HEAD
func TestFrameworkProvider_LoadAndValidateFramework_requestReason(t *testing.T) {

	// Note: In the test function we need to set the below fields in test case's fwmodels.ProviderModel value
	// this is to stop the code under tests experiencing errors, and could be addressed in future refactoring.
=======
func TestFrameworkProvider_LoadAndValidateFramework_billingProject(t *testing.T) {

	// Note: In the test function we need to set the below fields in test case's fwmodels.ProviderModel value
	// this is to stop the code under test experiencing errors, and could be addressed in future refactoring.
>>>>>>> 2c520fc5
	// - Credentials: If we don't set this then the test looks for application default credentials and can fail depending on the machine running the test
	// - ImpersonateServiceAccountDelegates: If we don't set this, we get a nil pointer exception ¯\_(ツ)_/¯

	cases := map[string]struct {
<<<<<<< HEAD
		ConfigValues           fwmodels.ProviderModel
		EnvVariables           map[string]string
		ExpectedDataModelValue basetypes.StringValue
		// ExpectedConfigStructValue not used here, as credentials info isn't stored in the config struct
		ExpectError bool
	}{
		"when request_reason is unset in the config, environment variable CLOUDSDK_CORE_REQUEST_REASON is used": {
			ConfigValues: fwmodels.ProviderModel{
				RequestReason: types.StringNull(),
			},
			EnvVariables: map[string]string{
				"CLOUDSDK_CORE_REQUEST_REASON": "foo",
			},
			ExpectedDataModelValue: types.StringValue("foo"),
		},
		"request_reason set in the config is not overridden by environment variables": {
			ConfigValues: fwmodels.ProviderModel{
				RequestReason: types.StringValue("value-from-config"),
			},
			EnvVariables: map[string]string{
				"CLOUDSDK_CORE_REQUEST_REASON": "value-from-env",
			},
			ExpectedDataModelValue: types.StringValue("value-from-config"),
		},
		"when no request_reason is provided via config or environment variables, the field remains unset without error": {
			ConfigValues: fwmodels.ProviderModel{
				RequestReason: types.StringNull(),
			},
			ExpectedDataModelValue: types.StringNull(),
		},
		// Handling empty strings in config
		// TODO(SarahFrench) make these tests pass to address: https://github.com/hashicorp/terraform-provider-google/issues/14255
		// "when request_reason is set as an empty string in the config it is overridden by environment variables": {
		// 	ConfigValues: fwmodels.ProviderModel{
		// 		RequestReason: types.StringValue(""),
		// 	},
		// 	EnvVariables: map[string]string{
		// 		"CLOUDSDK_CORE_REQUEST_REASON": "foo",
		// 	},
		// 	ExpectedDataModelValue: types.StringValue("foo"),
		// },
		// "when request_reason is set as an empty string in the config the field is treated as if it's unset, without error": {
		// 	ConfigValues: fwmodels.ProviderModel{
		// 		RequestReason: types.StringValue(""),
		// 	},
		// 	ExpectedDataModelValue: types.StringNull(),
		// },
		// Handling unknown values
		// TODO(SarahFrench) make these tests pass to address: https://github.com/hashicorp/terraform-provider-google/issues/14444
		// "when request_timeout is an unknown value, the provider treats it as if it's unset (align to SDK behaviour)": {
		// 	ConfigValues: fwmodels.ProviderModel{
		// 		RequestReason: types.StringUnknown(),
		// 	},
		// 	ExpectedDataModelValue: types.StringNull(),
=======
		ConfigValues              fwmodels.ProviderModel
		EnvVariables              map[string]string
		ExpectedDataModelValue    basetypes.StringValue
		ExpectedConfigStructValue basetypes.StringValue
		ExpectError               bool
	}{
		"billing_project value set in the provider schema is not overridden by environment variables": {
			ConfigValues: fwmodels.ProviderModel{
				BillingProject: types.StringValue("billing-project-from-config"),
			},
			EnvVariables: map[string]string{
				"GOOGLE_BILLING_PROJECT": "billing-project-from-env",
			},
			ExpectedDataModelValue:    types.StringValue("billing-project-from-config"),
			ExpectedConfigStructValue: types.StringValue("billing-project-from-config"),
		},
		"billing_project can be set by environment variable, when no value supplied via the config": {
			ConfigValues: fwmodels.ProviderModel{
				BillingProject: types.StringNull(),
			},
			EnvVariables: map[string]string{
				"GOOGLE_BILLING_PROJECT": "billing-project-from-env",
			},
			ExpectedDataModelValue:    types.StringValue("billing-project-from-env"),
			ExpectedConfigStructValue: types.StringValue("billing-project-from-env"),
		},
		"when no billing_project values are provided via config or environment variables, the field remains unset without error": {
			ConfigValues: fwmodels.ProviderModel{
				BillingProject: types.StringNull(),
			},
			ExpectedDataModelValue:    types.StringNull(),
			ExpectedConfigStructValue: types.StringNull(),
		},
		// Handling empty strings in config
		// "when billing_project is set as an empty string the field is treated as if it's unset, without error": {
		// 	ConfigValues: fwmodels.ProviderModel{
		// 		BillingProject: types.StringValue(""),
		// 	},
		// 	ExpectedDataModelValue:    types.StringNull(),
		// 	ExpectedConfigStructValue: types.StringNull(),
		// },
		// "when billing_project is set as an empty string an environment variable will be used": {
		// 	ConfigValues: fwmodels.ProviderModel{
		// 		BillingProject: types.StringValue(""),
		// 	},
		// 	EnvVariables: map[string]string{
		// 		"GOOGLE_BILLING_PROJECT": "billing-project-from-env",
		// 	},
		// 	ExpectedDataModelValue:    types.StringValue("billing-project-from-env"),
		// 	ExpectedConfigStructValue: types.StringValue("billing-project-from-env"),
		// },
	}

	for tn, tc := range cases {
		t.Run(tn, func(t *testing.T) {

			// Arrange
			acctest.UnsetTestProviderConfigEnvs(t)
			acctest.SetupTestEnvs(t, tc.EnvVariables)

			ctx := context.Background()
			tfVersion := "foobar"
			providerversion := "999"
			diags := diag.Diagnostics{}

			data := tc.ConfigValues
			data.Credentials = types.StringValue(transport_tpg.TestFakeCredentialsPath)
			impersonateServiceAccountDelegates, _ := types.ListValue(types.StringType, []attr.Value{}) // empty list
			data.ImpersonateServiceAccountDelegates = impersonateServiceAccountDelegates

			p := fwtransport.FrameworkProviderConfig{}

			// Act
			p.LoadAndValidateFramework(ctx, &data, tfVersion, &diags, providerversion)

			// Assert
			if diags.HasError() && tc.ExpectError {
				return
			}
			if diags.HasError() && !tc.ExpectError {
				for i, err := range diags.Errors() {
					num := i + 1
					t.Logf("unexpected error #%d : %s : %s", num, err.Summary(), err.Detail())
				}
				t.Fatalf("did not expect error, but [%d] error(s) occurred", diags.ErrorsCount())
			}
			// Checking mutation of the data model
			if !data.BillingProject.Equal(tc.ExpectedDataModelValue) {
				t.Fatalf("want billing_project in the `fwmodels.ProviderModel` struct to be `%s`, but got the value `%s`", tc.ExpectedDataModelValue, data.BillingProject.String())
			}
			// Checking the value passed to the config structs
			if !p.BillingProject.Equal(tc.ExpectedConfigStructValue) {
				t.Fatalf("want billing_project in the `FrameworkProviderConfig` struct to be `%s`, but got the value `%s`", tc.ExpectedConfigStructValue, p.BillingProject.String())
			}
		})
	}
}


func TestFrameworkProvider_LoadAndValidateFramework_region(t *testing.T) {

	// Note: In the test function we need to set the below fields in test case's fwmodels.ProviderModel value
	// this is to stop the code under test experiencing errors, and could be addressed in future refactoring.
	// - Credentials: If we don't set this then the test looks for application default credentials and can fail depending on the machine running the test
	// - ImpersonateServiceAccountDelegates: If we don't set this, we get a nil pointer exception ¯\_(ツ)_/¯

	cases := map[string]struct {
		ConfigValues              fwmodels.ProviderModel
		EnvVariables              map[string]string
		ExpectedDataModelValue    basetypes.StringValue
		ExpectedConfigStructValue basetypes.StringValue
		ExpectError               bool
	}{
		"region value set in the provider config is not overridden by ENVs": {
			ConfigValues: fwmodels.ProviderModel{
				Region: types.StringValue("region-from-config"),
			},
			EnvVariables: map[string]string{
				"GOOGLE_REGION": "region-from-env",
			},
			ExpectedDataModelValue:    types.StringValue("region-from-config"),
			ExpectedConfigStructValue: types.StringValue("region-from-config"),
		},
		// This test currently fails - PF code doesn't behave like SDK code
		// TODO(SarahFrench) - address https://github.com/hashicorp/terraform-provider-google/issues/15714
		// "region values can be supplied as a self link": {
		// 	ConfigValues: fwmodels.ProviderModel{
		// 		Region: types.StringValue("https://www.googleapis.com/compute/v1/projects/my-project/regions/us-central1"),
		// 	},
		// 	ExpectedDataModelValue:    types.StringValue("https://www.googleapis.com/compute/v1/projects/my-project/regions/us-central1"),
		// 	ExpectedConfigStructValue: types.StringValue("us-central1"),
		// },
		"region value can be set by environment variable: GOOGLE_REGION is used": {
			ConfigValues: fwmodels.ProviderModel{
				Region: types.StringNull(),
			},
			EnvVariables: map[string]string{
				"GOOGLE_REGION": "region-from-env",
			},
			ExpectedDataModelValue:    types.StringValue("region-from-env"),
			ExpectedConfigStructValue: types.StringValue("region-from-env"),
		},
		"when no region values are provided via config or environment variables, the field remains unset without error": {
			ConfigValues: fwmodels.ProviderModel{
				Region: types.StringNull(),
			},
			ExpectedDataModelValue:    types.StringNull(),
			ExpectedConfigStructValue: types.StringNull(),
		},
		// Handling empty strings in config
		// TODO(SarahFrench) make these tests pass to address: https://github.com/hashicorp/terraform-provider-google/issues/14255
		// "when region is set as an empty string the field is treated as if it's unset, without error": {
		// 	ConfigValues: fwmodels.ProviderModel{
		// 		Region: types.StringValue(""),
		// 	},
		// 	ExpectedDataModelValue:    types.StringNull(),
		// 	ExpectedConfigStructValue: types.StringNull(),
		// },
		// "when region is set as an empty string an environment variable will be used": {
		// 	ConfigValues: fwmodels.ProviderModel{
		// 		Region: types.StringValue(""),
		// 	},
		// 	EnvVariables: map[string]string{
		// 		"GOOGLE_REGION": "region-from-env",
		// 	},
		// 	ExpectedDataModelValue:    types.StringValue("region-from-env"),
		// 	ExpectedConfigStructValue: types.StringValue("region-from-env"),
		// },
		// Handling unknown values
		// TODO(SarahFrench) make these tests pass to address: https://github.com/hashicorp/terraform-provider-google/issues/14444
		// "when region is an unknown value, the provider treats it as if it's unset (align to SDK behaviour)": {
		// 	ConfigValues: fwmodels.ProviderModel{
		// 		Region: types.StringUnknown(),
		// 	},
		// 	ExpectedDataModelValue:    types.StringNull(),
		// 	ExpectedConfigStructValue: types.StringNull(),
		// },
	}

	for tn, tc := range cases {
		t.Run(tn, func(t *testing.T) {

			// Arrange
			acctest.UnsetTestProviderConfigEnvs(t)
			acctest.SetupTestEnvs(t, tc.EnvVariables)

			ctx := context.Background()
			tfVersion := "foobar"
			providerversion := "999"
			diags := diag.Diagnostics{}

			data := tc.ConfigValues
			data.Credentials = types.StringValue(transport_tpg.TestFakeCredentialsPath)
			impersonateServiceAccountDelegates, _ := types.ListValue(types.StringType, []attr.Value{}) // empty list
			data.ImpersonateServiceAccountDelegates = impersonateServiceAccountDelegates

			p := fwtransport.FrameworkProviderConfig{}

			// Act
			p.LoadAndValidateFramework(ctx, &data, tfVersion, &diags, providerversion)

			// Assert
			if diags.HasError() && tc.ExpectError {
				return
			}
			if diags.HasError() && !tc.ExpectError {
				for i, err := range diags.Errors() {
					num := i + 1
					t.Logf("unexpected error #%d : %s : %s", num, err.Summary(), err.Detail())
				}
				t.Fatalf("did not expect error, but [%d] error(s) occurred", diags.ErrorsCount())
			}
			// Checking mutation of the data model
			if !data.Region.Equal(tc.ExpectedDataModelValue) {
				t.Fatalf("want region in the `fwmodels.ProviderModel` struct to be `%s`, but got the value `%s`", tc.ExpectedDataModelValue, data.Region.String())
			}
			// Checking the value passed to the config structs
			if !p.Region.Equal(tc.ExpectedConfigStructValue) {
				t.Fatalf("want region in the `FrameworkProviderConfig` struct to be `%s`, but got the value `%s`", tc.ExpectedConfigStructValue, p.Region.String())
			}
		})
	}
}

func TestFrameworkProvider_LoadAndValidateFramework_zone(t *testing.T) {

	// Note: In the test function we need to set the below fields in test case's fwmodels.ProviderModel value
	// this is to stop the code under test experiencing errors, and could be addressed in future refactoring.
	// - Credentials: If we don't set this then the test looks for application default credentials and can fail depending on the machine running the test
	// - ImpersonateServiceAccountDelegates: If we don't set this, we get a nil pointer exception ¯\_(ツ)_/¯

	cases := map[string]struct {
		ConfigValues              fwmodels.ProviderModel
		EnvVariables              map[string]string
		ExpectedDataModelValue    basetypes.StringValue
		ExpectedConfigStructValue basetypes.StringValue
		ExpectError               bool
	}{
		"zone value set in the provider config is not overridden by ENVs": {
			ConfigValues: fwmodels.ProviderModel{
				Zone: types.StringValue("zone-from-config"),
			},
			EnvVariables: map[string]string{
				"GOOGLE_ZONE": "zone-from-env",
			},
			ExpectedDataModelValue:    types.StringValue("zone-from-config"),
			ExpectedConfigStructValue: types.StringValue("zone-from-config"),
		},
		"does not shorten zone values when provided as a self link": {
			ConfigValues: fwmodels.ProviderModel{
				Zone: types.StringValue("https://www.googleapis.com/compute/v1/projects/my-project/zones/us-central1"),
			},
			ExpectedDataModelValue:    types.StringValue("https://www.googleapis.com/compute/v1/projects/my-project/zones/us-central1"),
			ExpectedConfigStructValue: types.StringValue("https://www.googleapis.com/compute/v1/projects/my-project/zones/us-central1"), // Value is not shortened from URI to name
		},
		"when multiple zone environment variables are provided, `GOOGLE_ZONE` is used first": {
			ConfigValues: fwmodels.ProviderModel{
				Zone: types.StringNull(),
			},
			EnvVariables: map[string]string{
				"GOOGLE_ZONE":           "zone-from-GOOGLE_ZONE",
				"GCLOUD_ZONE":           "zone-from-GCLOUD_ZONE",
				"CLOUDSDK_COMPUTE_ZONE": "zone-from-CLOUDSDK_COMPUTE_ZONE",
			},
			ExpectedDataModelValue:    types.StringValue("zone-from-GOOGLE_ZONE"),
			ExpectedConfigStructValue: types.StringValue("zone-from-GOOGLE_ZONE"),
		},
		"when multiple zone environment variables are provided, `GCLOUD_ZONE` is used second": {
			ConfigValues: fwmodels.ProviderModel{
				Zone: types.StringNull(),
			},
			EnvVariables: map[string]string{
				// GOOGLE_ZONE unset
				"GCLOUD_ZONE":           "zone-from-GCLOUD_ZONE",
				"CLOUDSDK_COMPUTE_ZONE": "zone-from-CLOUDSDK_COMPUTE_ZONE",
			},
			ExpectedDataModelValue:    types.StringValue("zone-from-GCLOUD_ZONE"),
			ExpectedConfigStructValue: types.StringValue("zone-from-GCLOUD_ZONE"),
		},
		"when multiple zone environment variables are provided, `CLOUDSDK_COMPUTE_ZONE` is used third": {
			ConfigValues: fwmodels.ProviderModel{
				Zone: types.StringNull(),
			},
			EnvVariables: map[string]string{
				// GOOGLE_ZONE unset
				// GCLOUD_ZONE unset
				"CLOUDSDK_COMPUTE_ZONE": "zone-from-CLOUDSDK_COMPUTE_ZONE",
			},
			ExpectedDataModelValue:    types.StringValue("zone-from-CLOUDSDK_COMPUTE_ZONE"),
			ExpectedConfigStructValue: types.StringValue("zone-from-CLOUDSDK_COMPUTE_ZONE"),
		},
		"when no zone values are provided via config or environment variables, the field remains unset without error": {
			ConfigValues: fwmodels.ProviderModel{
				Zone: types.StringNull(),
			},
			ExpectedDataModelValue:    types.StringNull(),
			ExpectedConfigStructValue: types.StringNull(),
		},
		// Handling empty strings in config
		// TODO(SarahFrench) make these tests pass to address: https://github.com/hashicorp/terraform-provider-google/issues/14255
		// "when zone is set as an empty string the field is treated as if it's unset, without error": {
		// 	ConfigValues: fwmodels.ProviderModel{
		// 		Zone: types.StringValue(""),
		// 	},
		// 	ExpectedDataModelValue:    types.StringNull(),
		// 	ExpectedConfigStructValue: types.StringNull(),
		// },
		// "when zone is set as an empty string an environment variable will be used": {
		// 	ConfigValues: fwmodels.ProviderModel{
		// 		Zone: types.StringValue(""),
		// 	},
		// 	EnvVariables: map[string]string{
		// 		"GOOGLE_ZONE": "zone-from-env",
		// 	},
		// 	ExpectedDataModelValue:    types.StringValue("zone-from-env"),
		// 	ExpectedConfigStructValue: types.StringValue("zone-from-env"),
		// },
		// Handling unknown values
		// TODO(SarahFrench) make these tests pass to address: https://github.com/hashicorp/terraform-provider-google/issues/14444
		// "when zone is an unknown value, the provider treats it as if it's unset (align to SDK behaviour)": {
		// 	ConfigValues: fwmodels.ProviderModel{
		// 		Zone: types.StringUnknown(),
		// 	},
		// 	ExpectedDataModelValue:    types.StringNull(),
		// 	ExpectedConfigStructValue: types.StringNull(),
>>>>>>> 2c520fc5
		// },
	}

	for tn, tc := range cases {
		t.Run(tn, func(t *testing.T) {

			// Arrange
			acctest.UnsetTestProviderConfigEnvs(t)
			acctest.SetupTestEnvs(t, tc.EnvVariables)

			ctx := context.Background()
			tfVersion := "foobar"
			providerversion := "999"
			diags := diag.Diagnostics{}

			data := tc.ConfigValues
			data.Credentials = types.StringValue(transport_tpg.TestFakeCredentialsPath)
			impersonateServiceAccountDelegates, _ := types.ListValue(types.StringType, []attr.Value{}) // empty list
			data.ImpersonateServiceAccountDelegates = impersonateServiceAccountDelegates

			p := fwtransport.FrameworkProviderConfig{}

			// Act
			p.LoadAndValidateFramework(ctx, &data, tfVersion, &diags, providerversion)

			// Assert
			if diags.HasError() && tc.ExpectError {
				return
			}
			if diags.HasError() && !tc.ExpectError {
				for i, err := range diags.Errors() {
					num := i + 1
					t.Logf("unexpected error #%d : %s : %s", num, err.Summary(), err.Detail())
				}
				t.Fatalf("did not expect error, but [%d] error(s) occurred", diags.ErrorsCount())
			}
			// Checking mutation of the data model
<<<<<<< HEAD
			if !data.RequestReason.Equal(tc.ExpectedDataModelValue) {
				t.Fatalf("want request_reason in the `fwmodels.ProviderModel` struct to be `%s`, but got the value `%s`", tc.ExpectedDataModelValue, data.RequestReason.String())
			}
			// fwtransport.FrameworkProviderConfig does not store the request reason info, so test does not make assertions on config struct
		})
	}
}

func TestFrameworkProvider_LoadAndValidateFramework_requestTimeout(t *testing.T) {

	// Note: In the test function we need to set the below fields in test case's fwmodels.ProviderModel value
	// this is to stop the code under tests experiencing errors, and could be addressed in future refactoring.
	// - Credentials: If we don't set this then the test looks for application default credentials and can fail depending on the machine running the test
	// - ImpersonateServiceAccountDelegates: If we don't set this, we get a nil pointer exception ¯\_(ツ)_/¯

	cases := map[string]struct {
		ConfigValues           fwmodels.ProviderModel
		EnvVariables           map[string]string
		ExpectedDataModelValue basetypes.StringValue
		// ExpectedConfigStructValue not used here, as credentials info isn't stored in the config struct
		ExpectError bool
	}{
		"if a valid request_timeout is configured in the provider, no error will occur": {
			ConfigValues: fwmodels.ProviderModel{
				RequestTimeout: types.StringValue("10s"),
			},
			ExpectedDataModelValue: types.StringValue("10s"),
		},
		"if an invalid request_timeout is configured in the provider, an error will occur": {
			ConfigValues: fwmodels.ProviderModel{
				RequestTimeout: types.StringValue("timeout"),
			},
			ExpectError: true,
		},
		// In the SDK version of the provider config code, this scenario results in a value of "0s"
		// instead of "120s", but the final 'effective' value is also "120s"
		// See : https://github.com/hashicorp/terraform-provider-google/blob/09cb850ee64bcd78e4457df70905530c1ed75f19/google/transport/config.go#L1228-L1233
		"when request_timeout is unset in the config, the default value is 120s.": {
			ConfigValues: fwmodels.ProviderModel{
				RequestTimeout: types.StringNull(),
			},
			ExpectedDataModelValue: types.StringValue("120s"),
		},
		// Handling empty strings in config
		// TODO(SarahFrench) make these tests pass to address: https://github.com/hashicorp/terraform-provider-google/issues/14255
		// "when request_timeout is set as an empty string, the default value is 120s.": {
		// 	ConfigValues: fwmodels.ProviderModel{
		// 		RequestTimeout: types.StringValue(""),
		// 	},
		// 	ExpectedDataModelValue: types.StringValue("120s"),
		// },
		// Handling unknown values
		// TODO(SarahFrench) make these tests pass to address: https://github.com/hashicorp/terraform-provider-google/issues/14444
		// "when request_timeout is an unknown value, the provider treats it as if it's unset (align to SDK behaviour)": {
		// 	ConfigValues: fwmodels.ProviderModel{
		// 		RequestTimeout: types.StringUnknown(),
		// 	},
		// 	ExpectedDataModelValue: types.StringNull(),
=======
			if !data.Zone.Equal(tc.ExpectedDataModelValue) {
				t.Fatalf("want zone in the `fwmodels.ProviderModel` struct to be `%s`, but got the value `%s`", tc.ExpectedDataModelValue, data.Zone.String())
			}
			// Checking the value passed to the config structs
			if !p.Zone.Equal(tc.ExpectedConfigStructValue) {
				t.Fatalf("want zone in the `FrameworkProviderConfig` struct to be `%s`, but got the value `%s`", tc.ExpectedConfigStructValue, p.Zone.String())
			}
		})
	}
}

func TestFrameworkProvider_LoadAndValidateFramework_accessToken(t *testing.T) {

	// Note: In the test function we need to set the below fields in test case's fwmodels.ProviderModel value
	// this is to stop the code under tests experiencing errors, and could be addressed in future refactoring.
	// - ImpersonateServiceAccountDelegates: If we don't set this, we get a nil pointer exception ¯\_(ツ)_/¯

	cases := map[string]struct {
		ConfigValues              fwmodels.ProviderModel
		EnvVariables              map[string]string
		ExpectedDataModelValue    basetypes.StringValue // Sometimes the value is mutated, and no longer matches the original value we supply
		// ExpectedConfigStructValue not used here, as credentials info isn't stored in the config struct
		ExpectError               bool
	}{
		"access_token configured in the provider can be invalid without resulting in errors": {
			ConfigValues: fwmodels.ProviderModel{
				AccessToken: types.StringValue("This is not a valid token string"),
			},
			ExpectedDataModelValue: types.StringValue("This is not a valid token string"),
		},
		"access_token set in the provider config is not overridden by environment variables": {
			ConfigValues: fwmodels.ProviderModel{
				AccessToken: types.StringValue("value-from-config"),
			},
			EnvVariables: map[string]string{
				"GOOGLE_OAUTH_ACCESS_TOKEN": "value-from-env",
			},
			ExpectedDataModelValue: types.StringValue("value-from-config"),
		},
		"when access_token is unset in the config, the GOOGLE_OAUTH_ACCESS_TOKEN environment variable is used": {
			EnvVariables: map[string]string{
				"GOOGLE_OAUTH_ACCESS_TOKEN": "value-from-GOOGLE_OAUTH_ACCESS_TOKEN",
			},
			ExpectedDataModelValue: types.StringValue("value-from-GOOGLE_OAUTH_ACCESS_TOKEN"),
		},
		"when no access_token values are provided via config or environment variables there's no error (as long as credentials supplied in its absence)": {
			ConfigValues: fwmodels.ProviderModel{
				AccessToken: types.StringNull(),
				Credentials: types.StringValue(transport_tpg.TestFakeCredentialsPath),
			},
			ExpectedDataModelValue: types.StringNull(),
		},
		// Handling empty strings in config
		// TODO(SarahFrench) make these tests pass to address: https://github.com/hashicorp/terraform-provider-google/issues/14255
		// "when access_token is set as an empty string the field is treated as if it's unset, without error (as long as credentials supplied in its absence)": {
		// 	ConfigValues: fwmodels.ProviderModel{
		// 		AccessToken: types.StringValue(""),
		// 		Credentials: types.StringValue(transport_tpg.TestFakeCredentialsPath),
		// 	},
		// 	ExpectedDataModelValue: types.StringNull(),
		// },
		// "when access_token is set as an empty string in the config, an environment variable is used": {
		// 	ConfigValues: fwmodels.ProviderModel{
		// 		AccessToken: types.StringValue(""),
		// 	},
		// 	EnvVariables: map[string]string{
		// 		"GOOGLE_OAUTH_ACCESS_TOKEN": "value-from-GOOGLE_OAUTH_ACCESS_TOKEN",
		// 	},
		// 	ExpectedDataModelValue: types.StringValue("value-from-GOOGLE_OAUTH_ACCESS_TOKEN"),
		// },
		// Handling unknown values
		// TODO(SarahFrench) make these tests pass to address: https://github.com/hashicorp/terraform-provider-google/issues/14444
		// "when access_token is an unknown value, the provider treats it as if it's unset (align to SDK behaviour)": {
		// 	ConfigValues: fwmodels.ProviderModel{
		// 		AccessToken: types.StringUnknown(),
		// 	},
		// 	ExpectedDataModelValue:    types.StringNull(),
>>>>>>> 2c520fc5
		// },
	}

	for tn, tc := range cases {
		t.Run(tn, func(t *testing.T) {

			// Arrange
			acctest.UnsetTestProviderConfigEnvs(t)
			acctest.SetupTestEnvs(t, tc.EnvVariables)

			ctx := context.Background()
			tfVersion := "foobar"
			providerversion := "999"
			diags := diag.Diagnostics{}

			data := tc.ConfigValues
<<<<<<< HEAD
			data.Credentials = types.StringValue(transport_tpg.TestFakeCredentialsPath)
=======
>>>>>>> 2c520fc5
			impersonateServiceAccountDelegates, _ := types.ListValue(types.StringType, []attr.Value{}) // empty list
			data.ImpersonateServiceAccountDelegates = impersonateServiceAccountDelegates

			p := fwtransport.FrameworkProviderConfig{}

			// Act
			p.LoadAndValidateFramework(ctx, &data, tfVersion, &diags, providerversion)

			// Assert
			if diags.HasError() && tc.ExpectError {
				return
			}
			if diags.HasError() && !tc.ExpectError {
				for i, err := range diags.Errors() {
					num := i + 1
					t.Logf("unexpected error #%d : %s : %s", num, err.Summary(), err.Detail())
				}
				t.Fatalf("did not expect error, but [%d] error(s) occurred", diags.ErrorsCount())
			}
			// Checking mutation of the data model
<<<<<<< HEAD
			if !data.RequestTimeout.Equal(tc.ExpectedDataModelValue) {
				t.Fatalf("want request_timeout in the `fwmodels.ProviderModel` struct to be `%s`, but got the value `%s`", tc.ExpectedDataModelValue, data.RequestTimeout.String())
			}
			// fwtransport.FrameworkProviderConfig does not store the request timeout info, so test does not make assertions on config struct
=======
			if !data.AccessToken.Equal(tc.ExpectedDataModelValue) {
				t.Fatalf("want project in the `fwmodels.ProviderModel` struct to be `%s`, but got the value `%s`", tc.ExpectedDataModelValue, data.AccessToken.String())
			}
			// fwtransport.FrameworkProviderConfig does not store the credentials info, so test does not make assertions on config struct
		})
	}
}

func TestFrameworkProvider_LoadAndValidateFramework_userProjectOverride(t *testing.T) {

	// Note: In the test function we need to set the below fields in test case's fwmodels.ProviderModel value
	// this is to stop the code under tests experiencing errors, and could be addressed in future refactoring.
	// - Credentials: If we don't set this then the test looks for application default credentials and can fail depending on the machine running the test
	// - ImpersonateServiceAccountDelegates: If we don't set this, we get a nil pointer exception ¯\_(ツ)_/¯

	cases := map[string]struct {
		ConfigValues              fwmodels.ProviderModel
		EnvVariables              map[string]string
		ExpectedDataModelValue    basetypes.BoolValue
		ExpectedConfigStructValue basetypes.BoolValue
		ExpectError               bool
	}{
		"user_project_override value set in the provider schema is not overridden by ENVs": {
			ConfigValues: fwmodels.ProviderModel{
				UserProjectOverride: types.BoolValue(false),
			},
			EnvVariables: map[string]string{
				"USER_PROJECT_OVERRIDE": "true",
			},
			ExpectedDataModelValue:    types.BoolValue(false),
			ExpectedConfigStructValue: types.BoolValue(false),
		},
		"user_project_override can be set by environment variable: value = true": {
			ConfigValues: fwmodels.ProviderModel{
				UserProjectOverride: types.BoolNull(), // not set
			},
			EnvVariables: map[string]string{
				"USER_PROJECT_OVERRIDE": "true",
			},
			ExpectedDataModelValue:    types.BoolValue(true),
			ExpectedConfigStructValue: types.BoolValue(true),
		},
		"user_project_override can be set by environment variable: value = false": {
			ConfigValues: fwmodels.ProviderModel{
				UserProjectOverride: types.BoolNull(), // not set
			},
			EnvVariables: map[string]string{
				"USER_PROJECT_OVERRIDE": "false",
			},
			ExpectedDataModelValue:    types.BoolValue(false),
			ExpectedConfigStructValue: types.BoolValue(false),
		},
		"user_project_override can be set by environment variable: value = 1": {
			ConfigValues: fwmodels.ProviderModel{
				UserProjectOverride: types.BoolNull(), // not set
			},
			EnvVariables: map[string]string{
				"USER_PROJECT_OVERRIDE": "1",
			},
			ExpectedDataModelValue:    types.BoolValue(true),
			ExpectedConfigStructValue: types.BoolValue(true),
		},
		"user_project_override can be set by environment variable: value = 0": {
			ConfigValues: fwmodels.ProviderModel{
				UserProjectOverride: types.BoolNull(), // not set
			},
			EnvVariables: map[string]string{
				"USER_PROJECT_OVERRIDE": "0",
			},
			ExpectedDataModelValue:    types.BoolValue(false),
			ExpectedConfigStructValue: types.BoolValue(false),
		},
		"setting user_project_override using a non-boolean environment variables results in an error": {
			EnvVariables: map[string]string{
				"USER_PROJECT_OVERRIDE": "I'm not a boolean",
			},
			ExpectError: true,
		},
		"when no user_project_override values are provided via config or environment variables, the field remains unset without error": {
			ConfigValues: fwmodels.ProviderModel{
				UserProjectOverride: types.BoolNull(), // not set
			},
			ExpectedDataModelValue:    types.BoolNull(),
			ExpectedConfigStructValue: types.BoolNull(),
		},
		// Handling unknown values
		// TODO(SarahFrench) make these tests pass to address: https://github.com/hashicorp/terraform-provider-google/issues/14444
		// "when user_project_override is an unknown value, the provider treats it as if it's unset (align to SDK behaviour)": {
		// 	ConfigValues: fwmodels.ProviderModel{
		// 		UserProjectOverride: types.BoolUnknown(),
		// 	},
		// 	ExpectedDataModelValue:    types.BoolNull(),
		// 	ExpectedConfigStructValue: types.BoolNull(),
		// },
	}

	for tn, tc := range cases {
		t.Run(tn, func(t *testing.T) {

			// Arrange
			acctest.UnsetTestProviderConfigEnvs(t)
			acctest.SetupTestEnvs(t, tc.EnvVariables)

			ctx := context.Background()
			tfVersion := "foobar"
			providerversion := "999"
			diags := diag.Diagnostics{}

			data := tc.ConfigValues
			data.Credentials = types.StringValue(transport_tpg.TestFakeCredentialsPath)
			impersonateServiceAccountDelegates, _ := types.ListValue(types.StringType, []attr.Value{}) // empty list
			data.ImpersonateServiceAccountDelegates = impersonateServiceAccountDelegates

			p := fwtransport.FrameworkProviderConfig{}

			// Act
			p.LoadAndValidateFramework(ctx, &data, tfVersion, &diags, providerversion)

			// Assert
			if diags.HasError() && tc.ExpectError {
				return
			}
			if diags.HasError() && !tc.ExpectError {
				for i, err := range diags.Errors() {
					num := i + 1
					t.Logf("unexpected error #%d : %s", num, err.Summary())
				}
				t.Fatalf("did not expect error, but [%d] error(s) occurred", diags.ErrorsCount())
			}
			// Checking mutation of the data model
			if !data.UserProjectOverride.Equal(tc.ExpectedDataModelValue) {
				t.Fatalf("want user_project_override in the `fwmodels.ProviderModel` struct to be `%s`, but got the value `%s`", tc.ExpectedDataModelValue, data.UserProjectOverride.String())
			}
			// Checking the value passed to the config structs
			if !p.UserProjectOverride.Equal(tc.ExpectedConfigStructValue) {
				t.Fatalf("want user_project_override in the `FrameworkProviderConfig` struct to be `%s`, but got the value `%s`", tc.ExpectedConfigStructValue, p.UserProjectOverride.String())
			}
>>>>>>> 2c520fc5
		})
	}
}<|MERGE_RESOLUTION|>--- conflicted
+++ resolved
@@ -392,77 +392,14 @@
 // 	})
 // }
 
-<<<<<<< HEAD
-func TestFrameworkProvider_LoadAndValidateFramework_requestReason(t *testing.T) {
-
-	// Note: In the test function we need to set the below fields in test case's fwmodels.ProviderModel value
-	// this is to stop the code under tests experiencing errors, and could be addressed in future refactoring.
-=======
 func TestFrameworkProvider_LoadAndValidateFramework_billingProject(t *testing.T) {
 
 	// Note: In the test function we need to set the below fields in test case's fwmodels.ProviderModel value
 	// this is to stop the code under test experiencing errors, and could be addressed in future refactoring.
->>>>>>> 2c520fc5
 	// - Credentials: If we don't set this then the test looks for application default credentials and can fail depending on the machine running the test
 	// - ImpersonateServiceAccountDelegates: If we don't set this, we get a nil pointer exception ¯\_(ツ)_/¯
 
 	cases := map[string]struct {
-<<<<<<< HEAD
-		ConfigValues           fwmodels.ProviderModel
-		EnvVariables           map[string]string
-		ExpectedDataModelValue basetypes.StringValue
-		// ExpectedConfigStructValue not used here, as credentials info isn't stored in the config struct
-		ExpectError bool
-	}{
-		"when request_reason is unset in the config, environment variable CLOUDSDK_CORE_REQUEST_REASON is used": {
-			ConfigValues: fwmodels.ProviderModel{
-				RequestReason: types.StringNull(),
-			},
-			EnvVariables: map[string]string{
-				"CLOUDSDK_CORE_REQUEST_REASON": "foo",
-			},
-			ExpectedDataModelValue: types.StringValue("foo"),
-		},
-		"request_reason set in the config is not overridden by environment variables": {
-			ConfigValues: fwmodels.ProviderModel{
-				RequestReason: types.StringValue("value-from-config"),
-			},
-			EnvVariables: map[string]string{
-				"CLOUDSDK_CORE_REQUEST_REASON": "value-from-env",
-			},
-			ExpectedDataModelValue: types.StringValue("value-from-config"),
-		},
-		"when no request_reason is provided via config or environment variables, the field remains unset without error": {
-			ConfigValues: fwmodels.ProviderModel{
-				RequestReason: types.StringNull(),
-			},
-			ExpectedDataModelValue: types.StringNull(),
-		},
-		// Handling empty strings in config
-		// TODO(SarahFrench) make these tests pass to address: https://github.com/hashicorp/terraform-provider-google/issues/14255
-		// "when request_reason is set as an empty string in the config it is overridden by environment variables": {
-		// 	ConfigValues: fwmodels.ProviderModel{
-		// 		RequestReason: types.StringValue(""),
-		// 	},
-		// 	EnvVariables: map[string]string{
-		// 		"CLOUDSDK_CORE_REQUEST_REASON": "foo",
-		// 	},
-		// 	ExpectedDataModelValue: types.StringValue("foo"),
-		// },
-		// "when request_reason is set as an empty string in the config the field is treated as if it's unset, without error": {
-		// 	ConfigValues: fwmodels.ProviderModel{
-		// 		RequestReason: types.StringValue(""),
-		// 	},
-		// 	ExpectedDataModelValue: types.StringNull(),
-		// },
-		// Handling unknown values
-		// TODO(SarahFrench) make these tests pass to address: https://github.com/hashicorp/terraform-provider-google/issues/14444
-		// "when request_timeout is an unknown value, the provider treats it as if it's unset (align to SDK behaviour)": {
-		// 	ConfigValues: fwmodels.ProviderModel{
-		// 		RequestReason: types.StringUnknown(),
-		// 	},
-		// 	ExpectedDataModelValue: types.StringNull(),
-=======
 		ConfigValues              fwmodels.ProviderModel
 		EnvVariables              map[string]string
 		ExpectedDataModelValue    basetypes.StringValue
@@ -788,7 +725,6 @@
 		// 	},
 		// 	ExpectedDataModelValue:    types.StringNull(),
 		// 	ExpectedConfigStructValue: types.StringNull(),
->>>>>>> 2c520fc5
 		// },
 	}
 
@@ -826,7 +762,359 @@
 				t.Fatalf("did not expect error, but [%d] error(s) occurred", diags.ErrorsCount())
 			}
 			// Checking mutation of the data model
-<<<<<<< HEAD
+			if !data.Zone.Equal(tc.ExpectedDataModelValue) {
+				t.Fatalf("want zone in the `fwmodels.ProviderModel` struct to be `%s`, but got the value `%s`", tc.ExpectedDataModelValue, data.Zone.String())
+			}
+			// Checking the value passed to the config structs
+			if !p.Zone.Equal(tc.ExpectedConfigStructValue) {
+				t.Fatalf("want zone in the `FrameworkProviderConfig` struct to be `%s`, but got the value `%s`", tc.ExpectedConfigStructValue, p.Zone.String())
+			}
+		})
+	}
+}
+
+func TestFrameworkProvider_LoadAndValidateFramework_accessToken(t *testing.T) {
+
+	// Note: In the test function we need to set the below fields in test case's fwmodels.ProviderModel value
+	// this is to stop the code under tests experiencing errors, and could be addressed in future refactoring.
+	// - ImpersonateServiceAccountDelegates: If we don't set this, we get a nil pointer exception ¯\_(ツ)_/¯
+
+	cases := map[string]struct {
+		ConfigValues              fwmodels.ProviderModel
+		EnvVariables              map[string]string
+		ExpectedDataModelValue    basetypes.StringValue // Sometimes the value is mutated, and no longer matches the original value we supply
+		// ExpectedConfigStructValue not used here, as credentials info isn't stored in the config struct
+		ExpectError               bool
+	}{
+		"access_token configured in the provider can be invalid without resulting in errors": {
+			ConfigValues: fwmodels.ProviderModel{
+				AccessToken: types.StringValue("This is not a valid token string"),
+			},
+			ExpectedDataModelValue: types.StringValue("This is not a valid token string"),
+		},
+		"access_token set in the provider config is not overridden by environment variables": {
+			ConfigValues: fwmodels.ProviderModel{
+				AccessToken: types.StringValue("value-from-config"),
+			},
+			EnvVariables: map[string]string{
+				"GOOGLE_OAUTH_ACCESS_TOKEN": "value-from-env",
+			},
+			ExpectedDataModelValue: types.StringValue("value-from-config"),
+		},
+		"when access_token is unset in the config, the GOOGLE_OAUTH_ACCESS_TOKEN environment variable is used": {
+			EnvVariables: map[string]string{
+				"GOOGLE_OAUTH_ACCESS_TOKEN": "value-from-GOOGLE_OAUTH_ACCESS_TOKEN",
+			},
+			ExpectedDataModelValue: types.StringValue("value-from-GOOGLE_OAUTH_ACCESS_TOKEN"),
+		},
+		"when no access_token values are provided via config or environment variables there's no error (as long as credentials supplied in its absence)": {
+			ConfigValues: fwmodels.ProviderModel{
+				AccessToken: types.StringNull(),
+				Credentials: types.StringValue(transport_tpg.TestFakeCredentialsPath),
+			},
+			ExpectedDataModelValue: types.StringNull(),
+		},
+		// Handling empty strings in config
+		// TODO(SarahFrench) make these tests pass to address: https://github.com/hashicorp/terraform-provider-google/issues/14255
+		// "when access_token is set as an empty string the field is treated as if it's unset, without error (as long as credentials supplied in its absence)": {
+		// 	ConfigValues: fwmodels.ProviderModel{
+		// 		AccessToken: types.StringValue(""),
+		// 		Credentials: types.StringValue(transport_tpg.TestFakeCredentialsPath),
+		// 	},
+		// 	ExpectedDataModelValue: types.StringNull(),
+		// },
+		// "when access_token is set as an empty string in the config, an environment variable is used": {
+		// 	ConfigValues: fwmodels.ProviderModel{
+		// 		AccessToken: types.StringValue(""),
+		// 	},
+		// 	EnvVariables: map[string]string{
+		// 		"GOOGLE_OAUTH_ACCESS_TOKEN": "value-from-GOOGLE_OAUTH_ACCESS_TOKEN",
+		// 	},
+		// 	ExpectedDataModelValue: types.StringValue("value-from-GOOGLE_OAUTH_ACCESS_TOKEN"),
+		// },
+		// Handling unknown values
+		// TODO(SarahFrench) make these tests pass to address: https://github.com/hashicorp/terraform-provider-google/issues/14444
+		// "when access_token is an unknown value, the provider treats it as if it's unset (align to SDK behaviour)": {
+		// 	ConfigValues: fwmodels.ProviderModel{
+		// 		AccessToken: types.StringUnknown(),
+		// 	},
+		// 	ExpectedDataModelValue:    types.StringNull(),
+		// },
+	}
+
+	for tn, tc := range cases {
+		t.Run(tn, func(t *testing.T) {
+
+			// Arrange
+			acctest.UnsetTestProviderConfigEnvs(t)
+			acctest.SetupTestEnvs(t, tc.EnvVariables)
+
+			ctx := context.Background()
+			tfVersion := "foobar"
+			providerversion := "999"
+			diags := diag.Diagnostics{}
+
+			data := tc.ConfigValues
+			impersonateServiceAccountDelegates, _ := types.ListValue(types.StringType, []attr.Value{}) // empty list
+			data.ImpersonateServiceAccountDelegates = impersonateServiceAccountDelegates
+
+			p := fwtransport.FrameworkProviderConfig{}
+
+			// Act
+			p.LoadAndValidateFramework(ctx, &data, tfVersion, &diags, providerversion)
+
+			// Assert
+			if diags.HasError() && tc.ExpectError {
+				return
+			}
+			if diags.HasError() && !tc.ExpectError {
+				for i, err := range diags.Errors() {
+					num := i + 1
+					t.Logf("unexpected error #%d : %s : %s", num, err.Summary(), err.Detail())
+				}
+				t.Fatalf("did not expect error, but [%d] error(s) occurred", diags.ErrorsCount())
+			}
+			// Checking mutation of the data model
+			if !data.AccessToken.Equal(tc.ExpectedDataModelValue) {
+				t.Fatalf("want project in the `fwmodels.ProviderModel` struct to be `%s`, but got the value `%s`", tc.ExpectedDataModelValue, data.AccessToken.String())
+			}
+			// fwtransport.FrameworkProviderConfig does not store the credentials info, so test does not make assertions on config struct
+		})
+	}
+}
+
+func TestFrameworkProvider_LoadAndValidateFramework_userProjectOverride(t *testing.T) {
+
+	// Note: In the test function we need to set the below fields in test case's fwmodels.ProviderModel value
+	// this is to stop the code under tests experiencing errors, and could be addressed in future refactoring.
+	// - Credentials: If we don't set this then the test looks for application default credentials and can fail depending on the machine running the test
+	// - ImpersonateServiceAccountDelegates: If we don't set this, we get a nil pointer exception ¯\_(ツ)_/¯
+
+	cases := map[string]struct {
+		ConfigValues              fwmodels.ProviderModel
+		EnvVariables              map[string]string
+		ExpectedDataModelValue    basetypes.BoolValue
+		ExpectedConfigStructValue basetypes.BoolValue
+		ExpectError               bool
+	}{
+		"user_project_override value set in the provider schema is not overridden by ENVs": {
+			ConfigValues: fwmodels.ProviderModel{
+				UserProjectOverride: types.BoolValue(false),
+			},
+			EnvVariables: map[string]string{
+				"USER_PROJECT_OVERRIDE": "true",
+			},
+			ExpectedDataModelValue:    types.BoolValue(false),
+			ExpectedConfigStructValue: types.BoolValue(false),
+		},
+		"user_project_override can be set by environment variable: value = true": {
+			ConfigValues: fwmodels.ProviderModel{
+				UserProjectOverride: types.BoolNull(), // not set
+			},
+			EnvVariables: map[string]string{
+				"USER_PROJECT_OVERRIDE": "true",
+			},
+			ExpectedDataModelValue:    types.BoolValue(true),
+			ExpectedConfigStructValue: types.BoolValue(true),
+		},
+		"user_project_override can be set by environment variable: value = false": {
+			ConfigValues: fwmodels.ProviderModel{
+				UserProjectOverride: types.BoolNull(), // not set
+			},
+			EnvVariables: map[string]string{
+				"USER_PROJECT_OVERRIDE": "false",
+			},
+			ExpectedDataModelValue:    types.BoolValue(false),
+			ExpectedConfigStructValue: types.BoolValue(false),
+		},
+		"user_project_override can be set by environment variable: value = 1": {
+			ConfigValues: fwmodels.ProviderModel{
+				UserProjectOverride: types.BoolNull(), // not set
+			},
+			EnvVariables: map[string]string{
+				"USER_PROJECT_OVERRIDE": "1",
+			},
+			ExpectedDataModelValue:    types.BoolValue(true),
+			ExpectedConfigStructValue: types.BoolValue(true),
+		},
+		"user_project_override can be set by environment variable: value = 0": {
+			ConfigValues: fwmodels.ProviderModel{
+				UserProjectOverride: types.BoolNull(), // not set
+			},
+			EnvVariables: map[string]string{
+				"USER_PROJECT_OVERRIDE": "0",
+			},
+			ExpectedDataModelValue:    types.BoolValue(false),
+			ExpectedConfigStructValue: types.BoolValue(false),
+		},
+		"setting user_project_override using a non-boolean environment variables results in an error": {
+			EnvVariables: map[string]string{
+				"USER_PROJECT_OVERRIDE": "I'm not a boolean",
+			},
+			ExpectError: true,
+		},
+		"when no user_project_override values are provided via config or environment variables, the field remains unset without error": {
+			ConfigValues: fwmodels.ProviderModel{
+				UserProjectOverride: types.BoolNull(), // not set
+			},
+			ExpectedDataModelValue:    types.BoolNull(),
+			ExpectedConfigStructValue: types.BoolNull(),
+		},
+		// Handling unknown values
+		// TODO(SarahFrench) make these tests pass to address: https://github.com/hashicorp/terraform-provider-google/issues/14444
+		// "when user_project_override is an unknown value, the provider treats it as if it's unset (align to SDK behaviour)": {
+		// 	ConfigValues: fwmodels.ProviderModel{
+		// 		UserProjectOverride: types.BoolUnknown(),
+		// 	},
+		// 	ExpectedDataModelValue:    types.BoolNull(),
+		// 	ExpectedConfigStructValue: types.BoolNull(),
+		// },
+	}
+
+	for tn, tc := range cases {
+		t.Run(tn, func(t *testing.T) {
+
+			// Arrange
+			acctest.UnsetTestProviderConfigEnvs(t)
+			acctest.SetupTestEnvs(t, tc.EnvVariables)
+
+			ctx := context.Background()
+			tfVersion := "foobar"
+			providerversion := "999"
+			diags := diag.Diagnostics{}
+
+			data := tc.ConfigValues
+			data.Credentials = types.StringValue(transport_tpg.TestFakeCredentialsPath)
+			impersonateServiceAccountDelegates, _ := types.ListValue(types.StringType, []attr.Value{}) // empty list
+			data.ImpersonateServiceAccountDelegates = impersonateServiceAccountDelegates
+
+			p := fwtransport.FrameworkProviderConfig{}
+
+			// Act
+			p.LoadAndValidateFramework(ctx, &data, tfVersion, &diags, providerversion)
+
+			// Assert
+			if diags.HasError() && tc.ExpectError {
+				return
+			}
+			if diags.HasError() && !tc.ExpectError {
+				for i, err := range diags.Errors() {
+					num := i + 1
+					t.Logf("unexpected error #%d : %s", num, err.Summary())
+				}
+				t.Fatalf("did not expect error, but [%d] error(s) occurred", diags.ErrorsCount())
+			}
+			// Checking mutation of the data model
+			if !data.UserProjectOverride.Equal(tc.ExpectedDataModelValue) {
+				t.Fatalf("want user_project_override in the `fwmodels.ProviderModel` struct to be `%s`, but got the value `%s`", tc.ExpectedDataModelValue, data.UserProjectOverride.String())
+			}
+			// Checking the value passed to the config structs
+			if !p.UserProjectOverride.Equal(tc.ExpectedConfigStructValue) {
+				t.Fatalf("want user_project_override in the `FrameworkProviderConfig` struct to be `%s`, but got the value `%s`", tc.ExpectedConfigStructValue, p.UserProjectOverride.String())
+			}
+		})
+	}
+}
+
+func TestFrameworkProvider_LoadAndValidateFramework_requestReason(t *testing.T) {
+
+	// Note: In the test function we need to set the below fields in test case's fwmodels.ProviderModel value
+	// this is to stop the code under tests experiencing errors, and could be addressed in future refactoring.
+	// - Credentials: If we don't set this then the test looks for application default credentials and can fail depending on the machine running the test
+	// - ImpersonateServiceAccountDelegates: If we don't set this, we get a nil pointer exception ¯\_(ツ)_/¯
+
+	cases := map[string]struct {
+		ConfigValues           fwmodels.ProviderModel
+		EnvVariables           map[string]string
+		ExpectedDataModelValue basetypes.StringValue
+		// ExpectedConfigStructValue not used here, as credentials info isn't stored in the config struct
+		ExpectError bool
+	}{
+		"when request_reason is unset in the config, environment variable CLOUDSDK_CORE_REQUEST_REASON is used": {
+			ConfigValues: fwmodels.ProviderModel{
+				RequestReason: types.StringNull(),
+			},
+			EnvVariables: map[string]string{
+				"CLOUDSDK_CORE_REQUEST_REASON": "foo",
+			},
+			ExpectedDataModelValue: types.StringValue("foo"),
+		},
+		"request_reason set in the config is not overridden by environment variables": {
+			ConfigValues: fwmodels.ProviderModel{
+				RequestReason: types.StringValue("value-from-config"),
+			},
+			EnvVariables: map[string]string{
+				"CLOUDSDK_CORE_REQUEST_REASON": "value-from-env",
+			},
+			ExpectedDataModelValue: types.StringValue("value-from-config"),
+		},
+		"when no request_reason is provided via config or environment variables, the field remains unset without error": {
+			ConfigValues: fwmodels.ProviderModel{
+				RequestReason: types.StringNull(),
+			},
+			ExpectedDataModelValue: types.StringNull(),
+		},
+		// Handling empty strings in config
+		// TODO(SarahFrench) make these tests pass to address: https://github.com/hashicorp/terraform-provider-google/issues/14255
+		// "when request_reason is set as an empty string in the config it is overridden by environment variables": {
+		// 	ConfigValues: fwmodels.ProviderModel{
+		// 		RequestReason: types.StringValue(""),
+		// 	},
+		// 	EnvVariables: map[string]string{
+		// 		"CLOUDSDK_CORE_REQUEST_REASON": "foo",
+		// 	},
+		// 	ExpectedDataModelValue: types.StringValue("foo"),
+		// },
+		// "when request_reason is set as an empty string in the config the field is treated as if it's unset, without error": {
+		// 	ConfigValues: fwmodels.ProviderModel{
+		// 		RequestReason: types.StringValue(""),
+		// 	},
+		// 	ExpectedDataModelValue: types.StringNull(),
+		// },
+		// Handling unknown values
+		// TODO(SarahFrench) make these tests pass to address: https://github.com/hashicorp/terraform-provider-google/issues/14444
+		// "when request_timeout is an unknown value, the provider treats it as if it's unset (align to SDK behaviour)": {
+		// 	ConfigValues: fwmodels.ProviderModel{
+		// 		RequestReason: types.StringUnknown(),
+		// 	},
+		// 	ExpectedDataModelValue: types.StringNull(),
+		// },
+	}
+
+	for tn, tc := range cases {
+		t.Run(tn, func(t *testing.T) {
+
+			// Arrange
+			acctest.UnsetTestProviderConfigEnvs(t)
+			acctest.SetupTestEnvs(t, tc.EnvVariables)
+
+			ctx := context.Background()
+			tfVersion := "foobar"
+			providerversion := "999"
+			diags := diag.Diagnostics{}
+
+			data := tc.ConfigValues
+			data.Credentials = types.StringValue(transport_tpg.TestFakeCredentialsPath)
+			impersonateServiceAccountDelegates, _ := types.ListValue(types.StringType, []attr.Value{}) // empty list
+			data.ImpersonateServiceAccountDelegates = impersonateServiceAccountDelegates
+
+			p := fwtransport.FrameworkProviderConfig{}
+
+			// Act
+			p.LoadAndValidateFramework(ctx, &data, tfVersion, &diags, providerversion)
+
+			// Assert
+			if diags.HasError() && tc.ExpectError {
+				return
+			}
+			if diags.HasError() && !tc.ExpectError {
+				for i, err := range diags.Errors() {
+					num := i + 1
+					t.Logf("unexpected error #%d : %s : %s", num, err.Summary(), err.Detail())
+				}
+				t.Fatalf("did not expect error, but [%d] error(s) occurred", diags.ErrorsCount())
+			}
+			// Checking mutation of the data model
 			if !data.RequestReason.Equal(tc.ExpectedDataModelValue) {
 				t.Fatalf("want request_reason in the `fwmodels.ProviderModel` struct to be `%s`, but got the value `%s`", tc.ExpectedDataModelValue, data.RequestReason.String())
 			}
@@ -885,85 +1173,6 @@
 		// 		RequestTimeout: types.StringUnknown(),
 		// 	},
 		// 	ExpectedDataModelValue: types.StringNull(),
-=======
-			if !data.Zone.Equal(tc.ExpectedDataModelValue) {
-				t.Fatalf("want zone in the `fwmodels.ProviderModel` struct to be `%s`, but got the value `%s`", tc.ExpectedDataModelValue, data.Zone.String())
-			}
-			// Checking the value passed to the config structs
-			if !p.Zone.Equal(tc.ExpectedConfigStructValue) {
-				t.Fatalf("want zone in the `FrameworkProviderConfig` struct to be `%s`, but got the value `%s`", tc.ExpectedConfigStructValue, p.Zone.String())
-			}
-		})
-	}
-}
-
-func TestFrameworkProvider_LoadAndValidateFramework_accessToken(t *testing.T) {
-
-	// Note: In the test function we need to set the below fields in test case's fwmodels.ProviderModel value
-	// this is to stop the code under tests experiencing errors, and could be addressed in future refactoring.
-	// - ImpersonateServiceAccountDelegates: If we don't set this, we get a nil pointer exception ¯\_(ツ)_/¯
-
-	cases := map[string]struct {
-		ConfigValues              fwmodels.ProviderModel
-		EnvVariables              map[string]string
-		ExpectedDataModelValue    basetypes.StringValue // Sometimes the value is mutated, and no longer matches the original value we supply
-		// ExpectedConfigStructValue not used here, as credentials info isn't stored in the config struct
-		ExpectError               bool
-	}{
-		"access_token configured in the provider can be invalid without resulting in errors": {
-			ConfigValues: fwmodels.ProviderModel{
-				AccessToken: types.StringValue("This is not a valid token string"),
-			},
-			ExpectedDataModelValue: types.StringValue("This is not a valid token string"),
-		},
-		"access_token set in the provider config is not overridden by environment variables": {
-			ConfigValues: fwmodels.ProviderModel{
-				AccessToken: types.StringValue("value-from-config"),
-			},
-			EnvVariables: map[string]string{
-				"GOOGLE_OAUTH_ACCESS_TOKEN": "value-from-env",
-			},
-			ExpectedDataModelValue: types.StringValue("value-from-config"),
-		},
-		"when access_token is unset in the config, the GOOGLE_OAUTH_ACCESS_TOKEN environment variable is used": {
-			EnvVariables: map[string]string{
-				"GOOGLE_OAUTH_ACCESS_TOKEN": "value-from-GOOGLE_OAUTH_ACCESS_TOKEN",
-			},
-			ExpectedDataModelValue: types.StringValue("value-from-GOOGLE_OAUTH_ACCESS_TOKEN"),
-		},
-		"when no access_token values are provided via config or environment variables there's no error (as long as credentials supplied in its absence)": {
-			ConfigValues: fwmodels.ProviderModel{
-				AccessToken: types.StringNull(),
-				Credentials: types.StringValue(transport_tpg.TestFakeCredentialsPath),
-			},
-			ExpectedDataModelValue: types.StringNull(),
-		},
-		// Handling empty strings in config
-		// TODO(SarahFrench) make these tests pass to address: https://github.com/hashicorp/terraform-provider-google/issues/14255
-		// "when access_token is set as an empty string the field is treated as if it's unset, without error (as long as credentials supplied in its absence)": {
-		// 	ConfigValues: fwmodels.ProviderModel{
-		// 		AccessToken: types.StringValue(""),
-		// 		Credentials: types.StringValue(transport_tpg.TestFakeCredentialsPath),
-		// 	},
-		// 	ExpectedDataModelValue: types.StringNull(),
-		// },
-		// "when access_token is set as an empty string in the config, an environment variable is used": {
-		// 	ConfigValues: fwmodels.ProviderModel{
-		// 		AccessToken: types.StringValue(""),
-		// 	},
-		// 	EnvVariables: map[string]string{
-		// 		"GOOGLE_OAUTH_ACCESS_TOKEN": "value-from-GOOGLE_OAUTH_ACCESS_TOKEN",
-		// 	},
-		// 	ExpectedDataModelValue: types.StringValue("value-from-GOOGLE_OAUTH_ACCESS_TOKEN"),
-		// },
-		// Handling unknown values
-		// TODO(SarahFrench) make these tests pass to address: https://github.com/hashicorp/terraform-provider-google/issues/14444
-		// "when access_token is an unknown value, the provider treats it as if it's unset (align to SDK behaviour)": {
-		// 	ConfigValues: fwmodels.ProviderModel{
-		// 		AccessToken: types.StringUnknown(),
-		// 	},
-		// 	ExpectedDataModelValue:    types.StringNull(),
->>>>>>> 2c520fc5
 		// },
 	}
 
@@ -980,10 +1189,7 @@
 			diags := diag.Diagnostics{}
 
 			data := tc.ConfigValues
-<<<<<<< HEAD
 			data.Credentials = types.StringValue(transport_tpg.TestFakeCredentialsPath)
-=======
->>>>>>> 2c520fc5
 			impersonateServiceAccountDelegates, _ := types.ListValue(types.StringType, []attr.Value{}) // empty list
 			data.ImpersonateServiceAccountDelegates = impersonateServiceAccountDelegates
 
@@ -1004,150 +1210,10 @@
 				t.Fatalf("did not expect error, but [%d] error(s) occurred", diags.ErrorsCount())
 			}
 			// Checking mutation of the data model
-<<<<<<< HEAD
 			if !data.RequestTimeout.Equal(tc.ExpectedDataModelValue) {
 				t.Fatalf("want request_timeout in the `fwmodels.ProviderModel` struct to be `%s`, but got the value `%s`", tc.ExpectedDataModelValue, data.RequestTimeout.String())
 			}
 			// fwtransport.FrameworkProviderConfig does not store the request timeout info, so test does not make assertions on config struct
-=======
-			if !data.AccessToken.Equal(tc.ExpectedDataModelValue) {
-				t.Fatalf("want project in the `fwmodels.ProviderModel` struct to be `%s`, but got the value `%s`", tc.ExpectedDataModelValue, data.AccessToken.String())
-			}
-			// fwtransport.FrameworkProviderConfig does not store the credentials info, so test does not make assertions on config struct
 		})
 	}
-}
-
-func TestFrameworkProvider_LoadAndValidateFramework_userProjectOverride(t *testing.T) {
-
-	// Note: In the test function we need to set the below fields in test case's fwmodels.ProviderModel value
-	// this is to stop the code under tests experiencing errors, and could be addressed in future refactoring.
-	// - Credentials: If we don't set this then the test looks for application default credentials and can fail depending on the machine running the test
-	// - ImpersonateServiceAccountDelegates: If we don't set this, we get a nil pointer exception ¯\_(ツ)_/¯
-
-	cases := map[string]struct {
-		ConfigValues              fwmodels.ProviderModel
-		EnvVariables              map[string]string
-		ExpectedDataModelValue    basetypes.BoolValue
-		ExpectedConfigStructValue basetypes.BoolValue
-		ExpectError               bool
-	}{
-		"user_project_override value set in the provider schema is not overridden by ENVs": {
-			ConfigValues: fwmodels.ProviderModel{
-				UserProjectOverride: types.BoolValue(false),
-			},
-			EnvVariables: map[string]string{
-				"USER_PROJECT_OVERRIDE": "true",
-			},
-			ExpectedDataModelValue:    types.BoolValue(false),
-			ExpectedConfigStructValue: types.BoolValue(false),
-		},
-		"user_project_override can be set by environment variable: value = true": {
-			ConfigValues: fwmodels.ProviderModel{
-				UserProjectOverride: types.BoolNull(), // not set
-			},
-			EnvVariables: map[string]string{
-				"USER_PROJECT_OVERRIDE": "true",
-			},
-			ExpectedDataModelValue:    types.BoolValue(true),
-			ExpectedConfigStructValue: types.BoolValue(true),
-		},
-		"user_project_override can be set by environment variable: value = false": {
-			ConfigValues: fwmodels.ProviderModel{
-				UserProjectOverride: types.BoolNull(), // not set
-			},
-			EnvVariables: map[string]string{
-				"USER_PROJECT_OVERRIDE": "false",
-			},
-			ExpectedDataModelValue:    types.BoolValue(false),
-			ExpectedConfigStructValue: types.BoolValue(false),
-		},
-		"user_project_override can be set by environment variable: value = 1": {
-			ConfigValues: fwmodels.ProviderModel{
-				UserProjectOverride: types.BoolNull(), // not set
-			},
-			EnvVariables: map[string]string{
-				"USER_PROJECT_OVERRIDE": "1",
-			},
-			ExpectedDataModelValue:    types.BoolValue(true),
-			ExpectedConfigStructValue: types.BoolValue(true),
-		},
-		"user_project_override can be set by environment variable: value = 0": {
-			ConfigValues: fwmodels.ProviderModel{
-				UserProjectOverride: types.BoolNull(), // not set
-			},
-			EnvVariables: map[string]string{
-				"USER_PROJECT_OVERRIDE": "0",
-			},
-			ExpectedDataModelValue:    types.BoolValue(false),
-			ExpectedConfigStructValue: types.BoolValue(false),
-		},
-		"setting user_project_override using a non-boolean environment variables results in an error": {
-			EnvVariables: map[string]string{
-				"USER_PROJECT_OVERRIDE": "I'm not a boolean",
-			},
-			ExpectError: true,
-		},
-		"when no user_project_override values are provided via config or environment variables, the field remains unset without error": {
-			ConfigValues: fwmodels.ProviderModel{
-				UserProjectOverride: types.BoolNull(), // not set
-			},
-			ExpectedDataModelValue:    types.BoolNull(),
-			ExpectedConfigStructValue: types.BoolNull(),
-		},
-		// Handling unknown values
-		// TODO(SarahFrench) make these tests pass to address: https://github.com/hashicorp/terraform-provider-google/issues/14444
-		// "when user_project_override is an unknown value, the provider treats it as if it's unset (align to SDK behaviour)": {
-		// 	ConfigValues: fwmodels.ProviderModel{
-		// 		UserProjectOverride: types.BoolUnknown(),
-		// 	},
-		// 	ExpectedDataModelValue:    types.BoolNull(),
-		// 	ExpectedConfigStructValue: types.BoolNull(),
-		// },
-	}
-
-	for tn, tc := range cases {
-		t.Run(tn, func(t *testing.T) {
-
-			// Arrange
-			acctest.UnsetTestProviderConfigEnvs(t)
-			acctest.SetupTestEnvs(t, tc.EnvVariables)
-
-			ctx := context.Background()
-			tfVersion := "foobar"
-			providerversion := "999"
-			diags := diag.Diagnostics{}
-
-			data := tc.ConfigValues
-			data.Credentials = types.StringValue(transport_tpg.TestFakeCredentialsPath)
-			impersonateServiceAccountDelegates, _ := types.ListValue(types.StringType, []attr.Value{}) // empty list
-			data.ImpersonateServiceAccountDelegates = impersonateServiceAccountDelegates
-
-			p := fwtransport.FrameworkProviderConfig{}
-
-			// Act
-			p.LoadAndValidateFramework(ctx, &data, tfVersion, &diags, providerversion)
-
-			// Assert
-			if diags.HasError() && tc.ExpectError {
-				return
-			}
-			if diags.HasError() && !tc.ExpectError {
-				for i, err := range diags.Errors() {
-					num := i + 1
-					t.Logf("unexpected error #%d : %s", num, err.Summary())
-				}
-				t.Fatalf("did not expect error, but [%d] error(s) occurred", diags.ErrorsCount())
-			}
-			// Checking mutation of the data model
-			if !data.UserProjectOverride.Equal(tc.ExpectedDataModelValue) {
-				t.Fatalf("want user_project_override in the `fwmodels.ProviderModel` struct to be `%s`, but got the value `%s`", tc.ExpectedDataModelValue, data.UserProjectOverride.String())
-			}
-			// Checking the value passed to the config structs
-			if !p.UserProjectOverride.Equal(tc.ExpectedConfigStructValue) {
-				t.Fatalf("want user_project_override in the `FrameworkProviderConfig` struct to be `%s`, but got the value `%s`", tc.ExpectedConfigStructValue, p.UserProjectOverride.String())
-			}
->>>>>>> 2c520fc5
-		})
-	}
 }