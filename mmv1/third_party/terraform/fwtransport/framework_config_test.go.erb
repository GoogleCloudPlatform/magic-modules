--- conflicted
+++ resolved
@@ -608,11 +608,7 @@
 			if diags.HasError() && !tc.ExpectError {
 				for i, err := range diags.Errors() {
 					num := i + 1
-<<<<<<< HEAD
 					t.Logf("unexpected error #%d : %s : %s", num, err.Summary(), err.Detail())
-=======
-					t.Logf("unexpected error #%d : %s", num, err.Summary())
->>>>>>> 29d6a0fa
 				}
 				t.Fatalf("did not expect error, but [%d] error(s) occurred", diags.ErrorsCount())
 			}
@@ -761,11 +757,7 @@
 			if diags.HasError() && !tc.ExpectError {
 				for i, err := range diags.Errors() {
 					num := i + 1
-<<<<<<< HEAD
 					t.Logf("unexpected error #%d : %s : %s", num, err.Summary(), err.Detail())
-=======
-					t.Logf("unexpected error #%d : %s", num, err.Summary())
->>>>>>> 29d6a0fa
 				}
 				t.Fatalf("did not expect error, but [%d] error(s) occurred", diags.ErrorsCount())
 			}
@@ -779,7 +771,6 @@
 			}
 		})
 	}
-<<<<<<< HEAD
 }
 
 func TestFrameworkProvider_LoadAndValidateFramework_accessToken(t *testing.T) {
@@ -890,6 +881,4 @@
 			// fwtransport.FrameworkProviderConfig does not store the credentials info, so test does not make assertions on config struct
 		})
 	}
-=======
->>>>>>> 29d6a0fa
 }