--- conflicted
+++ resolved
@@ -392,11 +392,7 @@
 // 	})
 // }
 
-<<<<<<< HEAD
-func TestFrameworkProvider_LoadAndValidateFramework_impersonateServiceAccount(t *testing.T) {
-=======
 func TestFrameworkProvider_LoadAndValidateFramework_billingProject(t *testing.T) {
->>>>>>> 74057ada
 
 	// Note: In the test function we need to set the below fields in test case's fwmodels.ProviderModel value
 	// this is to stop the code under tests experiencing errors, and could be addressed in future refactoring.
@@ -410,47 +406,6 @@
 		ExpectedConfigStructValue basetypes.StringValue
 		ExpectError               bool
 	}{
-<<<<<<< HEAD
-		"impersonate_service_account value set in the provider schema is not overridden by environment variables": {
-			ConfigValues: fwmodels.ProviderModel{
-				ImpersonateServiceAccount: types.StringValue("value-from-config@example.com"),
-			},
-			EnvVariables: map[string]string{
-				"GOOGLE_IMPERSONATE_SERVICE_ACCOUNT": "value-from-env@example.com",
-			},
-			ExpectedDataModelValue: types.StringValue("value-from-config@example.com"),
-		},
-		"impersonate_service_account value can be set by environment variable": {
-			ConfigValues: fwmodels.ProviderModel{
-				ImpersonateServiceAccount: types.StringNull(), // not set
-			},
-			EnvVariables: map[string]string{
-				"GOOGLE_IMPERSONATE_SERVICE_ACCOUNT": "value-from-env@example.com",
-			},
-			ExpectedDataModelValue: types.StringValue("value-from-env@example.com"),
-		},
-		"when no values are provided via config or environment variables, the field remains unset without error": {
-			ConfigValues: fwmodels.ProviderModel{
-				ImpersonateServiceAccount: types.StringNull(), // not set
-			},
-			ExpectedDataModelValue: types.StringNull(),
-		},
-		// Handling empty strings in config
-		// TODO(SarahFrench) make these tests pass to address: https://github.com/hashicorp/terraform-provider-google/issues/14255
-		// "when impersonate_service_account is set as an empty array the field is treated as if it's unset, without error": {
-		// 	ConfigValues: fwmodels.ProviderModel{
-		// 		ImpersonateServiceAccount: types.StringValue(""),
-		// 	},
-		// 	ExpectedDataModelValue: types.StringNull(),
-		// },
-		// Handling unknown values
-		// TODO(SarahFrench) make these tests pass to address: https://github.com/hashicorp/terraform-provider-google/issues/14444
-		// "when impersonate_service_account is an unknown value, the provider treats it as if it's unset (align to SDK behaviour)": {
-		// 	ConfigValues: fwmodels.ProviderModel{
-		// 		ImpersonateServiceAccount: types.StringUnknown(),
-		// 	},
-		// 	ExpectedDataModelValue:    types.StringNull(),
-=======
 		"billing_project value set in the provider schema is not overridden by environment variables": {
 			ConfigValues: fwmodels.ProviderModel{
 				BillingProject: types.StringValue("billing-project-from-config"),
@@ -495,7 +450,6 @@
 		// 	},
 		// 	ExpectedDataModelValue:    types.StringValue("billing-project-from-env"),
 		// 	ExpectedConfigStructValue: types.StringValue("billing-project-from-env"),
->>>>>>> 74057ada
 		// },
 	}
 
@@ -510,11 +464,6 @@
 			tfVersion := "foobar"
 			providerversion := "999"
 			diags := diag.Diagnostics{}
-<<<<<<< HEAD
-			
-=======
-
->>>>>>> 74057ada
 			data := tc.ConfigValues
 			data.Credentials = types.StringValue(transport_tpg.TestFakeCredentialsPath)
 			impersonateServiceAccountDelegates, _ := types.ListValue(types.StringType, []attr.Value{}) // empty list
@@ -537,7 +486,108 @@
 				t.Fatalf("did not expect error, but [%d] error(s) occurred", diags.ErrorsCount())
 			}
 			// Checking mutation of the data model
-<<<<<<< HEAD
+			if !data.BillingProject.Equal(tc.ExpectedDataModelValue) {
+				t.Fatalf("want billing_project in the `fwmodels.ProviderModel` struct to be `%s`, but got the value `%s`", tc.ExpectedDataModelValue, data.BillingProject.String())
+			}
+			// Checking the value passed to the config structs
+			if !p.BillingProject.Equal(tc.ExpectedConfigStructValue) {
+				t.Fatalf("want billing_project in the `FrameworkProviderConfig` struct to be `%s`, but got the value `%s`", tc.ExpectedConfigStructValue, p.BillingProject.String())
+			}
+		})
+	}
+}
+
+
+func TestFrameworkProvider_LoadAndValidateFramework_impersonateServiceAccount(t *testing.T) {
+
+	// Note: In the test function we need to set the below fields in test case's fwmodels.ProviderModel value
+	// this is to stop the code under tests experiencing errors, and could be addressed in future refactoring.
+	// - Credentials: If we don't set this then the test looks for application default credentials and can fail depending on the machine running the test
+	// - ImpersonateServiceAccountDelegates: If we don't set this, we get a nil pointer exception ¯\_(ツ)_/¯
+
+	cases := map[string]struct {
+		ConfigValues              fwmodels.ProviderModel
+		EnvVariables              map[string]string
+		ExpectedDataModelValue    basetypes.StringValue
+		ExpectedConfigStructValue basetypes.StringValue
+		ExpectError               bool
+	}{
+		"impersonate_service_account value set in the provider schema is not overridden by environment variables": {
+			ConfigValues: fwmodels.ProviderModel{
+				ImpersonateServiceAccount: types.StringValue("value-from-config@example.com"),
+			},
+			EnvVariables: map[string]string{
+				"GOOGLE_IMPERSONATE_SERVICE_ACCOUNT": "value-from-env@example.com",
+			},
+			ExpectedDataModelValue: types.StringValue("value-from-config@example.com"),
+		},
+		"impersonate_service_account value can be set by environment variable": {
+			ConfigValues: fwmodels.ProviderModel{
+				ImpersonateServiceAccount: types.StringNull(), // not set
+			},
+			EnvVariables: map[string]string{
+				"GOOGLE_IMPERSONATE_SERVICE_ACCOUNT": "value-from-env@example.com",
+			},
+			ExpectedDataModelValue: types.StringValue("value-from-env@example.com"),
+		},
+		"when no values are provided via config or environment variables, the field remains unset without error": {
+			ConfigValues: fwmodels.ProviderModel{
+				ImpersonateServiceAccount: types.StringNull(), // not set
+			},
+			ExpectedDataModelValue: types.StringNull(),
+		},
+		// Handling empty strings in config
+		// TODO(SarahFrench) make these tests pass to address: https://github.com/hashicorp/terraform-provider-google/issues/14255
+		// "when impersonate_service_account is set as an empty array the field is treated as if it's unset, without error": {
+		// 	ConfigValues: fwmodels.ProviderModel{
+		// 		ImpersonateServiceAccount: types.StringValue(""),
+		// 	},
+		// 	ExpectedDataModelValue: types.StringNull(),
+		// },
+		// Handling unknown values
+		// TODO(SarahFrench) make these tests pass to address: https://github.com/hashicorp/terraform-provider-google/issues/14444
+		// "when impersonate_service_account is an unknown value, the provider treats it as if it's unset (align to SDK behaviour)": {
+		// 	ConfigValues: fwmodels.ProviderModel{
+		// 		ImpersonateServiceAccount: types.StringUnknown(),
+		// 	},
+		// 	ExpectedDataModelValue:    types.StringNull(),
+		// },
+	}
+
+	for tn, tc := range cases {
+		t.Run(tn, func(t *testing.T) {
+
+			// Arrange
+			acctest.UnsetTestProviderConfigEnvs(t)
+			acctest.SetupTestEnvs(t, tc.EnvVariables)
+
+			ctx := context.Background()
+			tfVersion := "foobar"
+			providerversion := "999"
+			diags := diag.Diagnostics{}
+
+			data := tc.ConfigValues
+			data.Credentials = types.StringValue(transport_tpg.TestFakeCredentialsPath)
+			impersonateServiceAccountDelegates, _ := types.ListValue(types.StringType, []attr.Value{}) // empty list
+			data.ImpersonateServiceAccountDelegates = impersonateServiceAccountDelegates
+
+			p := fwtransport.FrameworkProviderConfig{}
+
+			// Act
+			p.LoadAndValidateFramework(ctx, &data, tfVersion, &diags, providerversion)
+
+			// Assert
+			if diags.HasError() && tc.ExpectError {
+				return
+			}
+			if diags.HasError() && !tc.ExpectError {
+				for i, err := range diags.Errors() {
+					num := i + 1
+					t.Logf("unexpected error #%d : %s", num, err.Summary())
+				}
+				t.Fatalf("did not expect error, but [%d] error(s) occurred", diags.ErrorsCount())
+			}
+			// Checking mutation of the data model
 			if !data.ImpersonateServiceAccount.Equal(tc.ExpectedDataModelValue) {
 				t.Fatalf("want impersonate_service_account in the `fwmodels.ProviderModel` struct to be `%s`, but got the value `%s`", tc.ExpectedDataModelValue, data.ImpersonateServiceAccount.String())
 			}
@@ -639,15 +689,6 @@
 				t.Fatalf("want impersonate_service_account in the `fwmodels.ProviderModel` struct to be `%s`, but got the value `%s`", expected, data.ImpersonateServiceAccountDelegates.String())
 			}
 			// fwtransport.FrameworkProviderConfig does not store impersonate_service_account info, so test does not make assertions on config struct
-=======
-			if !data.BillingProject.Equal(tc.ExpectedDataModelValue) {
-				t.Fatalf("want billing_project in the `fwmodels.ProviderModel` struct to be `%s`, but got the value `%s`", tc.ExpectedDataModelValue, data.BillingProject.String())
-			}
-			// Checking the value passed to the config structs
-			if !p.BillingProject.Equal(tc.ExpectedConfigStructValue) {
-				t.Fatalf("want billing_project in the `FrameworkProviderConfig` struct to be `%s`, but got the value `%s`", tc.ExpectedConfigStructValue, p.BillingProject.String())
-			}
->>>>>>> 74057ada
 		})
 	}
 }