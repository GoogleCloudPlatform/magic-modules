--- conflicted
+++ resolved
@@ -773,24 +773,126 @@
 	}
 }
 
-<<<<<<< HEAD
+func TestFrameworkProvider_LoadAndValidateFramework_accessToken(t *testing.T) {
+
+	// Note: In the test function we need to set the below fields in test case's fwmodels.ProviderModel value
+	// this is to stop the code under tests experiencing errors, and could be addressed in future refactoring.
+	// - ImpersonateServiceAccountDelegates: If we don't set this, we get a nil pointer exception ¯\_(ツ)_/¯
+
+	cases := map[string]struct {
+		ConfigValues              fwmodels.ProviderModel
+		EnvVariables              map[string]string
+		ExpectedDataModelValue    basetypes.StringValue // Sometimes the value is mutated, and no longer matches the original value we supply
+		// ExpectedConfigStructValue not used here, as credentials info isn't stored in the config struct
+		ExpectError               bool
+	}{
+		"access_token configured in the provider can be invalid without resulting in errors": {
+			ConfigValues: fwmodels.ProviderModel{
+				AccessToken: types.StringValue("This is not a valid token string"),
+			},
+			ExpectedDataModelValue: types.StringValue("This is not a valid token string"),
+		},
+		"access_token set in the provider config is not overridden by environment variables": {
+			ConfigValues: fwmodels.ProviderModel{
+				AccessToken: types.StringValue("value-from-config"),
+			},
+			EnvVariables: map[string]string{
+				"GOOGLE_OAUTH_ACCESS_TOKEN": "value-from-env",
+			},
+			ExpectedDataModelValue: types.StringValue("value-from-config"),
+		},
+		"when access_token is unset in the config, the GOOGLE_OAUTH_ACCESS_TOKEN environment variable is used": {
+			EnvVariables: map[string]string{
+				"GOOGLE_OAUTH_ACCESS_TOKEN": "value-from-GOOGLE_OAUTH_ACCESS_TOKEN",
+			},
+			ExpectedDataModelValue: types.StringValue("value-from-GOOGLE_OAUTH_ACCESS_TOKEN"),
+		},
+		"when no access_token values are provided via config or environment variables there's no error (as long as credentials supplied in its absence)": {
+			ConfigValues: fwmodels.ProviderModel{
+				AccessToken: types.StringNull(),
+				Credentials: types.StringValue(transport_tpg.TestFakeCredentialsPath),
+			},
+			ExpectedDataModelValue: types.StringNull(),
+		},
+		// Handling empty strings in config
+		// TODO(SarahFrench) make these tests pass to address: https://github.com/hashicorp/terraform-provider-google/issues/14255
+		// "when access_token is set as an empty string the field is treated as if it's unset, without error (as long as credentials supplied in its absence)": {
+		// 	ConfigValues: fwmodels.ProviderModel{
+		// 		AccessToken: types.StringValue(""),
+		// 		Credentials: types.StringValue(transport_tpg.TestFakeCredentialsPath),
+		// 	},
+		// 	ExpectedDataModelValue: types.StringNull(),
+		// },
+		// "when access_token is set as an empty string in the config, an environment variable is used": {
+		// 	ConfigValues: fwmodels.ProviderModel{
+		// 		AccessToken: types.StringValue(""),
+		// 	},
+		// 	EnvVariables: map[string]string{
+		// 		"GOOGLE_OAUTH_ACCESS_TOKEN": "value-from-GOOGLE_OAUTH_ACCESS_TOKEN",
+		// 	},
+		// 	ExpectedDataModelValue: types.StringValue("value-from-GOOGLE_OAUTH_ACCESS_TOKEN"),
+		// },
+		// Handling unknown values
+		// TODO(SarahFrench) make these tests pass to address: https://github.com/hashicorp/terraform-provider-google/issues/14444
+		// "when access_token is an unknown value, the provider treats it as if it's unset (align to SDK behaviour)": {
+		// 	ConfigValues: fwmodels.ProviderModel{
+		// 		AccessToken: types.StringUnknown(),
+		// 	},
+		// 	ExpectedDataModelValue:    types.StringNull(),
+		// },
+	}
+
+	for tn, tc := range cases {
+		t.Run(tn, func(t *testing.T) {
+
+			// Arrange
+			acctest.UnsetTestProviderConfigEnvs(t)
+			acctest.SetupTestEnvs(t, tc.EnvVariables)
+
+			ctx := context.Background()
+			tfVersion := "foobar"
+			providerversion := "999"
+			diags := diag.Diagnostics{}
+
+			data := tc.ConfigValues
+			impersonateServiceAccountDelegates, _ := types.ListValue(types.StringType, []attr.Value{}) // empty list
+			data.ImpersonateServiceAccountDelegates = impersonateServiceAccountDelegates
+
+			p := fwtransport.FrameworkProviderConfig{}
+
+			// Act
+			p.LoadAndValidateFramework(ctx, &data, tfVersion, &diags, providerversion)
+
+			// Assert
+			if diags.HasError() && tc.ExpectError {
+				return
+			}
+			if diags.HasError() && !tc.ExpectError {
+				for i, err := range diags.Errors() {
+					num := i + 1
+					t.Logf("unexpected error #%d : %s : %s", num, err.Summary(), err.Detail())
+				}
+				t.Fatalf("did not expect error, but [%d] error(s) occurred", diags.ErrorsCount())
+			}
+			// Checking mutation of the data model
+			if !data.AccessToken.Equal(tc.ExpectedDataModelValue) {
+				t.Fatalf("want project in the `fwmodels.ProviderModel` struct to be `%s`, but got the value `%s`", tc.ExpectedDataModelValue, data.AccessToken.String())
+			}
+			// fwtransport.FrameworkProviderConfig does not store the credentials info, so test does not make assertions on config struct
+		})
+	}
+}
+
 func TestFrameworkProvider_LoadAndValidateFramework_userProjectOverride(t *testing.T) {
 
 	// Note: In the test function we need to set the below fields in test case's fwmodels.ProviderModel value
 	// this is to stop the code under tests experiencing errors, and could be addressed in future refactoring.
 	// - Credentials: If we don't set this then the test looks for application default credentials and can fail depending on the machine running the test
-=======
-func TestFrameworkProvider_LoadAndValidateFramework_accessToken(t *testing.T) {
-
-	// Note: In the test function we need to set the below fields in test case's fwmodels.ProviderModel value
-	// this is to stop the code under tests experiencing errors, and could be addressed in future refactoring.
->>>>>>> 4eb37ca9
 	// - ImpersonateServiceAccountDelegates: If we don't set this, we get a nil pointer exception ¯\_(ツ)_/¯
 
 	cases := map[string]struct {
 		ConfigValues              fwmodels.ProviderModel
 		EnvVariables              map[string]string
-<<<<<<< HEAD
 		ExpectedDataModelValue    basetypes.BoolValue
 		ExpectedConfigStructValue basetypes.BoolValue
 		ExpectError               bool
@@ -866,65 +968,6 @@
 		// 	},
 		// 	ExpectedDataModelValue:    types.BoolNull(),
 		// 	ExpectedConfigStructValue: types.BoolNull(),
-=======
-		ExpectedDataModelValue    basetypes.StringValue // Sometimes the value is mutated, and no longer matches the original value we supply
-		// ExpectedConfigStructValue not used here, as credentials info isn't stored in the config struct
-		ExpectError               bool
-	}{
-		"access_token configured in the provider can be invalid without resulting in errors": {
-			ConfigValues: fwmodels.ProviderModel{
-				AccessToken: types.StringValue("This is not a valid token string"),
-			},
-			ExpectedDataModelValue: types.StringValue("This is not a valid token string"),
-		},
-		"access_token set in the provider config is not overridden by environment variables": {
-			ConfigValues: fwmodels.ProviderModel{
-				AccessToken: types.StringValue("value-from-config"),
-			},
-			EnvVariables: map[string]string{
-				"GOOGLE_OAUTH_ACCESS_TOKEN": "value-from-env",
-			},
-			ExpectedDataModelValue: types.StringValue("value-from-config"),
-		},
-		"when access_token is unset in the config, the GOOGLE_OAUTH_ACCESS_TOKEN environment variable is used": {
-			EnvVariables: map[string]string{
-				"GOOGLE_OAUTH_ACCESS_TOKEN": "value-from-GOOGLE_OAUTH_ACCESS_TOKEN",
-			},
-			ExpectedDataModelValue: types.StringValue("value-from-GOOGLE_OAUTH_ACCESS_TOKEN"),
-		},
-		"when no access_token values are provided via config or environment variables there's no error (as long as credentials supplied in its absence)": {
-			ConfigValues: fwmodels.ProviderModel{
-				AccessToken: types.StringNull(),
-				Credentials: types.StringValue(transport_tpg.TestFakeCredentialsPath),
-			},
-			ExpectedDataModelValue: types.StringNull(),
-		},
-		// Handling empty strings in config
-		// TODO(SarahFrench) make these tests pass to address: https://github.com/hashicorp/terraform-provider-google/issues/14255
-		// "when access_token is set as an empty string the field is treated as if it's unset, without error (as long as credentials supplied in its absence)": {
-		// 	ConfigValues: fwmodels.ProviderModel{
-		// 		AccessToken: types.StringValue(""),
-		// 		Credentials: types.StringValue(transport_tpg.TestFakeCredentialsPath),
-		// 	},
-		// 	ExpectedDataModelValue: types.StringNull(),
-		// },
-		// "when access_token is set as an empty string in the config, an environment variable is used": {
-		// 	ConfigValues: fwmodels.ProviderModel{
-		// 		AccessToken: types.StringValue(""),
-		// 	},
-		// 	EnvVariables: map[string]string{
-		// 		"GOOGLE_OAUTH_ACCESS_TOKEN": "value-from-GOOGLE_OAUTH_ACCESS_TOKEN",
-		// 	},
-		// 	ExpectedDataModelValue: types.StringValue("value-from-GOOGLE_OAUTH_ACCESS_TOKEN"),
-		// },
-		// Handling unknown values
-		// TODO(SarahFrench) make these tests pass to address: https://github.com/hashicorp/terraform-provider-google/issues/14444
-		// "when access_token is an unknown value, the provider treats it as if it's unset (align to SDK behaviour)": {
-		// 	ConfigValues: fwmodels.ProviderModel{
-		// 		AccessToken: types.StringUnknown(),
-		// 	},
-		// 	ExpectedDataModelValue:    types.StringNull(),
->>>>>>> 4eb37ca9
 		// },
 	}
 
@@ -941,10 +984,7 @@
 			diags := diag.Diagnostics{}
 
 			data := tc.ConfigValues
-<<<<<<< HEAD
 			data.Credentials = types.StringValue(transport_tpg.TestFakeCredentialsPath)
-=======
->>>>>>> 4eb37ca9
 			impersonateServiceAccountDelegates, _ := types.ListValue(types.StringType, []attr.Value{}) // empty list
 			data.ImpersonateServiceAccountDelegates = impersonateServiceAccountDelegates
 
@@ -960,16 +1000,11 @@
 			if diags.HasError() && !tc.ExpectError {
 				for i, err := range diags.Errors() {
 					num := i + 1
-<<<<<<< HEAD
 					t.Logf("unexpected error #%d : %s", num, err.Summary())
-=======
-					t.Logf("unexpected error #%d : %s : %s", num, err.Summary(), err.Detail())
->>>>>>> 4eb37ca9
 				}
 				t.Fatalf("did not expect error, but [%d] error(s) occurred", diags.ErrorsCount())
 			}
 			// Checking mutation of the data model
-<<<<<<< HEAD
 			if !data.UserProjectOverride.Equal(tc.ExpectedDataModelValue) {
 				t.Fatalf("want user_project_override in the `fwmodels.ProviderModel` struct to be `%s`, but got the value `%s`", tc.ExpectedDataModelValue, data.UserProjectOverride.String())
 			}
@@ -977,12 +1012,6 @@
 			if !p.UserProjectOverride.Equal(tc.ExpectedConfigStructValue) {
 				t.Fatalf("want user_project_override in the `FrameworkProviderConfig` struct to be `%s`, but got the value `%s`", tc.ExpectedConfigStructValue, p.UserProjectOverride.String())
 			}
-=======
-			if !data.AccessToken.Equal(tc.ExpectedDataModelValue) {
-				t.Fatalf("want project in the `fwmodels.ProviderModel` struct to be `%s`, but got the value `%s`", tc.ExpectedDataModelValue, data.AccessToken.String())
-			}
-			// fwtransport.FrameworkProviderConfig does not store the credentials info, so test does not make assertions on config struct
->>>>>>> 4eb37ca9
 		})
 	}
 }