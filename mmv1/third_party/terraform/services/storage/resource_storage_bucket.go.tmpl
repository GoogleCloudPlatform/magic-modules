--- conflicted
+++ resolved
@@ -629,8 +629,6 @@
 								},
 							},
 						},
-<<<<<<< HEAD
-=======
 						"allow_cross_org_vpcs" : {
 							Type:        schema.TypeBool,
 							Optional:    true,
@@ -642,7 +640,6 @@
 							Optional:    true,
 							Description: `Whether to allow all service agents to access the bucket regardless of the IP filter configuration.`,
 						},
->>>>>>> 4dd5624b
 					},
 				},
 				DiffSuppressFunc: func(k, old, new string, d *schema.ResourceData) bool {
@@ -722,73 +719,6 @@
 }
 
 func deleteAnywhereCacheIfAny(d *schema.ResourceData, config *transport_tpg.Config) error {
-<<<<<<< HEAD
-	// Get the initial list of Anywhere Caches
-	cacheList, err := getAnywhereCacheListResult(d, config)
-	if err != nil {
-		return err
-	}
-
-	// If no cache exists initially, return early
-	if len(cacheList) == 0 {
-		return nil
-	}
-
-	// Iterate over each object in the resource list
-	for _, item := range cacheList {
-		// Ensure the item is a map
-		obj, ok := item.(map[string]interface{})
-		if !ok {
-			return fmt.Errorf("unexpected type for resource list item: %T", item)
-		}
-
-		// Check the state of the object
-		state, ok := obj["state"].(string)
-		if !ok {
-			continue // If state is not a string, skip this item
-		}
-		if !strings.EqualFold(state, "running") && !strings.EqualFold(state, "paused")  {
-			continue
-		}
-
-		// Disable the cache if state is running or paused
-		anywhereCacheId, ok := obj["anywhereCacheId"].(string)
-		if !ok {
-			return fmt.Errorf("missing or invalid anywhereCacheId: %v", obj)
-		}
-		anywhereCacheUrl, err := tpgresource.ReplaceVars(d, config, "{{"{{StorageBasePath}}b/{{name}}/anywhereCaches/"}}")
-		if err != nil {
-			return err
-		}
-		disableUrl := anywhereCacheUrl + fmt.Sprintf("%s/disable", anywhereCacheId)
-
-		_, err = transport_tpg.SendRequest(transport_tpg.SendRequestOptions{
-			Config:    config,
-			Method:    "POST",
-			Project:   config.Project,
-			RawURL:    disableUrl,
-			UserAgent: config.UserAgent,
-		})
-		if err != nil {
-			return err
-		}
-	}
-	time.Sleep(80 * time.Minute) // It takes around 70 minutes of time for cache to finally delete post it disable time.
-
-	// Post this time, we check again!
-	// Get the list of Anywhere Caches after the sleep
-	cacheList, err = getAnywhereCacheListResult(d, config)
-	if err != nil {
-		return err
-	}
-
-	// Check if the cache list is now empty
-	if len(cacheList) == 0 {
-		return nil
-	}
-
-	return fmt.Errorf("Error while deleting the cache: caches still exists post 80mins of their disable time")
-=======
 	for {
 		// Get the list of Anywhere Caches
 		cacheList, err := getAnywhereCacheListResult(d, config)
@@ -846,7 +776,6 @@
 	}
 
 	return nil
->>>>>>> 4dd5624b
 }
 
 func resourceDataplexLabelDiffSuppress(k, old, new string, d *schema.ResourceData) bool {
@@ -1311,11 +1240,7 @@
 		wp.Submit(func() {
 			err = deleteAnywhereCacheIfAny(d, config)
 			if err != nil {
-<<<<<<< HEAD
-				deleteObjectError = fmt.Errorf("error deleting the caches on the bucket %s : %w", bucket, err)
-=======
 				deleteCacheError = fmt.Errorf("error deleting the caches on the bucket %s : %w", bucket, err)
->>>>>>> 4dd5624b
 			}
 		})
 
@@ -2120,11 +2045,8 @@
 
 	filterItem := map[string]interface{}{
 		"mode": ipFilter.Mode,
-<<<<<<< HEAD
-=======
 		"allow_cross_org_vpcs": ipFilter.AllowCrossOrgVpcs,
 		"allow_all_service_agent_access": ipFilter.AllowAllServiceAgentAccess,
->>>>>>> 4dd5624b
 	}
 
 	if publicSrc := flattenBucketIpFilterPublicNetworkSource(ipFilter.PublicNetworkSource); publicSrc != nil {
@@ -2176,13 +2098,9 @@
 		Mode:                ipFilter["mode"].(string),
 		PublicNetworkSource: expandBucketIpFilterPublicNetworkSource(ipFilter["public_network_source"]),
 		VpcNetworkSources:   expandBucketIpFilterVpcNetworkSources(ipFilter["vpc_network_sources"]),
-<<<<<<< HEAD
-		ForceSendFields:     []string{"PublicNetworkSource", "VpcNetworkSources"},
-=======
 		AllowCrossOrgVpcs:   ipFilter["allow_cross_org_vpcs"].(bool),
 		AllowAllServiceAgentAccess:  ipFilter["allow_all_service_agent_access"].(bool),
 		ForceSendFields:     []string{"PublicNetworkSource", "VpcNetworkSources",  "AllowCrossOrgVpcs", "AllowAllServiceAgentAccess"},
->>>>>>> 4dd5624b
 	}
 }
 
