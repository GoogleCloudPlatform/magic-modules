// SPDX-License-Identifier: MPL-2.0
package storage

import (
	"bytes"
	"context"
	"fmt"
	"io"
	"log"
	"os"
	"time"

	"github.com/hashicorp/terraform-provider-google/google/tpgresource"
	transport_tpg "github.com/hashicorp/terraform-provider-google/google/transport"

	"github.com/hashicorp/terraform-plugin-sdk/v2/helper/schema"

	"crypto/sha256"
	"encoding/base64"
	"encoding/hex"
	"net/http"

	"google.golang.org/api/googleapi"
	"google.golang.org/api/storage/v1"
)

func ResourceStorageBucketObject() *schema.Resource {
	return &schema.Resource{
		Create:        resourceStorageBucketObjectCreate,
		Read:          resourceStorageBucketObjectRead,
		Update:        resourceStorageBucketObjectUpdate,
		Delete:        resourceStorageBucketObjectDelete,
		CustomizeDiff: resourceStorageBucketObjectCustomizeDiff,

		Timeouts: &schema.ResourceTimeout{
			Create: schema.DefaultTimeout(4 * time.Minute),
			Update: schema.DefaultTimeout(4 * time.Minute),
			Delete: schema.DefaultTimeout(4 * time.Minute),
		},

		Schema: map[string]*schema.Schema{
			"bucket": {
				Type:        schema.TypeString,
				Required:    true,
				ForceNew:    true,
				Description: `The name of the containing bucket.`,
			},

			"name": {
				Type:        schema.TypeString,
				Required:    true,
				ForceNew:    true,
				Description: `The name of the object. If you're interpolating the name of this object, see output_name instead.`,
			},

			"cache_control": {
				Type:        schema.TypeString,
				ForceNew:    true,
				Optional:    true,
				Description: `Cache-Control directive to specify caching behavior of object data. If omitted and object is accessible to all anonymous users, the default will be public, max-age=3600`,
			},

			"content_disposition": {
				Type:        schema.TypeString,
				ForceNew:    true,
				Optional:    true,
				Description: `Content-Disposition of the object data.`,
			},

			"content_encoding": {
				Type:        schema.TypeString,
				ForceNew:    true,
				Optional:    true,
				Description: `Content-Encoding of the object data.`,
			},

			"content_language": {
				Type:        schema.TypeString,
				ForceNew:    true,
				Optional:    true,
				Description: `Content-Language of the object data.`,
			},

			"content_type": {
				Type:        schema.TypeString,
				Optional:    true,
				ForceNew:    true,
				Computed:    true,
				Description: `Content-Type of the object data. Defaults to "application/octet-stream" or "text/plain; charset=utf-8".`,
			},

			"content": {
				Type:         schema.TypeString,
				Optional:     true,
				ExactlyOneOf: []string{"source"},
				Sensitive:    true,
				Computed:     true,
				Description:  `Data as string to be uploaded. Must be defined if source is not. Note: The content field is marked as sensitive. To view the raw contents of the object, please define an output.`,
			},

			"generation": {
				Type:        schema.TypeInt,
				Computed:    true,
				Description: `The content generation of this object. Used for object versioning and soft delete.`,
			},

			"crc32c": {
				Type:        schema.TypeString,
				Computed:    true,
				Description: `Base 64 CRC32 hash of the uploaded data.`,
			},

			"md5hash": {
				Type:        schema.TypeString,
				Computed:    true,
				Description: `Base 64 MD5 hash of the uploaded data.`,
			},

<<<<<<< HEAD
			"source_md5hash": {
				Type:        schema.TypeString,
				Optional:    true,
				Description: `Used to trigger updates, Base 64 MD5 hash of the uploaded data.`,
=======
			"md5hexhash": {
				Type:        schema.TypeString,
				Computed:    true,
				Optional:    false,
				Required:    false,
				Description: `Hex value of md5hash`,
>>>>>>> 3c558b65
			},

			"source": {
				Type:         schema.TypeString,
				Optional:     true,
				ForceNew:     true,
				ExactlyOneOf: []string{"content"},
				Description:  `A path to the data you want to upload. Must be defined if content is not.`,
			},

			"detect_md5hash": {
				Type: schema.TypeString,
				// This field is not Computed because it needs to trigger a diff.
				Optional: true,
				// Makes the diff message nicer:
				// detect_md5hash:       "1XcnP/iFw/hNrbhXi7QTmQ==" => "different hash" (forces new resource)
				// Instead of the more confusing:
				// detect_md5hash:       "1XcnP/iFw/hNrbhXi7QTmQ==" => "" (forces new resource)
				Default: "different hash",
				// 1. Compute the md5 hash of the local file
				// 2. Compare the computed md5 hash with the hash stored in Cloud Storage
				// 3. Don't suppress the diff iff they don't match
				DiffSuppressFunc: func(k, old, new string, d *schema.ResourceData) bool {
					localMd5Hash := ""
					if source, ok := d.GetOkExists("source"); ok {
						localMd5Hash = tpgresource.GetFileMd5Hash(source.(string))
					}

					if content, ok := d.GetOkExists("content"); ok {
						localMd5Hash = tpgresource.GetContentMd5Hash([]byte(content.(string)))
					}

					// If `source` or `content` is dynamically set, both field will be empty.
					// We should not suppress the diff to avoid the following error:
					// 'Mismatch reason: extra attributes: detect_md5hash'
					if localMd5Hash == "" {
						return false
					}

					// `old` is the md5 hash we retrieved from the server in the ReadFunc
					if old != localMd5Hash {
						return false
					}

					return true
				},
			},

			"storage_class": {
				Type:        schema.TypeString,
				Optional:    true,
				ForceNew:    true,
				Computed:    true,
				Description: `The StorageClass of the new bucket object. Supported values include: MULTI_REGIONAL, REGIONAL, NEARLINE, COLDLINE, ARCHIVE. If not provided, this defaults to the bucket's default storage class or to a standard class.`,
			},

			"kms_key_name": {
				Type:             schema.TypeString,
				Optional:         true,
				ForceNew:         true,
				Computed:         true,
				ConflictsWith:    []string{"customer_encryption"},
				DiffSuppressFunc: tpgresource.CompareCryptoKeyVersions,
				Description:      `Resource name of the Cloud KMS key that will be used to encrypt the object. Overrides the object metadata's kmsKeyName value, if any.`,
			},

			"customer_encryption": {
				Type:          schema.TypeList,
				MaxItems:      1,
				Optional:      true,
				Sensitive:     true,
				ConflictsWith: []string{"kms_key_name"},
				Description:   `Encryption key; encoded using base64.`,
				Elem: &schema.Resource{
					Schema: map[string]*schema.Schema{
						"encryption_algorithm": {
							Type:        schema.TypeString,
							Optional:    true,
							Default:     "AES256",
							ForceNew:    true,
							Description: `The encryption algorithm. Default: AES256`,
						},
						"encryption_key": {
							Type:        schema.TypeString,
							Required:    true,
							ForceNew:    true,
							Sensitive:   true,
							Description: `Base64 encoded customer supplied encryption key.`,
							ValidateFunc: func(val interface{}, key string) (warns []string, errs []error) {
								_, err := base64.StdEncoding.DecodeString(val.(string))
								if err != nil {
									errs = append(errs, fmt.Errorf("Failed to decode (base64) customer_encryption, expecting valid base64 encoded key"))
								}
								return
							},
						},
					},
				},
			},

			"retention": {
				Type:          schema.TypeList,
				MaxItems:      1,
				Optional:      true,
				ConflictsWith: []string{"event_based_hold"},
				Description:   `Object level retention configuration.`,
				Elem: &schema.Resource{
					Schema: map[string]*schema.Schema{
						"retain_until_time": {
							Type:        schema.TypeString,
							Required:    true,
							Description: `Time in RFC 3339 (e.g. 2030-01-01T02:03:04Z) until which object retention protects this object.`,
						},
						"mode": {
							Type:        schema.TypeString,
							Required:    true,
							Description: `The object retention mode. Supported values include: "Unlocked", "Locked".`,
						},
					},
				},
			},

			"event_based_hold": {
				Type:          schema.TypeBool,
				Optional:      true,
				ConflictsWith: []string{"retention"},
				Description:   `Whether an object is under event-based hold. Event-based hold is a way to retain objects until an event occurs, which is signified by the hold's release (i.e. this value is set to false). After being released (set to false), such objects will be subject to bucket-level retention (if any).`,
			},

			"temporary_hold": {
				Type:        schema.TypeBool,
				Optional:    true,
				Description: `Whether an object is under temporary hold. While this flag is set to true, the object is protected against deletion and overwrites.`,
			},

			"metadata": {
				Type:        schema.TypeMap,
				Optional:    true,
				ForceNew:    true,
				Elem:        &schema.Schema{Type: schema.TypeString},
				Description: `User-provided metadata, in key/value pairs.`,
			},

			"self_link": {
				Type:        schema.TypeString,
				Computed:    true,
				Description: `A url reference to this object.`,
			},

			// https://github.com/hashicorp/terraform/issues/19052
			"output_name": {
				Type:        schema.TypeString,
				Computed:    true,
				Description: `The name of the object. Use this field in interpolations with google_storage_object_acl to recreate google_storage_object_acl resources when your google_storage_bucket_object is recreated.`,
			},

			"media_link": {
				Type:        schema.TypeString,
				Computed:    true,
				Description: `A url reference to download this object.`,
			},
		},
		UseJSONNumber: true,
	}
}

func objectGetID(object *storage.Object) string {
	return object.Bucket + "-" + object.Name
}

func resourceStorageBucketObjectCreate(d *schema.ResourceData, meta interface{}) error {
	config := meta.(*transport_tpg.Config)
	userAgent, err := tpgresource.GenerateUserAgentString(d, config.UserAgent)
	if err != nil {
		return err
	}

	bucket := d.Get("bucket").(string)
	name := d.Get("name").(string)
	var media io.Reader

	if v, ok := d.GetOk("source"); ok {
		var err error
		media, err = os.Open(v.(string))
		if err != nil {
			return err
		}
	} else if v, ok := d.GetOk("content"); ok {
		media = bytes.NewReader([]byte(v.(string)))
	} else {
		return fmt.Errorf("Error, either \"content\" or \"source\" must be specified")
	}

	objectsService := storage.NewObjectsService(config.NewStorageClientWithTimeoutOverride(userAgent, d.Timeout(schema.TimeoutCreate)))
	object := &storage.Object{Bucket: bucket}

	if v, ok := d.GetOk("cache_control"); ok {
		object.CacheControl = v.(string)
	}

	if v, ok := d.GetOk("content_disposition"); ok {
		object.ContentDisposition = v.(string)
	}

	if v, ok := d.GetOk("content_encoding"); ok {
		object.ContentEncoding = v.(string)
	}

	if v, ok := d.GetOk("content_language"); ok {
		object.ContentLanguage = v.(string)
	}

	if v, ok := d.GetOk("content_type"); ok {
		object.ContentType = v.(string)
	}

	if v, ok := d.GetOk("metadata"); ok {
		object.Metadata = tpgresource.ConvertStringMap(v.(map[string]interface{}))
	}

	if v, ok := d.GetOk("storage_class"); ok {
		object.StorageClass = v.(string)
	}

	if v, ok := d.GetOk("kms_key_name"); ok {
		object.KmsKeyName = v.(string)
	}

	if v, ok := d.GetOk("retention"); ok {
		object.Retention = expandObjectRetention(v)
	}

	if v, ok := d.GetOk("event_based_hold"); ok {
		object.EventBasedHold = v.(bool)
	}

	if v, ok := d.GetOk("temporary_hold"); ok {
		object.TemporaryHold = v.(bool)
	}

	insertCall := objectsService.Insert(bucket, object)
	insertCall.Name(name)
	insertCall.Media(media)

	// This is done late as we need to add headers to enable customer encryption
	if v, ok := d.GetOk("customer_encryption"); ok {
		customerEncryption := expandCustomerEncryption(v.([]interface{}))
		setEncryptionHeaders(customerEncryption, insertCall.Header())
	}

	_, err = insertCall.Do()

	if err != nil {
		return fmt.Errorf("Error uploading object %s: %s", name, err)
	}

	return resourceStorageBucketObjectRead(d, meta)
}

func resourceStorageBucketObjectUpdate(d *schema.ResourceData, meta interface{}) error {
	config := meta.(*transport_tpg.Config)
	userAgent, err := tpgresource.GenerateUserAgentString(d, config.UserAgent)
	if err != nil {
		return err
	}

	bucket := d.Get("bucket").(string)
	name := d.Get("name").(string)

	if d.HasChange("content") || d.HasChange("detect_md5hash") {
		// The KMS key name are not able to be set on create :
		// or you get error: Error uploading object test-maarc: googleapi: Error 400: Malformed Cloud KMS crypto key: projects/myproject/locations/myregion/keyRings/mykeyring/cryptoKeys/mykeyname/cryptoKeyVersions/1, invalid
		d.Set("kms_key_name", nil)
		return resourceStorageBucketObjectCreate(d, meta)
	} else {

		objectsService := storage.NewObjectsService(config.NewStorageClientWithTimeoutOverride(userAgent, d.Timeout(schema.TimeoutUpdate)))
		getCall := objectsService.Get(bucket, name)

		res, err := getCall.Do()
		if err != nil {
			return fmt.Errorf("Error retrieving object during update %s: %s", name, err)
		}

		hasRetentionChanges := d.HasChange("retention")
		if hasRetentionChanges {
			if v, ok := d.GetOk("retention"); ok {
				res.Retention = expandObjectRetention(v)
			} else {
				res.Retention = nil
				res.NullFields = append(res.NullFields, "Retention")
			}
		}

		if d.HasChange("event_based_hold") {
			v := d.Get("event_based_hold")
			res.EventBasedHold = v.(bool)
		}

		if d.HasChange("temporary_hold") {
			v := d.Get("temporary_hold")
			res.TemporaryHold = v.(bool)
		}

		updateCall := objectsService.Update(bucket, name, res)
		if hasRetentionChanges {
			updateCall.OverrideUnlockedRetention(true)
		}
		_, err = updateCall.Do()

		if err != nil {
			return fmt.Errorf("Error updating object %s: %s", name, err)
		}

		return nil
	}
}

func resourceStorageBucketObjectRead(d *schema.ResourceData, meta interface{}) error {
	config := meta.(*transport_tpg.Config)
	userAgent, err := tpgresource.GenerateUserAgentString(d, config.UserAgent)
	if err != nil {
		return err
	}

	bucket := d.Get("bucket").(string)
	name := d.Get("name").(string)

	objectsService := storage.NewObjectsService(config.NewStorageClientWithTimeoutOverride(userAgent, d.Timeout(schema.TimeoutRead)))
	getCall := objectsService.Get(bucket, name)

	if v, ok := d.GetOk("customer_encryption"); ok {
		customerEncryption := expandCustomerEncryption(v.([]interface{}))
		setEncryptionHeaders(customerEncryption, getCall.Header())
	}

	res, err := getCall.Do()

	if err != nil {
		return transport_tpg.HandleNotFoundError(err, d, fmt.Sprintf("Storage Bucket Object %q", d.Get("name").(string)))
	}

	if err := d.Set("md5hash", res.Md5Hash); err != nil {
		return fmt.Errorf("Error setting md5hash: %s", err)
	}
<<<<<<< HEAD
	if v, ok := d.GetOk("source_md5hash"); ok {
		if err := d.Set("source_md5hash", v); err != nil {
			return fmt.Errorf("Error setting source_md5hash: %s", err)
		}
		if err := d.Set("detect_md5hash", d.Get("detect_md5hash")); err != nil {
			return fmt.Errorf("Error setting detect_md5hash: %s", err)
		}
	} else {
		if err := d.Set("detect_md5hash", res.Md5Hash); err != nil {
			return fmt.Errorf("Error setting detect_md5hash: %s", err)
		}
=======
	hash, err := base64.StdEncoding.DecodeString(res.Md5Hash)
	if err != nil {
		return fmt.Errorf("Error decoding md5hash: %s", err)
	}
	// encode
	md5HexHash := hex.EncodeToString(hash)
	if err := d.Set("md5hexhash", md5HexHash); err != nil {
		return fmt.Errorf("Error setting md5hexhash: %s", err)
	}
	if err := d.Set("detect_md5hash", res.Md5Hash); err != nil {
		return fmt.Errorf("Error setting detect_md5hash: %s", err)
>>>>>>> 3c558b65
	}
	if err := d.Set("generation", res.Generation); err != nil {
		return fmt.Errorf("Error setting generation: %s", err)
	}
	if err := d.Set("crc32c", res.Crc32c); err != nil {
		return fmt.Errorf("Error setting crc32c: %s", err)
	}
	if err := d.Set("cache_control", res.CacheControl); err != nil {
		return fmt.Errorf("Error setting cache_control: %s", err)
	}
	if err := d.Set("content_disposition", res.ContentDisposition); err != nil {
		return fmt.Errorf("Error setting content_disposition: %s", err)
	}
	if err := d.Set("content_encoding", res.ContentEncoding); err != nil {
		return fmt.Errorf("Error setting content_encoding: %s", err)
	}
	if err := d.Set("content_language", res.ContentLanguage); err != nil {
		return fmt.Errorf("Error setting content_language: %s", err)
	}
	if err := d.Set("content_type", res.ContentType); err != nil {
		return fmt.Errorf("Error setting content_type: %s", err)
	}
	if err := d.Set("storage_class", res.StorageClass); err != nil {
		return fmt.Errorf("Error setting storage_class: %s", err)
	}
	if err := d.Set("kms_key_name", res.KmsKeyName); err != nil {
		return fmt.Errorf("Error setting kms_key_name: %s", err)
	}
	if err := d.Set("self_link", res.SelfLink); err != nil {
		return fmt.Errorf("Error setting self_link: %s", err)
	}
	if err := d.Set("output_name", res.Name); err != nil {
		return fmt.Errorf("Error setting output_name: %s", err)
	}
	if err := d.Set("metadata", res.Metadata); err != nil {
		return fmt.Errorf("Error setting metadata: %s", err)
	}
	if err := d.Set("media_link", res.MediaLink); err != nil {
		return fmt.Errorf("Error setting media_link: %s", err)
	}
	if err := d.Set("retention", flattenObjectRetention(res.Retention)); err != nil {
		return fmt.Errorf("Error setting retention: %s", err)
	}
	if err := d.Set("event_based_hold", res.EventBasedHold); err != nil {
		return fmt.Errorf("Error setting event_based_hold: %s", err)
	}
	if err := d.Set("temporary_hold", res.TemporaryHold); err != nil {
		return fmt.Errorf("Error setting temporary_hold: %s", err)
	}

	d.SetId(objectGetID(res))

	return nil
}

func resourceStorageBucketObjectDelete(d *schema.ResourceData, meta interface{}) error {
	config := meta.(*transport_tpg.Config)
	userAgent, err := tpgresource.GenerateUserAgentString(d, config.UserAgent)
	if err != nil {
		return err
	}

	bucket := d.Get("bucket").(string)
	name := d.Get("name").(string)

	objectsService := storage.NewObjectsService(config.NewStorageClientWithTimeoutOverride(userAgent, d.Timeout(schema.TimeoutDelete)))

	DeleteCall := objectsService.Delete(bucket, name)
	err = DeleteCall.Do()

	if err != nil {
		if gerr, ok := err.(*googleapi.Error); ok && gerr.Code == 404 {
			log.Printf("[WARN] Removing Bucket Object %q because it's gone", name)
			// The resource doesn't exist anymore
			d.SetId("")

			return nil
		}

		return fmt.Errorf("Error deleting contents of object %s: %s", name, err)
	}

	return nil
}

func setEncryptionHeaders(customerEncryption map[string]string, headers http.Header) {
	decodedKey, _ := base64.StdEncoding.DecodeString(customerEncryption["encryption_key"])
	keyHash := sha256.Sum256(decodedKey)
	headers.Set("x-goog-encryption-algorithm", customerEncryption["encryption_algorithm"])
	headers.Set("x-goog-encryption-key", customerEncryption["encryption_key"])
	headers.Set("x-goog-encryption-key-sha256", base64.StdEncoding.EncodeToString(keyHash[:]))
}

func expandCustomerEncryption(input []interface{}) map[string]string {
	expanded := make(map[string]string)
	if input == nil {
		return expanded
	}
	for _, v := range input {
		original := v.(map[string]interface{})
		expanded["encryption_key"] = original["encryption_key"].(string)
		expanded["encryption_algorithm"] = original["encryption_algorithm"].(string)
	}
	return expanded
}

func expandObjectRetention(configured interface{}) *storage.ObjectRetention {
	retentions := configured.([]interface{})
	if len(retentions) == 0 {
		return nil
	}
	retention := retentions[0].(map[string]interface{})

	objectRetention := &storage.ObjectRetention{
		RetainUntilTime: retention["retain_until_time"].(string),
		Mode:            retention["mode"].(string),
	}

	return objectRetention
}

func flattenObjectRetention(objectRetention *storage.ObjectRetention) []map[string]interface{} {
	retentions := make([]map[string]interface{}, 0, 1)

	if objectRetention == nil {
		return retentions
	}

	retention := map[string]interface{}{
		"mode":              objectRetention.Mode,
		"retain_until_time": objectRetention.RetainUntilTime,
	}

	retentions = append(retentions, retention)
	return retentions
}

func resourceStorageBucketObjectCustomizeDiff(ctx context.Context, d *schema.ResourceDiff, meta interface{}) error {
	if hasObjectContentChanges(d) {
		d.SetNewComputed("crc32")
		d.SetNewComputed("md5hash")
		d.SetNewComputed("generation")
	}

	return nil
}

func hasObjectContentChanges(d *schema.ResourceDiff) bool {
	for _, key := range []string{
		"source_md5hash",
	} {
		if d.HasChange(key) {
			return true
		}
	}
	return false
}<|MERGE_RESOLUTION|>--- conflicted
+++ resolved
@@ -115,20 +115,19 @@
 				Computed:    true,
 				Description: `Base 64 MD5 hash of the uploaded data.`,
 			},
-
-<<<<<<< HEAD
+      
 			"source_md5hash": {
 				Type:        schema.TypeString,
 				Optional:    true,
 				Description: `Used to trigger updates, Base 64 MD5 hash of the uploaded data.`,
-=======
+      },
+      
 			"md5hexhash": {
 				Type:        schema.TypeString,
 				Computed:    true,
 				Optional:    false,
 				Required:    false,
 				Description: `Hex value of md5hash`,
->>>>>>> 3c558b65
 			},
 
 			"source": {
@@ -474,7 +473,6 @@
 	if err := d.Set("md5hash", res.Md5Hash); err != nil {
 		return fmt.Errorf("Error setting md5hash: %s", err)
 	}
-<<<<<<< HEAD
 	if v, ok := d.GetOk("source_md5hash"); ok {
 		if err := d.Set("source_md5hash", v); err != nil {
 			return fmt.Errorf("Error setting source_md5hash: %s", err)
@@ -486,7 +484,7 @@
 		if err := d.Set("detect_md5hash", res.Md5Hash); err != nil {
 			return fmt.Errorf("Error setting detect_md5hash: %s", err)
 		}
-=======
+  }
 	hash, err := base64.StdEncoding.DecodeString(res.Md5Hash)
 	if err != nil {
 		return fmt.Errorf("Error decoding md5hash: %s", err)
@@ -496,10 +494,7 @@
 	if err := d.Set("md5hexhash", md5HexHash); err != nil {
 		return fmt.Errorf("Error setting md5hexhash: %s", err)
 	}
-	if err := d.Set("detect_md5hash", res.Md5Hash); err != nil {
-		return fmt.Errorf("Error setting detect_md5hash: %s", err)
->>>>>>> 3c558b65
-	}
+
 	if err := d.Set("generation", res.Generation); err != nil {
 		return fmt.Errorf("Error setting generation: %s", err)
 	}
