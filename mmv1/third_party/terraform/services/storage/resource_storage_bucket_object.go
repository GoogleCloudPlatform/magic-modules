// SPDX-License-Identifier: MPL-2.0
package storage

import (
	"bytes"
	"context"
	"fmt"
	"io"
	"log"
	"os"
	"time"

	"github.com/hashicorp/terraform-provider-google/google/tpgresource"
	transport_tpg "github.com/hashicorp/terraform-provider-google/google/transport"

	"github.com/hashicorp/terraform-plugin-sdk/v2/helper/customdiff"
	"github.com/hashicorp/terraform-plugin-sdk/v2/helper/schema"

	"crypto/sha256"
	"encoding/base64"
	"net/http"

	"google.golang.org/api/googleapi"
	"google.golang.org/api/storage/v1"
)

func ResourceStorageBucketObject() *schema.Resource {
	return &schema.Resource{
		Create:        resourceStorageBucketObjectCreate,
		Read:          resourceStorageBucketObjectRead,
		Update:        resourceStorageBucketObjectUpdate,
		Delete:        resourceStorageBucketObjectDelete,
		CustomizeDiff: resourceStorageBucketObjectCustomizeDiff,

		Timeouts: &schema.ResourceTimeout{
			Create: schema.DefaultTimeout(4 * time.Minute),
			Update: schema.DefaultTimeout(4 * time.Minute),
			Delete: schema.DefaultTimeout(4 * time.Minute),
		},

		CustomizeDiff: customdiff.All(detectmd5HashCustomizeDiff),

		Schema: map[string]*schema.Schema{
			"bucket": {
				Type:        schema.TypeString,
				Required:    true,
				ForceNew:    true,
				Description: `The name of the containing bucket.`,
			},

			"name": {
				Type:        schema.TypeString,
				Required:    true,
				ForceNew:    true,
				Description: `The name of the object. If you're interpolating the name of this object, see output_name instead.`,
			},

			"cache_control": {
				Type:        schema.TypeString,
				ForceNew:    true,
				Optional:    true,
				Description: `Cache-Control directive to specify caching behavior of object data. If omitted and object is accessible to all anonymous users, the default will be public, max-age=3600`,
			},

			"content_disposition": {
				Type:        schema.TypeString,
				ForceNew:    true,
				Optional:    true,
				Description: `Content-Disposition of the object data.`,
			},

			"content_encoding": {
				Type:        schema.TypeString,
				ForceNew:    true,
				Optional:    true,
				Description: `Content-Encoding of the object data.`,
			},

			"content_language": {
				Type:        schema.TypeString,
				ForceNew:    true,
				Optional:    true,
				Description: `Content-Language of the object data.`,
			},

			"content_type": {
				Type:        schema.TypeString,
				Optional:    true,
				ForceNew:    true,
				Computed:    true,
				Description: `Content-Type of the object data. Defaults to "application/octet-stream" or "text/plain; charset=utf-8".`,
			},

			"content": {
				Type:         schema.TypeString,
				Optional:     true,
				ExactlyOneOf: []string{"source"},
				Sensitive:    true,
				Computed:     true,
				Description:  `Data as string to be uploaded. Must be defined if source is not. Note: The content field is marked as sensitive. To view the raw contents of the object, please define an output.`,
			},

			"generation": {
				Type:        schema.TypeInt,
				Computed:    true,
				Description: `The content generation of this object. Used for object versioning and soft delete.`,
			},

			"crc32c": {
				Type:        schema.TypeString,
				Computed:    true,
				Description: `Base 64 CRC32 hash of the uploaded data.`,
			},

			"md5hash": {
				Type:        schema.TypeString,
				Computed:    true,
				Description: `Base 64 MD5 hash of the uploaded data.`,
			},

			"source": {
				Type:         schema.TypeString,
				Optional:     true,
				ForceNew:     true,
				ExactlyOneOf: []string{"content"},
				Description:  `A path to the data you want to upload. Must be defined if content is not.`,
			},

			// Detect changes to local file or changes made outside of Terraform to the file stored on the server.
			"detect_md5hash": {
				Type:     schema.TypeString,
				Optional: true,
				Computed: true,
			},

			"storage_class": {
				Type:        schema.TypeString,
				Optional:    true,
				ForceNew:    true,
				Computed:    true,
				Description: `The StorageClass of the new bucket object. Supported values include: MULTI_REGIONAL, REGIONAL, NEARLINE, COLDLINE, ARCHIVE. If not provided, this defaults to the bucket's default storage class or to a standard class.`,
			},

			"kms_key_name": {
				Type:             schema.TypeString,
				Optional:         true,
				ForceNew:         true,
				Computed:         true,
				ConflictsWith:    []string{"customer_encryption"},
				DiffSuppressFunc: tpgresource.CompareCryptoKeyVersions,
				Description:      `Resource name of the Cloud KMS key that will be used to encrypt the object. Overrides the object metadata's kmsKeyName value, if any.`,
			},

			"customer_encryption": {
				Type:          schema.TypeList,
				MaxItems:      1,
				Optional:      true,
				Sensitive:     true,
				ConflictsWith: []string{"kms_key_name"},
				Description:   `Encryption key; encoded using base64.`,
				Elem: &schema.Resource{
					Schema: map[string]*schema.Schema{
						"encryption_algorithm": {
							Type:        schema.TypeString,
							Optional:    true,
							Default:     "AES256",
							ForceNew:    true,
							Description: `The encryption algorithm. Default: AES256`,
						},
						"encryption_key": {
							Type:        schema.TypeString,
							Required:    true,
							ForceNew:    true,
							Sensitive:   true,
							Description: `Base64 encoded customer supplied encryption key.`,
							ValidateFunc: func(val interface{}, key string) (warns []string, errs []error) {
								_, err := base64.StdEncoding.DecodeString(val.(string))
								if err != nil {
									errs = append(errs, fmt.Errorf("Failed to decode (base64) customer_encryption, expecting valid base64 encoded key"))
								}
								return
							},
						},
					},
				},
			},

			"retention": {
				Type:          schema.TypeList,
				MaxItems:      1,
				Optional:      true,
				ConflictsWith: []string{"event_based_hold"},
				Description:   `Object level retention configuration.`,
				Elem: &schema.Resource{
					Schema: map[string]*schema.Schema{
						"retain_until_time": {
							Type:        schema.TypeString,
							Required:    true,
							Description: `Time in RFC 3339 (e.g. 2030-01-01T02:03:04Z) until which object retention protects this object.`,
						},
						"mode": {
							Type:        schema.TypeString,
							Required:    true,
							Description: `The object retention mode. Supported values include: "Unlocked", "Locked".`,
						},
					},
				},
			},

			"event_based_hold": {
				Type:          schema.TypeBool,
				Optional:      true,
				ConflictsWith: []string{"retention"},
				Description:   `Whether an object is under event-based hold. Event-based hold is a way to retain objects until an event occurs, which is signified by the hold's release (i.e. this value is set to false). After being released (set to false), such objects will be subject to bucket-level retention (if any).`,
			},

			"temporary_hold": {
				Type:        schema.TypeBool,
				Optional:    true,
				Description: `Whether an object is under temporary hold. While this flag is set to true, the object is protected against deletion and overwrites.`,
			},

			"metadata": {
				Type:        schema.TypeMap,
				Optional:    true,
				ForceNew:    true,
				Elem:        &schema.Schema{Type: schema.TypeString},
				Description: `User-provided metadata, in key/value pairs.`,
			},

			"self_link": {
				Type:        schema.TypeString,
				Computed:    true,
				Description: `A url reference to this object.`,
			},

			// https://github.com/hashicorp/terraform/issues/19052
			"output_name": {
				Type:        schema.TypeString,
				Computed:    true,
				Description: `The name of the object. Use this field in interpolations with google_storage_object_acl to recreate google_storage_object_acl resources when your google_storage_bucket_object is recreated.`,
			},

			"media_link": {
				Type:        schema.TypeString,
				Computed:    true,
				Description: `A url reference to download this object.`,
			},
		},
		UseJSONNumber: true,
	}
}

func objectGetID(object *storage.Object) string {
	return object.Bucket + "-" + object.Name
}

func resourceStorageBucketObjectCreate(d *schema.ResourceData, meta interface{}) error {
	config := meta.(*transport_tpg.Config)
	userAgent, err := tpgresource.GenerateUserAgentString(d, config.UserAgent)
	if err != nil {
		return err
	}

	bucket := d.Get("bucket").(string)
	name := d.Get("name").(string)
	var media io.Reader

	if v, ok := d.GetOk("source"); ok {
		var err error
		media, err = os.Open(v.(string))
		if err != nil {
			return err
		}
	} else if v, ok := d.GetOk("content"); ok {
		media = bytes.NewReader([]byte(v.(string)))
	} else {
		return fmt.Errorf("Error, either \"content\" or \"source\" must be specified")
	}

	objectsService := storage.NewObjectsService(config.NewStorageClientWithTimeoutOverride(userAgent, d.Timeout(schema.TimeoutCreate)))
	object := &storage.Object{Bucket: bucket}

	if v, ok := d.GetOk("cache_control"); ok {
		object.CacheControl = v.(string)
	}

	if v, ok := d.GetOk("content_disposition"); ok {
		object.ContentDisposition = v.(string)
	}

	if v, ok := d.GetOk("content_encoding"); ok {
		object.ContentEncoding = v.(string)
	}

	if v, ok := d.GetOk("content_language"); ok {
		object.ContentLanguage = v.(string)
	}

	if v, ok := d.GetOk("content_type"); ok {
		object.ContentType = v.(string)
	}

	if v, ok := d.GetOk("metadata"); ok {
		object.Metadata = tpgresource.ConvertStringMap(v.(map[string]interface{}))
	}

	if v, ok := d.GetOk("storage_class"); ok {
		object.StorageClass = v.(string)
	}

	if v, ok := d.GetOk("kms_key_name"); ok {
		object.KmsKeyName = v.(string)
	}

	if v, ok := d.GetOk("retention"); ok {
		object.Retention = expandObjectRetention(v)
	}

	if v, ok := d.GetOk("event_based_hold"); ok {
		object.EventBasedHold = v.(bool)
	}

	if v, ok := d.GetOk("temporary_hold"); ok {
		object.TemporaryHold = v.(bool)
	}

	insertCall := objectsService.Insert(bucket, object)
	insertCall.Name(name)
	insertCall.Media(media)

	// This is done late as we need to add headers to enable customer encryption
	if v, ok := d.GetOk("customer_encryption"); ok {
		customerEncryption := expandCustomerEncryption(v.([]interface{}))
		setEncryptionHeaders(customerEncryption, insertCall.Header())
	}

	_, err = insertCall.Do()

	if err != nil {
		return fmt.Errorf("Error uploading object %s: %s", name, err)
	}

	return resourceStorageBucketObjectRead(d, meta)
}

func resourceStorageBucketObjectUpdate(d *schema.ResourceData, meta interface{}) error {
	config := meta.(*transport_tpg.Config)
	userAgent, err := tpgresource.GenerateUserAgentString(d, config.UserAgent)
	if err != nil {
		return err
	}

	bucket := d.Get("bucket").(string)
	name := d.Get("name").(string)

	if d.HasChange("content") || d.HasChange("detect_md5hash") {
		// The KMS key name are not able to be set on create :
		// or you get error: Error uploading object test-maarc: googleapi: Error 400: Malformed Cloud KMS crypto key: projects/myproject/locations/myregion/keyRings/mykeyring/cryptoKeys/mykeyname/cryptoKeyVersions/1, invalid
		d.Set("kms_key_name", nil)
		return resourceStorageBucketObjectCreate(d, meta)
	} else {

		objectsService := storage.NewObjectsService(config.NewStorageClientWithTimeoutOverride(userAgent, d.Timeout(schema.TimeoutUpdate)))
		getCall := objectsService.Get(bucket, name)

		res, err := getCall.Do()
		if err != nil {
			return fmt.Errorf("Error retrieving object during update %s: %s", name, err)
		}

		hasRetentionChanges := d.HasChange("retention")
		if hasRetentionChanges {
			if v, ok := d.GetOk("retention"); ok {
				res.Retention = expandObjectRetention(v)
			} else {
				res.Retention = nil
				res.NullFields = append(res.NullFields, "Retention")
			}
		}

		if d.HasChange("event_based_hold") {
			v := d.Get("event_based_hold")
			res.EventBasedHold = v.(bool)
		}

		if d.HasChange("temporary_hold") {
			v := d.Get("temporary_hold")
			res.TemporaryHold = v.(bool)
		}

		updateCall := objectsService.Update(bucket, name, res)
		if hasRetentionChanges {
			updateCall.OverrideUnlockedRetention(true)
		}
		_, err = updateCall.Do()

		if err != nil {
			return fmt.Errorf("Error updating object %s: %s", name, err)
		}

		return nil
	}
}

func resourceStorageBucketObjectRead(d *schema.ResourceData, meta interface{}) error {
	config := meta.(*transport_tpg.Config)
	userAgent, err := tpgresource.GenerateUserAgentString(d, config.UserAgent)
	if err != nil {
		return err
	}

	bucket := d.Get("bucket").(string)
	name := d.Get("name").(string)

	objectsService := storage.NewObjectsService(config.NewStorageClientWithTimeoutOverride(userAgent, d.Timeout(schema.TimeoutRead)))
	getCall := objectsService.Get(bucket, name)

	if v, ok := d.GetOk("customer_encryption"); ok {
		customerEncryption := expandCustomerEncryption(v.([]interface{}))
		setEncryptionHeaders(customerEncryption, getCall.Header())
	}

	res, err := getCall.Do()

	if err != nil {
		return transport_tpg.HandleNotFoundError(err, d, fmt.Sprintf("Storage Bucket Object %q", d.Get("name").(string)))
	}

	if err := d.Set("md5hash", res.Md5Hash); err != nil {
		return fmt.Errorf("Error setting md5hash: %s", err)
	}
	if err := d.Set("detect_md5hash", res.Md5Hash); err != nil {
		return fmt.Errorf("Error setting detect_md5hash: %s", err)
	}
	if err := d.Set("generation", res.Generation); err != nil {
		return fmt.Errorf("Error setting generation: %s", err)
	}
	if err := d.Set("crc32c", res.Crc32c); err != nil {
		return fmt.Errorf("Error setting crc32c: %s", err)
	}
	if err := d.Set("cache_control", res.CacheControl); err != nil {
		return fmt.Errorf("Error setting cache_control: %s", err)
	}
	if err := d.Set("content_disposition", res.ContentDisposition); err != nil {
		return fmt.Errorf("Error setting content_disposition: %s", err)
	}
	if err := d.Set("content_encoding", res.ContentEncoding); err != nil {
		return fmt.Errorf("Error setting content_encoding: %s", err)
	}
	if err := d.Set("content_language", res.ContentLanguage); err != nil {
		return fmt.Errorf("Error setting content_language: %s", err)
	}
	if err := d.Set("content_type", res.ContentType); err != nil {
		return fmt.Errorf("Error setting content_type: %s", err)
	}
	if err := d.Set("storage_class", res.StorageClass); err != nil {
		return fmt.Errorf("Error setting storage_class: %s", err)
	}
	if err := d.Set("kms_key_name", res.KmsKeyName); err != nil {
		return fmt.Errorf("Error setting kms_key_name: %s", err)
	}
	if err := d.Set("self_link", res.SelfLink); err != nil {
		return fmt.Errorf("Error setting self_link: %s", err)
	}
	if err := d.Set("output_name", res.Name); err != nil {
		return fmt.Errorf("Error setting output_name: %s", err)
	}
	if err := d.Set("metadata", res.Metadata); err != nil {
		return fmt.Errorf("Error setting metadata: %s", err)
	}
	if err := d.Set("media_link", res.MediaLink); err != nil {
		return fmt.Errorf("Error setting media_link: %s", err)
	}
	if err := d.Set("retention", flattenObjectRetention(res.Retention)); err != nil {
		return fmt.Errorf("Error setting retention: %s", err)
	}
	if err := d.Set("event_based_hold", res.EventBasedHold); err != nil {
		return fmt.Errorf("Error setting event_based_hold: %s", err)
	}
	if err := d.Set("temporary_hold", res.TemporaryHold); err != nil {
		return fmt.Errorf("Error setting temporary_hold: %s", err)
	}

	d.SetId(objectGetID(res))

	return nil
}

func resourceStorageBucketObjectDelete(d *schema.ResourceData, meta interface{}) error {
	config := meta.(*transport_tpg.Config)
	userAgent, err := tpgresource.GenerateUserAgentString(d, config.UserAgent)
	if err != nil {
		return err
	}

	bucket := d.Get("bucket").(string)
	name := d.Get("name").(string)

	objectsService := storage.NewObjectsService(config.NewStorageClientWithTimeoutOverride(userAgent, d.Timeout(schema.TimeoutDelete)))

	DeleteCall := objectsService.Delete(bucket, name)
	err = DeleteCall.Do()

	if err != nil {
		if gerr, ok := err.(*googleapi.Error); ok && gerr.Code == 404 {
			log.Printf("[WARN] Removing Bucket Object %q because it's gone", name)
			// The resource doesn't exist anymore
			d.SetId("")

			return nil
		}

		return fmt.Errorf("Error deleting contents of object %s: %s", name, err)
	}

	return nil
}

func setEncryptionHeaders(customerEncryption map[string]string, headers http.Header) {
	decodedKey, _ := base64.StdEncoding.DecodeString(customerEncryption["encryption_key"])
	keyHash := sha256.Sum256(decodedKey)
	headers.Set("x-goog-encryption-algorithm", customerEncryption["encryption_algorithm"])
	headers.Set("x-goog-encryption-key", customerEncryption["encryption_key"])
	headers.Set("x-goog-encryption-key-sha256", base64.StdEncoding.EncodeToString(keyHash[:]))
}

func getFileMd5Hash(filename string) string {
	return tpgresource.GetFileMd5Hash(filename)
}

func getContentMd5Hash(content []byte) string {
	return tpgresource.GetContentMd5Hash(content)
}

func expandCustomerEncryption(input []interface{}) map[string]string {
	expanded := make(map[string]string)
	if input == nil {
		return expanded
	}
	for _, v := range input {
		original := v.(map[string]interface{})
		expanded["encryption_key"] = original["encryption_key"].(string)
		expanded["encryption_algorithm"] = original["encryption_algorithm"].(string)
	}
	return expanded
}

func expandObjectRetention(configured interface{}) *storage.ObjectRetention {
	retentions := configured.([]interface{})
	if len(retentions) == 0 {
		return nil
	}
	retention := retentions[0].(map[string]interface{})

	objectRetention := &storage.ObjectRetention{
		RetainUntilTime: retention["retain_until_time"].(string),
		Mode:            retention["mode"].(string),
	}

	return objectRetention
}

func flattenObjectRetention(objectRetention *storage.ObjectRetention) []map[string]interface{} {
	retentions := make([]map[string]interface{}, 0, 1)

	if objectRetention == nil {
		return retentions
	}

	retention := map[string]interface{}{
		"mode":              objectRetention.Mode,
		"retain_until_time": objectRetention.RetainUntilTime,
	}

	retentions = append(retentions, retention)
	return retentions
}

<<<<<<< HEAD
func detectmd5HashCustomizeDiff(ctx context.Context, d *schema.ResourceDiff, meta interface{}) error {
	if !d.NewValueKnown("detect_md5hash") {
		d.SetNewComputed("detect_md5hash")
	}
	oldSourceHash := ""
	if old, ok := d.GetOk("detect_md5hash"); ok {
		oldSourceHash = old.(string)
	}

	currentSourceHash := ""
	if source, ok := d.GetOkExists("source"); ok {
		currentSourceHash = tpgresource.GetFileMd5Hash(source.(string))
	}
	if content, ok := d.GetOkExists("content"); ok {
		currentSourceHash = tpgresource.GetContentMd5Hash([]byte(content.(string)))
	}
	if oldSourceHash != currentSourceHash {
		err := d.SetNew("detect_md5hash", currentSourceHash)
		if err != nil {
			return fmt.Errorf("Error setting detect_md5hash: %s", err)
		}
=======
func resourceStorageBucketObjectCustomizeDiff(ctx context.Context, d *schema.ResourceDiff, meta interface{}) error {
	localMd5Hash := ""
	if source, ok := d.GetOkExists("source"); ok {
		localMd5Hash = tpgresource.GetFileMd5Hash(source.(string))
	}
	if content, ok := d.GetOkExists("content"); ok {
		localMd5Hash = tpgresource.GetContentMd5Hash([]byte(content.(string)))
	}
	if localMd5Hash == "" {
		return nil
	}

	oldMd5Hash, ok := d.GetOkExists("md5hash")
	if ok && oldMd5Hash == localMd5Hash {
		return nil
	}

	err := d.SetNewComputed("md5hash")
	if err != nil {
		return fmt.Errorf("Error re-setting md5hash: %s", err)
	}
	err = d.SetNewComputed("crc32c")
	if err != nil {
		return fmt.Errorf("Error re-setting crc32c: %s", err)
	}
	err = d.SetNewComputed("generation")
	if err != nil {
		return fmt.Errorf("Error re-setting generation: %s", err)
>>>>>>> 3da69150
	}
	return nil
}<|MERGE_RESOLUTION|>--- conflicted
+++ resolved
@@ -37,8 +37,6 @@
 			Update: schema.DefaultTimeout(4 * time.Minute),
 			Delete: schema.DefaultTimeout(4 * time.Minute),
 		},
-
-		CustomizeDiff: customdiff.All(detectmd5HashCustomizeDiff),
 
 		Schema: map[string]*schema.Schema{
 			"bucket": {
@@ -577,29 +575,6 @@
 	return retentions
 }
 
-<<<<<<< HEAD
-func detectmd5HashCustomizeDiff(ctx context.Context, d *schema.ResourceDiff, meta interface{}) error {
-	if !d.NewValueKnown("detect_md5hash") {
-		d.SetNewComputed("detect_md5hash")
-	}
-	oldSourceHash := ""
-	if old, ok := d.GetOk("detect_md5hash"); ok {
-		oldSourceHash = old.(string)
-	}
-
-	currentSourceHash := ""
-	if source, ok := d.GetOkExists("source"); ok {
-		currentSourceHash = tpgresource.GetFileMd5Hash(source.(string))
-	}
-	if content, ok := d.GetOkExists("content"); ok {
-		currentSourceHash = tpgresource.GetContentMd5Hash([]byte(content.(string)))
-	}
-	if oldSourceHash != currentSourceHash {
-		err := d.SetNew("detect_md5hash", currentSourceHash)
-		if err != nil {
-			return fmt.Errorf("Error setting detect_md5hash: %s", err)
-		}
-=======
 func resourceStorageBucketObjectCustomizeDiff(ctx context.Context, d *schema.ResourceDiff, meta interface{}) error {
 	localMd5Hash := ""
 	if source, ok := d.GetOkExists("source"); ok {
@@ -628,7 +603,6 @@
 	err = d.SetNewComputed("generation")
 	if err != nil {
 		return fmt.Errorf("Error re-setting generation: %s", err)
->>>>>>> 3da69150
 	}
 	return nil
 }