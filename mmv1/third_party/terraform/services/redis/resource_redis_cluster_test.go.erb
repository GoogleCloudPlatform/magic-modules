<% autogen_exception -%>
package redis_test
<% unless version == "ga" -%>

import (
	"fmt"
	"strings"
	"testing"

	"github.com/hashicorp/terraform-plugin-sdk/v2/helper/resource"
	"github.com/hashicorp/terraform-provider-google/google/acctest"
)

func TestAccRedisCluster_createClusterWithNodeType(t *testing.T) {
<<<<<<< HEAD
        t.Parallel()

        name := fmt.Sprintf("tf-test-%d", acctest.RandInt(t))

        acctest.VcrTest(t, resource.TestCase{
                PreCheck:                 func() { acctest.AccTestPreCheck(t) },
                ProtoV5ProviderFactories: acctest.ProtoV5ProviderBetaFactories(t),
                CheckDestroy:             testAccCheckRedisClusterDestroyProducer(t),
                Steps: []resource.TestStep{
                        {
                                // create cluster with replica count 1
                                Config: createOrUpdateRedisCluster(name, /* replicaCount = */ 1, /* shardCount = */ 3, true, /*nodeType = */ "REDIS_STANDARD_SMALL"),
                        },
                        {
                                ResourceName:      "google_redis_cluster.test",
                                ImportState:       true,
                                ImportStateVerify: true,
                                ImportStateVerifyIgnore: []string{"psc_configs"},
                        },
                        {
								// set deletion protection to false
                                Config: createOrUpdateRedisCluster(name, /* replicaCount = */ 1, /* shardCount = */ 3, false, /*nodeType = */ "REDIS_STANDARD_SMALL"),
                        },
                        {
                                ResourceName:      "google_redis_cluster.test",
                                ImportState:       true,
                                ImportStateVerify: true,
                                ImportStateVerifyIgnore: []string{"psc_configs"},
                        },
                        {
                                // clean up the resource
                                Config: createOrUpdateRedisCluster(name, /* replicaCount = */ 1, /* shardCount = */ 3, false, /*nodeType = */ "REDIS_STANDARD_SMALL"),
                        },
                },
        })
=======
	t.Parallel()

	name := fmt.Sprintf("tf-test-%d", acctest.RandInt(t))

	acctest.VcrTest(t, resource.TestCase{
		PreCheck:                 func() { acctest.AccTestPreCheck(t) },
		ProtoV5ProviderFactories: acctest.ProtoV5ProviderBetaFactories(t),
		CheckDestroy:             testAccCheckRedisClusterDestroyProducer(t),
		Steps: []resource.TestStep{
			{
				// create cluster with replica count 1
				Config: createOrUpdateRedisCluster(&ClusterParams{name: name, replicaCount: 1, shardCount: 3, preventDestroy: true, nodeType: "REDIS_STANDARD_SMALL"}),
			},
			{
				ResourceName:            "google_redis_cluster.test",
				ImportState:             true,
				ImportStateVerify:       true,
				ImportStateVerifyIgnore: []string{"psc_configs"},
			},
			{
				// clean up the resource
				Config: createOrUpdateRedisCluster(&ClusterParams{name: name, replicaCount: 0, shardCount: 3, preventDestroy: false, nodeType: "REDIS_STANDARD_SMALL"}),
			},
		},
	})
>>>>>>> 705f3f2a
}

// Validate that replica count is updated for the cluster
func TestAccRedisCluster_updateReplicaCount(t *testing.T) {
	t.Parallel()

	name := fmt.Sprintf("tf-test-%d", acctest.RandInt(t))

	acctest.VcrTest(t, resource.TestCase{
		PreCheck:                 func() { acctest.AccTestPreCheck(t) },
		ProtoV5ProviderFactories: acctest.ProtoV5ProviderBetaFactories(t),
		CheckDestroy:             testAccCheckRedisClusterDestroyProducer(t),
		Steps: []resource.TestStep{
			{
				// create cluster with replica count 1
				Config: createOrUpdateRedisCluster(&ClusterParams{name: name, replicaCount: 1, shardCount: 3, preventDestroy: true}),
			},
			{
				ResourceName:            "google_redis_cluster.test",
				ImportState:             true,
				ImportStateVerify:       true,
				ImportStateVerifyIgnore: []string{"psc_configs"},
			},
			{
				// update replica count to 2
				Config: createOrUpdateRedisCluster(&ClusterParams{name: name, replicaCount: 2, shardCount: 3, preventDestroy: true}),
			},
			{
				ResourceName:            "google_redis_cluster.test",
				ImportState:             true,
				ImportStateVerify:       true,
				ImportStateVerifyIgnore: []string{"psc_configs"},
			},
			{
<<<<<<< HEAD
=======
				// clean up the resource
				Config: createOrUpdateRedisCluster(&ClusterParams{name: name, replicaCount: 1, shardCount: 3, preventDestroy: false}),
			},
			{
>>>>>>> 705f3f2a
				// update replica count to 0
				Config: createOrUpdateRedisCluster(&ClusterParams{name: name, replicaCount: 0, shardCount: 3, preventDestroy: true}),
			},
			{
				ResourceName:            "google_redis_cluster.test",
				ImportState:             true,
				ImportStateVerify:       true,
				ImportStateVerifyIgnore: []string{"psc_configs"},
			},
			{
				// set deletion protection to false
				Config: createOrUpdateRedisCluster(name /* replicaCount = */, 0 /* shardCount = */, 3, false, /*nodeType = */ ""),
			},
			{
					ResourceName:      "google_redis_cluster.test",
					ImportState:       true,
					ImportStateVerify: true,
					ImportStateVerifyIgnore: []string{"psc_configs"},
			},
			{
				// clean up the resource
				Config: createOrUpdateRedisCluster(&ClusterParams{name: name, replicaCount: 0, shardCount: 3, preventDestroy: false}),
			},
		},
	})
}

// Validate that shard count is updated for the cluster
func TestAccRedisCluster_updateShardCount(t *testing.T) {
	t.Parallel()

	name := fmt.Sprintf("tf-test-%d", acctest.RandInt(t))

	acctest.VcrTest(t, resource.TestCase{
		PreCheck:                 func() { acctest.AccTestPreCheck(t) },
		ProtoV5ProviderFactories: acctest.ProtoV5ProviderBetaFactories(t),
		CheckDestroy:             testAccCheckRedisClusterDestroyProducer(t),
		Steps: []resource.TestStep{
			{
				// create cluster with shard count 3
				Config: createOrUpdateRedisCluster(&ClusterParams{name: name, replicaCount: 1, shardCount: 3, preventDestroy: true}),
			},
			{
				ResourceName:            "google_redis_cluster.test",
				ImportState:             true,
				ImportStateVerify:       true,
				ImportStateVerifyIgnore: []string{"psc_configs"},
			},
			{
				// update shard count to 5
				Config: createOrUpdateRedisCluster(&ClusterParams{name: name, replicaCount: 1, shardCount: 5, preventDestroy: true}),
			},
			{
				ResourceName:            "google_redis_cluster.test",
				ImportState:             true,
				ImportStateVerify:       true,
				ImportStateVerifyIgnore: []string{"psc_configs"},
			},
			{
				// set deletion protection to false
				Config: createOrUpdateRedisCluster(name /* replicaCount = */, 1 /* shardCount = */, 5, false, /* nodeType = */ ""),
			},
			{
					ResourceName:      "google_redis_cluster.test",
					ImportState:       true,
					ImportStateVerify: true,
					ImportStateVerifyIgnore: []string{"psc_configs"},
			},
			{
				// clean up the resource
				Config: createOrUpdateRedisCluster(&ClusterParams{name: name, replicaCount: 1, shardCount: 5, preventDestroy: false}),
			},
		},
	})
}

<<<<<<< HEAD
func createOrUpdateRedisCluster(name string, replicaCount int, shardCount int, deletionProtectionEnabled bool, nodeType string) string {
=======
// Validate that redisConfigs is updated for the cluster
func TestAccRedisCluster_updateRedisConfigs(t *testing.T) {
	t.Parallel()

	name := fmt.Sprintf("tf-test-%d", acctest.RandInt(t))

	acctest.VcrTest(t, resource.TestCase{
		PreCheck:                 func() { acctest.AccTestPreCheck(t) },
		ProtoV5ProviderFactories: acctest.ProtoV5ProviderBetaFactories(t),
		CheckDestroy:             testAccCheckRedisClusterDestroyProducer(t),
		Steps: []resource.TestStep{
			{
				// create cluster
				Config: createOrUpdateRedisCluster(&ClusterParams{
					name:           name,
					shardCount:     3,
					redisConfigs: map[string]string{
						"maxmemory-policy": "volatile-ttl",
					}}),
			},
			{
				ResourceName:            "google_redis_cluster.test",
				ImportState:             true,
				ImportStateVerify:       true,
				ImportStateVerifyIgnore: []string{"psc_configs"},
			},
			{
				// add a new redis config key-value pair and update existing redis config
				Config: createOrUpdateRedisCluster(&ClusterParams{
					name:           name,
					shardCount:     3,
					redisConfigs: map[string]string{
						"maxmemory-policy":  "allkeys-lru",
						"maxmemory-clients": "90%",
					}}),
			},
			{
				ResourceName:            "google_redis_cluster.test",
				ImportState:             true,
				ImportStateVerify:       true,
				ImportStateVerifyIgnore: []string{"psc_configs"},
			},
			{
				// remove all redis configs
				Config: createOrUpdateRedisCluster(&ClusterParams{name: name, shardCount: 3}),
			},

		},
	})
}

type ClusterParams struct {
	name           string
	replicaCount   int
	shardCount     int
	preventDestroy bool
	nodeType       string
	redisConfigs   map[string]string
}

func createOrUpdateRedisCluster(params *ClusterParams) string {
	lifecycleBlock := ""
	if params.preventDestroy {
		lifecycleBlock = `
		lifecycle {
			prevent_destroy = true
		}`
	}
	var strBuilder strings.Builder
	for key, value := range params.redisConfigs {
		strBuilder.WriteString(fmt.Sprintf("%s =  \"%s\"\n", key, value))
	}

>>>>>>> 705f3f2a
	return fmt.Sprintf(`
resource "google_redis_cluster" "test" {
	provider = google-beta
	name           = "%s"
	replica_count = %d
	shard_count = %d
	node_type = "%s"
<<<<<<< HEAD
	deletion_protection_enabled = %v
  region         = "us-central1"
=======
	region         = "us-central1"
>>>>>>> 705f3f2a
	psc_configs {
			network = google_compute_network.producer_net.id
	}
	redis_configs = {
		%s
	}
	depends_on = [
<<<<<<< HEAD
          google_network_connectivity_service_connection_policy.default
        ]
=======
			google_network_connectivity_service_connection_policy.default
		]
	%s
>>>>>>> 705f3f2a
}

resource "google_network_connectivity_service_connection_policy" "default" {
	provider = google-beta
	name = "%s"
	location = "us-central1"
	service_class = "gcp-memorystore-redis"
	description   = "my basic service connection policy"
	network = google_compute_network.producer_net.id
	psc_config {
	subnetworks = [google_compute_subnetwork.producer_subnet.id]
	}
}

resource "google_compute_subnetwork" "producer_subnet" {
	provider      = google-beta
	name          = "%s"
	ip_cidr_range = "10.0.0.248/29"
	region        = "us-central1"
	network       = google_compute_network.producer_net.id
}

resource "google_compute_network" "producer_net" {
	provider                = google-beta
	name                    = "%s"
	auto_create_subnetworks = false
}
<<<<<<< HEAD
`, name, replicaCount, shardCount, nodeType, deletionProtectionEnabled, name, name, name)
=======
`, params.name, params.replicaCount, params.shardCount, params.nodeType, strBuilder.String(), lifecycleBlock, params.name, params.name, params.name)
>>>>>>> 705f3f2a
}

<% end -%><|MERGE_RESOLUTION|>--- conflicted
+++ resolved
@@ -12,43 +12,7 @@
 )
 
 func TestAccRedisCluster_createClusterWithNodeType(t *testing.T) {
-<<<<<<< HEAD
-        t.Parallel()
-
-        name := fmt.Sprintf("tf-test-%d", acctest.RandInt(t))
-
-        acctest.VcrTest(t, resource.TestCase{
-                PreCheck:                 func() { acctest.AccTestPreCheck(t) },
-                ProtoV5ProviderFactories: acctest.ProtoV5ProviderBetaFactories(t),
-                CheckDestroy:             testAccCheckRedisClusterDestroyProducer(t),
-                Steps: []resource.TestStep{
-                        {
-                                // create cluster with replica count 1
-                                Config: createOrUpdateRedisCluster(name, /* replicaCount = */ 1, /* shardCount = */ 3, true, /*nodeType = */ "REDIS_STANDARD_SMALL"),
-                        },
-                        {
-                                ResourceName:      "google_redis_cluster.test",
-                                ImportState:       true,
-                                ImportStateVerify: true,
-                                ImportStateVerifyIgnore: []string{"psc_configs"},
-                        },
-                        {
-								// set deletion protection to false
-                                Config: createOrUpdateRedisCluster(name, /* replicaCount = */ 1, /* shardCount = */ 3, false, /*nodeType = */ "REDIS_STANDARD_SMALL"),
-                        },
-                        {
-                                ResourceName:      "google_redis_cluster.test",
-                                ImportState:       true,
-                                ImportStateVerify: true,
-                                ImportStateVerifyIgnore: []string{"psc_configs"},
-                        },
-                        {
-                                // clean up the resource
-                                Config: createOrUpdateRedisCluster(name, /* replicaCount = */ 1, /* shardCount = */ 3, false, /*nodeType = */ "REDIS_STANDARD_SMALL"),
-                        },
-                },
-        })
-=======
+
 	t.Parallel()
 
 	name := fmt.Sprintf("tf-test-%d", acctest.RandInt(t))
@@ -60,7 +24,7 @@
 		Steps: []resource.TestStep{
 			{
 				// create cluster with replica count 1
-				Config: createOrUpdateRedisCluster(&ClusterParams{name: name, replicaCount: 1, shardCount: 3, preventDestroy: true, nodeType: "REDIS_STANDARD_SMALL"}),
+				Config: createOrUpdateRedisCluster(&ClusterParams{name: name, replicaCount: 1, shardCount: 3, deletionProtectionEnabled: true, nodeType: "REDIS_STANDARD_SMALL"}),
 			},
 			{
 				ResourceName:            "google_redis_cluster.test",
@@ -70,11 +34,10 @@
 			},
 			{
 				// clean up the resource
-				Config: createOrUpdateRedisCluster(&ClusterParams{name: name, replicaCount: 0, shardCount: 3, preventDestroy: false, nodeType: "REDIS_STANDARD_SMALL"}),
-			},
-		},
-	})
->>>>>>> 705f3f2a
+				Config: createOrUpdateRedisCluster(&ClusterParams{name: name, replicaCount: 1, shardCount: 3, deletionProtectionEnabled: false, nodeType: "REDIS_STANDARD_SMALL"}),
+			},
+		},
+	})
 }
 
 // Validate that replica count is updated for the cluster
@@ -90,7 +53,7 @@
 		Steps: []resource.TestStep{
 			{
 				// create cluster with replica count 1
-				Config: createOrUpdateRedisCluster(&ClusterParams{name: name, replicaCount: 1, shardCount: 3, preventDestroy: true}),
+				Config: createOrUpdateRedisCluster(&ClusterParams{name: name, replicaCount: 1, shardCount: 3, deletionProtectionEnabled: true}),
 			},
 			{
 				ResourceName:            "google_redis_cluster.test",
@@ -100,44 +63,27 @@
 			},
 			{
 				// update replica count to 2
-				Config: createOrUpdateRedisCluster(&ClusterParams{name: name, replicaCount: 2, shardCount: 3, preventDestroy: true}),
-			},
-			{
-				ResourceName:            "google_redis_cluster.test",
-				ImportState:             true,
-				ImportStateVerify:       true,
-				ImportStateVerifyIgnore: []string{"psc_configs"},
-			},
-			{
-<<<<<<< HEAD
-=======
+				Config: createOrUpdateRedisCluster(&ClusterParams{name: name, replicaCount: 2, shardCount: 3, deletionProtectionEnabled: true}),
+			},
+			{
+				ResourceName:            "google_redis_cluster.test",
+				ImportState:             true,
+				ImportStateVerify:       true,
+				ImportStateVerifyIgnore: []string{"psc_configs"},
+			},
+			{
+				// update replica count to 0
+				Config: createOrUpdateRedisCluster(&ClusterParams{name: name, replicaCount: 0, shardCount: 3, deletionProtectionEnabled: true}),
+			},
+			{
+				ResourceName:            "google_redis_cluster.test",
+				ImportState:             true,
+				ImportStateVerify:       true,
+				ImportStateVerifyIgnore: []string{"psc_configs"},
+			},
+			{
 				// clean up the resource
-				Config: createOrUpdateRedisCluster(&ClusterParams{name: name, replicaCount: 1, shardCount: 3, preventDestroy: false}),
-			},
-			{
->>>>>>> 705f3f2a
-				// update replica count to 0
-				Config: createOrUpdateRedisCluster(&ClusterParams{name: name, replicaCount: 0, shardCount: 3, preventDestroy: true}),
-			},
-			{
-				ResourceName:            "google_redis_cluster.test",
-				ImportState:             true,
-				ImportStateVerify:       true,
-				ImportStateVerifyIgnore: []string{"psc_configs"},
-			},
-			{
-				// set deletion protection to false
-				Config: createOrUpdateRedisCluster(name /* replicaCount = */, 0 /* shardCount = */, 3, false, /*nodeType = */ ""),
-			},
-			{
-					ResourceName:      "google_redis_cluster.test",
-					ImportState:       true,
-					ImportStateVerify: true,
-					ImportStateVerifyIgnore: []string{"psc_configs"},
-			},
-			{
-				// clean up the resource
-				Config: createOrUpdateRedisCluster(&ClusterParams{name: name, replicaCount: 0, shardCount: 3, preventDestroy: false}),
+				Config: createOrUpdateRedisCluster(&ClusterParams{name: name, replicaCount: 0, shardCount: 3, deletionProtectionEnabled: false}),
 			},
 		},
 	})
@@ -156,7 +102,7 @@
 		Steps: []resource.TestStep{
 			{
 				// create cluster with shard count 3
-				Config: createOrUpdateRedisCluster(&ClusterParams{name: name, replicaCount: 1, shardCount: 3, preventDestroy: true}),
+				Config: createOrUpdateRedisCluster(&ClusterParams{name: name, replicaCount: 1, shardCount: 3, deletionProtectionEnabled: true}),
 			},
 			{
 				ResourceName:            "google_redis_cluster.test",
@@ -166,35 +112,22 @@
 			},
 			{
 				// update shard count to 5
-				Config: createOrUpdateRedisCluster(&ClusterParams{name: name, replicaCount: 1, shardCount: 5, preventDestroy: true}),
-			},
-			{
-				ResourceName:            "google_redis_cluster.test",
-				ImportState:             true,
-				ImportStateVerify:       true,
-				ImportStateVerifyIgnore: []string{"psc_configs"},
-			},
-			{
-				// set deletion protection to false
-				Config: createOrUpdateRedisCluster(name /* replicaCount = */, 1 /* shardCount = */, 5, false, /* nodeType = */ ""),
-			},
-			{
-					ResourceName:      "google_redis_cluster.test",
-					ImportState:       true,
-					ImportStateVerify: true,
-					ImportStateVerifyIgnore: []string{"psc_configs"},
+				Config: createOrUpdateRedisCluster(&ClusterParams{name: name, replicaCount: 1, shardCount: 5, deletionProtectionEnabled: true}),
+			},
+			{
+				ResourceName:            "google_redis_cluster.test",
+				ImportState:             true,
+				ImportStateVerify:       true,
+				ImportStateVerifyIgnore: []string{"psc_configs"},
 			},
 			{
 				// clean up the resource
-				Config: createOrUpdateRedisCluster(&ClusterParams{name: name, replicaCount: 1, shardCount: 5, preventDestroy: false}),
-			},
-		},
-	})
-}
-
-<<<<<<< HEAD
-func createOrUpdateRedisCluster(name string, replicaCount int, shardCount int, deletionProtectionEnabled bool, nodeType string) string {
-=======
+				Config: createOrUpdateRedisCluster(&ClusterParams{name: name, replicaCount: 1, shardCount: 5, deletionProtectionEnabled: false}),
+			},
+		},
+	})
+}
+
 // Validate that redisConfigs is updated for the cluster
 func TestAccRedisCluster_updateRedisConfigs(t *testing.T) {
 	t.Parallel()
@@ -246,29 +179,61 @@
 	})
 }
 
+// Validate that deletion protection enabled/disabled cluster is created updated 
+func TestAccRedisCluster_createUpdateDeletionProtection(t *testing.T) {
+	t.Parallel()
+
+	name := fmt.Sprintf("tf-test-%d", acctest.RandInt(t))
+
+	acctest.VcrTest(t, resource.TestCase{
+		PreCheck:                 func() { acctest.AccTestPreCheck(t) },
+		ProtoV5ProviderFactories: acctest.ProtoV5ProviderBetaFactories(t),
+		CheckDestroy:             testAccCheckRedisClusterDestroyProducer(t),
+		Steps: []resource.TestStep{
+			{
+				// create cluster with deletion protection set to false
+        Config: createOrUpdateRedisCluster(&ClusterParams{name: name, replicaCount: 0, shardCount: 3, deletionProtectionEnabled: false})
+			},
+			{
+				ResourceName:            "google_redis_cluster.test",
+				ImportState:             true,
+				ImportStateVerify:       true,
+				ImportStateVerifyIgnore: []string{"psc_configs"},
+			},
+			{
+				// update deletion protection to true
+        Config: createOrUpdateRedisCluster(&ClusterParams{name: name, replicaCount: 0, shardCount: 3, deletionProtectionEnabled: true})
+			},
+			{
+				ResourceName:            "google_redis_cluster.test",
+				ImportState:             true,
+				ImportStateVerify:       true,
+				ImportStateVerifyIgnore: []string{"psc_configs"},
+			},
+			{
+				// update deletion protection to false and delete the cluster
+        Config: createOrUpdateRedisCluster(&ClusterParams{name: name, replicaCount: 0, shardCount: 3, deletionProtectionEnabled: false})
+			},
+
+		},
+	})
+}
+
 type ClusterParams struct {
 	name           string
 	replicaCount   int
 	shardCount     int
-	preventDestroy bool
+	deletionProtectionEnabled bool
 	nodeType       string
 	redisConfigs   map[string]string
 }
 
 func createOrUpdateRedisCluster(params *ClusterParams) string {
-	lifecycleBlock := ""
-	if params.preventDestroy {
-		lifecycleBlock = `
-		lifecycle {
-			prevent_destroy = true
-		}`
-	}
 	var strBuilder strings.Builder
 	for key, value := range params.redisConfigs {
 		strBuilder.WriteString(fmt.Sprintf("%s =  \"%s\"\n", key, value))
 	}
-
->>>>>>> 705f3f2a
+           
 	return fmt.Sprintf(`
 resource "google_redis_cluster" "test" {
 	provider = google-beta
@@ -276,12 +241,8 @@
 	replica_count = %d
 	shard_count = %d
 	node_type = "%s"
-<<<<<<< HEAD
 	deletion_protection_enabled = %v
   region         = "us-central1"
-=======
-	region         = "us-central1"
->>>>>>> 705f3f2a
 	psc_configs {
 			network = google_compute_network.producer_net.id
 	}
@@ -289,14 +250,8 @@
 		%s
 	}
 	depends_on = [
-<<<<<<< HEAD
           google_network_connectivity_service_connection_policy.default
         ]
-=======
-			google_network_connectivity_service_connection_policy.default
-		]
-	%s
->>>>>>> 705f3f2a
 }
 
 resource "google_network_connectivity_service_connection_policy" "default" {
@@ -324,11 +279,7 @@
 	name                    = "%s"
 	auto_create_subnetworks = false
 }
-<<<<<<< HEAD
-`, name, replicaCount, shardCount, nodeType, deletionProtectionEnabled, name, name, name)
-=======
-`, params.name, params.replicaCount, params.shardCount, params.nodeType, strBuilder.String(), lifecycleBlock, params.name, params.name, params.name)
->>>>>>> 705f3f2a
+`, params.name, params.replicaCount, params.shardCount, params.nodeType, strBuilder.String(), params.deletionProtectionEnabled, params.name, params.name, params.name)
 }
 
 <% end -%>