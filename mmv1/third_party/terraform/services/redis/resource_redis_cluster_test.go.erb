<% autogen_exception -%>
package redis_test
<% unless version == "ga" -%>

import (
	"fmt"
	"strings"
	"testing"

	"github.com/hashicorp/terraform-plugin-testing/helper/resource"
	"github.com/hashicorp/terraform-provider-google/google/acctest"
)

func TestAccRedisCluster_createClusterWithNodeType(t *testing.T) {

	t.Parallel()

	name := fmt.Sprintf("tf-test-%d", acctest.RandInt(t))

	acctest.VcrTest(t, resource.TestCase{
		PreCheck:                 func() { acctest.AccTestPreCheck(t) },
		ProtoV5ProviderFactories: acctest.ProtoV5ProviderBetaFactories(t),
		CheckDestroy:             testAccCheckRedisClusterDestroyProducer(t),
		Steps: []resource.TestStep{
			{
				// create cluster with replica count 1
<<<<<<< HEAD
				Config: createOrUpdateRedisCluster(&ClusterParams{name: name, replicaCount: 1, shardCount: 3, deletionProtectionEnabled: true, nodeType: "REDIS_STANDARD_SMALL"}),
=======
				Config: createOrUpdateRedisCluster(&ClusterParams{name: name, replicaCount: 1, shardCount: 3, preventDestroy: true, nodeType: "REDIS_STANDARD_SMALL", zoneDistributionMode: "MULTI_ZONE"}),
>>>>>>> 372b7c7f
			},
			{
				ResourceName:            "google_redis_cluster.test",
				ImportState:             true,
				ImportStateVerify:       true,
				ImportStateVerifyIgnore: []string{"psc_configs"},
			},
			{
				// clean up the resource
<<<<<<< HEAD
				Config: createOrUpdateRedisCluster(&ClusterParams{name: name, replicaCount: 1, shardCount: 3, deletionProtectionEnabled: false, nodeType: "REDIS_STANDARD_SMALL"}),
=======
				Config: createOrUpdateRedisCluster(&ClusterParams{name: name, replicaCount: 0, shardCount: 3, preventDestroy: false, nodeType: "REDIS_STANDARD_SMALL", zoneDistributionMode: "MULTI_ZONE"}),
>>>>>>> 372b7c7f
			},
		},
	})
}


// Validate zone distribution for the cluster.
func TestAccRedisCluster_createClusterWithZoneDistribution(t *testing.T) {
        t.Parallel()

        name := fmt.Sprintf("tf-test-%d", acctest.RandInt(t))

        acctest.VcrTest(t, resource.TestCase{
                PreCheck:                 func() { acctest.AccTestPreCheck(t) },
                ProtoV5ProviderFactories: acctest.ProtoV5ProviderBetaFactories(t),
                CheckDestroy:             testAccCheckRedisClusterDestroyProducer(t),
                Steps: []resource.TestStep{
                        {
                                // create cluster with replica count 1
                                Config: createOrUpdateRedisCluster(&ClusterParams{name: name, replicaCount: 0, shardCount: 3, preventDestroy: false, zoneDistributionMode: "SINGLE_ZONE", zone: "us-central1-b"}),
                        },
                        {
                                ResourceName:      "google_redis_cluster.test",
                                ImportState:       true,
                                ImportStateVerify: true,
                                ImportStateVerifyIgnore: []string{"psc_configs"},
                        },
                        {
                                // clean up the resource
                                Config: createOrUpdateRedisCluster(&ClusterParams{name: name, replicaCount: 0, shardCount: 3, preventDestroy: false, zoneDistributionMode: "SINGLE_ZONE", zone: "us-central1-b"}),
                        },
                },
        })
}

// Validate that replica count is updated for the cluster
func TestAccRedisCluster_updateReplicaCount(t *testing.T) {
	t.Parallel()

	name := fmt.Sprintf("tf-test-%d", acctest.RandInt(t))

	acctest.VcrTest(t, resource.TestCase{
		PreCheck:                 func() { acctest.AccTestPreCheck(t) },
		ProtoV5ProviderFactories: acctest.ProtoV5ProviderBetaFactories(t),
		CheckDestroy:             testAccCheckRedisClusterDestroyProducer(t),
		Steps: []resource.TestStep{
			{
				// create cluster with replica count 1
<<<<<<< HEAD
				Config: createOrUpdateRedisCluster(&ClusterParams{name: name, replicaCount: 1, shardCount: 3, deletionProtectionEnabled: true}),
=======
				Config: createOrUpdateRedisCluster(&ClusterParams{name: name, replicaCount: 1, shardCount: 3, preventDestroy: true, zoneDistributionMode: "MULTI_ZONE"}),
>>>>>>> 372b7c7f
			},
			{
				ResourceName:            "google_redis_cluster.test",
				ImportState:             true,
				ImportStateVerify:       true,
				ImportStateVerifyIgnore: []string{"psc_configs"},
			},
			{
				// update replica count to 2
<<<<<<< HEAD
				Config: createOrUpdateRedisCluster(&ClusterParams{name: name, replicaCount: 2, shardCount: 3, deletionProtectionEnabled: true}),
=======
				Config: createOrUpdateRedisCluster(&ClusterParams{name: name, replicaCount: 2, shardCount: 3, preventDestroy: true, zoneDistributionMode: "MULTI_ZONE"}),
>>>>>>> 372b7c7f
			},
			{
				ResourceName:            "google_redis_cluster.test",
				ImportState:             true,
				ImportStateVerify:       true,
				ImportStateVerifyIgnore: []string{"psc_configs"},
			},
			{
<<<<<<< HEAD
				// update replica count to 0
				Config: createOrUpdateRedisCluster(&ClusterParams{name: name, replicaCount: 0, shardCount: 3, deletionProtectionEnabled: true}),
=======
				// clean up the resource
				Config: createOrUpdateRedisCluster(&ClusterParams{name: name, replicaCount: 1, shardCount: 3, preventDestroy: false, zoneDistributionMode: "MULTI_ZONE"}),
			},
			{
				// update replica count to 0
				Config: createOrUpdateRedisCluster(&ClusterParams{name: name, replicaCount: 0, shardCount: 3, preventDestroy: true, zoneDistributionMode: "MULTI_ZONE"}),
>>>>>>> 372b7c7f
			},
			{
				ResourceName:            "google_redis_cluster.test",
				ImportState:             true,
				ImportStateVerify:       true,
				ImportStateVerifyIgnore: []string{"psc_configs"},
			},
			{
				// clean up the resource
<<<<<<< HEAD
				Config: createOrUpdateRedisCluster(&ClusterParams{name: name, replicaCount: 0, shardCount: 3, deletionProtectionEnabled: false}),
=======
				Config: createOrUpdateRedisCluster(&ClusterParams{name: name, replicaCount: 0, shardCount: 3, preventDestroy: false, zoneDistributionMode: "MULTI_ZONE"}),
>>>>>>> 372b7c7f
			},
		},
	})
}

// Validate that shard count is updated for the cluster
func TestAccRedisCluster_updateShardCount(t *testing.T) {
	t.Parallel()

	name := fmt.Sprintf("tf-test-%d", acctest.RandInt(t))

	acctest.VcrTest(t, resource.TestCase{
		PreCheck:                 func() { acctest.AccTestPreCheck(t) },
		ProtoV5ProviderFactories: acctest.ProtoV5ProviderBetaFactories(t),
		CheckDestroy:             testAccCheckRedisClusterDestroyProducer(t),
		Steps: []resource.TestStep{
			{
				// create cluster with shard count 3
<<<<<<< HEAD
				Config: createOrUpdateRedisCluster(&ClusterParams{name: name, replicaCount: 1, shardCount: 3, deletionProtectionEnabled: true}),
=======
				Config: createOrUpdateRedisCluster(&ClusterParams{name: name, replicaCount: 1, shardCount: 3, preventDestroy: true, zoneDistributionMode: "MULTI_ZONE"}),
>>>>>>> 372b7c7f
			},
			{
				ResourceName:            "google_redis_cluster.test",
				ImportState:             true,
				ImportStateVerify:       true,
				ImportStateVerifyIgnore: []string{"psc_configs"},
			},
			{
				// update shard count to 5
<<<<<<< HEAD
				Config: createOrUpdateRedisCluster(&ClusterParams{name: name, replicaCount: 1, shardCount: 5, deletionProtectionEnabled: true}),
=======
				Config: createOrUpdateRedisCluster(&ClusterParams{name: name, replicaCount: 1, shardCount: 5, preventDestroy: true, zoneDistributionMode: "MULTI_ZONE"}),
>>>>>>> 372b7c7f
			},
			{
				ResourceName:            "google_redis_cluster.test",
				ImportState:             true,
				ImportStateVerify:       true,
				ImportStateVerifyIgnore: []string{"psc_configs"},
			},
			{
				// clean up the resource
<<<<<<< HEAD
				Config: createOrUpdateRedisCluster(&ClusterParams{name: name, replicaCount: 1, shardCount: 5, deletionProtectionEnabled: false}),
=======
				Config: createOrUpdateRedisCluster(&ClusterParams{name: name, replicaCount: 1, shardCount: 5, preventDestroy: false, zoneDistributionMode: "MULTI_ZONE"}),
>>>>>>> 372b7c7f
			},
		},
	})
}

// Validate that redisConfigs is updated for the cluster
func TestAccRedisCluster_updateRedisConfigs(t *testing.T) {
	t.Parallel()

	name := fmt.Sprintf("tf-test-%d", acctest.RandInt(t))

	acctest.VcrTest(t, resource.TestCase{
		PreCheck:                 func() { acctest.AccTestPreCheck(t) },
		ProtoV5ProviderFactories: acctest.ProtoV5ProviderBetaFactories(t),
		CheckDestroy:             testAccCheckRedisClusterDestroyProducer(t),
		Steps: []resource.TestStep{
			{
				// create cluster
				Config: createOrUpdateRedisCluster(&ClusterParams{
					name:           name,
					shardCount:     3,
					zoneDistributionMode: "MULTI_ZONE",
					redisConfigs: map[string]string{
						"maxmemory-policy": "volatile-ttl",
					}}),
			},
			{
				ResourceName:            "google_redis_cluster.test",
				ImportState:             true,
				ImportStateVerify:       true,
				ImportStateVerifyIgnore: []string{"psc_configs"},
			},
			{
				// add a new redis config key-value pair and update existing redis config
				Config: createOrUpdateRedisCluster(&ClusterParams{
					name:           name,
					shardCount:     3,
					zoneDistributionMode: "MULTI_ZONE",
					redisConfigs: map[string]string{
						"maxmemory-policy":  "allkeys-lru",
						"maxmemory-clients": "90%",
					}}),
			},
			{
				ResourceName:            "google_redis_cluster.test",
				ImportState:             true,
				ImportStateVerify:       true,
				ImportStateVerifyIgnore: []string{"psc_configs"},
			},
			{
				// remove all redis configs
				Config: createOrUpdateRedisCluster(&ClusterParams{name: name, shardCount: 3, zoneDistributionMode: "MULTI_ZONE"}),
			},

		},
	})
}

// Validate that deletion protection enabled/disabled cluster is created updated 
func TestAccRedisCluster_createUpdateDeletionProtection(t *testing.T) {
	t.Parallel()

	name := fmt.Sprintf("tf-test-%d", acctest.RandInt(t))

	acctest.VcrTest(t, resource.TestCase{
		PreCheck:                 func() { acctest.AccTestPreCheck(t) },
		ProtoV5ProviderFactories: acctest.ProtoV5ProviderBetaFactories(t),
		CheckDestroy:             testAccCheckRedisClusterDestroyProducer(t),
		Steps: []resource.TestStep{
			{
				// create cluster with deletion protection set to false
        		Config: createOrUpdateRedisCluster(&ClusterParams{name: name, replicaCount: 0, shardCount: 3, deletionProtectionEnabled: false}),
			},
			{
				ResourceName:            "google_redis_cluster.test",
				ImportState:             true,
				ImportStateVerify:       true,
				ImportStateVerifyIgnore: []string{"psc_configs"},
			},
			{
				// update deletion protection to true
        		Config: createOrUpdateRedisCluster(&ClusterParams{name: name, replicaCount: 0, shardCount: 3, deletionProtectionEnabled: true}),
			},
			{
				ResourceName:            "google_redis_cluster.test",
				ImportState:             true,
				ImportStateVerify:       true,
				ImportStateVerifyIgnore: []string{"psc_configs"},
			},
			{
				// update deletion protection to false and delete the cluster
        		Config: createOrUpdateRedisCluster(&ClusterParams{name: name, replicaCount: 0, shardCount: 3, deletionProtectionEnabled: false}),
			},

		},
	})
}

type ClusterParams struct {
<<<<<<< HEAD
	name           string
	replicaCount   int
	shardCount     int
	deletionProtectionEnabled bool
	nodeType       string
	redisConfigs   map[string]string
=======
	name                 string
	replicaCount   			 int
	shardCount     			 int
	preventDestroy 			 bool
	nodeType             string
	redisConfigs         map[string]string
	zoneDistributionMode string
	zone 								 string
>>>>>>> 372b7c7f
}

func createOrUpdateRedisCluster(params *ClusterParams) string {
	var strBuilder strings.Builder
	for key, value := range params.redisConfigs {
		strBuilder.WriteString(fmt.Sprintf("%s =  \"%s\"\n", key, value))
	}
<<<<<<< HEAD
           
=======

	zoneDistributionConfigBlock := ``
	if params.zoneDistributionMode != "" {
		zoneDistributionConfigBlock = fmt.Sprintf(`
		zone_distribution_config {
			mode = "%s"
			zone = "%s"
		}
		`, params.zoneDistributionMode, params.zone)
	}

>>>>>>> 372b7c7f
	return fmt.Sprintf(`
resource "google_redis_cluster" "test" {
	provider = google-beta
	name           = "%s"
	replica_count = %d
	shard_count = %d
	node_type = "%s"
	deletion_protection_enabled = %v
  region         = "us-central1"
	psc_configs {
			network = google_compute_network.producer_net.id
	}
	redis_configs = {
		%s
	}
  %s
	depends_on = [
          google_network_connectivity_service_connection_policy.default
        ]
}

resource "google_network_connectivity_service_connection_policy" "default" {
	provider = google-beta
	name = "%s"
	location = "us-central1"
	service_class = "gcp-memorystore-redis"
	description   = "my basic service connection policy"
	network = google_compute_network.producer_net.id
	psc_config {
	subnetworks = [google_compute_subnetwork.producer_subnet.id]
	}
}

resource "google_compute_subnetwork" "producer_subnet" {
	provider      = google-beta
	name          = "%s"
	ip_cidr_range = "10.0.0.248/29"
	region        = "us-central1"
	network       = google_compute_network.producer_net.id
}

resource "google_compute_network" "producer_net" {
	provider                = google-beta
	name                    = "%s"
	auto_create_subnetworks = false
}
<<<<<<< HEAD
`, params.name, params.replicaCount, params.shardCount, params.nodeType, params.deletionProtectionEnabled, strBuilder.String(), params.name, params.name, params.name)
=======
`, params.name, params.replicaCount, params.shardCount, params.nodeType, strBuilder.String(), zoneDistributionConfigBlock, lifecycleBlock, params.name, params.name, params.name)
>>>>>>> 372b7c7f
}

<% end -%><|MERGE_RESOLUTION|>--- conflicted
+++ resolved
@@ -24,11 +24,7 @@
 		Steps: []resource.TestStep{
 			{
 				// create cluster with replica count 1
-<<<<<<< HEAD
-				Config: createOrUpdateRedisCluster(&ClusterParams{name: name, replicaCount: 1, shardCount: 3, deletionProtectionEnabled: true, nodeType: "REDIS_STANDARD_SMALL"}),
-=======
-				Config: createOrUpdateRedisCluster(&ClusterParams{name: name, replicaCount: 1, shardCount: 3, preventDestroy: true, nodeType: "REDIS_STANDARD_SMALL", zoneDistributionMode: "MULTI_ZONE"}),
->>>>>>> 372b7c7f
+				Config: createOrUpdateRedisCluster(&ClusterParams{name: name, replicaCount: 1, shardCount: 3, deletionProtectionEnabled: true, nodeType: "REDIS_STANDARD_SMALL", zoneDistributionMode: "MULTI_ZONE"}),
 			},
 			{
 				ResourceName:            "google_redis_cluster.test",
@@ -38,11 +34,7 @@
 			},
 			{
 				// clean up the resource
-<<<<<<< HEAD
-				Config: createOrUpdateRedisCluster(&ClusterParams{name: name, replicaCount: 1, shardCount: 3, deletionProtectionEnabled: false, nodeType: "REDIS_STANDARD_SMALL"}),
-=======
-				Config: createOrUpdateRedisCluster(&ClusterParams{name: name, replicaCount: 0, shardCount: 3, preventDestroy: false, nodeType: "REDIS_STANDARD_SMALL", zoneDistributionMode: "MULTI_ZONE"}),
->>>>>>> 372b7c7f
+				Config: createOrUpdateRedisCluster(&ClusterParams{name: name, replicaCount: 0, shardCount: 3, deletionProtectionEnabled: false, nodeType: "REDIS_STANDARD_SMALL", zoneDistributionMode: "MULTI_ZONE"}),
 			},
 		},
 	})
@@ -91,11 +83,7 @@
 		Steps: []resource.TestStep{
 			{
 				// create cluster with replica count 1
-<<<<<<< HEAD
-				Config: createOrUpdateRedisCluster(&ClusterParams{name: name, replicaCount: 1, shardCount: 3, deletionProtectionEnabled: true}),
-=======
-				Config: createOrUpdateRedisCluster(&ClusterParams{name: name, replicaCount: 1, shardCount: 3, preventDestroy: true, zoneDistributionMode: "MULTI_ZONE"}),
->>>>>>> 372b7c7f
+				Config: createOrUpdateRedisCluster(&ClusterParams{name: name, replicaCount: 1, shardCount: 3, deletionProtectionEnabled: true, zoneDistributionMode: "MULTI_ZONE"}),
 			},
 			{
 				ResourceName:            "google_redis_cluster.test",
@@ -105,44 +93,28 @@
 			},
 			{
 				// update replica count to 2
-<<<<<<< HEAD
-				Config: createOrUpdateRedisCluster(&ClusterParams{name: name, replicaCount: 2, shardCount: 3, deletionProtectionEnabled: true}),
-=======
-				Config: createOrUpdateRedisCluster(&ClusterParams{name: name, replicaCount: 2, shardCount: 3, preventDestroy: true, zoneDistributionMode: "MULTI_ZONE"}),
->>>>>>> 372b7c7f
-			},
-			{
-				ResourceName:            "google_redis_cluster.test",
-				ImportState:             true,
-				ImportStateVerify:       true,
-				ImportStateVerifyIgnore: []string{"psc_configs"},
-			},
-			{
-<<<<<<< HEAD
+				Config: createOrUpdateRedisCluster(&ClusterParams{name: name, replicaCount: 2, shardCount: 3, deletionProtectionEnabled: true, zoneDistributionMode: "MULTI_ZONE"}),
+			},
+			{
+				ResourceName:            "google_redis_cluster.test",
+				ImportState:             true,
+				ImportStateVerify:       true,
+				ImportStateVerifyIgnore: []string{"psc_configs"},
+			},
+			{
+			{
 				// update replica count to 0
-				Config: createOrUpdateRedisCluster(&ClusterParams{name: name, replicaCount: 0, shardCount: 3, deletionProtectionEnabled: true}),
-=======
+				Config: createOrUpdateRedisCluster(&ClusterParams{name: name, replicaCount: 0, shardCount: 3, deletionProtectionEnabled: true, zoneDistributionMode: "MULTI_ZONE"}),
+			},
+			{
+				ResourceName:            "google_redis_cluster.test",
+				ImportState:             true,
+				ImportStateVerify:       true,
+				ImportStateVerifyIgnore: []string{"psc_configs"},
+			},
+			{
 				// clean up the resource
-				Config: createOrUpdateRedisCluster(&ClusterParams{name: name, replicaCount: 1, shardCount: 3, preventDestroy: false, zoneDistributionMode: "MULTI_ZONE"}),
-			},
-			{
-				// update replica count to 0
-				Config: createOrUpdateRedisCluster(&ClusterParams{name: name, replicaCount: 0, shardCount: 3, preventDestroy: true, zoneDistributionMode: "MULTI_ZONE"}),
->>>>>>> 372b7c7f
-			},
-			{
-				ResourceName:            "google_redis_cluster.test",
-				ImportState:             true,
-				ImportStateVerify:       true,
-				ImportStateVerifyIgnore: []string{"psc_configs"},
-			},
-			{
-				// clean up the resource
-<<<<<<< HEAD
-				Config: createOrUpdateRedisCluster(&ClusterParams{name: name, replicaCount: 0, shardCount: 3, deletionProtectionEnabled: false}),
-=======
-				Config: createOrUpdateRedisCluster(&ClusterParams{name: name, replicaCount: 0, shardCount: 3, preventDestroy: false, zoneDistributionMode: "MULTI_ZONE"}),
->>>>>>> 372b7c7f
+				Config: createOrUpdateRedisCluster(&ClusterParams{name: name, replicaCount: 0, shardCount: 3, deletionProtectionEnabled: false, zoneDistributionMode: "MULTI_ZONE"}),
 			},
 		},
 	})
@@ -161,11 +133,7 @@
 		Steps: []resource.TestStep{
 			{
 				// create cluster with shard count 3
-<<<<<<< HEAD
-				Config: createOrUpdateRedisCluster(&ClusterParams{name: name, replicaCount: 1, shardCount: 3, deletionProtectionEnabled: true}),
-=======
-				Config: createOrUpdateRedisCluster(&ClusterParams{name: name, replicaCount: 1, shardCount: 3, preventDestroy: true, zoneDistributionMode: "MULTI_ZONE"}),
->>>>>>> 372b7c7f
+				Config: createOrUpdateRedisCluster(&ClusterParams{name: name, replicaCount: 1, shardCount: 3, deletionProtectionEnabled: true, zoneDistributionMode: "MULTI_ZONE"}),
 			},
 			{
 				ResourceName:            "google_redis_cluster.test",
@@ -175,11 +143,7 @@
 			},
 			{
 				// update shard count to 5
-<<<<<<< HEAD
-				Config: createOrUpdateRedisCluster(&ClusterParams{name: name, replicaCount: 1, shardCount: 5, deletionProtectionEnabled: true}),
-=======
-				Config: createOrUpdateRedisCluster(&ClusterParams{name: name, replicaCount: 1, shardCount: 5, preventDestroy: true, zoneDistributionMode: "MULTI_ZONE"}),
->>>>>>> 372b7c7f
+				Config: createOrUpdateRedisCluster(&ClusterParams{name: name, replicaCount: 1, shardCount: 5, deletionProtectionEnabled: true, zoneDistributionMode: "MULTI_ZONE"}),
 			},
 			{
 				ResourceName:            "google_redis_cluster.test",
@@ -189,11 +153,7 @@
 			},
 			{
 				// clean up the resource
-<<<<<<< HEAD
-				Config: createOrUpdateRedisCluster(&ClusterParams{name: name, replicaCount: 1, shardCount: 5, deletionProtectionEnabled: false}),
-=======
-				Config: createOrUpdateRedisCluster(&ClusterParams{name: name, replicaCount: 1, shardCount: 5, preventDestroy: false, zoneDistributionMode: "MULTI_ZONE"}),
->>>>>>> 372b7c7f
+				Config: createOrUpdateRedisCluster(&ClusterParams{name: name, replicaCount: 1, shardCount: 5, deletionProtectionEnabled: false, zoneDistributionMode: "MULTI_ZONE"}),
 			},
 		},
 	})
@@ -293,23 +253,14 @@
 }
 
 type ClusterParams struct {
-<<<<<<< HEAD
-	name           string
-	replicaCount   int
-	shardCount     int
-	deletionProtectionEnabled bool
-	nodeType       string
-	redisConfigs   map[string]string
-=======
 	name                 string
 	replicaCount   			 int
 	shardCount     			 int
-	preventDestroy 			 bool
+	deletionProtectionEnabled bool
 	nodeType             string
 	redisConfigs         map[string]string
 	zoneDistributionMode string
 	zone 								 string
->>>>>>> 372b7c7f
 }
 
 func createOrUpdateRedisCluster(params *ClusterParams) string {
@@ -317,9 +268,6 @@
 	for key, value := range params.redisConfigs {
 		strBuilder.WriteString(fmt.Sprintf("%s =  \"%s\"\n", key, value))
 	}
-<<<<<<< HEAD
-           
-=======
 
 	zoneDistributionConfigBlock := ``
 	if params.zoneDistributionMode != "" {
@@ -331,7 +279,6 @@
 		`, params.zoneDistributionMode, params.zone)
 	}
 
->>>>>>> 372b7c7f
 	return fmt.Sprintf(`
 resource "google_redis_cluster" "test" {
 	provider = google-beta
@@ -378,11 +325,7 @@
 	name                    = "%s"
 	auto_create_subnetworks = false
 }
-<<<<<<< HEAD
-`, params.name, params.replicaCount, params.shardCount, params.nodeType, params.deletionProtectionEnabled, strBuilder.String(), params.name, params.name, params.name)
-=======
-`, params.name, params.replicaCount, params.shardCount, params.nodeType, strBuilder.String(), zoneDistributionConfigBlock, lifecycleBlock, params.name, params.name, params.name)
->>>>>>> 372b7c7f
+`, params.name, params.replicaCount, params.shardCount, params.nodeType, params.deletionProtectionEnabled, strBuilder.String(), zoneDistributionConfigBlock, params.name, params.name, params.name)
 }
 
 <% end -%>