<% autogen_exception -%>
package redis_test
<% unless version == "ga" -%>

import (
	"fmt"
	"strings"
	"testing"

	"github.com/hashicorp/terraform-plugin-testing/helper/resource"
	"github.com/hashicorp/terraform-provider-google/google/acctest"
)

func TestAccRedisCluster_createClusterWithNodeType(t *testing.T) {

	t.Parallel()

	name := fmt.Sprintf("tf-test-%d", acctest.RandInt(t))

	acctest.VcrTest(t, resource.TestCase{
		PreCheck:                 func() { acctest.AccTestPreCheck(t) },
		ProtoV5ProviderFactories: acctest.ProtoV5ProviderBetaFactories(t),
		CheckDestroy:             testAccCheckRedisClusterDestroyProducer(t),
		Steps: []resource.TestStep{
			{
				// create cluster with replica count 1
<<<<<<< HEAD
				Config: createOrUpdateRedisCluster(&ClusterParams{name: name, replicaCount: 1, shardCount: 3, preventDestroy: true, nodeType: "REDIS_STANDARD_SMALL", zoneDistributionMode: "MULTI_ZONE", maintenanceDay: "MONDAY", maintenanceHours: 0, maintenanceMinutes: 30, maintenanceSeconds: 0, maintenanceNanos: 0}),
=======
				Config: createOrUpdateRedisCluster(&ClusterParams{name: name, replicaCount: 1, shardCount: 3, deletionProtectionEnabled: true, nodeType: "REDIS_STANDARD_SMALL", zoneDistributionMode: "MULTI_ZONE"}),
>>>>>>> b7538e9d
			},
			{
				ResourceName:            "google_redis_cluster.test",
				ImportState:             true,
				ImportStateVerify:       true,
				ImportStateVerifyIgnore: []string{"psc_configs"},
			},
			{
				// clean up the resource
<<<<<<< HEAD
				Config: createOrUpdateRedisCluster(&ClusterParams{name: name, replicaCount: 0, shardCount: 3, preventDestroy: false, nodeType: "REDIS_STANDARD_SMALL", zoneDistributionMode: "MULTI_ZONE",  maintenanceDay: "MONDAY", maintenanceHours: 0, maintenanceMinutes: 30, maintenanceSeconds: 0, maintenanceNanos: 0}),
=======
				Config: createOrUpdateRedisCluster(&ClusterParams{name: name, replicaCount: 1, shardCount: 3, deletionProtectionEnabled: false, nodeType: "REDIS_STANDARD_SMALL", zoneDistributionMode: "MULTI_ZONE"}),
>>>>>>> b7538e9d
			},
		},
	})
}


// Validate zone distribution for the cluster.
func TestAccRedisCluster_createClusterWithZoneDistribution(t *testing.T) {
        t.Parallel()

        name := fmt.Sprintf("tf-test-%d", acctest.RandInt(t))

        acctest.VcrTest(t, resource.TestCase{
                PreCheck:                 func() { acctest.AccTestPreCheck(t) },
                ProtoV5ProviderFactories: acctest.ProtoV5ProviderBetaFactories(t),
                CheckDestroy:             testAccCheckRedisClusterDestroyProducer(t),
                Steps: []resource.TestStep{
                        {
                                // create cluster with replica count 1
                                Config: createOrUpdateRedisCluster(&ClusterParams{name: name, replicaCount: 0, shardCount: 3, deletionProtectionEnabled: false, zoneDistributionMode: "SINGLE_ZONE", zone: "us-central1-b"}),
                        },
                        {
                                ResourceName:      "google_redis_cluster.test",
                                ImportState:       true,
                                ImportStateVerify: true,
                                ImportStateVerifyIgnore: []string{"psc_configs"},
                        },
                        {
                                // clean up the resource
                                Config: createOrUpdateRedisCluster(&ClusterParams{name: name, replicaCount: 0, shardCount: 3, deletionProtectionEnabled: false, zoneDistributionMode: "SINGLE_ZONE", zone: "us-central1-b"}),
                        },
                },
        })
}

// Validate that replica count is updated for the cluster
func TestAccRedisCluster_updateReplicaCount(t *testing.T) {
	t.Parallel()

	name := fmt.Sprintf("tf-test-%d", acctest.RandInt(t))

	acctest.VcrTest(t, resource.TestCase{
		PreCheck:                 func() { acctest.AccTestPreCheck(t) },
		ProtoV5ProviderFactories: acctest.ProtoV5ProviderBetaFactories(t),
		CheckDestroy:             testAccCheckRedisClusterDestroyProducer(t),
		Steps: []resource.TestStep{
			{
				// create cluster with replica count 1
<<<<<<< HEAD
				Config: createOrUpdateRedisCluster(&ClusterParams{name: name, replicaCount: 1, shardCount: 3, preventDestroy: true, zoneDistributionMode: "MULTI_ZONE", maintenanceDay: "MONDAY", maintenanceHours: 0, maintenanceMinutes: 30, maintenanceSeconds: 0, maintenanceNanos: 0}),
=======
				Config: createOrUpdateRedisCluster(&ClusterParams{name: name, replicaCount: 1, shardCount: 3, deletionProtectionEnabled: true, zoneDistributionMode: "MULTI_ZONE"}),
>>>>>>> b7538e9d
			},
			{
				ResourceName:            "google_redis_cluster.test",
				ImportState:             true,
				ImportStateVerify:       true,
				ImportStateVerifyIgnore: []string{"psc_configs"},
			},
			{
				// update replica count to 2
<<<<<<< HEAD
				Config: createOrUpdateRedisCluster(&ClusterParams{name: name, replicaCount: 2, shardCount: 3, preventDestroy: true, zoneDistributionMode: "MULTI_ZONE", maintenanceDay: "MONDAY", maintenanceHours: 0, maintenanceMinutes: 30, maintenanceSeconds: 0, maintenanceNanos: 0}),
=======
				Config: createOrUpdateRedisCluster(&ClusterParams{name: name, replicaCount: 2, shardCount: 3, deletionProtectionEnabled: true, zoneDistributionMode: "MULTI_ZONE"}),
>>>>>>> b7538e9d
			},
			{
				ResourceName:            "google_redis_cluster.test",
				ImportState:             true,
				ImportStateVerify:       true,
				ImportStateVerifyIgnore: []string{"psc_configs"},
			},
			{
<<<<<<< HEAD
				// clean up the resource
				Config: createOrUpdateRedisCluster(&ClusterParams{name: name, replicaCount: 1, shardCount: 3, preventDestroy: false, zoneDistributionMode: "MULTI_ZONE", maintenanceDay: "MONDAY", maintenanceHours: 0, maintenanceMinutes: 30, maintenanceSeconds: 0, maintenanceNanos: 0}),
			},
			{
				// update replica count to 0
				Config: createOrUpdateRedisCluster(&ClusterParams{name: name, replicaCount: 0, shardCount: 3, preventDestroy: true, zoneDistributionMode: "MULTI_ZONE", maintenanceDay: "MONDAY", maintenanceHours: 0, maintenanceMinutes: 30, maintenanceSeconds: 0, maintenanceNanos: 0}),
=======
				// update replica count to 0
				Config: createOrUpdateRedisCluster(&ClusterParams{name: name, replicaCount: 0, shardCount: 3, deletionProtectionEnabled: true, zoneDistributionMode: "MULTI_ZONE"}),
>>>>>>> b7538e9d
			},
			{
				ResourceName:            "google_redis_cluster.test",
				ImportState:             true,
				ImportStateVerify:       true,
				ImportStateVerifyIgnore: []string{"psc_configs"},
			},
			{
				// clean up the resource
<<<<<<< HEAD
				Config: createOrUpdateRedisCluster(&ClusterParams{name: name, replicaCount: 0, shardCount: 3, preventDestroy: false, zoneDistributionMode: "MULTI_ZONE", maintenanceDay: "MONDAY", maintenanceHours: 0, maintenanceMinutes: 30, maintenanceSeconds: 0, maintenanceNanos: 0}),
=======
				Config: createOrUpdateRedisCluster(&ClusterParams{name: name, replicaCount: 0, shardCount: 3, deletionProtectionEnabled: false, zoneDistributionMode: "MULTI_ZONE"}),
>>>>>>> b7538e9d
			},
		},
	})
}

// Validate that shard count is updated for the cluster
func TestAccRedisCluster_updateShardCount(t *testing.T) {
	t.Parallel()

	name := fmt.Sprintf("tf-test-%d", acctest.RandInt(t))

	acctest.VcrTest(t, resource.TestCase{
		PreCheck:                 func() { acctest.AccTestPreCheck(t) },
		ProtoV5ProviderFactories: acctest.ProtoV5ProviderBetaFactories(t),
		CheckDestroy:             testAccCheckRedisClusterDestroyProducer(t),
		Steps: []resource.TestStep{
			{
				// create cluster with shard count 3
<<<<<<< HEAD
				Config: createOrUpdateRedisCluster(&ClusterParams{name: name, replicaCount: 1, shardCount: 3, preventDestroy: true, zoneDistributionMode: "MULTI_ZONE", maintenanceDay: "MONDAY", maintenanceHours: 0, maintenanceMinutes: 30, maintenanceSeconds: 0, maintenanceNanos: 0}),
=======
				Config: createOrUpdateRedisCluster(&ClusterParams{name: name, replicaCount: 1, shardCount: 3, deletionProtectionEnabled: true, zoneDistributionMode: "MULTI_ZONE"}),
>>>>>>> b7538e9d
			},
			{
				ResourceName:            "google_redis_cluster.test",
				ImportState:             true,
				ImportStateVerify:       true,
				ImportStateVerifyIgnore: []string{"psc_configs"},
			},
			{
				// update shard count to 5
<<<<<<< HEAD
				Config: createOrUpdateRedisCluster(&ClusterParams{name: name, replicaCount: 1, shardCount: 5, preventDestroy: true, zoneDistributionMode: "MULTI_ZONE", maintenanceDay: "MONDAY", maintenanceHours: 0, maintenanceMinutes: 30, maintenanceSeconds: 0, maintenanceNanos: 0}),
=======
				Config: createOrUpdateRedisCluster(&ClusterParams{name: name, replicaCount: 1, shardCount: 5, deletionProtectionEnabled: true, zoneDistributionMode: "MULTI_ZONE"}),
>>>>>>> b7538e9d
			},
			{
				ResourceName:            "google_redis_cluster.test",
				ImportState:             true,
				ImportStateVerify:       true,
				ImportStateVerifyIgnore: []string{"psc_configs"},
			},
			{
				// clean up the resource
<<<<<<< HEAD
				Config: createOrUpdateRedisCluster(&ClusterParams{name: name, replicaCount: 1, shardCount: 5, preventDestroy: false, zoneDistributionMode: "MULTI_ZONE", maintenanceDay: "MONDAY", maintenanceHours: 0, maintenanceMinutes: 30, maintenanceSeconds: 0, maintenanceNanos: 0}),
=======
				Config: createOrUpdateRedisCluster(&ClusterParams{name: name, replicaCount: 1, shardCount: 5, deletionProtectionEnabled: false, zoneDistributionMode: "MULTI_ZONE"}),
>>>>>>> b7538e9d
			},
		},
	})
}

// Validate that redisConfigs is updated for the cluster
func TestAccRedisCluster_updateRedisConfigs(t *testing.T) {
	t.Parallel()

	name := fmt.Sprintf("tf-test-%d", acctest.RandInt(t))

	acctest.VcrTest(t, resource.TestCase{
		PreCheck:                 func() { acctest.AccTestPreCheck(t) },
		ProtoV5ProviderFactories: acctest.ProtoV5ProviderBetaFactories(t),
		CheckDestroy:             testAccCheckRedisClusterDestroyProducer(t),
		Steps: []resource.TestStep{
			{
				// create cluster
				Config: createOrUpdateRedisCluster(&ClusterParams{
					name:           name,
					shardCount:     3,
					zoneDistributionMode: "MULTI_ZONE",
					maintenanceDay: "MONDAY",
					maintenanceHours: 0,
					maintenanceMinutes: 30,
					maintenanceSeconds: 0,
					maintenanceNanos: 0,
					redisConfigs: map[string]string{
						"maxmemory-policy": "volatile-ttl",
					}}),
			},
			{
				ResourceName:            "google_redis_cluster.test",
				ImportState:             true,
				ImportStateVerify:       true,
				ImportStateVerifyIgnore: []string{"psc_configs"},
			},
			{
				// add a new redis config key-value pair and update existing redis config
				Config: createOrUpdateRedisCluster(&ClusterParams{
					name:           name,
					shardCount:     3,
					zoneDistributionMode: "MULTI_ZONE",
					maintenanceDay: "MONDAY",
					maintenanceHours: 0,
					maintenanceMinutes: 30,
					maintenanceSeconds: 0,
					maintenanceNanos: 0,
					redisConfigs: map[string]string{
						"maxmemory-policy":  "allkeys-lru",
						"maxmemory-clients": "90%",
					}}),
			},
			{
				ResourceName:            "google_redis_cluster.test",
				ImportState:             true,
				ImportStateVerify:       true,
				ImportStateVerifyIgnore: []string{"psc_configs"},
			},
			{
				// remove all redis configs
				Config: createOrUpdateRedisCluster(&ClusterParams{name: name, shardCount: 3, zoneDistributionMode: "MULTI_ZONE", maintenanceDay: "MONDAY", maintenanceHours: 0, maintenanceMinutes: 30, maintenanceSeconds: 0, maintenanceNanos: 0}),
			},

		},
	})
}

// Validate that deletion protection enabled/disabled cluster is created updated 
func TestAccRedisCluster_createUpdateDeletionProtection(t *testing.T) {
	t.Parallel()

	name := fmt.Sprintf("tf-test-%d", acctest.RandInt(t))

	acctest.VcrTest(t, resource.TestCase{
		PreCheck:                 func() { acctest.AccTestPreCheck(t) },
		ProtoV5ProviderFactories: acctest.ProtoV5ProviderBetaFactories(t),
		CheckDestroy:             testAccCheckRedisClusterDestroyProducer(t),
		Steps: []resource.TestStep{
			{
				// create cluster with deletion protection set to false
        		Config: createOrUpdateRedisCluster(&ClusterParams{name: name, replicaCount: 0, shardCount: 3, deletionProtectionEnabled: false, zoneDistributionMode: "MULTI_ZONE"}),
			},
			{
				ResourceName:            "google_redis_cluster.test",
				ImportState:             true,
				ImportStateVerify:       true,
				ImportStateVerifyIgnore: []string{"psc_configs"},
			},
			{
				// update deletion protection to true
        		Config: createOrUpdateRedisCluster(&ClusterParams{name: name, replicaCount: 0, shardCount: 3, deletionProtectionEnabled: true, zoneDistributionMode: "MULTI_ZONE"}),
			},
			{
				ResourceName:            "google_redis_cluster.test",
				ImportState:             true,
				ImportStateVerify:       true,
				ImportStateVerifyIgnore: []string{"psc_configs"},
			},
			{
				// update deletion protection to false and delete the cluster
        		Config: createOrUpdateRedisCluster(&ClusterParams{name: name, replicaCount: 0, shardCount: 3, deletionProtectionEnabled: false, zoneDistributionMode: "MULTI_ZONE"}),
			},

		},
	})
}

type ClusterParams struct {
	name                 string
	replicaCount   			 int
	shardCount     			 int
	deletionProtectionEnabled bool
	nodeType             string
	redisConfigs         map[string]string
	zoneDistributionMode string
	zone 								 string
	maintenanceDay		 string
	maintenanceHours	 int
	maintenanceMinutes   int
	maintenanceSeconds	 int
	maintenanceNanos     int
}

func createOrUpdateRedisCluster(params *ClusterParams) string {
	var strBuilder strings.Builder
	for key, value := range params.redisConfigs {
		strBuilder.WriteString(fmt.Sprintf("%s =  \"%s\"\n", key, value))
	}

	zoneDistributionConfigBlock := ``
	if params.zoneDistributionMode != "" {
		zoneDistributionConfigBlock = fmt.Sprintf(`
		zone_distribution_config {
			mode = "%s"
			zone = "%s"
		}
		`, params.zoneDistributionMode, params.zone)
	}

	maintenancePolicyBlock := ``
	if params.maintenanceDay != "" {
		maintenancePolicyBlock = fmt.Sprintf(`
		maintenance_policy {
			weekly_maintenance_window {
				day = "%s"
				start_time {
					hours = %d
					minutes = %d
					seconds = %d
					nanos = %d
				}
			}
		}
		`, params.maintenanceDay, params.maintenanceHours, params.maintenanceMinutes, params.maintenanceSeconds, params.maintenanceNanos)
	}

	return fmt.Sprintf(`
resource "google_redis_cluster" "test" {
	provider = google-beta
	name           = "%s"
	replica_count = %d
	shard_count = %d
	node_type = "%s"
	deletion_protection_enabled = %v
	region         = "us-central1"
	psc_configs {
			network = google_compute_network.producer_net.id
	}
	redis_configs = {
		%s
	}
  %s
  %s
	depends_on = [
          google_network_connectivity_service_connection_policy.default
        ]
}

resource "google_network_connectivity_service_connection_policy" "default" {
	provider = google-beta
	name = "%s"
	location = "us-central1"
	service_class = "gcp-memorystore-redis"
	description   = "my basic service connection policy"
	network = google_compute_network.producer_net.id
	psc_config {
	subnetworks = [google_compute_subnetwork.producer_subnet.id]
	}
}

resource "google_compute_subnetwork" "producer_subnet" {
	provider      = google-beta
	name          = "%s"
	ip_cidr_range = "10.0.0.248/29"
	region        = "us-central1"
	network       = google_compute_network.producer_net.id
}

resource "google_compute_network" "producer_net" {
	provider                = google-beta
	name                    = "%s"
	auto_create_subnetworks = false
}
<<<<<<< HEAD
`, params.name, params.replicaCount, params.shardCount, params.nodeType, strBuilder.String(), zoneDistributionConfigBlock, maintenancePolicyBlock, lifecycleBlock, params.name, params.name, params.name)
=======
`, params.name, params.replicaCount, params.shardCount, params.nodeType, params.deletionProtectionEnabled, strBuilder.String(), zoneDistributionConfigBlock, params.name, params.name, params.name)
>>>>>>> b7538e9d
}

<% end -%><|MERGE_RESOLUTION|>--- conflicted
+++ resolved
@@ -24,11 +24,7 @@
 		Steps: []resource.TestStep{
 			{
 				// create cluster with replica count 1
-<<<<<<< HEAD
-				Config: createOrUpdateRedisCluster(&ClusterParams{name: name, replicaCount: 1, shardCount: 3, preventDestroy: true, nodeType: "REDIS_STANDARD_SMALL", zoneDistributionMode: "MULTI_ZONE", maintenanceDay: "MONDAY", maintenanceHours: 0, maintenanceMinutes: 30, maintenanceSeconds: 0, maintenanceNanos: 0}),
-=======
-				Config: createOrUpdateRedisCluster(&ClusterParams{name: name, replicaCount: 1, shardCount: 3, deletionProtectionEnabled: true, nodeType: "REDIS_STANDARD_SMALL", zoneDistributionMode: "MULTI_ZONE"}),
->>>>>>> b7538e9d
+				Config: createOrUpdateRedisCluster(&ClusterParams{name: name, replicaCount: 1, shardCount: 3, deletionProtectionEnabled: true, nodeType: "REDIS_STANDARD_SMALL", zoneDistributionMode: "MULTI_ZONE", maintenanceDay: "MONDAY", maintenanceHours: 0, maintenanceMinutes: 30, maintenanceSeconds: 0, maintenanceNanos: 0}),
 			},
 			{
 				ResourceName:            "google_redis_cluster.test",
@@ -38,11 +34,7 @@
 			},
 			{
 				// clean up the resource
-<<<<<<< HEAD
-				Config: createOrUpdateRedisCluster(&ClusterParams{name: name, replicaCount: 0, shardCount: 3, preventDestroy: false, nodeType: "REDIS_STANDARD_SMALL", zoneDistributionMode: "MULTI_ZONE",  maintenanceDay: "MONDAY", maintenanceHours: 0, maintenanceMinutes: 30, maintenanceSeconds: 0, maintenanceNanos: 0}),
-=======
-				Config: createOrUpdateRedisCluster(&ClusterParams{name: name, replicaCount: 1, shardCount: 3, deletionProtectionEnabled: false, nodeType: "REDIS_STANDARD_SMALL", zoneDistributionMode: "MULTI_ZONE"}),
->>>>>>> b7538e9d
+				Config: createOrUpdateRedisCluster(&ClusterParams{name: name, replicaCount: 1, shardCount: 3, deletionProtectionEnabled: false, nodeType: "REDIS_STANDARD_SMALL", zoneDistributionMode: "MULTI_ZONE",  maintenanceDay: "MONDAY", maintenanceHours: 0, maintenanceMinutes: 30, maintenanceSeconds: 0, maintenanceNanos: 0}),
 			},
 		},
 	})
@@ -91,11 +83,7 @@
 		Steps: []resource.TestStep{
 			{
 				// create cluster with replica count 1
-<<<<<<< HEAD
-				Config: createOrUpdateRedisCluster(&ClusterParams{name: name, replicaCount: 1, shardCount: 3, preventDestroy: true, zoneDistributionMode: "MULTI_ZONE", maintenanceDay: "MONDAY", maintenanceHours: 0, maintenanceMinutes: 30, maintenanceSeconds: 0, maintenanceNanos: 0}),
-=======
-				Config: createOrUpdateRedisCluster(&ClusterParams{name: name, replicaCount: 1, shardCount: 3, deletionProtectionEnabled: true, zoneDistributionMode: "MULTI_ZONE"}),
->>>>>>> b7538e9d
+				Config: createOrUpdateRedisCluster(&ClusterParams{name: name, replicaCount: 1, shardCount: 3, deletionProtectionEnabled: true, zoneDistributionMode: "MULTI_ZONE", maintenanceDay: "MONDAY", maintenanceHours: 0, maintenanceMinutes: 30, maintenanceSeconds: 0, maintenanceNanos: 0}),
 			},
 			{
 				ResourceName:            "google_redis_cluster.test",
@@ -105,44 +93,27 @@
 			},
 			{
 				// update replica count to 2
-<<<<<<< HEAD
-				Config: createOrUpdateRedisCluster(&ClusterParams{name: name, replicaCount: 2, shardCount: 3, preventDestroy: true, zoneDistributionMode: "MULTI_ZONE", maintenanceDay: "MONDAY", maintenanceHours: 0, maintenanceMinutes: 30, maintenanceSeconds: 0, maintenanceNanos: 0}),
-=======
-				Config: createOrUpdateRedisCluster(&ClusterParams{name: name, replicaCount: 2, shardCount: 3, deletionProtectionEnabled: true, zoneDistributionMode: "MULTI_ZONE"}),
->>>>>>> b7538e9d
-			},
-			{
-				ResourceName:            "google_redis_cluster.test",
-				ImportState:             true,
-				ImportStateVerify:       true,
-				ImportStateVerifyIgnore: []string{"psc_configs"},
-			},
-			{
-<<<<<<< HEAD
+				Config: createOrUpdateRedisCluster(&ClusterParams{name: name, replicaCount: 2, shardCount: 3, deletionProtectionEnabled: true, zoneDistributionMode: "MULTI_ZONE", maintenanceDay: "MONDAY", maintenanceHours: 0, maintenanceMinutes: 30, maintenanceSeconds: 0, maintenanceNanos: 0}),
+			},
+			{
+				ResourceName:            "google_redis_cluster.test",
+				ImportState:             true,
+				ImportStateVerify:       true,
+				ImportStateVerifyIgnore: []string{"psc_configs"},
+			},
+			{
+				// update replica count to 0
+				Config: createOrUpdateRedisCluster(&ClusterParams{name: name, replicaCount: 0, shardCount: 3, deletionProtectionEnabled: true, zoneDistributionMode: "MULTI_ZONE", maintenanceDay: "MONDAY", maintenanceHours: 0, maintenanceMinutes: 30, maintenanceSeconds: 0, maintenanceNanos: 0}),
+			},
+			{
+				ResourceName:            "google_redis_cluster.test",
+				ImportState:             true,
+				ImportStateVerify:       true,
+				ImportStateVerifyIgnore: []string{"psc_configs"},
+			},
+			{
 				// clean up the resource
-				Config: createOrUpdateRedisCluster(&ClusterParams{name: name, replicaCount: 1, shardCount: 3, preventDestroy: false, zoneDistributionMode: "MULTI_ZONE", maintenanceDay: "MONDAY", maintenanceHours: 0, maintenanceMinutes: 30, maintenanceSeconds: 0, maintenanceNanos: 0}),
-			},
-			{
-				// update replica count to 0
-				Config: createOrUpdateRedisCluster(&ClusterParams{name: name, replicaCount: 0, shardCount: 3, preventDestroy: true, zoneDistributionMode: "MULTI_ZONE", maintenanceDay: "MONDAY", maintenanceHours: 0, maintenanceMinutes: 30, maintenanceSeconds: 0, maintenanceNanos: 0}),
-=======
-				// update replica count to 0
-				Config: createOrUpdateRedisCluster(&ClusterParams{name: name, replicaCount: 0, shardCount: 3, deletionProtectionEnabled: true, zoneDistributionMode: "MULTI_ZONE"}),
->>>>>>> b7538e9d
-			},
-			{
-				ResourceName:            "google_redis_cluster.test",
-				ImportState:             true,
-				ImportStateVerify:       true,
-				ImportStateVerifyIgnore: []string{"psc_configs"},
-			},
-			{
-				// clean up the resource
-<<<<<<< HEAD
-				Config: createOrUpdateRedisCluster(&ClusterParams{name: name, replicaCount: 0, shardCount: 3, preventDestroy: false, zoneDistributionMode: "MULTI_ZONE", maintenanceDay: "MONDAY", maintenanceHours: 0, maintenanceMinutes: 30, maintenanceSeconds: 0, maintenanceNanos: 0}),
-=======
-				Config: createOrUpdateRedisCluster(&ClusterParams{name: name, replicaCount: 0, shardCount: 3, deletionProtectionEnabled: false, zoneDistributionMode: "MULTI_ZONE"}),
->>>>>>> b7538e9d
+				Config: createOrUpdateRedisCluster(&ClusterParams{name: name, replicaCount: 0, shardCount: 3, deletionProtectionEnabled: false, zoneDistributionMode: "MULTI_ZONE", maintenanceDay: "MONDAY", maintenanceHours: 0, maintenanceMinutes: 30, maintenanceSeconds: 0, maintenanceNanos: 0}),
 			},
 		},
 	})
@@ -161,11 +132,7 @@
 		Steps: []resource.TestStep{
 			{
 				// create cluster with shard count 3
-<<<<<<< HEAD
-				Config: createOrUpdateRedisCluster(&ClusterParams{name: name, replicaCount: 1, shardCount: 3, preventDestroy: true, zoneDistributionMode: "MULTI_ZONE", maintenanceDay: "MONDAY", maintenanceHours: 0, maintenanceMinutes: 30, maintenanceSeconds: 0, maintenanceNanos: 0}),
-=======
-				Config: createOrUpdateRedisCluster(&ClusterParams{name: name, replicaCount: 1, shardCount: 3, deletionProtectionEnabled: true, zoneDistributionMode: "MULTI_ZONE"}),
->>>>>>> b7538e9d
+				Config: createOrUpdateRedisCluster(&ClusterParams{name: name, replicaCount: 1, shardCount: 3, deletionProtectionEnabled: true, zoneDistributionMode: "MULTI_ZONE", maintenanceDay: "MONDAY", maintenanceHours: 0, maintenanceMinutes: 30, maintenanceSeconds: 0, maintenanceNanos: 0}),
 			},
 			{
 				ResourceName:            "google_redis_cluster.test",
@@ -175,11 +142,7 @@
 			},
 			{
 				// update shard count to 5
-<<<<<<< HEAD
-				Config: createOrUpdateRedisCluster(&ClusterParams{name: name, replicaCount: 1, shardCount: 5, preventDestroy: true, zoneDistributionMode: "MULTI_ZONE", maintenanceDay: "MONDAY", maintenanceHours: 0, maintenanceMinutes: 30, maintenanceSeconds: 0, maintenanceNanos: 0}),
-=======
-				Config: createOrUpdateRedisCluster(&ClusterParams{name: name, replicaCount: 1, shardCount: 5, deletionProtectionEnabled: true, zoneDistributionMode: "MULTI_ZONE"}),
->>>>>>> b7538e9d
+				Config: createOrUpdateRedisCluster(&ClusterParams{name: name, replicaCount: 1, shardCount: 5, deletionProtectionEnabled: true, zoneDistributionMode: "MULTI_ZONE", maintenanceDay: "MONDAY", maintenanceHours: 0, maintenanceMinutes: 30, maintenanceSeconds: 0, maintenanceNanos: 0}),
 			},
 			{
 				ResourceName:            "google_redis_cluster.test",
@@ -189,11 +152,7 @@
 			},
 			{
 				// clean up the resource
-<<<<<<< HEAD
-				Config: createOrUpdateRedisCluster(&ClusterParams{name: name, replicaCount: 1, shardCount: 5, preventDestroy: false, zoneDistributionMode: "MULTI_ZONE", maintenanceDay: "MONDAY", maintenanceHours: 0, maintenanceMinutes: 30, maintenanceSeconds: 0, maintenanceNanos: 0}),
-=======
-				Config: createOrUpdateRedisCluster(&ClusterParams{name: name, replicaCount: 1, shardCount: 5, deletionProtectionEnabled: false, zoneDistributionMode: "MULTI_ZONE"}),
->>>>>>> b7538e9d
+				Config: createOrUpdateRedisCluster(&ClusterParams{name: name, replicaCount: 1, shardCount: 5, deletionProtectionEnabled: false, zoneDistributionMode: "MULTI_ZONE", maintenanceDay: "MONDAY", maintenanceHours: 0, maintenanceMinutes: 30, maintenanceSeconds: 0, maintenanceNanos: 0}),
 			},
 		},
 	})
@@ -398,11 +357,7 @@
 	name                    = "%s"
 	auto_create_subnetworks = false
 }
-<<<<<<< HEAD
-`, params.name, params.replicaCount, params.shardCount, params.nodeType, strBuilder.String(), zoneDistributionConfigBlock, maintenancePolicyBlock, lifecycleBlock, params.name, params.name, params.name)
-=======
-`, params.name, params.replicaCount, params.shardCount, params.nodeType, params.deletionProtectionEnabled, strBuilder.String(), zoneDistributionConfigBlock, params.name, params.name, params.name)
->>>>>>> b7538e9d
+`, params.name, params.replicaCount, params.shardCount, params.nodeType, params.deletionProtectionEnabled, strBuilder.String(), zoneDistributionConfigBlock, maintenancePolicyBlock, params.name, params.name, params.name)
 }
 
 <% end -%>