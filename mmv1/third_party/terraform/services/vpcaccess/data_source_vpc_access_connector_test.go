package vpcaccess_test

import (
	"fmt"
	"testing"

	"github.com/hashicorp/terraform-plugin-sdk/v2/helper/resource"
	"github.com/hashicorp/terraform-provider-google/google/acctest"
)

func TestAccVPCAccessConnectorDatasource_basic(t *testing.T) {
	t.Parallel()

	acctest.VcrTest(t, resource.TestCase{
		PreCheck:                 func() { acctest.AccTestPreCheck(t) },
		ProtoV5ProviderFactories: acctest.ProtoV5ProviderFactories(t),
		Steps: []resource.TestStep{
			{
				Config: testAccVPCAccessConnectorDatasourceConfig(acctest.RandString(t, 10)),
				Check: resource.ComposeTestCheckFunc(
					acctest.CheckDataSourceStateMatchesResourceStateWithIgnores(
						"data.google_vpc_access_connector.connector",
						"google_vpc_access_connector.connector",
						map[string]struct{}{
							// Ignore fields not returned in response
							"self_link": {},
							"region":    {},
						},
					),
				),
			},
		},
	})
}

func testAccVPCAccessConnectorDatasourceConfig(suffix string) string {
	return fmt.Sprintf(`
resource "google_vpc_access_connector" "connector" {
<<<<<<< HEAD
  name           = "vpc-con-test-%s"
  ip_cidr_range  = "10.8.0.32/28"
  network        = "default"
  region         = "us-central1"
  min_throughput  = 200
  max_throughput = 300
=======
  name          = "tf-test-%s"
  ip_cidr_range = "10.8.0.32/28"
  network       = "default"
  region        = "us-central1"
>>>>>>> 0c8818e9
}

data "google_vpc_access_connector" "connector" {
  name = google_vpc_access_connector.connector.name
}
`, suffix)
}<|MERGE_RESOLUTION|>--- conflicted
+++ resolved
@@ -36,19 +36,12 @@
 func testAccVPCAccessConnectorDatasourceConfig(suffix string) string {
 	return fmt.Sprintf(`
 resource "google_vpc_access_connector" "connector" {
-<<<<<<< HEAD
-  name           = "vpc-con-test-%s"
+  name          = "tf-test-%s"
   ip_cidr_range  = "10.8.0.32/28"
   network        = "default"
   region         = "us-central1"
   min_throughput  = 200
   max_throughput = 300
-=======
-  name          = "tf-test-%s"
-  ip_cidr_range = "10.8.0.32/28"
-  network       = "default"
-  region        = "us-central1"
->>>>>>> 0c8818e9
 }
 
 data "google_vpc_access_connector" "connector" {
