package eventarc_test

import (
	"fmt"
	"strings"
	"testing"

	"github.com/hashicorp/terraform-plugin-testing/helper/resource"
	"github.com/hashicorp/terraform-plugin-testing/plancheck"
	"github.com/hashicorp/terraform-plugin-testing/terraform"
	"github.com/hashicorp/terraform-provider-google/google/acctest"
	"github.com/hashicorp/terraform-provider-google/google/envvar"
	"github.com/hashicorp/terraform-provider-google/google/tpgresource"
	transport_tpg "github.com/hashicorp/terraform-provider-google/google/transport"
)

// We make sure not to run tests in parallel, since only one MessageBus per project is supported.
// For this same reason, we must also include any Enrollment and Pipeline tests which depend on a MessageBus here.
func TestAccEventarcMessageBus(t *testing.T) {
	testCases := map[string]func(t *testing.T){
		"basic":           testAccEventarcMessageBus_basic,
		"cryptoKey":       testAccEventarcMessageBus_cryptoKey,
		"update":          testAccEventarcMessageBus_update,
		"googleApiSource": testAccEventarcMessageBus_googleApiSource,
<<<<<<< HEAD
		"enrollment":      testAccEventarcMessageBus_enrollment,
=======
		"pipeline":        testAccEventarcMessageBus_pipeline,
>>>>>>> 7de30d70
	}

	for name, tc := range testCases {
		// shadow the tc variable into scope so that when
		// the loop continues, if t.Run hasn't executed tc(t)
		// yet, we don't have a race condition
		// see https://github.com/golang/go/wiki/CommonMistakes#using-goroutines-on-loop-iterator-variables
		tc := tc
		t.Run(name, func(t *testing.T) {
			tc(t)
		})
	}
}

func testAccEventarcMessageBus_basic(t *testing.T) {
	context := map[string]interface{}{
		"region":        envvar.GetTestRegionFromEnv(),
		"random_suffix": acctest.RandString(t, 10),
	}
	acctest.BootstrapIamMembers(t, []acctest.IamMember{
		{
			Member: "serviceAccount:service-{project_number}@gcp-sa-eventarc.iam.gserviceaccount.com",
			Role:   "roles/cloudkms.cryptoKeyEncrypterDecrypter",
		},
	})

	acctest.VcrTest(t, resource.TestCase{
		PreCheck:                 func() { acctest.AccTestPreCheck(t) },
		ProtoV5ProviderFactories: acctest.ProtoV5ProviderFactories(t),
		CheckDestroy:             testAccCheckEventarcMessageBusDestroyProducer(t),
		Steps: []resource.TestStep{
			{
				Config: testAccEventarcMessageBus_basicCfg(context),
			},
			{
				ResourceName:            "google_eventarc_message_bus.primary",
				ImportState:             true,
				ImportStateVerify:       true,
				ImportStateVerifyIgnore: []string{"labels", "terraform_labels", "annotations"},
			},
		},
	})
}

func testAccEventarcMessageBus_basicCfg(context map[string]interface{}) string {
	return acctest.Nprintf(`
resource "google_eventarc_message_bus" "primary" {
  location       = "%{region}"
  message_bus_id = "tf-test-messagebus%{random_suffix}"
  display_name   = "basic bus"
  labels = {
    test_label = "test-eventarc-label"
  }
  annotations = {
    test_annotation = "test-eventarc-annotation"
  }
}
`, context)
}

func testAccEventarcMessageBus_cryptoKey(t *testing.T) {
	region := envvar.GetTestRegionFromEnv()
	context := map[string]interface{}{
		"project_number": envvar.GetTestProjectNumberFromEnv(),
		"region":         region,
		"key":            acctest.BootstrapKMSKeyWithPurposeInLocationAndName(t, "ENCRYPT_DECRYPT", region, "tf-bootstrap-eventarc-messagebus-key").CryptoKey.Name,
		"random_suffix":  acctest.RandString(t, 10),
	}
	acctest.BootstrapIamMembers(t, []acctest.IamMember{
		{
			Member: "serviceAccount:service-{project_number}@gcp-sa-eventarc.iam.gserviceaccount.com",
			Role:   "roles/cloudkms.cryptoKeyEncrypterDecrypter",
		},
	})

	acctest.VcrTest(t, resource.TestCase{
		PreCheck:                 func() { acctest.AccTestPreCheck(t) },
		ProtoV5ProviderFactories: acctest.ProtoV5ProviderFactories(t),
		CheckDestroy:             testAccCheckEventarcMessageBusDestroyProducer(t),
		Steps: []resource.TestStep{
			{
				Config: testAccEventarcMessageBus_cryptoKeyCfg(context),
			},
			{
				ResourceName:            "google_eventarc_message_bus.primary",
				ImportState:             true,
				ImportStateVerify:       true,
				ImportStateVerifyIgnore: []string{"labels", "terraform_labels", "annotations"},
			},
		},
	})
}

func testAccEventarcMessageBus_cryptoKeyCfg(context map[string]interface{}) string {
	return acctest.Nprintf(`
resource "google_eventarc_message_bus" "primary" {
  location        = "%{region}"
  message_bus_id  = "tf-test-messagebus%{random_suffix}"
  crypto_key_name = "%{key}"
  logging_config {
    log_severity = "ALERT"
  }
}
`, context)
}

func testAccEventarcMessageBus_update(t *testing.T) {
	region := envvar.GetTestRegionFromEnv()
	context := map[string]interface{}{
		"project_number": envvar.GetTestProjectNumberFromEnv(),
		"region":         region,
		"key1":           acctest.BootstrapKMSKeyWithPurposeInLocationAndName(t, "ENCRYPT_DECRYPT", region, "tf-bootstrap-eventarc-messagebus-key1").CryptoKey.Name,
		"key2":           acctest.BootstrapKMSKeyWithPurposeInLocationAndName(t, "ENCRYPT_DECRYPT", region, "tf-bootstrap-eventarc-messagebus-key2").CryptoKey.Name,
		"random_suffix":  acctest.RandString(t, 10),
	}
	acctest.BootstrapIamMembers(t, []acctest.IamMember{
		{
			Member: "serviceAccount:service-{project_number}@gcp-sa-eventarc.iam.gserviceaccount.com",
			Role:   "roles/cloudkms.cryptoKeyEncrypterDecrypter",
		},
	})

	acctest.VcrTest(t, resource.TestCase{
		PreCheck:                 func() { acctest.AccTestPreCheck(t) },
		ProtoV5ProviderFactories: acctest.ProtoV5ProviderFactories(t),
		CheckDestroy:             testAccCheckEventarcMessageBusDestroyProducer(t),
		Steps: []resource.TestStep{
			{
				Config: testAccEventarcMessageBus_setCfg(context),
			},
			{
				ResourceName:            "google_eventarc_message_bus.primary",
				ImportState:             true,
				ImportStateVerify:       true,
				ImportStateVerifyIgnore: []string{"labels", "terraform_labels", "annotations"},
			},
			{
				Config: testAccEventarcMessageBus_updateCfg(context),
				ConfigPlanChecks: resource.ConfigPlanChecks{
					PreApply: []plancheck.PlanCheck{
						plancheck.ExpectResourceAction("google_eventarc_message_bus.primary", plancheck.ResourceActionUpdate),
					},
				},
			},
			{
				ResourceName:            "google_eventarc_message_bus.primary",
				ImportState:             true,
				ImportStateVerify:       true,
				ImportStateVerifyIgnore: []string{"labels", "terraform_labels", "annotations"},
			},
			{
				Config: testAccEventarcMessageBus_deleteCfg(context),
				ConfigPlanChecks: resource.ConfigPlanChecks{
					PreApply: []plancheck.PlanCheck{
						plancheck.ExpectResourceAction("google_eventarc_message_bus.primary", plancheck.ResourceActionUpdate),
					},
				},
			},
			{
				ResourceName:            "google_eventarc_message_bus.primary",
				ImportState:             true,
				ImportStateVerify:       true,
				ImportStateVerifyIgnore: []string{"labels", "terraform_labels", "annotations"},
			},
		},
	})
}

func testAccEventarcMessageBus_setCfg(context map[string]interface{}) string {
	return acctest.Nprintf(`
resource "google_eventarc_message_bus" "primary" {
  location        = "%{region}"
  message_bus_id  = "tf-test-messagebus%{random_suffix}"
  crypto_key_name = "%{key1}"
  display_name    = "message bus"
  logging_config {
    log_severity = "ALERT"
  }
}
`, context)
}

func testAccEventarcMessageBus_updateCfg(context map[string]interface{}) string {
	return acctest.Nprintf(`
resource "google_eventarc_message_bus" "primary" {
  location        = "%{region}"
  message_bus_id  = "tf-test-messagebus%{random_suffix}"
  crypto_key_name = "%{key2}"
  display_name    = "updated message bus"
  logging_config {
    log_severity = "DEBUG"
  }
}
`, context)
}

func testAccEventarcMessageBus_deleteCfg(context map[string]interface{}) string {
	return acctest.Nprintf(`
resource "google_eventarc_message_bus" "primary" {
  location        = "%{region}"
  message_bus_id  = "tf-test-messagebus%{random_suffix}"
  crypto_key_name = ""
  display_name    = "updated message bus"
  logging_config {
    log_severity = "DEBUG"
  }
}
`, context)
}

// Although this test is defined in resource_eventarc_message_bus_test, it is primarily
// concerned with testing the GoogleApiSource resource, which depends on a singleton MessageBus.
func testAccEventarcMessageBus_googleApiSource(t *testing.T) {
	region := envvar.GetTestRegionFromEnv()
	context := map[string]interface{}{
		"project_number": envvar.GetTestProjectNumberFromEnv(),
		"key1":           acctest.BootstrapKMSKeyWithPurposeInLocationAndName(t, "ENCRYPT_DECRYPT", region, "tf-bootstrap-eventarc-googleapisource-key1").CryptoKey.Name,
		"region":         region,
		"random_suffix":  acctest.RandString(t, 10),
	}
	acctest.BootstrapIamMembers(t, []acctest.IamMember{
		{
			Member: "serviceAccount:service-{project_number}@gcp-sa-eventarc.iam.gserviceaccount.com",
			Role:   "roles/cloudkms.cryptoKeyEncrypterDecrypter",
		},
	})

	acctest.VcrTest(t, resource.TestCase{
		PreCheck:                 func() { acctest.AccTestPreCheck(t) },
		ProtoV5ProviderFactories: acctest.ProtoV5ProviderFactories(t),
		CheckDestroy:             testAccCheckEventarcGoogleApiSourceDestroyProducer(t),
		Steps: []resource.TestStep{
			{
				Config: testAccEventarcMessageBus_googleApiSourceCfg(context),
			},
			{
				ResourceName:            "google_eventarc_google_api_source.primary",
				ImportState:             true,
				ImportStateVerify:       true,
				ImportStateVerifyIgnore: []string{"labels", "terraform_labels", "annotations"},
			},
		},
	})
}

func testAccEventarcMessageBus_googleApiSourceCfg(context map[string]interface{}) string {
	return acctest.Nprintf(`
resource "google_eventarc_google_api_source" "primary" {
  location             = "%{region}"
  google_api_source_id = "tf-test-googleapisource%{random_suffix}"
  display_name         = "basic google api source"
  destination          = google_eventarc_message_bus.message_bus.id
  crypto_key_name      = "%{key1}"
  labels = {
    test_label = "test-eventarc-label"
  }
  annotations = {
    test_annotation = "test-eventarc-annotation"
  }
  logging_config {
    log_severity = "DEBUG"
  }
}
resource "google_eventarc_message_bus" "message_bus" {
  location       = "%{region}"
  message_bus_id = "tf-test-messagebus%{random_suffix}"
}
`, context)
}

// Although this test is defined in resource_eventarc_message_bus_test, it is primarily
<<<<<<< HEAD
// concerned with testing the Enrollment resource, which depends on a singleton MessageBus.
func testAccEventarcMessageBus_enrollment(t *testing.T) {
=======
// concerned with testing the Pipeline resource, which depends on a singleton MessageBus.
func testAccEventarcMessageBus_pipeline(t *testing.T) {
>>>>>>> 7de30d70
	context := map[string]interface{}{
		"project_id":              envvar.GetTestProjectFromEnv(),
		"region":                  envvar.GetTestRegionFromEnv(),
		"random_suffix":           acctest.RandString(t, 10),
		"network_attachment_name": acctest.BootstrapNetworkAttachment(t, "tf-test-eventarc-messagebus-na", acctest.BootstrapSubnet(t, "tf-test-eventarc-messagebus-subnet", acctest.BootstrapSharedTestNetwork(t, "tf-test-eventarc-messagebus-network"))),
	}

	acctest.VcrTest(t, resource.TestCase{
		PreCheck:                 func() { acctest.AccTestPreCheck(t) },
		ProtoV5ProviderFactories: acctest.ProtoV5ProviderFactories(t),
<<<<<<< HEAD
		CheckDestroy:             testAccCheckEventarcEnrollmentDestroyProducer(t),
		Steps: []resource.TestStep{
			{
				Config: testAccEventarcMessageBus_enrollmentCfg(context),
			},
			{
				ResourceName:            "google_eventarc_enrollment.primary",
=======
		CheckDestroy:             testAccCheckEventarcPipelineDestroyProducer(t),
		Steps: []resource.TestStep{
			{
				Config: testAccEventarcMessageBus_pipelineCfg(context),
			},
			{
				ResourceName:            "google_eventarc_pipeline.primary",
>>>>>>> 7de30d70
				ImportState:             true,
				ImportStateVerify:       true,
				ImportStateVerifyIgnore: []string{"labels", "terraform_labels", "annotations"},
			},
		},
	})
}

<<<<<<< HEAD
func testAccEventarcMessageBus_enrollmentCfg(context map[string]interface{}) string {
	return acctest.Nprintf(`
resource "google_eventarc_enrollment" "primary" {
  location      = "%{region}"
  enrollment_id = "tf-test-enrollment%{random_suffix}"
  display_name  = "basic enrollment"
  message_bus   = google_eventarc_message_bus.message_bus.id
  destination   = google_eventarc_pipeline.pipeline.id
  cel_match     = "message.type == 'google.cloud.dataflow.job.v1beta3.statusChanged'"
  labels = {
    test_label = "test-eventarc-label"
  }
  annotations = {
    test_annotation = "test-eventarc-annotation"
  }
}

resource "google_eventarc_pipeline" "pipeline" {
  location    = "%{region}"
  pipeline_id = "tf-test-pipeline%{random_suffix}"
  destinations {
    http_endpoint {
      uri = "https://10.77.0.0:80/route"
    }
    network_config {
      network_attachment = "projects/%{project_id}/regions/%{region}/networkAttachments/%{network_attachment_name}"
    }
  }
}

resource "google_eventarc_message_bus" "message_bus" {
  location       = "%{region}"
  message_bus_id = "tf-test-messagebus%{random_suffix}"
}
`, context)
}

// Although this test is defined in resource_eventarc_message_bus_test, it is primarily
// concerned with testing the Enrollment resource, which depends on a singleton MessageBus.
func testAccEventarcMessageBus_updateEnrollment(t *testing.T) {
	context := map[string]interface{}{
		"project_id":              envvar.GetTestProjectFromEnv(),
		"region":                  envvar.GetTestRegionFromEnv(),
		"random_suffix":           acctest.RandString(t, 10),
		"network_attachment_name": acctest.BootstrapNetworkAttachment(t, "tf-test-eventarc-messagebus-na", acctest.BootstrapSubnet(t, "tf-test-eventarc-messagebus-subnet", acctest.BootstrapSharedTestNetwork(t, "tf-test-eventarc-messagebus-network"))),
	}

	acctest.VcrTest(t, resource.TestCase{
		PreCheck:                 func() { acctest.AccTestPreCheck(t) },
		ProtoV5ProviderFactories: acctest.ProtoV5ProviderFactories(t),
		CheckDestroy:             testAccCheckEventarcEnrollmentDestroyProducer(t),
		Steps: []resource.TestStep{
			{
				Config: testAccEventarcMessageBus_enrollmentCfg(context),
			},
			{
				ResourceName:            "google_eventarc_enrollment.primary",
				ImportState:             true,
				ImportStateVerify:       true,
				ImportStateVerifyIgnore: []string{"labels", "terraform_labels", "annotations"},
			},
			{
				Config: testAccEventarcMessageBus_updateEnrollmentCfg(context),
				ConfigPlanChecks: resource.ConfigPlanChecks{
					PreApply: []plancheck.PlanCheck{
						plancheck.ExpectResourceAction("google_eventarc_enrollment.primary", plancheck.ResourceActionUpdate),
					},
				},
			},
			{
				ResourceName:            "google_eventarc_enrollment.primary",
				ImportState:             true,
				ImportStateVerify:       true,
				ImportStateVerifyIgnore: []string{"labels", "terraform_labels", "annotations"},
			},
		},
	})
}

func testAccEventarcMessageBus_updateEnrollmentCfg(context map[string]interface{}) string {
	return acctest.Nprintf(`
resource "google_eventarc_enrollment" "primary" {
  location      = "%{region}"
  enrollment_id = "tf-test-enrollment%{random_suffix}"
  display_name  = "basic updated enrollment"
  message_bus   = google_eventarc_message_bus.message_bus.id
  destination   = google_eventarc_pipeline.updated_pipeline.id
  cel_match     = "true"
  # As of time of writing, enrollments can't be updated if their pipeline has been deleted.
  # So use this workaround until the underlying issue in the Eventarc API is fixed.
  depends_on    = [google_eventarc_pipeline.pipeline]
}

resource "google_eventarc_pipeline" "updated_pipeline" {
  location    = "%{region}"
  pipeline_id = "tf-test-pipeline2%{random_suffix}"
  destinations {
    http_endpoint {
      uri = "https://10.77.0.1:80/route"
    }
    network_config {
      network_attachment = "projects/%{project_id}/regions/%{region}/networkAttachments/%{network_attachment_name}"
    }
  }
}

resource "google_eventarc_pipeline" "pipeline" {
  location    = "%{region}"
  pipeline_id = "tf-test-pipeline%{random_suffix}"
  destinations {
    http_endpoint {
      uri = "https://10.77.0.0:80/route"
    }
=======
func testAccEventarcMessageBus_pipelineCfg(context map[string]interface{}) string {
	return acctest.Nprintf(`
resource "google_eventarc_pipeline" "primary" {
  location    = "%{region}"
  pipeline_id = "tf-test-some-pipeline%{random_suffix}"
  destinations {
    message_bus = google_eventarc_message_bus.primary.id
>>>>>>> 7de30d70
    network_config {
      network_attachment = "projects/%{project_id}/regions/%{region}/networkAttachments/%{network_attachment_name}"
    }
  }
}

<<<<<<< HEAD
resource "google_eventarc_message_bus" "message_bus" {
=======
resource "google_eventarc_message_bus" "primary" {
>>>>>>> 7de30d70
  location       = "%{region}"
  message_bus_id = "tf-test-messagebus%{random_suffix}"
}
`, context)
}

func testAccCheckEventarcMessageBusDestroyProducer(t *testing.T) func(s *terraform.State) error {
	return func(s *terraform.State) error {
		for name, rs := range s.RootModule().Resources {
			if rs.Type != "google_eventarc_message_bus" {
				continue
			}
			if strings.HasPrefix(name, "data.") {
				continue
			}

			config := acctest.GoogleProviderConfig(t)

			url, err := tpgresource.ReplaceVarsForTest(config, rs, "{{EventarcBasePath}}projects/{{project}}/locations/{{location}}/messageBuses/{{name}}")
			if err != nil {
				return err
			}

			billingProject := ""

			if config.BillingProject != "" {
				billingProject = config.BillingProject
			}

			_, err = transport_tpg.SendRequest(transport_tpg.SendRequestOptions{
				Config:    config,
				Method:    "GET",
				Project:   billingProject,
				RawURL:    url,
				UserAgent: config.UserAgent,
			})
			if err == nil {
				return fmt.Errorf("EventarcMessageBus still exists at %s", url)
			}
		}

		return nil
	}
}<|MERGE_RESOLUTION|>--- conflicted
+++ resolved
@@ -22,11 +22,8 @@
 		"cryptoKey":       testAccEventarcMessageBus_cryptoKey,
 		"update":          testAccEventarcMessageBus_update,
 		"googleApiSource": testAccEventarcMessageBus_googleApiSource,
-<<<<<<< HEAD
+		"pipeline":        testAccEventarcMessageBus_pipeline,
 		"enrollment":      testAccEventarcMessageBus_enrollment,
-=======
-		"pipeline":        testAccEventarcMessageBus_pipeline,
->>>>>>> 7de30d70
 	}
 
 	for name, tc := range testCases {
@@ -298,13 +295,8 @@
 }
 
 // Although this test is defined in resource_eventarc_message_bus_test, it is primarily
-<<<<<<< HEAD
-// concerned with testing the Enrollment resource, which depends on a singleton MessageBus.
-func testAccEventarcMessageBus_enrollment(t *testing.T) {
-=======
 // concerned with testing the Pipeline resource, which depends on a singleton MessageBus.
 func testAccEventarcMessageBus_pipeline(t *testing.T) {
->>>>>>> 7de30d70
 	context := map[string]interface{}{
 		"project_id":              envvar.GetTestProjectFromEnv(),
 		"region":                  envvar.GetTestRegionFromEnv(),
@@ -315,7 +307,53 @@
 	acctest.VcrTest(t, resource.TestCase{
 		PreCheck:                 func() { acctest.AccTestPreCheck(t) },
 		ProtoV5ProviderFactories: acctest.ProtoV5ProviderFactories(t),
-<<<<<<< HEAD
+		CheckDestroy:             testAccCheckEventarcPipelineDestroyProducer(t),
+		Steps: []resource.TestStep{
+			{
+				Config: testAccEventarcMessageBus_pipelineCfg(context),
+			},
+			{
+				ResourceName:            "google_eventarc_pipeline.primary",
+				ImportState:             true,
+				ImportStateVerify:       true,
+				ImportStateVerifyIgnore: []string{"labels", "terraform_labels", "annotations"},
+			},
+		},
+	})
+}
+
+func testAccEventarcMessageBus_pipelineCfg(context map[string]interface{}) string {
+	return acctest.Nprintf(`
+resource "google_eventarc_pipeline" "primary" {
+  location    = "%{region}"
+  pipeline_id = "tf-test-some-pipeline%{random_suffix}"
+  destinations {
+    message_bus = google_eventarc_message_bus.primary.id
+    network_config {
+      network_attachment = "projects/%{project_id}/regions/%{region}/networkAttachments/%{network_attachment_name}"
+    }
+  }
+}
+resource "google_eventarc_message_bus" "primary" {
+  location       = "%{region}"
+  message_bus_id = "tf-test-messagebus%{random_suffix}"
+}
+`, context)
+}
+
+// Although this test is defined in resource_eventarc_message_bus_test, it is primarily
+// concerned with testing the Enrollment resource, which depends on a singleton MessageBus.
+func testAccEventarcMessageBus_enrollment(t *testing.T) {
+	context := map[string]interface{}{
+		"project_id":              envvar.GetTestProjectFromEnv(),
+		"region":                  envvar.GetTestRegionFromEnv(),
+		"random_suffix":           acctest.RandString(t, 10),
+		"network_attachment_name": acctest.BootstrapNetworkAttachment(t, "tf-test-eventarc-messagebus-na", acctest.BootstrapSubnet(t, "tf-test-eventarc-messagebus-subnet", acctest.BootstrapSharedTestNetwork(t, "tf-test-eventarc-messagebus-network"))),
+	}
+
+	acctest.VcrTest(t, resource.TestCase{
+		PreCheck:                 func() { acctest.AccTestPreCheck(t) },
+		ProtoV5ProviderFactories: acctest.ProtoV5ProviderFactories(t),
 		CheckDestroy:             testAccCheckEventarcEnrollmentDestroyProducer(t),
 		Steps: []resource.TestStep{
 			{
@@ -323,24 +361,14 @@
 			},
 			{
 				ResourceName:            "google_eventarc_enrollment.primary",
-=======
-		CheckDestroy:             testAccCheckEventarcPipelineDestroyProducer(t),
-		Steps: []resource.TestStep{
-			{
-				Config: testAccEventarcMessageBus_pipelineCfg(context),
-			},
-			{
-				ResourceName:            "google_eventarc_pipeline.primary",
->>>>>>> 7de30d70
-				ImportState:             true,
-				ImportStateVerify:       true,
-				ImportStateVerifyIgnore: []string{"labels", "terraform_labels", "annotations"},
-			},
-		},
-	})
-}
-
-<<<<<<< HEAD
+				ImportState:             true,
+				ImportStateVerify:       true,
+				ImportStateVerifyIgnore: []string{"labels", "terraform_labels", "annotations"},
+			},
+		},
+	})
+}
+
 func testAccEventarcMessageBus_enrollmentCfg(context map[string]interface{}) string {
 	return acctest.Nprintf(`
 resource "google_eventarc_enrollment" "primary" {
@@ -454,26 +482,13 @@
     http_endpoint {
       uri = "https://10.77.0.0:80/route"
     }
-=======
-func testAccEventarcMessageBus_pipelineCfg(context map[string]interface{}) string {
-	return acctest.Nprintf(`
-resource "google_eventarc_pipeline" "primary" {
-  location    = "%{region}"
-  pipeline_id = "tf-test-some-pipeline%{random_suffix}"
-  destinations {
-    message_bus = google_eventarc_message_bus.primary.id
->>>>>>> 7de30d70
     network_config {
       network_attachment = "projects/%{project_id}/regions/%{region}/networkAttachments/%{network_attachment_name}"
     }
   }
 }
 
-<<<<<<< HEAD
 resource "google_eventarc_message_bus" "message_bus" {
-=======
-resource "google_eventarc_message_bus" "primary" {
->>>>>>> 7de30d70
   location       = "%{region}"
   message_bus_id = "tf-test-messagebus%{random_suffix}"
 }
