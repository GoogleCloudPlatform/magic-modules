package eventarc_test

import (
	"fmt"
	"strings"
	"testing"

	"github.com/hashicorp/terraform-plugin-testing/helper/resource"
	"github.com/hashicorp/terraform-plugin-testing/plancheck"
	"github.com/hashicorp/terraform-plugin-testing/terraform"
	"github.com/hashicorp/terraform-provider-google/google/acctest"
	"github.com/hashicorp/terraform-provider-google/google/envvar"
	"github.com/hashicorp/terraform-provider-google/google/tpgresource"
	transport_tpg "github.com/hashicorp/terraform-provider-google/google/transport"
)

// We make sure not to run tests in parallel, since only one MessageBus per project is supported.
// For this same reason, we must also include any Enrollment and Pipeline tests which depend on a MessageBus here.
func TestAccEventarcMessageBus(t *testing.T) {
	testCases := map[string]func(t *testing.T){
<<<<<<< HEAD
		"basic":            testAccEventarcMessageBus_basic,
		"cryptoKey":        testAccEventarcMessageBus_cryptoKey,
		"update":           testAccEventarcMessageBus_update,
		"enrollment":       testAccEventarcMessageBus_enrollment,
		"updateEnrollment": testAccEventarcMessageBus_updateEnrollment,
=======
		"basic":           testAccEventarcMessageBus_basic,
		"cryptoKey":       testAccEventarcMessageBus_cryptoKey,
		"update":          testAccEventarcMessageBus_update,
		"googleApiSource": testAccEventarcMessageBus_googleApiSource,
>>>>>>> 06132391
	}

	for name, tc := range testCases {
		// shadow the tc variable into scope so that when
		// the loop continues, if t.Run hasn't executed tc(t)
		// yet, we don't have a race condition
		// see https://github.com/golang/go/wiki/CommonMistakes#using-goroutines-on-loop-iterator-variables
		tc := tc
		t.Run(name, func(t *testing.T) {
			tc(t)
		})
	}
}

func testAccEventarcMessageBus_basic(t *testing.T) {
	context := map[string]interface{}{
		"region":        envvar.GetTestRegionFromEnv(),
		"random_suffix": acctest.RandString(t, 10),
	}
	acctest.BootstrapIamMembers(t, []acctest.IamMember{
		{
			Member: "serviceAccount:service-{project_number}@gcp-sa-eventarc.iam.gserviceaccount.com",
			Role:   "roles/cloudkms.cryptoKeyEncrypterDecrypter",
		},
	})

	acctest.VcrTest(t, resource.TestCase{
		PreCheck:                 func() { acctest.AccTestPreCheck(t) },
		ProtoV5ProviderFactories: acctest.ProtoV5ProviderFactories(t),
		CheckDestroy:             testAccCheckEventarcMessageBusDestroyProducer(t),
		Steps: []resource.TestStep{
			{
				Config: testAccEventarcMessageBus_basicCfg(context),
			},
			{
				ResourceName:            "google_eventarc_message_bus.primary",
				ImportState:             true,
				ImportStateVerify:       true,
				ImportStateVerifyIgnore: []string{"labels", "terraform_labels", "annotations"},
			},
		},
	})
}

func testAccEventarcMessageBus_basicCfg(context map[string]interface{}) string {
	return acctest.Nprintf(`
resource "google_eventarc_message_bus" "primary" {
  location       = "%{region}"
  message_bus_id = "tf-test-messagebus%{random_suffix}"
  display_name   = "basic bus"
  labels = {
    test_label = "test-eventarc-label"
  }
  annotations = {
    test_annotation = "test-eventarc-annotation"
  }
}
`, context)
}

func testAccEventarcMessageBus_cryptoKey(t *testing.T) {
	region := envvar.GetTestRegionFromEnv()
	context := map[string]interface{}{
		"project_number": envvar.GetTestProjectNumberFromEnv(),
		"region":         region,
		"key":            acctest.BootstrapKMSKeyWithPurposeInLocationAndName(t, "ENCRYPT_DECRYPT", region, "tf-bootstrap-eventarc-messagebus-key").CryptoKey.Name,
		"random_suffix":  acctest.RandString(t, 10),
	}
	acctest.BootstrapIamMembers(t, []acctest.IamMember{
		{
			Member: "serviceAccount:service-{project_number}@gcp-sa-eventarc.iam.gserviceaccount.com",
			Role:   "roles/cloudkms.cryptoKeyEncrypterDecrypter",
		},
	})

	acctest.VcrTest(t, resource.TestCase{
		PreCheck:                 func() { acctest.AccTestPreCheck(t) },
		ProtoV5ProviderFactories: acctest.ProtoV5ProviderFactories(t),
		CheckDestroy:             testAccCheckEventarcMessageBusDestroyProducer(t),
		Steps: []resource.TestStep{
			{
				Config: testAccEventarcMessageBus_cryptoKeyCfg(context),
			},
			{
				ResourceName:            "google_eventarc_message_bus.primary",
				ImportState:             true,
				ImportStateVerify:       true,
				ImportStateVerifyIgnore: []string{"labels", "terraform_labels", "annotations"},
			},
		},
	})
}

func testAccEventarcMessageBus_cryptoKeyCfg(context map[string]interface{}) string {
	return acctest.Nprintf(`
resource "google_eventarc_message_bus" "primary" {
  location        = "%{region}"
  message_bus_id  = "tf-test-messagebus%{random_suffix}"
  crypto_key_name = "%{key}"
  logging_config {
    log_severity = "ALERT"
  }
}
`, context)
}

func testAccEventarcMessageBus_update(t *testing.T) {
	region := envvar.GetTestRegionFromEnv()
	context := map[string]interface{}{
		"project_number": envvar.GetTestProjectNumberFromEnv(),
		"region":         region,
		"key1":           acctest.BootstrapKMSKeyWithPurposeInLocationAndName(t, "ENCRYPT_DECRYPT", region, "tf-bootstrap-eventarc-messagebus-key1").CryptoKey.Name,
		"key2":           acctest.BootstrapKMSKeyWithPurposeInLocationAndName(t, "ENCRYPT_DECRYPT", region, "tf-bootstrap-eventarc-messagebus-key2").CryptoKey.Name,
		"random_suffix":  acctest.RandString(t, 10),
	}
	acctest.BootstrapIamMembers(t, []acctest.IamMember{
		{
			Member: "serviceAccount:service-{project_number}@gcp-sa-eventarc.iam.gserviceaccount.com",
			Role:   "roles/cloudkms.cryptoKeyEncrypterDecrypter",
		},
	})

	acctest.VcrTest(t, resource.TestCase{
		PreCheck:                 func() { acctest.AccTestPreCheck(t) },
		ProtoV5ProviderFactories: acctest.ProtoV5ProviderFactories(t),
		CheckDestroy:             testAccCheckEventarcMessageBusDestroyProducer(t),
		Steps: []resource.TestStep{
			{
				Config: testAccEventarcMessageBus_setCfg(context),
			},
			{
				ResourceName:            "google_eventarc_message_bus.primary",
				ImportState:             true,
				ImportStateVerify:       true,
				ImportStateVerifyIgnore: []string{"labels", "terraform_labels", "annotations"},
			},
			{
				Config: testAccEventarcMessageBus_updateCfg(context),
				ConfigPlanChecks: resource.ConfigPlanChecks{
					PreApply: []plancheck.PlanCheck{
						plancheck.ExpectResourceAction("google_eventarc_message_bus.primary", plancheck.ResourceActionUpdate),
					},
				},
			},
			{
				ResourceName:            "google_eventarc_message_bus.primary",
				ImportState:             true,
				ImportStateVerify:       true,
				ImportStateVerifyIgnore: []string{"labels", "terraform_labels", "annotations"},
			},
			{
				Config: testAccEventarcMessageBus_deleteCfg(context),
				ConfigPlanChecks: resource.ConfigPlanChecks{
					PreApply: []plancheck.PlanCheck{
						plancheck.ExpectResourceAction("google_eventarc_message_bus.primary", plancheck.ResourceActionUpdate),
					},
				},
			},
			{
				ResourceName:            "google_eventarc_message_bus.primary",
				ImportState:             true,
				ImportStateVerify:       true,
				ImportStateVerifyIgnore: []string{"labels", "terraform_labels", "annotations"},
			},
		},
	})
}

func testAccEventarcMessageBus_setCfg(context map[string]interface{}) string {
	return acctest.Nprintf(`
resource "google_eventarc_message_bus" "primary" {
  location        = "%{region}"
  message_bus_id  = "tf-test-messagebus%{random_suffix}"
  crypto_key_name = "%{key1}"
  display_name    = "message bus"
  logging_config {
    log_severity = "ALERT"
  }
}
`, context)
}

func testAccEventarcMessageBus_updateCfg(context map[string]interface{}) string {
	return acctest.Nprintf(`
resource "google_eventarc_message_bus" "primary" {
  location        = "%{region}"
  message_bus_id  = "tf-test-messagebus%{random_suffix}"
  crypto_key_name = "%{key2}"
  display_name    = "updated message bus"
  logging_config {
    log_severity = "DEBUG"
  }
}
`, context)
}

func testAccEventarcMessageBus_deleteCfg(context map[string]interface{}) string {
	return acctest.Nprintf(`
resource "google_eventarc_message_bus" "primary" {
  location        = "%{region}"
  message_bus_id  = "tf-test-messagebus%{random_suffix}"
  crypto_key_name = ""
  display_name    = "updated message bus"
  logging_config {
    log_severity = "DEBUG"
  }
}
`, context)
}

// Although this test is defined in resource_eventarc_message_bus_test, it is primarily
<<<<<<< HEAD
// concerned with testing the Enrollment resource, which depends on a singleton MessageBus.
func testAccEventarcMessageBus_enrollment(t *testing.T) {
	context := map[string]interface{}{
		"project_id":              envvar.GetTestProjectFromEnv(),
		"region":                  envvar.GetTestRegionFromEnv(),
		"random_suffix":           acctest.RandString(t, 10),
		"network_attachment_name": acctest.BootstrapNetworkAttachment(t, "tf-test-eventarc-messagebus-na", acctest.BootstrapSubnet(t, "tf-test-eventarc-messagebus-subnet", acctest.BootstrapSharedTestNetwork(t, "tf-test-eventarc-messagebus-network"))),
	}
=======
// concerned with testing the GoogleApiSource resource, which depends on a singleton MessageBus.
func testAccEventarcMessageBus_googleApiSource(t *testing.T) {
	region := envvar.GetTestRegionFromEnv()
	context := map[string]interface{}{
		"project_number": envvar.GetTestProjectNumberFromEnv(),
		"key1":           acctest.BootstrapKMSKeyWithPurposeInLocationAndName(t, "ENCRYPT_DECRYPT", region, "tf-bootstrap-eventarc-googleapisource-key1").CryptoKey.Name,
		"region":         region,
		"random_suffix":  acctest.RandString(t, 10),
	}
	acctest.BootstrapIamMembers(t, []acctest.IamMember{
		{
			Member: "serviceAccount:service-{project_number}@gcp-sa-eventarc.iam.gserviceaccount.com",
			Role:   "roles/cloudkms.cryptoKeyEncrypterDecrypter",
		},
	})
>>>>>>> 06132391

	acctest.VcrTest(t, resource.TestCase{
		PreCheck:                 func() { acctest.AccTestPreCheck(t) },
		ProtoV5ProviderFactories: acctest.ProtoV5ProviderFactories(t),
<<<<<<< HEAD
		CheckDestroy:             testAccCheckEventarcEnrollmentDestroyProducer(t),
		Steps: []resource.TestStep{
			{
				Config: testAccEventarcMessageBus_enrollmentCfg(context),
			},
			{
				ResourceName:            "google_eventarc_enrollment.primary",
=======
		CheckDestroy:             testAccCheckEventarcGoogleApiSourceDestroyProducer(t),
		Steps: []resource.TestStep{
			{
				Config: testAccEventarcMessageBus_googleApiSourceCfg(context),
			},
			{
				ResourceName:            "google_eventarc_google_api_source.primary",
>>>>>>> 06132391
				ImportState:             true,
				ImportStateVerify:       true,
				ImportStateVerifyIgnore: []string{"labels", "terraform_labels", "annotations"},
			},
		},
	})
}

<<<<<<< HEAD
func testAccEventarcMessageBus_enrollmentCfg(context map[string]interface{}) string {
	return acctest.Nprintf(`
resource "google_eventarc_enrollment" "primary" {
  location      = "%{region}"
  enrollment_id = "tf-test-enrollment%{random_suffix}"
  display_name  = "basic enrollment"
  message_bus   = google_eventarc_message_bus.message_bus.id
  destination   = google_eventarc_pipeline.pipeline.id
  cel_match     = "message.type == 'google.cloud.dataflow.job.v1beta3.statusChanged'"
=======
func testAccEventarcMessageBus_googleApiSourceCfg(context map[string]interface{}) string {
	return acctest.Nprintf(`
resource "google_eventarc_google_api_source" "primary" {
  location             = "%{region}"
  google_api_source_id = "tf-test-googleapisource%{random_suffix}"
  display_name         = "basic google api source"
  destination          = google_eventarc_message_bus.message_bus.id
  crypto_key_name      = "%{key1}"
>>>>>>> 06132391
  labels = {
    test_label = "test-eventarc-label"
  }
  annotations = {
    test_annotation = "test-eventarc-annotation"
  }
<<<<<<< HEAD
}

resource "google_eventarc_pipeline" "pipeline" {
  location    = "%{region}"
  pipeline_id = "tf-test-pipeline%{random_suffix}"
  destinations {
    http_endpoint {
      uri = "https://10.77.0.0:80/route"
    }
    network_config {
      network_attachment = "projects/%{project_id}/regions/%{region}/networkAttachments/%{network_attachment_name}"
    }
  }
}

resource "google_eventarc_message_bus" "message_bus" {
  location       = "%{region}"
  message_bus_id = "tf-test-messagebus%{random_suffix}"
}
`, context)
}

// Although this test is defined in resource_eventarc_message_bus_test, it is primarily
// concerned with testing the Enrollment resource, which depends on a singleton MessageBus.
func testAccEventarcMessageBus_updateEnrollment(t *testing.T) {
	context := map[string]interface{}{
		"project_id":              envvar.GetTestProjectFromEnv(),
		"region":                  envvar.GetTestRegionFromEnv(),
		"random_suffix":           acctest.RandString(t, 10),
		"network_attachment_name": acctest.BootstrapNetworkAttachment(t, "tf-test-eventarc-messagebus-na", acctest.BootstrapSubnet(t, "tf-test-eventarc-messagebus-subnet", acctest.BootstrapSharedTestNetwork(t, "tf-test-eventarc-messagebus-network"))),
	}

	acctest.VcrTest(t, resource.TestCase{
		PreCheck:                 func() { acctest.AccTestPreCheck(t) },
		ProtoV5ProviderFactories: acctest.ProtoV5ProviderFactories(t),
		CheckDestroy:             testAccCheckEventarcEnrollmentDestroyProducer(t),
		Steps: []resource.TestStep{
			{
				Config: testAccEventarcMessageBus_enrollmentCfg(context),
			},
			{
				ResourceName:            "google_eventarc_enrollment.primary",
				ImportState:             true,
				ImportStateVerify:       true,
				ImportStateVerifyIgnore: []string{"labels", "terraform_labels", "annotations"},
			},
			{
				Config: testAccEventarcMessageBus_updateEnrollmentCfg(context),
				ConfigPlanChecks: resource.ConfigPlanChecks{
					PreApply: []plancheck.PlanCheck{
						plancheck.ExpectResourceAction("google_eventarc_enrollment.primary", plancheck.ResourceActionUpdate),
					},
				},
			},
			{
				ResourceName:            "google_eventarc_enrollment.primary",
				ImportState:             true,
				ImportStateVerify:       true,
				ImportStateVerifyIgnore: []string{"labels", "terraform_labels", "annotations"},
			},
		},
	})
}

func testAccEventarcMessageBus_updateEnrollmentCfg(context map[string]interface{}) string {
	return acctest.Nprintf(`
resource "google_eventarc_enrollment" "primary" {
  location      = "%{region}"
  enrollment_id = "tf-test-enrollment%{random_suffix}"
  display_name  = "basic updated enrollment"
  message_bus   = google_eventarc_message_bus.message_bus.id
  destination   = google_eventarc_pipeline.updated_pipeline.id
  cel_match     = "true"
  # As of time of writing, enrollments can't be updated if their pipeline has been deleted.
  # So use this workaround until the underlying issue in the Eventarc API is fixed.
  depends_on    = [google_eventarc_pipeline.pipeline]
}

resource "google_eventarc_pipeline" "updated_pipeline" {
  location    = "%{region}"
  pipeline_id = "tf-test-pipeline2%{random_suffix}"
  destinations {
    http_endpoint {
      uri = "https://10.77.0.1:80/route"
    }
    network_config {
      network_attachment = "projects/%{project_id}/regions/%{region}/networkAttachments/%{network_attachment_name}"
    }
  }
}

resource "google_eventarc_pipeline" "pipeline" {
  location    = "%{region}"
  pipeline_id = "tf-test-pipeline%{random_suffix}"
  destinations {
    http_endpoint {
      uri = "https://10.77.0.0:80/route"
    }
    network_config {
      network_attachment = "projects/%{project_id}/regions/%{region}/networkAttachments/%{network_attachment_name}"
    }
=======
  logging_config {
    log_severity = "DEBUG"
>>>>>>> 06132391
  }
}

resource "google_eventarc_message_bus" "message_bus" {
  location       = "%{region}"
  message_bus_id = "tf-test-messagebus%{random_suffix}"
}
`, context)
}

func testAccCheckEventarcMessageBusDestroyProducer(t *testing.T) func(s *terraform.State) error {
	return func(s *terraform.State) error {
		for name, rs := range s.RootModule().Resources {
			if rs.Type != "google_eventarc_message_bus" {
				continue
			}
			if strings.HasPrefix(name, "data.") {
				continue
			}

			config := acctest.GoogleProviderConfig(t)

			url, err := tpgresource.ReplaceVarsForTest(config, rs, "{{EventarcBasePath}}projects/{{project}}/locations/{{location}}/messageBuses/{{name}}")
			if err != nil {
				return err
			}

			billingProject := ""

			if config.BillingProject != "" {
				billingProject = config.BillingProject
			}

			_, err = transport_tpg.SendRequest(transport_tpg.SendRequestOptions{
				Config:    config,
				Method:    "GET",
				Project:   billingProject,
				RawURL:    url,
				UserAgent: config.UserAgent,
			})
			if err == nil {
				return fmt.Errorf("EventarcMessageBus still exists at %s", url)
			}
		}

		return nil
	}
}<|MERGE_RESOLUTION|>--- conflicted
+++ resolved
@@ -18,18 +18,11 @@
 // For this same reason, we must also include any Enrollment and Pipeline tests which depend on a MessageBus here.
 func TestAccEventarcMessageBus(t *testing.T) {
 	testCases := map[string]func(t *testing.T){
-<<<<<<< HEAD
-		"basic":            testAccEventarcMessageBus_basic,
-		"cryptoKey":        testAccEventarcMessageBus_cryptoKey,
-		"update":           testAccEventarcMessageBus_update,
-		"enrollment":       testAccEventarcMessageBus_enrollment,
-		"updateEnrollment": testAccEventarcMessageBus_updateEnrollment,
-=======
 		"basic":           testAccEventarcMessageBus_basic,
 		"cryptoKey":       testAccEventarcMessageBus_cryptoKey,
 		"update":          testAccEventarcMessageBus_update,
 		"googleApiSource": testAccEventarcMessageBus_googleApiSource,
->>>>>>> 06132391
+		"enrollment":      testAccEventarcMessageBus_enrollment,
 	}
 
 	for name, tc := range testCases {
@@ -241,7 +234,67 @@
 }
 
 // Although this test is defined in resource_eventarc_message_bus_test, it is primarily
-<<<<<<< HEAD
+// concerned with testing the GoogleApiSource resource, which depends on a singleton MessageBus.
+func testAccEventarcMessageBus_googleApiSource(t *testing.T) {
+	region := envvar.GetTestRegionFromEnv()
+	context := map[string]interface{}{
+		"project_number": envvar.GetTestProjectNumberFromEnv(),
+		"key1":           acctest.BootstrapKMSKeyWithPurposeInLocationAndName(t, "ENCRYPT_DECRYPT", region, "tf-bootstrap-eventarc-googleapisource-key1").CryptoKey.Name,
+		"region":         region,
+		"random_suffix":  acctest.RandString(t, 10),
+	}
+	acctest.BootstrapIamMembers(t, []acctest.IamMember{
+		{
+			Member: "serviceAccount:service-{project_number}@gcp-sa-eventarc.iam.gserviceaccount.com",
+			Role:   "roles/cloudkms.cryptoKeyEncrypterDecrypter",
+		},
+	})
+
+	acctest.VcrTest(t, resource.TestCase{
+		PreCheck:                 func() { acctest.AccTestPreCheck(t) },
+		ProtoV5ProviderFactories: acctest.ProtoV5ProviderFactories(t),
+		CheckDestroy:             testAccCheckEventarcGoogleApiSourceDestroyProducer(t),
+		Steps: []resource.TestStep{
+			{
+				Config: testAccEventarcMessageBus_googleApiSourceCfg(context),
+			},
+			{
+				ResourceName:            "google_eventarc_google_api_source.primary",
+				ImportState:             true,
+				ImportStateVerify:       true,
+				ImportStateVerifyIgnore: []string{"labels", "terraform_labels", "annotations"},
+			},
+		},
+	})
+}
+
+func testAccEventarcMessageBus_googleApiSourceCfg(context map[string]interface{}) string {
+	return acctest.Nprintf(`
+resource "google_eventarc_google_api_source" "primary" {
+  location             = "%{region}"
+  google_api_source_id = "tf-test-googleapisource%{random_suffix}"
+  display_name         = "basic google api source"
+  destination          = google_eventarc_message_bus.message_bus.id
+  crypto_key_name      = "%{key1}"
+  labels = {
+    test_label = "test-eventarc-label"
+  }
+  annotations = {
+    test_annotation = "test-eventarc-annotation"
+  }
+  logging_config {
+    log_severity = "DEBUG"
+  }
+}
+
+resource "google_eventarc_message_bus" "message_bus" {
+  location       = "%{region}"
+  message_bus_id = "tf-test-messagebus%{random_suffix}"
+}
+`, context)
+}
+
+// Although this test is defined in resource_eventarc_message_bus_test, it is primarily
 // concerned with testing the Enrollment resource, which depends on a singleton MessageBus.
 func testAccEventarcMessageBus_enrollment(t *testing.T) {
 	context := map[string]interface{}{
@@ -250,28 +303,10 @@
 		"random_suffix":           acctest.RandString(t, 10),
 		"network_attachment_name": acctest.BootstrapNetworkAttachment(t, "tf-test-eventarc-messagebus-na", acctest.BootstrapSubnet(t, "tf-test-eventarc-messagebus-subnet", acctest.BootstrapSharedTestNetwork(t, "tf-test-eventarc-messagebus-network"))),
 	}
-=======
-// concerned with testing the GoogleApiSource resource, which depends on a singleton MessageBus.
-func testAccEventarcMessageBus_googleApiSource(t *testing.T) {
-	region := envvar.GetTestRegionFromEnv()
-	context := map[string]interface{}{
-		"project_number": envvar.GetTestProjectNumberFromEnv(),
-		"key1":           acctest.BootstrapKMSKeyWithPurposeInLocationAndName(t, "ENCRYPT_DECRYPT", region, "tf-bootstrap-eventarc-googleapisource-key1").CryptoKey.Name,
-		"region":         region,
-		"random_suffix":  acctest.RandString(t, 10),
-	}
-	acctest.BootstrapIamMembers(t, []acctest.IamMember{
-		{
-			Member: "serviceAccount:service-{project_number}@gcp-sa-eventarc.iam.gserviceaccount.com",
-			Role:   "roles/cloudkms.cryptoKeyEncrypterDecrypter",
-		},
-	})
->>>>>>> 06132391
-
-	acctest.VcrTest(t, resource.TestCase{
-		PreCheck:                 func() { acctest.AccTestPreCheck(t) },
-		ProtoV5ProviderFactories: acctest.ProtoV5ProviderFactories(t),
-<<<<<<< HEAD
+
+	acctest.VcrTest(t, resource.TestCase{
+		PreCheck:                 func() { acctest.AccTestPreCheck(t) },
+		ProtoV5ProviderFactories: acctest.ProtoV5ProviderFactories(t),
 		CheckDestroy:             testAccCheckEventarcEnrollmentDestroyProducer(t),
 		Steps: []resource.TestStep{
 			{
@@ -279,24 +314,14 @@
 			},
 			{
 				ResourceName:            "google_eventarc_enrollment.primary",
-=======
-		CheckDestroy:             testAccCheckEventarcGoogleApiSourceDestroyProducer(t),
-		Steps: []resource.TestStep{
-			{
-				Config: testAccEventarcMessageBus_googleApiSourceCfg(context),
-			},
-			{
-				ResourceName:            "google_eventarc_google_api_source.primary",
->>>>>>> 06132391
-				ImportState:             true,
-				ImportStateVerify:       true,
-				ImportStateVerifyIgnore: []string{"labels", "terraform_labels", "annotations"},
-			},
-		},
-	})
-}
-
-<<<<<<< HEAD
+				ImportState:             true,
+				ImportStateVerify:       true,
+				ImportStateVerifyIgnore: []string{"labels", "terraform_labels", "annotations"},
+			},
+		},
+	})
+}
+
 func testAccEventarcMessageBus_enrollmentCfg(context map[string]interface{}) string {
 	return acctest.Nprintf(`
 resource "google_eventarc_enrollment" "primary" {
@@ -306,23 +331,12 @@
   message_bus   = google_eventarc_message_bus.message_bus.id
   destination   = google_eventarc_pipeline.pipeline.id
   cel_match     = "message.type == 'google.cloud.dataflow.job.v1beta3.statusChanged'"
-=======
-func testAccEventarcMessageBus_googleApiSourceCfg(context map[string]interface{}) string {
-	return acctest.Nprintf(`
-resource "google_eventarc_google_api_source" "primary" {
-  location             = "%{region}"
-  google_api_source_id = "tf-test-googleapisource%{random_suffix}"
-  display_name         = "basic google api source"
-  destination          = google_eventarc_message_bus.message_bus.id
-  crypto_key_name      = "%{key1}"
->>>>>>> 06132391
   labels = {
     test_label = "test-eventarc-label"
   }
   annotations = {
     test_annotation = "test-eventarc-annotation"
   }
-<<<<<<< HEAD
 }
 
 resource "google_eventarc_pipeline" "pipeline" {
@@ -424,10 +438,6 @@
     network_config {
       network_attachment = "projects/%{project_id}/regions/%{region}/networkAttachments/%{network_attachment_name}"
     }
-=======
-  logging_config {
-    log_severity = "DEBUG"
->>>>>>> 06132391
   }
 }
 
