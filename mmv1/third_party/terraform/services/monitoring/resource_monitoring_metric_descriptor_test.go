package monitoring_test

import (
	"fmt"
	"testing"

	"github.com/hashicorp/terraform-plugin-testing/helper/resource"
	"github.com/hashicorp/terraform-provider-google/google/acctest"
)

func TestAccMonitoringMetricDescriptor_update(t *testing.T) {
<<<<<<< HEAD
=======

>>>>>>> 45c0c3f6
	t.Parallel()
	acctest.VcrTest(t, resource.TestCase{
		PreCheck:                 func() { acctest.AccTestPreCheck(t) },
		ProtoV5ProviderFactories: acctest.ProtoV5ProviderFactories(t),
		CheckDestroy:             testAccCheckMonitoringMetricDescriptorDestroyProducer(t),
		Steps: []resource.TestStep{
			{
<<<<<<< HEAD
				Config: testAccMonitoringMetricDescriptor_initialConfig("initial description", "initial display name", "30s", "30s"),
=======
				Config: testAccMonitoringMetricDescriptor_update("30s", "30s"),
>>>>>>> 45c0c3f6
			},
			{
				ResourceName:            "google_monitoring_metric_descriptor.basic",
				ImportState:             true,
				ImportStateVerify:       true,
				ImportStateVerifyIgnore: []string{"metadata", "launch_stage"},
			},
			{
<<<<<<< HEAD
				Config: testAccMonitoringMetricDescriptor_updatedConfig("updated description", "updated display name", "60s", "60s"),
=======
				Config: testAccMonitoringMetricDescriptor_update("60s", "60s"),
>>>>>>> 45c0c3f6
			},
			{
				ResourceName:            "google_monitoring_metric_descriptor.basic",
				ImportState:             true,
				ImportStateVerify:       true,
				ImportStateVerifyIgnore: []string{"metadata", "launch_stage"},
			},
			{
				Config: testAccMonitoringMetricDescriptor_omittedFields(),
			},
			{
				ResourceName:            "google_monitoring_metric_descriptor.basic",
				ImportState:             true,
				ImportStateVerify:       true,
				ImportStateVerifyIgnore: []string{"metadata", "launch_stage", "description", "display_name"},
			},
		},
	})
}

<<<<<<< HEAD
func testAccMonitoringMetricDescriptor_update(description, displayName, samplePeriod, ingestDelay string) string {
=======
func testAccMonitoringMetricDescriptor_update(samplePeriod, ingestDelay string) string {
>>>>>>> 45c0c3f6
	return fmt.Sprintf(`
resource "google_monitoring_metric_descriptor" "basic" {
	description = "%s"
	display_name = "%s"
	type = "custom.googleapis.com/stores/daily_sales"
	metric_kind = "GAUGE"
	value_type = "DOUBLE"
	unit = "{USD}"
	labels {
		key = "key"
		value_type = "STRING"
		description = "description"
	}
	launch_stage = "BETA"
	metadata {
		sample_period = "%s"
		ingest_delay = "%s"
	}
}
<<<<<<< HEAD
`, description, displayName, samplePeriod, ingestDelay )
}

func testAccMonitoringMetricDescriptor_omittedFields() string {
	return `
resource "google_monitoring_metric_descriptor" "basic" {
	type = "custom.googleapis.com/stores/daily_sales"
	metric_kind = "GAUGE"
	value_type = "DOUBLE"
	unit = "{USD}"
	labels {
		key = "key"
		value_type = "STRING"
		description = "description"
	}
	launch_stage = "BETA"
	metadata {
		sample_period = "30s"
		ingest_delay = "30s"
	}
}
`
=======
`, samplePeriod, ingestDelay,
	)
>>>>>>> 45c0c3f6
}<|MERGE_RESOLUTION|>--- conflicted
+++ resolved
@@ -9,10 +9,7 @@
 )
 
 func TestAccMonitoringMetricDescriptor_update(t *testing.T) {
-<<<<<<< HEAD
-=======
 
->>>>>>> 45c0c3f6
 	t.Parallel()
 	acctest.VcrTest(t, resource.TestCase{
 		PreCheck:                 func() { acctest.AccTestPreCheck(t) },
@@ -20,11 +17,7 @@
 		CheckDestroy:             testAccCheckMonitoringMetricDescriptorDestroyProducer(t),
 		Steps: []resource.TestStep{
 			{
-<<<<<<< HEAD
 				Config: testAccMonitoringMetricDescriptor_initialConfig("initial description", "initial display name", "30s", "30s"),
-=======
-				Config: testAccMonitoringMetricDescriptor_update("30s", "30s"),
->>>>>>> 45c0c3f6
 			},
 			{
 				ResourceName:            "google_monitoring_metric_descriptor.basic",
@@ -33,11 +26,7 @@
 				ImportStateVerifyIgnore: []string{"metadata", "launch_stage"},
 			},
 			{
-<<<<<<< HEAD
 				Config: testAccMonitoringMetricDescriptor_updatedConfig("updated description", "updated display name", "60s", "60s"),
-=======
-				Config: testAccMonitoringMetricDescriptor_update("60s", "60s"),
->>>>>>> 45c0c3f6
 			},
 			{
 				ResourceName:            "google_monitoring_metric_descriptor.basic",
@@ -58,11 +47,7 @@
 	})
 }
 
-<<<<<<< HEAD
 func testAccMonitoringMetricDescriptor_update(description, displayName, samplePeriod, ingestDelay string) string {
-=======
-func testAccMonitoringMetricDescriptor_update(samplePeriod, ingestDelay string) string {
->>>>>>> 45c0c3f6
 	return fmt.Sprintf(`
 resource "google_monitoring_metric_descriptor" "basic" {
 	description = "%s"
@@ -82,7 +67,6 @@
 		ingest_delay = "%s"
 	}
 }
-<<<<<<< HEAD
 `, description, displayName, samplePeriod, ingestDelay )
 }
 
@@ -105,8 +89,4 @@
 	}
 }
 `
-=======
-`, samplePeriod, ingestDelay,
-	)
->>>>>>> 45c0c3f6
 }