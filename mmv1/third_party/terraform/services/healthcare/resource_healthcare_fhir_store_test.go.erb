<% autogen_exception -%>
package healthcare_test

import (
	"fmt"
	"path"
	"testing"

	"github.com/hashicorp/terraform-provider-google/google/acctest"
	"github.com/hashicorp/terraform-provider-google/google/services/healthcare"
	"github.com/hashicorp/terraform-provider-google/google/tpgresource"
	transport_tpg "github.com/hashicorp/terraform-provider-google/google/transport"

	"github.com/hashicorp/terraform-plugin-sdk/v2/helper/resource"
	"github.com/hashicorp/terraform-plugin-sdk/v2/terraform"
)

func TestAccHealthcareFhirStoreIdParsing(t *testing.T) {
	t.Parallel()

	cases := map[string]struct {
		ImportId            string
		ExpectedError       bool
		ExpectedTerraformId string
		ExpectedFhirStoreId string
		Config              *transport_tpg.Config
	}{
		"id is in project/location/datasetName/fhirStoreName format": {
			ImportId:            "test-project/us-central1/test-dataset/test-store-name",
			ExpectedError:       false,
			ExpectedTerraformId: "test-project/us-central1/test-dataset/test-store-name",
			ExpectedFhirStoreId: "projects/test-project/locations/us-central1/datasets/test-dataset/fhirStores/test-store-name",
		},
		"id is in domain:project/location/datasetName/fhirStoreName format": {
			ImportId:            "example.com:test-project/us-central1/test-dataset/test-store-name",
			ExpectedError:       false,
			ExpectedTerraformId: "example.com:test-project/us-central1/test-dataset/test-store-name",
			ExpectedFhirStoreId: "projects/example.com:test-project/locations/us-central1/datasets/test-dataset/fhirStores/test-store-name",
		},
		"id is in location/datasetName/fhirStoreName format": {
			ImportId:            "us-central1/test-dataset/test-store-name",
			ExpectedError:       false,
			ExpectedTerraformId: "test-project/us-central1/test-dataset/test-store-name",
			ExpectedFhirStoreId: "projects/test-project/locations/us-central1/datasets/test-dataset/fhirStores/test-store-name",
			Config:              &transport_tpg.Config{Project: "test-project"},
		},
		"id is in location/datasetName/fhirStoreName format without project in config": {
			ImportId:      "us-central1/test-dataset/test-store-name",
			ExpectedError: true,
			Config:        &transport_tpg.Config{Project: ""},
		},
	}

	for tn, tc := range cases {
		fhirStoreId, err := healthcare.ParseHealthcareFhirStoreId(tc.ImportId, tc.Config)

		if tc.ExpectedError && err == nil {
			t.Fatalf("bad: %s, expected an error", tn)
		}

		if err != nil {
			if tc.ExpectedError {
				continue
			}
			t.Fatalf("bad: %s, err: %#v", tn, err)
		}

		if fhirStoreId.TerraformId() != tc.ExpectedTerraformId {
			t.Fatalf("bad: %s, expected Terraform ID to be `%s` but is `%s`", tn, tc.ExpectedTerraformId, fhirStoreId.TerraformId())
		}

		if fhirStoreId.FhirStoreId() != tc.ExpectedFhirStoreId {
			t.Fatalf("bad: %s, expected FhirStore ID to be `%s` but is `%s`", tn, tc.ExpectedFhirStoreId, fhirStoreId.FhirStoreId())
		}
	}
}

func TestAccHealthcareFhirStore_basic(t *testing.T) {
	t.Parallel()

	datasetName := fmt.Sprintf("tf-test-dataset-%s", acctest.RandString(t, 10))
	fhirStoreName := fmt.Sprintf("tf-test-fhir-store-%s", acctest.RandString(t, 10))
	pubsubTopic := fmt.Sprintf("tf-test-topic-%s", acctest.RandString(t, 10))
	resourceName := "google_healthcare_fhir_store.default"

	acctest.VcrTest(t, resource.TestCase{
		PreCheck:                 func() { acctest.AccTestPreCheck(t) },
		ProtoV5ProviderFactories: acctest.ProtoV5ProviderFactories(t),
		CheckDestroy:             testAccCheckHealthcareFhirStoreDestroyProducer(t),
		Steps: []resource.TestStep{
			{
				Config: testGoogleHealthcareFhirStore_basic(fhirStoreName, datasetName),
			},
			{
				ResourceName:      resourceName,
				ImportState:       true,
				ImportStateVerify: true,
				ImportStateVerifyIgnore: []string{"labels", "terraform_labels"},
			},
			{
				Config: testGoogleHealthcareFhirStore_update(fhirStoreName, datasetName, pubsubTopic),
				Check: resource.ComposeTestCheckFunc(
					testAccCheckGoogleHealthcareFhirStoreUpdate(t, pubsubTopic),
				),
			},
			{
				ResourceName:      resourceName,
				ImportState:       true,
				ImportStateVerify: true,
				ImportStateVerifyIgnore: []string{"labels", "terraform_labels"},
			},
			{
				Config: testGoogleHealthcareFhirStore_basic(fhirStoreName, datasetName),
			},
			{
				ResourceName:      resourceName,
				ImportState:       true,
				ImportStateVerify: true,
				ImportStateVerifyIgnore: []string{"labels", "terraform_labels"},
			},
		},
	})
}

func testGoogleHealthcareFhirStore_basic(fhirStoreName, datasetName string) string {
	return fmt.Sprintf(`
resource "google_healthcare_fhir_store" "default" {
  name     = "%s"
  dataset  = google_healthcare_dataset.dataset.id

  enable_update_create          = false
  disable_referential_integrity = false
  disable_resource_versioning   = false
  enable_history_import         = false
  version                       = "R4"

<% unless version == "ga" -%>
	enable_history_modifications = true
<% end -%>
}

resource "google_healthcare_dataset" "dataset" {
  name     = "%s"
  location = "us-central1"
}
`, fhirStoreName, datasetName)
}

func testGoogleHealthcareFhirStore_update(fhirStoreName, datasetName, pubsubTopic string) string {
	return fmt.Sprintf(`
resource "google_healthcare_fhir_store" "default" {
  name     = "%s"
  dataset  = google_healthcare_dataset.dataset.id

  enable_update_create         = true
  version                      = "R4"


  notification_config {
    pubsub_topic = google_pubsub_topic.topic.id
  }

<% unless version == "ga" -%>
  notification_configs {
	pubsub_topic                     = google_pubsub_topic.topic.id
	send_full_resource               = true
	send_previous_resource_on_delete = true
  }

	enable_history_modifications = true
<% end -%>
  labels = {
    label1 = "labelvalue1"
  }
}

resource "google_healthcare_dataset" "dataset" {
  name     = "%s"
  location = "us-central1"
}

resource "google_pubsub_topic" "topic" {
  name = "%s"
}
`, fhirStoreName, datasetName, pubsubTopic)
}

func testAccCheckGoogleHealthcareFhirStoreUpdate(t *testing.T, pubsubTopic string) resource.TestCheckFunc {
	return func(s *terraform.State) error {
		var foundResource = false
		for _, rs := range s.RootModule().Resources {
			if rs.Type != "google_healthcare_fhir_store" {
				continue
			}
			foundResource = true

			config := acctest.GoogleProviderConfig(t)

			gcpResourceUri, err := tpgresource.ReplaceVarsForTest(config, rs, "{{dataset}}/fhirStores/{{name}}")
			if err != nil {
				return err
			}

			response, err := config.NewHealthcareClient(config.UserAgent).Projects.Locations.Datasets.FhirStores.Get(gcpResourceUri).Do()
			if err != nil {
				return fmt.Errorf("Unexpected failure while verifying 'updated' dataset: %s", err)
			}

			if !response.EnableUpdateCreate {
				return fmt.Errorf("fhirStore 'EnableUpdateCreate' not updated: %s", gcpResourceUri)
			}
<<<<<<< HEAD

=======
>>>>>>> 700fcb68

			// because the GET for the FHIR store resource does not return the "enableHistoryImport" flag, this value
			// will always be false and cannot be relied upon

			//if !response.EnableHistoryImport {
			//	return fmt.Errorf("fhirStore 'EnableHistoryImport' not updated: %s", gcpResourceUri)
			//}

			if len(response.Labels) == 0 || response.Labels["label1"] != "labelvalue1" {
				return fmt.Errorf("fhirStore labels not updated: %s", gcpResourceUri)
			}

			topicName := path.Base(response.NotificationConfig.PubsubTopic)
			if topicName != pubsubTopic {
				return fmt.Errorf("fhirStore 'NotificationConfig' not updated ('%s' != '%s'): %s", topicName, pubsubTopic, gcpResourceUri)
			}
		}

		if !foundResource {
			return fmt.Errorf("google_healthcare_fhir_store resource was missing")
		}
		return nil
	}
}<|MERGE_RESOLUTION|>--- conflicted
+++ resolved
@@ -209,10 +209,6 @@
 			if !response.EnableUpdateCreate {
 				return fmt.Errorf("fhirStore 'EnableUpdateCreate' not updated: %s", gcpResourceUri)
 			}
-<<<<<<< HEAD
-
-=======
->>>>>>> 700fcb68
 
 			// because the GET for the FHIR store resource does not return the "enableHistoryImport" flag, this value
 			// will always be false and cannot be relied upon
