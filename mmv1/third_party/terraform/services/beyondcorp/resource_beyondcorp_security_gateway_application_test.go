package beyondcorp_test

import (
	"testing"

	"github.com/hashicorp/terraform-plugin-testing/helper/resource"
	"github.com/hashicorp/terraform-plugin-testing/plancheck"

	"github.com/hashicorp/terraform-provider-google/google/acctest"
)

func TestAccBeyondcorpSecurityGatewayApplication_beyondcorpSecurityGatewayApplicationBasicExample_update(t *testing.T) {
	t.Parallel()

	context := map[string]interface{}{
		"random_suffix": acctest.RandString(t, 10),
	}

	acctest.VcrTest(t, resource.TestCase{
		PreCheck:                 func() { acctest.AccTestPreCheck(t) },
		ProtoV5ProviderFactories: acctest.ProtoV5ProviderFactories(t),
		Steps: []resource.TestStep{
			{
				Config: testAccBeyondcorpSecurityGatewayApplication_beyondcorpSecurityGatewayApplicationBasicExample_basic(context),
			},
			{
				ResourceName:            "google_beyondcorp_security_gateway_application.example",
				ImportState:             true,
				ImportStateVerify:       true,
				ImportStateVerifyIgnore: []string{"application_id", "security_gateway_id"},
			},
			{
				Config: testAccBeyondcorpSecurityGatewayApplication_beyondcorpSecurityGatewayApplicationBasicExample_update(context),
				ConfigPlanChecks: resource.ConfigPlanChecks{
					PreApply: []plancheck.PlanCheck{
						plancheck.ExpectResourceAction("google_beyondcorp_security_gateway_application.example", plancheck.ResourceActionUpdate),
					},
				},
			},
			{
				ResourceName:            "google_beyondcorp_security_gateway_application.example",
				ImportState:             true,
				ImportStateVerify:       true,
				ImportStateVerifyIgnore: []string{"application_id", "security_gateway_id"},
			},
		},
	})
}

func testAccBeyondcorpSecurityGatewayApplication_beyondcorpSecurityGatewayApplicationBasicExample_basic(context map[string]interface{}) string {
	return acctest.Nprintf(`
data "google_project" "project" {}

resource "google_beyondcorp_security_gateway" "default" {
  security_gateway_id = "default-sg%{random_suffix}"
  display_name = "My Security Gateway resource"
  hubs { region = "us-central1" }
}

resource "google_beyondcorp_security_gateway_application" "example" {
  security_gateway_id = google_beyondcorp_security_gateway.default.security_gateway_id
  application_id = "google-sga%{random_suffix}"
  endpoint_matchers {
    hostname = "google.com"
<<<<<<< HEAD
	ports = [443]
=======
    ports = [80, 443]
>>>>>>> 5b56869b
  }
}
`, context)
}

func testAccBeyondcorpSecurityGatewayApplication_beyondcorpSecurityGatewayApplicationBasicExample_update(context map[string]interface{}) string {
	return acctest.Nprintf(`
data "google_project" "project" {}

resource "google_beyondcorp_security_gateway" "default" {
  security_gateway_id = "default-sg%{random_suffix}"
  display_name = "My Security Gateway resource"
  hubs { region = "us-central1" }
}

resource "google_beyondcorp_security_gateway_application" "example" {
  security_gateway_id = google_beyondcorp_security_gateway.default.security_gateway_id
  display_name = "Updated Name"
  application_id = "google-sga%{random_suffix}"
  endpoint_matchers {
    hostname = "*.google.com"
<<<<<<< HEAD
	ports = [80]
=======
    ports = [80]
>>>>>>> 5b56869b
  }
  endpoint_matchers {
	hostname = "google.com"
	ports = [443, 80]
  }
  upstreams {
	network {
	  name = "projects/${data.google_project.project.project_id}/global/networks/default"
	}
  }
}
`, context)
}<|MERGE_RESOLUTION|>--- conflicted
+++ resolved
@@ -62,11 +62,7 @@
   application_id = "google-sga%{random_suffix}"
   endpoint_matchers {
     hostname = "google.com"
-<<<<<<< HEAD
-	ports = [443]
-=======
     ports = [80, 443]
->>>>>>> 5b56869b
   }
 }
 `, context)
@@ -88,11 +84,7 @@
   application_id = "google-sga%{random_suffix}"
   endpoint_matchers {
     hostname = "*.google.com"
-<<<<<<< HEAD
-	ports = [80]
-=======
     ports = [80]
->>>>>>> 5b56869b
   }
   endpoint_matchers {
 	hostname = "google.com"
