--- conflicted
+++ resolved
@@ -596,8 +596,8 @@
 	})
 }
 
-<<<<<<< HEAD
-=======
+
+
 func TestUnitContainerCluster_Rfc3339TimeDiffSuppress(t *testing.T) {
 	cases := map[string]struct {
 		Old, New           string
@@ -642,7 +642,7 @@
 }
 
 <% unless version == 'ga' -%>
->>>>>>> cfd3149c
+
 func testAccContainerCluster_enableMultiNetworking(clusterName string) string {
 	return fmt.Sprintf(`
 resource "google_compute_network" "container_network" {
