package container_test

import (
	"bytes"
	"fmt"
	"testing"
	"regexp"

	"github.com/hashicorp/terraform-plugin-testing/helper/resource"
	"github.com/hashicorp/terraform-plugin-testing/plancheck"
	"github.com/hashicorp/terraform-plugin-testing/terraform"
	"github.com/hashicorp/terraform-provider-google/google/acctest"
	"github.com/hashicorp/terraform-provider-google/google/envvar"
	"github.com/hashicorp/terraform-provider-google/google/services/container"
	cloudkms "google.golang.org/api/cloudkms/v1"
)

func bootstrapGkeTagManagerServiceAgents(t *testing.T) {
	acctest.BootstrapIamMembers(t, []acctest.IamMember{
		{
			Member: "serviceAccount:service-{project_number}@container-engine-robot.iam.gserviceaccount.com",
			Role:   "roles/resourcemanager.tagAdmin",
		},
		{
			Member: "serviceAccount:service-{project_number}@container-engine-robot.iam.gserviceaccount.com",
			Role:   "roles/resourcemanager.tagHoldAdmin",
		},
		{
			Member: "serviceAccount:service-{project_number}@container-engine-robot.iam.gserviceaccount.com",
			Role:   "roles/resourcemanager.tagUser",
		},
		{
			Member: "serviceAccount:{project_number}@cloudservices.gserviceaccount.com",
			Role:   "roles/resourcemanager.tagUser",
		},
	})
}

func TestAccContainerCluster_basic(t *testing.T) {
	t.Parallel()

	clusterName := fmt.Sprintf("tf-test-cluster-%s", acctest.RandString(t, 10))
	networkName := acctest.BootstrapSharedTestNetwork(t, "gke-cluster")
	subnetworkName := acctest.BootstrapSubnet(t, "gke-cluster", networkName)
	acctest.VcrTest(t, resource.TestCase{
		PreCheck:	  func() { acctest.AccTestPreCheck(t) },
		ProtoV5ProviderFactories: acctest.ProtoV5ProviderFactories(t),
		CheckDestroy: testAccCheckContainerClusterDestroyProducer(t),
		Steps: []resource.TestStep{
			{
				Config: testAccContainerCluster_basic(clusterName, networkName, subnetworkName),
				Check: resource.ComposeAggregateTestCheckFunc(
					resource.TestCheckResourceAttrSet("google_container_cluster.primary", "services_ipv4_cidr"),
					resource.TestCheckResourceAttrSet("google_container_cluster.primary", "self_link"),
					resource.TestCheckResourceAttr("google_container_cluster.primary", "networking_mode", "VPC_NATIVE"),
				),
			},
			{
				ResourceName:      "google_container_cluster.primary",
				ImportStateId:     fmt.Sprintf("us-central1-a/%s", clusterName),
				ImportState:       true,
				ImportStateVerify: true,
				ImportStateVerifyIgnore: []string{"deletion_protection"},
			},
			{
				ResourceName:	     "google_container_cluster.primary",
				ImportStateId:     fmt.Sprintf("%s/us-central1-a/%s", envvar.GetTestProjectFromEnv(), clusterName),
				ImportState:       true,
				ImportStateVerify: true,
				ImportStateVerifyIgnore: []string{"deletion_protection"},
			},
			{
				ResourceName:	     "google_container_cluster.primary",
				ImportState:       true,
				ImportStateVerify: true,
				ImportStateVerifyIgnore: []string{"deletion_protection"},
			},
		},
	})
}

func TestAccContainerCluster_resourceManagerTags(t *testing.T) {
	t.Parallel()

	pid := envvar.GetTestProjectFromEnv()

	randomSuffix := acctest.RandString(t, 10)
	clusterName := fmt.Sprintf("tf-test-cluster-%s", randomSuffix)

	networkName := acctest.BootstrapSharedTestNetwork(t, "gke-cluster")
	subnetworkName := acctest.BootstrapSubnet(t, "gke-cluster", networkName)

	bootstrapGkeTagManagerServiceAgents(t)
	acctest.VcrTest(t, resource.TestCase{
		PreCheck:                 func() { acctest.AccTestPreCheck(t) },
		ProtoV5ProviderFactories: acctest.ProtoV5ProviderFactories(t),
		ExternalProviders: map[string]resource.ExternalProvider{
			"time": {},
		},
		CheckDestroy: testAccCheckContainerClusterDestroyProducer(t),
		Steps: []resource.TestStep{
			{
				Config: testAccContainerCluster_resourceManagerTags(pid, clusterName, networkName, subnetworkName, randomSuffix, 1),
				ConfigPlanChecks: resource.ConfigPlanChecks{
					PreApply: []plancheck.PlanCheck{
						acctest.ExpectNoDelete(),
					},
				},
				Check: resource.ComposeTestCheckFunc(
					resource.TestCheckResourceAttrSet("google_container_cluster.primary", "self_link"),
					resource.TestCheckResourceAttrSet("google_container_cluster.primary", "node_config.0.resource_manager_tags.%"),
				),
			},
			{
				ResourceName:            "google_container_cluster.primary",
				ImportStateId:           fmt.Sprintf("us-central1-a/%s", clusterName),
				ImportState:             true,
				ImportStateVerify:       true,
				ImportStateVerifyIgnore: []string{"min_master_version", "deletion_protection"},
			},
			{
				Config: testAccContainerCluster_resourceManagerTags(pid, clusterName, networkName, subnetworkName, randomSuffix, 2),
				ConfigPlanChecks: resource.ConfigPlanChecks{
					PreApply: []plancheck.PlanCheck{
						acctest.ExpectNoDelete(),
					},
				},
				Check: resource.ComposeTestCheckFunc(
					resource.TestCheckResourceAttrSet("google_container_cluster.primary", "self_link"),
					resource.TestCheckResourceAttrSet("google_container_cluster.primary", "node_config.0.resource_manager_tags.%"),
				),
			},
			{
				ResourceName:            "google_container_cluster.primary",
				ImportStateId:           fmt.Sprintf("us-central1-a/%s", clusterName),
				ImportState:             true,
				ImportStateVerify:       true,
				ImportStateVerifyIgnore: []string{"min_master_version", "deletion_protection"},
			},
		},
	})
}

func TestAccContainerCluster_networkingModeRoutes(t *testing.T) {
	t.Parallel()

	firstClusterName := fmt.Sprintf("tf-test-cluster-%s", acctest.RandString(t, 10))
	secondClusterName := fmt.Sprintf("tf-test-cluster-%s", acctest.RandString(t, 10))
	acctest.VcrTest(t, resource.TestCase{
		PreCheck:	  func() { acctest.AccTestPreCheck(t) },
		ProtoV5ProviderFactories: acctest.ProtoV5ProviderFactories(t),
		CheckDestroy: testAccCheckContainerClusterDestroyProducer(t),
		Steps: []resource.TestStep{
			{
				Config: testAccContainerCluster_networkingModeRoutes(firstClusterName, secondClusterName),
				Check: resource.ComposeTestCheckFunc(
					resource.TestCheckResourceAttr("google_container_cluster.primary", "networking_mode", "ROUTES"),
					resource.TestCheckResourceAttr("google_container_cluster.secondary", "networking_mode", "ROUTES"),				),
			},
			{
				ResourceName:	     "google_container_cluster.primary",
				ImportState:       true,
				ImportStateVerify: true,
				ImportStateVerifyIgnore: []string{"deletion_protection"},
			},
			{
				ResourceName:	     "google_container_cluster.secondary",
				ImportState:       true,
				ImportStateVerify: true,
				ImportStateVerifyIgnore: []string{"deletion_protection"},
			},
		},
	})
}

func TestAccContainerCluster_misc(t *testing.T) {
	t.Parallel()

	clusterName := fmt.Sprintf("tf-test-cluster-%s", acctest.RandString(t, 10))
	networkName := acctest.BootstrapSharedTestNetwork(t, "gke-cluster")
	subnetworkName := acctest.BootstrapSubnet(t, "gke-cluster", networkName)

	acctest.VcrTest(t, resource.TestCase{
		PreCheck:	  func() { acctest.AccTestPreCheck(t) },
		ProtoV5ProviderFactories: acctest.ProtoV5ProviderFactories(t),
		CheckDestroy: testAccCheckContainerClusterDestroyProducer(t),
		Steps: []resource.TestStep{
			{
				Config: testAccContainerCluster_misc(clusterName, networkName, subnetworkName),
				// Explicitly check removing the default node pool since we won't
				// catch it by just importing.
				Check: resource.TestCheckResourceAttr(
					"google_container_cluster.primary", "node_pool.#", "0"),
			},
			{
				ResourceName:            "google_container_cluster.primary",
				ImportState:             true,
				ImportStateVerify:       true,
				ImportStateVerifyIgnore: []string{"remove_default_node_pool", "deletion_protection", "resource_labels", "terraform_labels"},
			},
			{
				Config: testAccContainerCluster_misc_update(clusterName, networkName, subnetworkName),
			},
			{
				ResourceName:            "google_container_cluster.primary",
				ImportState:             true,
				ImportStateVerify:       true,
				ImportStateVerifyIgnore: []string{"remove_default_node_pool", "deletion_protection", "resource_labels", "terraform_labels"},
			},
		},
	})
}

func TestAccContainerCluster_withAddons(t *testing.T) {
	t.Parallel()

	clusterName := fmt.Sprintf("tf-test-cluster-%s", acctest.RandString(t, 10))
	networkName := acctest.BootstrapSharedTestNetwork(t, "gke-cluster")
	subnetworkName := acctest.BootstrapSubnet(t, "gke-cluster", networkName)
	pid := envvar.GetTestProjectFromEnv()

	acctest.VcrTest(t, resource.TestCase{
		PreCheck:                 func() { acctest.AccTestPreCheck(t) },
		ProtoV5ProviderFactories: acctest.ProtoV5ProviderFactories(t),
		CheckDestroy:             testAccCheckContainerClusterDestroyProducer(t),
		Steps: []resource.TestStep{
			{
				Config: testAccContainerCluster_withAddons(pid, clusterName, networkName, subnetworkName),
			},
			{
				ResourceName:      "google_container_cluster.primary",
				ImportState:       true,
				ImportStateVerify: true,
				ImportStateVerifyIgnore: []string{"min_master_version", "deletion_protection"},
			},
			{
				Config: testAccContainerCluster_updateAddons(pid, clusterName, networkName, subnetworkName),
			},
			{
				ResourceName:            "google_container_cluster.primary",
				ImportState:             true,
				ImportStateVerify:       true,
				ImportStateVerifyIgnore: []string{"min_master_version", "deletion_protection"},
			},
		},
	})
}

func TestAccContainerCluster_withDeletionProtection(t *testing.T) {
	t.Parallel()
	clusterName := fmt.Sprintf("tf-test-cluster-%s", acctest.RandString(t, 10))
	networkName := acctest.BootstrapSharedTestNetwork(t, "gke-cluster")
	subnetworkName := acctest.BootstrapSubnet(t, "gke-cluster", networkName)

	acctest.VcrTest(t, resource.TestCase{
		PreCheck:     func() { acctest.AccTestPreCheck(t) },
		ProtoV5ProviderFactories: acctest.ProtoV5ProviderFactories(t),
		CheckDestroy: testAccCheckContainerClusterDestroyProducer(t),
		Steps: []resource.TestStep{
			{
				Config: testAccContainerCluster_withDeletionProtection(clusterName, networkName, subnetworkName, "false"),
			},
			{
				ResourceName:            "google_container_cluster.primary",
				ImportState:             true,
				ImportStateVerify:       true,
				ImportStateVerifyIgnore: []string{"deletion_protection"},
			},
			{
				Config: testAccContainerCluster_withDeletionProtection(clusterName, networkName, subnetworkName, "true"),
			},
			{
				Config: testAccContainerCluster_withDeletionProtection(clusterName, networkName, subnetworkName, "true"),
				Destroy:     true,
				ExpectError: regexp.MustCompile("Cannot destroy cluster because deletion_protection is set to true. Set it to false to proceed with cluster deletion."),
			},
			{
				Config: testAccContainerCluster_withDeletionProtection(clusterName, networkName, subnetworkName, "false"),
			},
		},
	})
}

func TestAccContainerCluster_withNotificationConfig(t *testing.T) {
	t.Parallel()

	clusterName := fmt.Sprintf("tf-test-cluster-%s", acctest.RandString(t, 10))
	topic := fmt.Sprintf("tf-test-topic-%s", acctest.RandString(t, 10))
	newTopic := fmt.Sprintf("tf-test-topic-%s", acctest.RandString(t, 10))
	networkName := acctest.BootstrapSharedTestNetwork(t, "gke-cluster")
	subnetworkName := acctest.BootstrapSubnet(t, "gke-cluster", networkName)

	acctest.VcrTest(t, resource.TestCase{
		PreCheck:     func() { acctest.AccTestPreCheck(t) },
		ProtoV5ProviderFactories: acctest.ProtoV5ProviderFactories(t),
		CheckDestroy: testAccCheckContainerClusterDestroyProducer(t),
		Steps: []resource.TestStep{
			{
				Config: testAccContainerCluster_withNotificationConfig(clusterName, topic, networkName, subnetworkName),
			},
			{
				ResourceName:      "google_container_cluster.notification_config",
				ImportState:       true,
				ImportStateVerify: true,
				ImportStateVerifyIgnore: []string{"deletion_protection"},
			},
			{
				Config: testAccContainerCluster_withNotificationConfig(clusterName, newTopic, networkName, subnetworkName),
			},
			{
				ResourceName:      "google_container_cluster.notification_config",
				ImportState:       true,
				ImportStateVerify: true,
				ImportStateVerifyIgnore: []string{"deletion_protection"},
			},
			{
				Config: testAccContainerCluster_disableNotificationConfig(clusterName, networkName, subnetworkName),
			},
			{
				ResourceName:      "google_container_cluster.notification_config",
				ImportState:       true,
				ImportStateVerify: true,
				ImportStateVerifyIgnore: []string{"deletion_protection"},
			},
			{
				Config: testAccContainerCluster_withNotificationConfig(clusterName, newTopic, networkName, subnetworkName),
			},
			{
				ResourceName:      "google_container_cluster.notification_config",
				ImportState:       true,
				ImportStateVerify: true,
				ImportStateVerifyIgnore: []string{"deletion_protection"},
			},
		},
	})
}

func TestAccContainerCluster_withFilteredNotificationConfig(t *testing.T) {
	t.Parallel()

	clusterName := fmt.Sprintf("tf-test-cluster-%s", acctest.RandString(t, 10))
	topic := fmt.Sprintf("tf-test-topic-%s", acctest.RandString(t, 10))
	newTopic := fmt.Sprintf("tf-test-topic-%s", acctest.RandString(t, 10))
	networkName := acctest.BootstrapSharedTestNetwork(t, "gke-cluster")
	subnetworkName := acctest.BootstrapSubnet(t, "gke-cluster", networkName)

	acctest.VcrTest(t, resource.TestCase{
		PreCheck:     func() { acctest.AccTestPreCheck(t) },
		ProtoV5ProviderFactories: acctest.ProtoV5ProviderFactories(t),
		CheckDestroy: testAccCheckContainerClusterDestroyProducer(t),
		Steps: []resource.TestStep{
			{
				Config: testAccContainerCluster_withFilteredNotificationConfig(clusterName, topic, networkName, subnetworkName),
			},
			{
				ResourceName:      "google_container_cluster.filtered_notification_config",
				ImportState:       true,
				ImportStateVerify: true,
				ImportStateVerifyIgnore: []string{"deletion_protection"},
			},
			{
				Config: testAccContainerCluster_withFilteredNotificationConfigUpdate(clusterName, newTopic, networkName, subnetworkName),
			},
			{
				ResourceName:      "google_container_cluster.filtered_notification_config",
				ImportState:       true,
				ImportStateVerify: true,
				ImportStateVerifyIgnore: []string{"deletion_protection"},
			},
			{
				Config: testAccContainerCluster_disableFilteredNotificationConfig(clusterName, newTopic, networkName, subnetworkName),
			},
			{
				ResourceName:      "google_container_cluster.filtered_notification_config",
				ImportState:       true,
				ImportStateVerify: true,
				ImportStateVerifyIgnore: []string{"deletion_protection"},
			},
		},
	})
}

func TestAccContainerCluster_withConfidentialNodes(t *testing.T) {
	t.Parallel()

	clusterName := fmt.Sprintf("tf-test-cluster-%s", acctest.RandString(t, 10))
	npName := fmt.Sprintf("tf-test-cluster-nodepool-%s", acctest.RandString(t, 10))
	networkName := acctest.BootstrapSharedTestNetwork(t, "gke-cluster")
	subnetworkName := acctest.BootstrapSubnet(t, "gke-cluster", networkName)

	acctest.VcrTest(t, resource.TestCase{
		PreCheck:	  func() { acctest.AccTestPreCheck(t) },
		ProtoV5ProviderFactories: acctest.ProtoV5ProviderFactories(t),
		CheckDestroy: testAccCheckContainerClusterDestroyProducer(t),
		Steps: []resource.TestStep{
			{
				Config: testAccContainerCluster_withConfidentialNodes(clusterName, npName, networkName, subnetworkName, false, "", "n2d-standard-2"),
			},
			{
				ResourceName:            "google_container_cluster.confidential_nodes",
				ImportState:             true,
				ImportStateVerify:       true,
				ImportStateVerifyIgnore: []string{"deletion_protection"},
			},
			{
				Config: testAccContainerCluster_withConfidentialNodes(clusterName, npName, networkName, subnetworkName, true, "", "n2d-standard-2"),
			},
			{
				ResourceName:            "google_container_cluster.confidential_nodes",
				ImportState:             true,
				ImportStateVerify:       true,
				ImportStateVerifyIgnore: []string{"deletion_protection"},
			},
			{
                                Config: testAccContainerCluster_withConfidentialNodes(clusterName, npName, networkName, subnetworkName, false, "SEV", "n2d-standard-2"),
                        },
                        {
                                ResourceName:            "google_container_cluster.confidential_nodes",
                                ImportState:             true,
                                ImportStateVerify:       true,
				ImportStateVerifyIgnore: []string{"deletion_protection"},
                        },
			{
                                Config: testAccContainerCluster_withConfidentialNodes(clusterName, npName, networkName, subnetworkName, false, "SEV_SNP", "n2d-standard-2"),
                        },
                        {
                                ResourceName:            "google_container_cluster.confidential_nodes",
                                ImportState:             true,
                                ImportStateVerify:       true,
				ImportStateVerifyIgnore: []string{"deletion_protection"},
                        },
			{
                                Config: testAccContainerCluster_withConfidentialNodes(clusterName, npName, networkName, subnetworkName, false, "TDX", "c3-standard-4"),
                        },
                        {
                                ResourceName:            "google_container_cluster.confidential_nodes",
                                ImportState:             true,
                                ImportStateVerify:       true,
				ImportStateVerifyIgnore: []string{"deletion_protection"},
                        },
		},
	})
}

func TestAccContainerCluster_withLocalSsdEncryptionMode(t *testing.T) {
	t.Parallel()

	clusterName := fmt.Sprintf("tf-test-cluster-%s", acctest.RandString(t, 10))
	networkName := acctest.BootstrapSharedTestNetwork(t, "gke-cluster")
	subnetworkName := acctest.BootstrapSubnet(t, "gke-cluster", networkName)
	npName := fmt.Sprintf("tf-test-node-pool-%s", acctest.RandString(t, 10))

	acctest.VcrTest(t, resource.TestCase{
		PreCheck:	  func() { acctest.AccTestPreCheck(t) },
		ProtoV5ProviderFactories: acctest.ProtoV5ProviderFactories(t),
		CheckDestroy: testAccCheckContainerClusterDestroyProducer(t),
		Steps: []resource.TestStep{
			{
				Config: testAccContainerCluster_withLocalSsdEncryptionMode(clusterName, npName, networkName, subnetworkName, "EPHEMERAL_KEY_ENCRYPTION"),
			},
			{
				ResourceName:            "google_container_cluster.local_ssd_encryption_mode",
				ImportState:             true,
				ImportStateVerify:       true,
				ImportStateVerifyIgnore: []string{"deletion_protection"},
			},
		},
	})
}

func TestAccContainerCluster_withMaxRunDuration(t *testing.T) {
	t.Parallel()

	clusterName := fmt.Sprintf("tf-test-cluster-%s", acctest.RandString(t, 10))
	networkName := acctest.BootstrapSharedTestNetwork(t, "gke-cluster")
	subnetworkName := acctest.BootstrapSubnet(t, "gke-cluster", networkName)
	npName := fmt.Sprintf("tf-test-node-pool-%s", acctest.RandString(t, 10))

	acctest.VcrTest(t, resource.TestCase{
		PreCheck:	  func() { acctest.AccTestPreCheck(t) },
		ProtoV5ProviderFactories: acctest.ProtoV5ProviderFactories(t),
		CheckDestroy: testAccCheckContainerClusterDestroyProducer(t),
		Steps: []resource.TestStep{
			{
				Config: testAccContainerCluster_withMaxRunDuration(clusterName, npName, networkName, subnetworkName, "3600s"),
			},
			{
				ResourceName:            "google_container_cluster.max_run_duration",
				ImportState:             true,
				ImportStateVerify:       true,
				ImportStateVerifyIgnore: []string{"deletion_protection"},
			},
			{
				Config: testAccContainerCluster_withMaxRunDuration(clusterName, npName, networkName, subnetworkName, "1800s"),
			},
			{
				ResourceName:            "google_container_cluster.max_run_duration",
				ImportState:             true,
				ImportStateVerify:       true,
				ImportStateVerifyIgnore: []string{"deletion_protection"},
			},
			{
				Config: testAccContainerCluster_disableMaxRunDuration(clusterName, npName, networkName, subnetworkName),
			},
			{
				ResourceName:            "google_container_cluster.max_run_duration",
				ImportState:             true,
				ImportStateVerify:       true,
				ImportStateVerifyIgnore: []string{"deletion_protection"},
			},
		},
	})
}

func TestAccContainerCluster_withFlexStart(t *testing.T) {
	t.Parallel()

	clusterName := fmt.Sprintf("tf-test-cluster-%s", acctest.RandString(t, 10))
	networkName := acctest.BootstrapSharedTestNetwork(t, "gke-cluster")
	subnetworkName := acctest.BootstrapSubnet(t, "gke-cluster", networkName)
	npName := fmt.Sprintf("tf-test-node-pool-%s", acctest.RandString(t, 10))

	acctest.VcrTest(t, resource.TestCase{
		PreCheck:	  func() { acctest.AccTestPreCheck(t) },
		ProtoV5ProviderFactories: acctest.ProtoV5ProviderFactories(t),
		CheckDestroy: testAccCheckContainerClusterDestroyProducer(t),
		Steps: []resource.TestStep{
			{
				Config: testAccContainerCluster_withFlexStart(clusterName, npName, networkName, subnetworkName),
				Check: resource.ComposeTestCheckFunc(
					resource.TestCheckResourceAttr("google_container_cluster.flex_start", "node_pool.0.node_config.0.machine_type", "n1-standard-1"),
					resource.TestCheckResourceAttr("google_container_cluster.flex_start",
						"node_pool.0.node_config.0.reservation_affinity.0.consume_reservation_type", "NO_RESERVATION"),
					resource.TestCheckResourceAttr("google_container_cluster.flex_start", "node_pool.0.node_config.0.flex_start", "true"),
				),
			},
			{
				ResourceName:            "google_container_cluster.flex_start",
				ImportState:             true,
				ImportStateVerify:       true,
				ImportStateVerifyIgnore: []string{"deletion_protection", "min_master_version", "node_pool.0.node_config.0.taint"},
			},
		},
	})
}

func TestAccContainerCluster_withILBSubsetting(t *testing.T) {
	t.Parallel()

	clusterName := fmt.Sprintf("tf-test-cluster-%s", acctest.RandString(t, 10))
	npName := fmt.Sprintf("tf-test-cluster-nodepool-%s", acctest.RandString(t, 10))
	networkName := acctest.BootstrapSharedTestNetwork(t, "gke-cluster")
	subnetworkName := acctest.BootstrapSubnet(t, "gke-cluster", networkName)

	acctest.VcrTest(t, resource.TestCase{
		PreCheck:     func() { acctest.AccTestPreCheck(t) },
		ProtoV5ProviderFactories: acctest.ProtoV5ProviderFactories(t),
		CheckDestroy: testAccCheckContainerClusterDestroyProducer(t),
		Steps: []resource.TestStep{
			{
				Config: testAccContainerCluster_disableILBSubSetting(clusterName, npName, networkName, subnetworkName),
			},
			{
				ResourceName:      "google_container_cluster.confidential_nodes",
				ImportState:       true,
				ImportStateVerify: true,
				ImportStateVerifyIgnore: []string{"deletion_protection"},
			},
			{
				Config: testAccContainerCluster_withILBSubSetting(clusterName, npName, networkName, subnetworkName),
			},
			{
				ResourceName:      "google_container_cluster.confidential_nodes",
				ImportState:       true,
				ImportStateVerify: true,
				ImportStateVerifyIgnore: []string{"deletion_protection"},
			},
			{
				Config: testAccContainerCluster_disableILBSubSetting(clusterName, npName, networkName, subnetworkName),
			},
			{
				ResourceName:      "google_container_cluster.confidential_nodes",
				ImportState:       true,
				ImportStateVerify: true,
				ImportStateVerifyIgnore: []string{"deletion_protection"},
			},
		},
	})
}

func TestAccContainerCluster_disableL4LbFirewallReconciliation(t *testing.T) {
	t.Parallel()

	clusterName := fmt.Sprintf("tf-test-cluster-%s", acctest.RandString(t, 10))
	npName := fmt.Sprintf("tf-test-cluster-nodepool-%s", acctest.RandString(t, 10))
	networkName := acctest.BootstrapSharedTestNetwork(t, "gke-cluster")
	subnetworkName := acctest.BootstrapSubnet(t, "gke-cluster", networkName)

	acctest.VcrTest(t, resource.TestCase{
		PreCheck:                 func() { acctest.AccTestPreCheck(t) },
		ProtoV5ProviderFactories: acctest.ProtoV5ProviderFactories(t),
		CheckDestroy:             testAccCheckContainerClusterDestroyProducer(t),
		Steps: []resource.TestStep{
			{
				Config: testAccContainerCluster_disableL4LbFirewallReconciliation(clusterName, npName, networkName, subnetworkName),
			},
			{
				ResourceName:            "google_container_cluster.confidential_nodes",
				ImportState:             true,
				ImportStateVerify:       true,
				ImportStateVerifyIgnore: []string{"deletion_protection"},
			},
			{
				Config: testAccContainerCluster_enableL4LbFirewallReconciliation(clusterName, npName, networkName, subnetworkName),
			},
			{
				ResourceName:            "google_container_cluster.confidential_nodes",
				ImportState:             true,
				ImportStateVerify:       true,
				ImportStateVerifyIgnore: []string{"deletion_protection"},
			},
			{
				Config: testAccContainerCluster_disableL4LbFirewallReconciliation(clusterName, npName, networkName, subnetworkName),
			},
			{
				ResourceName:            "google_container_cluster.confidential_nodes",
				ImportState:             true,
				ImportStateVerify:       true,
				ImportStateVerifyIgnore: []string{"deletion_protection"},
			},
		},
	})
}

func TestAccContainerCluster_withMultiNetworking(t *testing.T) {
	t.Parallel()

	clusterName := fmt.Sprintf("tf-test-cluster-%s", acctest.RandString(t, 10))

	acctest.VcrTest(t, resource.TestCase{
		PreCheck:     func() { acctest.AccTestPreCheck(t) },
		ProtoV5ProviderFactories: acctest.ProtoV5ProviderFactories(t),
		CheckDestroy: testAccCheckContainerClusterDestroyProducer(t),
		Steps: []resource.TestStep{
			{
				Config: testAccContainerCluster_enableMultiNetworking(clusterName),
			},
			{
				ResourceName:      "google_container_cluster.cluster",
				ImportState:       true,
				ImportStateVerify: true,
				ImportStateVerifyIgnore: []string{"deletion_protection"},
			},
		},
	})
}

func TestAccContainerCluster_inTransitEncryptionConfig(t *testing.T) {
	t.Parallel()

	clusterName := fmt.Sprintf("tf-test-cluster-%s", acctest.RandString(t, 10))
	networkName := acctest.BootstrapSharedTestNetwork(t, "gke-cluster")
	subnetworkName := acctest.BootstrapSubnet(t, "gke-cluster", networkName)
	acctest.VcrTest(t, resource.TestCase{
		PreCheck:	  func() { acctest.AccTestPreCheck(t) },
		ProtoV5ProviderFactories: acctest.ProtoV5ProviderFactories(t),
		CheckDestroy: testAccCheckContainerClusterDestroyProducer(t),
		Steps: []resource.TestStep{
			{
				Config: testAccContainerCluster_inTransitEncryptionConfig(clusterName, networkName, subnetworkName, "IN_TRANSIT_ENCRYPTION_INTER_NODE_TRANSPARENT"),
				Check: resource.ComposeAggregateTestCheckFunc(
					resource.TestCheckResourceAttr("google_container_cluster.primary", "in_transit_encryption_config", "IN_TRANSIT_ENCRYPTION_INTER_NODE_TRANSPARENT"),
				),
			},
			{
				ResourceName:	   "google_container_cluster.primary",
				ImportState:       true,
				ImportStateVerify: true,
				ImportStateVerifyIgnore: []string{"deletion_protection"},
			},
			{
				Config: testAccContainerCluster_inTransitEncryptionConfig(clusterName, networkName, subnetworkName, "IN_TRANSIT_ENCRYPTION_DISABLED"),
				Check: resource.ComposeAggregateTestCheckFunc(
					resource.TestCheckResourceAttr("google_container_cluster.primary", "in_transit_encryption_config", "IN_TRANSIT_ENCRYPTION_DISABLED"),
				),
			},
			{
				ResourceName:	   "google_container_cluster.primary",
				ImportState:       true,
				ImportStateVerify: true,
				ImportStateVerifyIgnore: []string{"deletion_protection"},
			},
		},
	})
}

func TestAccContainerCluster_networkPerformanceConfig(t *testing.T) {
	t.Parallel()

	clusterName := fmt.Sprintf("tf-test-cluster-%s", acctest.RandString(t, 10))
	networkName := acctest.BootstrapSharedTestNetwork(t, "gke-cluster")
	subnetworkName := acctest.BootstrapSubnet(t, "gke-cluster", networkName)
	acctest.VcrTest(t, resource.TestCase{
		PreCheck:	  func() { acctest.AccTestPreCheck(t) },
		ProtoV5ProviderFactories: acctest.ProtoV5ProviderFactories(t),
		CheckDestroy: testAccCheckContainerClusterDestroyProducer(t),
		Steps: []resource.TestStep{
			{
				Config: testAccContainerCluster_networkPerformanceConfig(clusterName, networkName, subnetworkName, "TIER_1"),
				Check: resource.ComposeAggregateTestCheckFunc(
					resource.TestCheckResourceAttr("google_container_cluster.primary", "network_performance_config.0.total_egress_bandwidth_tier", "TIER_1"),
				),
			},
			{
				ResourceName:	   "google_container_cluster.primary",
				ImportState:       true,
				ImportStateVerify: true,
				ImportStateVerifyIgnore: []string{"deletion_protection"},
			},
			{
				Config: testAccContainerCluster_networkPerformanceConfig(clusterName, networkName, subnetworkName, "TIER_UNSPECIFIED"),
				Check: resource.ComposeAggregateTestCheckFunc(
					resource.TestCheckResourceAttr("google_container_cluster.primary", "network_performance_config.0.total_egress_bandwidth_tier", "TIER_UNSPECIFIED"),
				),
			},
			{
				ResourceName:	   "google_container_cluster.primary",
				ImportState:       true,
				ImportStateVerify: true,
				ImportStateVerifyIgnore: []string{"deletion_protection"},
			},
		},
	})
}

func TestAccContainerCluster_withFQDNNetworkPolicy(t *testing.T) {
	t.Parallel()

	clusterName := fmt.Sprintf("tf-test-cluster-%s", acctest.RandString(t, 10))

	acctest.VcrTest(t, resource.TestCase{
		PreCheck:     func() { acctest.AccTestPreCheck(t) },
		ProtoV5ProviderFactories: acctest.ProtoV5ProviderFactories(t),
		CheckDestroy: testAccCheckContainerClusterDestroyProducer(t),
		Steps: []resource.TestStep{
			{
				Config: testAccContainerCluster_withFQDNNetworkPolicy(clusterName, false),
			},
			{
				ResourceName:      "google_container_cluster.cluster",
				ImportState:       true,
				ImportStateVerify: true,
				ImportStateVerifyIgnore: []string{"min_master_version", "deletion_protection"},
			},
			{
				Config: testAccContainerCluster_withFQDNNetworkPolicy(clusterName, true),
			},
			{
				ResourceName:      "google_container_cluster.cluster",
				ImportState:       true,
				ImportStateVerify: true,
				ImportStateVerifyIgnore: []string{"min_master_version", "deletion_protection"},
			},
		},
	})
}

func TestAccContainerCluster_withAdditiveVPC(t *testing.T) {
	t.Parallel()

	clusterName := fmt.Sprintf("tf-test-cluster-%s", acctest.RandString(t, 10))
	networkName := acctest.BootstrapSharedTestNetwork(t, "gke-cluster")
	subnetworkName := acctest.BootstrapSubnet(t, "gke-cluster", networkName)

	acctest.VcrTest(t, resource.TestCase{
		PreCheck:     func() { acctest.AccTestPreCheck(t) },
		ProtoV5ProviderFactories: acctest.ProtoV5ProviderFactories(t),
		CheckDestroy: testAccCheckContainerClusterDestroyProducer(t),
		Steps: []resource.TestStep{
			{
				Config: testAccContainerCluster_withAdditiveVPC(clusterName, networkName, subnetworkName),
			},
			{
				ResourceName:      "google_container_cluster.cluster",
				ImportState:       true,
				ImportStateVerify: true,
				ImportStateVerifyIgnore: []string{"min_master_version", "deletion_protection"},
			},
		},
	})
}

func TestAccContainerCluster_withMasterAuthConfig_NoCert(t *testing.T) {
	t.Parallel()

	clusterName := fmt.Sprintf("tf-test-cluster-%s", acctest.RandString(t, 10))
	networkName := acctest.BootstrapSharedTestNetwork(t, "gke-cluster")
	subnetworkName := acctest.BootstrapSubnet(t, "gke-cluster", networkName)

	acctest.VcrTest(t, resource.TestCase{
		PreCheck:     func() { acctest.AccTestPreCheck(t) },
		ProtoV5ProviderFactories: acctest.ProtoV5ProviderFactories(t),
		CheckDestroy: testAccCheckContainerClusterDestroyProducer(t),
		Steps: []resource.TestStep{
			{
				Config: testAccContainerCluster_withMasterAuthNoCert(clusterName, networkName, subnetworkName),
				Check: resource.ComposeTestCheckFunc(
					resource.TestCheckResourceAttr("google_container_cluster.with_master_auth_no_cert", "master_auth.0.client_certificate", ""),
				),
			},
			{
				ResourceName:      "google_container_cluster.with_master_auth_no_cert",
				ImportState:       true,
				ImportStateVerify: true,
				ImportStateVerifyIgnore: []string{"deletion_protection"},
			},
		},
	})
}

func TestAccContainerCluster_withAuthenticatorGroupsConfig(t *testing.T) {
	t.Parallel()
	clusterName := fmt.Sprintf("tf-test-cluster-%s", acctest.RandString(t, 10))
	orgDomain := envvar.GetTestOrgDomainFromEnv(t)
	networkName := acctest.BootstrapSharedTestNetwork(t, "gke-cluster")
	subnetworkName := acctest.BootstrapSubnet(t, "gke-cluster", networkName)
	acctest.VcrTest(t, resource.TestCase{
		PreCheck:     func() { acctest.AccTestPreCheck(t) },
		ProtoV5ProviderFactories: acctest.ProtoV5ProviderFactories(t),
		CheckDestroy: testAccCheckContainerClusterDestroyProducer(t),
		Steps: []resource.TestStep{
			{
				Config: testAccContainerCluster_basic(clusterName, networkName, subnetworkName),
				Check: resource.ComposeTestCheckFunc(
					resource.TestCheckNoResourceAttr("google_container_cluster.primary",
						"authenticator_groups_config.0.enabled"),
				),
			},
			{
				ResourceName:      "google_container_cluster.primary",
				ImportState:       true,
				ImportStateVerify: true,
				ImportStateVerifyIgnore: []string{"deletion_protection"},
			},
			{
				Config: testAccContainerCluster_withAuthenticatorGroupsConfigUpdate(clusterName, orgDomain, networkName, subnetworkName),
				Check: resource.ComposeTestCheckFunc(
					resource.TestCheckResourceAttr("google_container_cluster.primary",
						"authenticator_groups_config.0.security_group", fmt.Sprintf("gke-security-groups@%s", orgDomain)),
				),
			},
			{
				ResourceName:      "google_container_cluster.primary",
				ImportState:       true,
				ImportStateVerify: true,
				ImportStateVerifyIgnore: []string{"deletion_protection"},
			},
			{
				Config: testAccContainerCluster_withAuthenticatorGroupsConfigUpdate2(clusterName, networkName, subnetworkName),
				Check: resource.ComposeTestCheckFunc(
					resource.TestCheckNoResourceAttr("google_container_cluster.primary",
						"authenticator_groups_config.0.enabled"),
				),
			},
			{
				ResourceName:      "google_container_cluster.primary",
				ImportState:       true,
				ImportStateVerify: true,
				ImportStateVerifyIgnore: []string{"deletion_protection"},
			},
		},
	})
}

func TestUnitContainerCluster_Rfc3339TimeDiffSuppress(t *testing.T) {
	cases := map[string]struct {
		Old, New           string
		ExpectDiffSuppress bool
	}{
		"same time, format changed to have leading zero": {
			Old:                "2:00",
			New:                "02:00",
			ExpectDiffSuppress: true,
		},
		"same time, format changed not to have leading zero": {
			Old:                "02:00",
			New:                "2:00",
			ExpectDiffSuppress: true,
		},
		"different time, both without leading zero": {
			Old:                "2:00",
			New:                "3:00",
			ExpectDiffSuppress: false,
		},
		"different time, old with leading zero, new without": {
			Old:                "02:00",
			New:                "3:00",
			ExpectDiffSuppress: false,
		},
		"different time, new with leading zero, oldwithout": {
			Old:                "2:00",
			New:                "03:00",
			ExpectDiffSuppress: false,
		},
		"different time, both with leading zero": {
			Old:                "02:00",
			New:                "03:00",
			ExpectDiffSuppress: false,
		},
	}
	for tn, tc := range cases {
		if container.Rfc3339TimeDiffSuppress("time", tc.Old, tc.New, nil) != tc.ExpectDiffSuppress {
			t.Errorf("bad: %s, '%s' => '%s' expect DiffSuppress to return %t", tn, tc.Old, tc.New, tc.ExpectDiffSuppress)
		}
	}
}

func TestAccContainerCluster_withPodAutoscaling(t *testing.T) {
	t.Parallel()

	clusterName := fmt.Sprintf("tf-test-cluster-%s", acctest.RandString(t, 10))
	networkName := acctest.BootstrapSharedTestNetwork(t, "gke-cluster")
	subnetworkName := acctest.BootstrapSubnet(t, "gke-cluster", networkName)

	acctest.VcrTest(t, resource.TestCase{
		PreCheck:     func() { acctest.AccTestPreCheck(t) },
		ProtoV5ProviderFactories: acctest.ProtoV5ProviderFactories(t),
		CheckDestroy: testAccCheckContainerClusterDestroyProducer(t),
		Steps: []resource.TestStep{
			{
				Config: testAccContainerCluster_podAutoscalingConfig(clusterName, networkName, subnetworkName, "NONE"),
			},
			{
				ResourceName:      "google_container_cluster.pod_autoscaling_config",
				ImportState:       true,
				ImportStateVerify: true,
				ImportStateVerifyIgnore: []string{"deletion_protection"},
				Check: resource.TestCheckResourceAttr("google_container_cluster.pod_autoscaling_config", "pod_autoscaling.hpa_profile", "NONE"),
			},
			{
				Config: testAccContainerCluster_podAutoscalingConfig(clusterName, networkName, subnetworkName, "PERFORMANCE"),
			},
			{
				ResourceName:      "google_container_cluster.pod_autoscaling_config",
				ImportState:       true,
				ImportStateVerify: true,
				ImportStateVerifyIgnore: []string{"deletion_protection"},
				Check: resource.TestCheckResourceAttr("google_container_cluster.pod_autoscaling_config", "pod_autoscaling.hpa_profile", "PERFORMANCE"),
			},
		},
	})
}

func testAccContainerCluster_podAutoscalingConfig(clusterName string, networkName string, subnetworkName string, hpaProfile string) string {
	return fmt.Sprintf(`
resource "google_container_cluster" "pod_autoscaling_config" {
  name               = "%s"
  location           = "us-central1-a"
  initial_node_count = 1
  network 		     = "%s"
  subnetwork		 = "%s"

  pod_autoscaling {
    hpa_profile = "%s"
  }

  private_cluster_config {
    enable_private_nodes    = true
  }

  deletion_protection = false
}
`, clusterName, networkName, subnetworkName, hpaProfile)
}

func testAccContainerCluster_enableMultiNetworking(clusterName string) string {
	return fmt.Sprintf(`
resource "google_compute_network" "container_network" {
  name                    = "%s-nw"
  auto_create_subnetworks = false
}

resource "google_compute_subnetwork" "container_subnetwork" {
  name                     = google_compute_network.container_network.name
  network                  = google_compute_network.container_network.name
  ip_cidr_range            = "10.0.36.0/24"
  region                   = "us-central1"
  private_ip_google_access = true

  secondary_ip_range {
    range_name    = "pod"
    ip_cidr_range = "10.0.0.0/19"
  }

  secondary_ip_range {
    range_name    = "svc"
    ip_cidr_range = "10.0.32.0/22"
  }

  secondary_ip_range {
    range_name    = "another-pod"
    ip_cidr_range = "10.1.32.0/22"
  }

  lifecycle {
    ignore_changes = [
      # The auto nodepool creates a secondary range which diffs this resource.
      secondary_ip_range,
    ]
  }
}

resource "google_container_cluster" "cluster" {
  name               = "%s"
  location           = "us-central1"
  initial_node_count = 1

  network    = google_compute_network.container_network.name
  subnetwork = google_compute_subnetwork.container_subnetwork.name
  ip_allocation_policy {
    cluster_secondary_range_name  = google_compute_subnetwork.container_subnetwork.secondary_ip_range[0].range_name
    services_secondary_range_name = google_compute_subnetwork.container_subnetwork.secondary_ip_range[1].range_name
  }
  release_channel {
	channel = "RAPID"
  }
  enable_multi_networking = true
  datapath_provider = "ADVANCED_DATAPATH"
  deletion_protection = false
}
`, clusterName, clusterName)
}

func testAccContainerCluster_withAdditiveVPC(clusterName, networkName, subnetworkName string) string {
	return fmt.Sprintf(`
resource "google_container_cluster" "cluster" {
  name               = "%s"
  location           = "us-central1-a"
  initial_node_count = 1

  network    = "%s"
  subnetwork = "%s"

  dns_config {
    cluster_dns = "CLOUD_DNS"
    additive_vpc_scope_dns_domain = "test.com"
    cluster_dns_scope = "CLUSTER_SCOPE"
  }
  deletion_protection = false
}
`, clusterName, networkName, subnetworkName)
}

func testAccContainerCluster_withFQDNNetworkPolicy(clusterName string, enabled bool) string {
	return fmt.Sprintf(`
data "google_container_engine_versions" "uscentral1a" {
  location = "us-central1-a"
}

resource "google_compute_network" "container_network" {
  name                    = "%s-nw"
  auto_create_subnetworks = false
}

resource "google_compute_subnetwork" "container_subnetwork" {
  name                     = google_compute_network.container_network.name
  network                  = google_compute_network.container_network.name
  ip_cidr_range            = "10.0.36.0/24"
  region                   = "us-central1"
  private_ip_google_access = true

  secondary_ip_range {
    range_name    = "pod"
    ip_cidr_range = "10.0.0.0/19"
  }

  secondary_ip_range {
    range_name    = "svc"
    ip_cidr_range = "10.0.32.0/22"
  }

  secondary_ip_range {
    range_name    = "another-pod"
    ip_cidr_range = "10.1.32.0/22"
  }

  lifecycle {
    ignore_changes = [
      # The auto nodepool creates a secondary range which diffs this resource.
      secondary_ip_range,
    ]
  }
}

resource "google_container_cluster" "cluster" {
  name               = "%s"
  location           = "us-central1-a"
  min_master_version = data.google_container_engine_versions.uscentral1a.release_channel_latest_version["STABLE"]
  initial_node_count = 1

  network    = google_compute_network.container_network.name
  subnetwork = google_compute_subnetwork.container_subnetwork.name
  ip_allocation_policy {
    cluster_secondary_range_name  = google_compute_subnetwork.container_subnetwork.secondary_ip_range[0].range_name
    services_secondary_range_name = google_compute_subnetwork.container_subnetwork.secondary_ip_range[1].range_name
  }

  enable_fqdn_network_policy = %t
  datapath_provider          = "ADVANCED_DATAPATH"
  deletion_protection = false
}
`, clusterName, clusterName, enabled)
}

func TestAccContainerCluster_withNetworkPolicyEnabled(t *testing.T) {
	t.Parallel()

	clusterName := fmt.Sprintf("tf-test-cluster-%s", acctest.RandString(t, 10))
	networkName := acctest.BootstrapSharedTestNetwork(t, "gke-cluster")
	subnetworkName := acctest.BootstrapSubnet(t, "gke-cluster", networkName)

	acctest.VcrTest(t, resource.TestCase{
		PreCheck:	  func() { acctest.AccTestPreCheck(t) },
		ProtoV5ProviderFactories: acctest.ProtoV5ProviderFactories(t),
		CheckDestroy: testAccCheckContainerClusterDestroyProducer(t),
		Steps: []resource.TestStep{
			{
				Config: testAccContainerCluster_withNetworkPolicyEnabled(clusterName, networkName, subnetworkName),
				Check: resource.ComposeTestCheckFunc(
					resource.TestCheckResourceAttr("google_container_cluster.with_network_policy_enabled",
						"network_policy.#", "1"),
				),
			},
			{
				ResourceName:            "google_container_cluster.with_network_policy_enabled",
				ImportState:             true,
				ImportStateVerify:       true,
				ImportStateVerifyIgnore: []string{"remove_default_node_pool", "deletion_protection"},
			},
			{
				Config: testAccContainerCluster_removeNetworkPolicy(clusterName, networkName, subnetworkName),
				Check: resource.ComposeTestCheckFunc(
					resource.TestCheckResourceAttr("google_container_cluster.with_network_policy_enabled",
						"network_policy.0.enabled", "false"),
				),
			},
			{
				ResourceName:            "google_container_cluster.with_network_policy_enabled",
				ImportState:             true,
				ImportStateVerify:       true,
				ImportStateVerifyIgnore: []string{"remove_default_node_pool", "deletion_protection"},
			},
			{
				Config: testAccContainerCluster_withNetworkPolicyDisabled(clusterName, networkName, subnetworkName),
				Check: resource.ComposeTestCheckFunc(
					resource.TestCheckResourceAttr("google_container_cluster.with_network_policy_enabled",
						"network_policy.0.enabled", "false"),
				),
			},
			{
				ResourceName:            "google_container_cluster.with_network_policy_enabled",
				ImportState:             true,
				ImportStateVerify:       true,
				ImportStateVerifyIgnore: []string{"remove_default_node_pool", "deletion_protection"},
			},
			{
				Config: testAccContainerCluster_withNetworkPolicyConfigDisabled(clusterName, networkName, subnetworkName),
				Check: resource.ComposeTestCheckFunc(
					resource.TestCheckResourceAttr("google_container_cluster.with_network_policy_enabled",
						"addons_config.0.network_policy_config.0.disabled", "true"),
				),
			},
			{
				ResourceName:            "google_container_cluster.with_network_policy_enabled",
				ImportState:             true,
				ImportStateVerify:       true,
				ImportStateVerifyIgnore: []string{"remove_default_node_pool", "deletion_protection"},
			},
			{
				Config:				testAccContainerCluster_withNetworkPolicyConfigDisabled(clusterName, networkName, subnetworkName),
				PlanOnly:			true,
				ExpectNonEmptyPlan: false,
			},
		},
	})
}


func TestAccContainerCluster_withReleaseChannelEnabled(t *testing.T) {
	t.Parallel()
	clusterName := fmt.Sprintf("tf-test-cluster-%s", acctest.RandString(t, 10))
	networkName := acctest.BootstrapSharedTestNetwork(t, "gke-cluster")
	subnetworkName := acctest.BootstrapSubnet(t, "gke-cluster", networkName)

	acctest.VcrTest(t, resource.TestCase{
		PreCheck:     func() { acctest.AccTestPreCheck(t) },
		ProtoV5ProviderFactories: acctest.ProtoV5ProviderFactories(t),
		CheckDestroy: testAccCheckContainerClusterDestroyProducer(t),
		Steps: []resource.TestStep{
			{
				Config: testAccContainerCluster_withReleaseChannelEnabled(clusterName, "STABLE", networkName, subnetworkName),
			},
			{
				ResourceName:            "google_container_cluster.with_release_channel",
				ImportStateIdPrefix:     "us-central1-a/",
				ImportState:             true,
				ImportStateVerify:       true,
				ImportStateVerifyIgnore: []string{"min_master_version", "deletion_protection"},
			},
			{
				Config: testAccContainerCluster_withReleaseChannelEnabled(clusterName, "UNSPECIFIED", networkName, subnetworkName),
			},
			{
				ResourceName:            "google_container_cluster.with_release_channel",
				ImportStateIdPrefix:     "us-central1-a/",
				ImportState:             true,
				ImportStateVerify:       true,
				ImportStateVerifyIgnore: []string{"min_master_version", "deletion_protection"},
			},
		},
	})
}

func TestAccContainerCluster_withReleaseChannelEnabledDefaultVersion(t *testing.T) {
	t.Parallel()
	clusterName := fmt.Sprintf("tf-test-cluster-%s", acctest.RandString(t, 10))
	networkName := acctest.BootstrapSharedTestNetwork(t, "gke-cluster")
	subnetworkName := acctest.BootstrapSubnet(t, "gke-cluster", networkName)

	acctest.VcrTest(t, resource.TestCase{
		PreCheck:     func() { acctest.AccTestPreCheck(t) },
		ProtoV5ProviderFactories: acctest.ProtoV5ProviderFactories(t),
		CheckDestroy: testAccCheckContainerClusterDestroyProducer(t),
		Steps: []resource.TestStep{
			{
				Config: testAccContainerCluster_withReleaseChannelEnabledDefaultVersion(clusterName, "REGULAR", networkName, subnetworkName),
			},
			{
				ResourceName:            "google_container_cluster.with_release_channel",
				ImportStateIdPrefix:     "us-central1-a/",
				ImportState:             true,
				ImportStateVerify:       true,
				ImportStateVerifyIgnore: []string{"min_master_version", "deletion_protection"},
			},
			{
				Config: testAccContainerCluster_withReleaseChannelEnabled(clusterName, "REGULAR", networkName, subnetworkName),
			},
			{
				ResourceName:            "google_container_cluster.with_release_channel",
				ImportStateIdPrefix:     "us-central1-a/",
				ImportState:             true,
				ImportStateVerify:       true,
				ImportStateVerifyIgnore: []string{"min_master_version", "deletion_protection"},
			},
			{
				Config: testAccContainerCluster_withReleaseChannelEnabledDefaultVersion(clusterName, "EXTENDED", networkName, subnetworkName),
			},
			{
				ResourceName:            "google_container_cluster.with_release_channel",
				ImportStateIdPrefix:     "us-central1-a/",
				ImportState:             true,
				ImportStateVerify:       true,
				ImportStateVerifyIgnore: []string{"min_master_version", "deletion_protection"},
			},
			{
				Config: testAccContainerCluster_withReleaseChannelEnabled(clusterName, "EXTENDED", networkName, subnetworkName),
			},
			{
				ResourceName:            "google_container_cluster.with_release_channel",
				ImportStateIdPrefix:     "us-central1-a/",
				ImportState:             true,
				ImportStateVerify:       true,
				ImportStateVerifyIgnore: []string{"min_master_version", "deletion_protection"},
			},
			{
				Config: testAccContainerCluster_withReleaseChannelEnabled(clusterName, "UNSPECIFIED", networkName, subnetworkName),
			},
			{
				ResourceName:            "google_container_cluster.with_release_channel",
				ImportStateIdPrefix:     "us-central1-a/",
				ImportState:             true,
				ImportStateVerify:       true,
				ImportStateVerifyIgnore: []string{"min_master_version", "deletion_protection"},
			},
		},
	})
}

func TestAccContainerCluster_withInvalidReleaseChannel(t *testing.T) {
	// This is essentially a unit test, no interactions
	acctest.SkipIfVcr(t)
	t.Parallel()
	clusterName := fmt.Sprintf("tf-test-cluster-%s", acctest.RandString(t, 10))
	networkName := acctest.BootstrapSharedTestNetwork(t, "gke-cluster")
	subnetworkName := acctest.BootstrapSubnet(t, "gke-cluster", networkName)

	acctest.VcrTest(t, resource.TestCase{
		PreCheck:     func() { acctest.AccTestPreCheck(t) },
		ProtoV5ProviderFactories: acctest.ProtoV5ProviderFactories(t),
		CheckDestroy: testAccCheckContainerClusterDestroyProducer(t),
		Steps: []resource.TestStep{
			{
				Config: testAccContainerCluster_withReleaseChannelEnabled(clusterName, "CANARY", networkName, subnetworkName),
				ExpectError: regexp.MustCompile(`expected release_channel\.0\.channel to be one of \["?UNSPECIFIED"? "?RAPID"? "?REGULAR"? "?STABLE"? "?EXTENDED"?\], got CANARY`),
			},
		},
	})
}

func TestAccContainerCluster_withAcceleratedGkeAutoUpgradeConfig(t *testing.T) {
	t.Parallel()
	clusterName := fmt.Sprintf("tf-test-cluster-%s", acctest.RandString(t, 10))
	networkName := acctest.BootstrapSharedTestNetwork(t, "gke-cluster")
	subnetworkName := acctest.BootstrapSubnet(t, "gke-cluster", networkName)

	acctest.VcrTest(t, resource.TestCase{
		PreCheck:     func() { acctest.AccTestPreCheck(t) },
		ProtoV5ProviderFactories: acctest.ProtoV5ProviderFactories(t),
		CheckDestroy: testAccCheckContainerClusterDestroyProducer(t),
		Steps: []resource.TestStep{
			{
				Config: testAccContainerCluster_withGkeAutoUpgradeConfig(clusterName, "ACCELERATED", networkName, subnetworkName),
			},
			{
				ResourceName:            "google_container_cluster.with_gke_auto_upgrade_config",
				ImportStateIdPrefix:     "us-central1-a/",
				ImportState:             true,
				ImportStateVerify:       true,
				ImportStateVerifyIgnore: []string{"min_master_version", "deletion_protection"},
			},
		},
	})
}

{{ if ne $.TargetVersionName `ga` -}}
func TestAccContainerCluster_withTelemetryEnabled(t *testing.T) {
	t.Parallel()
	clusterName := fmt.Sprintf("tf-test-cluster-%s", acctest.RandString(t, 10))
	networkName := acctest.BootstrapSharedTestNetwork(t, "gke-cluster")
	subnetworkName := acctest.BootstrapSubnet(t, "gke-cluster", networkName)

	acctest.VcrTest(t, resource.TestCase{
		PreCheck:     func() { acctest.AccTestPreCheck(t) },
		ProtoV5ProviderFactories: acctest.ProtoV5ProviderFactories(t),
		CheckDestroy: testAccCheckContainerClusterDestroyProducer(t),
		Steps: []resource.TestStep{
			{
				Config: testAccContainerCluster_withTelemetryEnabled(clusterName, "ENABLED", networkName, subnetworkName),
			},
			{
				ResourceName:            "google_container_cluster.with_cluster_telemetry",
				ImportStateIdPrefix:     "us-central1-a/",
				ImportState:             true,
				ImportStateVerify:       true,
				ImportStateVerifyIgnore: []string{"min_master_version", "deletion_protection"},
			},
			{
				Config: testAccContainerCluster_withTelemetryEnabled(clusterName, "DISABLED", networkName, subnetworkName),
			},
			{
				ResourceName:            "google_container_cluster.with_cluster_telemetry",
				ImportStateIdPrefix:     "us-central1-a/",
				ImportState:             true,
				ImportStateVerify:       true,
				ImportStateVerifyIgnore: []string{"min_master_version", "deletion_protection"},
			},
			{
				Config: testAccContainerCluster_withTelemetryEnabled(clusterName, "SYSTEM_ONLY", networkName, subnetworkName),
			},
			{
				ResourceName:            "google_container_cluster.with_cluster_telemetry",
				ImportStateIdPrefix:     "us-central1-a/",
				ImportState:             true,
				ImportStateVerify:       true,
				ImportStateVerifyIgnore: []string{"min_master_version", "deletion_protection"},
			},
		},
	})
}
{{- end }}

func TestAccContainerCluster_withMasterAuthorizedNetworksConfig(t *testing.T) {
	t.Parallel()

	clusterName := fmt.Sprintf("tf-test-cluster-%s", acctest.RandString(t, 10))
	networkName := acctest.BootstrapSharedTestNetwork(t, "gke-cluster")
	subnetworkName := acctest.BootstrapSubnet(t, "gke-cluster", networkName)

	acctest.VcrTest(t, resource.TestCase{
		PreCheck:	  func() { acctest.AccTestPreCheck(t) },
		ProtoV5ProviderFactories: acctest.ProtoV5ProviderFactories(t),
		CheckDestroy: testAccCheckContainerClusterDestroyProducer(t),
		Steps: []resource.TestStep{
			{
				Config: testAccContainerCluster_withMasterAuthorizedNetworksConfig(clusterName, networkName, subnetworkName, []string{}, ""),
				Check: resource.ComposeTestCheckFunc(
					resource.TestCheckResourceAttr("google_container_cluster.with_master_authorized_networks",
						"master_authorized_networks_config.#", "1"),
					resource.TestCheckResourceAttr("google_container_cluster.with_master_authorized_networks",
						"master_authorized_networks_config.0.cidr_blocks.#", "0"),
				),
			},
			{
				Config: testAccContainerCluster_withMasterAuthorizedNetworksConfig(clusterName, networkName, subnetworkName, []string{"8.8.8.8/32"}, ""),
				Check: resource.ComposeTestCheckFunc(
					resource.TestCheckResourceAttr("google_container_cluster.with_master_authorized_networks",
						"master_authorized_networks_config.0.cidr_blocks.#", "1"),
				),
			},
			{
				ResourceName:		     "google_container_cluster.with_master_authorized_networks",
				ImportState:		     true,
				ImportStateVerify:	     true,
				ImportStateVerifyIgnore: []string{"deletion_protection"},
			},
			{
				Config: testAccContainerCluster_withMasterAuthorizedNetworksConfig(clusterName, networkName, subnetworkName, []string{"10.0.0.0/8", "8.8.8.8/32"}, ""),
			},
			{
				ResourceName:		     "google_container_cluster.with_master_authorized_networks",
				ImportState:		     true,
				ImportStateVerify:	     true,
				ImportStateVerifyIgnore: []string{"deletion_protection"},
			},
			{
				Config: testAccContainerCluster_withMasterAuthorizedNetworksConfig(clusterName, networkName, subnetworkName, []string{}, ""),
				Check: resource.ComposeTestCheckFunc(
					resource.TestCheckResourceAttr("google_container_cluster.with_master_authorized_networks",
						"master_authorized_networks_config.0.cidr_blocks.#", "0"),
				),
			},
			{
				ResourceName:		     "google_container_cluster.with_master_authorized_networks",
				ImportState:		     true,
				ImportStateVerify:	     true,
				ImportStateVerifyIgnore: []string{"deletion_protection"},
			},
			{
				Config: testAccContainerCluster_removeMasterAuthorizedNetworksConfig(clusterName, networkName, subnetworkName),
			},
			{
				ResourceName:		     "google_container_cluster.with_master_authorized_networks",
				ImportState:		     true,
				ImportStateVerify:	     true,
				ImportStateVerifyIgnore: []string{"deletion_protection"},
			},
		},
	})
}

func TestAccContainerCluster_withGcpPublicCidrsAccessEnabledToggle(t *testing.T) {
	t.Parallel()

	clusterName := fmt.Sprintf("tf-test-cluster-%s", acctest.RandString(t, 10))
	networkName := acctest.BootstrapSharedTestNetwork(t, "gke-cluster")
	subnetworkName := acctest.BootstrapSubnet(t, "gke-cluster", networkName)

	acctest.VcrTest(t, resource.TestCase{
		PreCheck:	  func() { acctest.AccTestPreCheck(t) },
		ProtoV5ProviderFactories: acctest.ProtoV5ProviderFactories(t),
		CheckDestroy: testAccCheckContainerClusterDestroyProducer(t),
		Steps: []resource.TestStep{
			{
				Config: testAccContainerCluster_withoutGcpPublicCidrsAccessEnabled(clusterName, networkName, subnetworkName),
				Check: resource.ComposeTestCheckFunc(
					resource.TestCheckResourceAttr("google_container_cluster.with_gcp_public_cidrs_access_enabled",
						"master_authorized_networks_config.#", "0"),
				),
			},
			{
				ResourceName:				"google_container_cluster.with_gcp_public_cidrs_access_enabled",
				ImportState:				true,
				ImportStateVerify:			true,
				ImportStateVerifyIgnore:	[]string{"min_master_version", "deletion_protection"},
			},
			{
				Config: testAccContainerCluster_withGcpPublicCidrsAccessEnabled(clusterName, "false", networkName, subnetworkName),
				Check: resource.ComposeTestCheckFunc(
					resource.TestCheckResourceAttr("google_container_cluster.with_gcp_public_cidrs_access_enabled",
						"master_authorized_networks_config.0.gcp_public_cidrs_access_enabled", "false"),
				),
			},
			{
				ResourceName:				"google_container_cluster.with_gcp_public_cidrs_access_enabled",
				ImportState:				true,
				ImportStateVerify:			true,
				ImportStateVerifyIgnore:	[]string{"min_master_version", "deletion_protection"},
			},
			{
				Config: testAccContainerCluster_withGcpPublicCidrsAccessEnabled(clusterName, "true", networkName, subnetworkName),
				Check: resource.ComposeTestCheckFunc(
					resource.TestCheckResourceAttr("google_container_cluster.with_gcp_public_cidrs_access_enabled",
						"master_authorized_networks_config.0.gcp_public_cidrs_access_enabled", "true"),
				),
			},
		},
	})
}

func testAccContainerCluster_withGcpPublicCidrsAccessEnabled(clusterName string, flag, networkName, subnetworkName string) string {

	return fmt.Sprintf(`
data "google_container_engine_versions" "uscentral1a" {
  location = "us-central1-a"
}

resource "google_container_cluster" "with_gcp_public_cidrs_access_enabled" {
  name               = "%s"
  location           = "us-central1-a"
  min_master_version = data.google_container_engine_versions.uscentral1a.release_channel_latest_version["STABLE"]
  initial_node_count = 1

  master_authorized_networks_config {
    gcp_public_cidrs_access_enabled = %s
  }
  network    = "%s"
  subnetwork = "%s"

  deletion_protection = false
}
`, clusterName, flag, networkName, subnetworkName)
}

func testAccContainerCluster_withoutGcpPublicCidrsAccessEnabled(clusterName, networkName, subnetworkName string) string {

	return fmt.Sprintf(`
data "google_container_engine_versions" "uscentral1a" {
  location = "us-central1-a"
}

resource "google_container_cluster" "with_gcp_public_cidrs_access_enabled" {
  name               = "%s"
  location           = "us-central1-a"
  min_master_version = data.google_container_engine_versions.uscentral1a.release_channel_latest_version["STABLE"]
  initial_node_count = 1

  network    = "%s"
  subnetwork = "%s"

  deletion_protection = false
}
`, clusterName, networkName, subnetworkName)
}

func TestAccContainerCluster_withAuthorizedNetworkPrivateEnforcementToggle(t *testing.T) {
	t.Parallel()

	clusterName := fmt.Sprintf("tf-test-cluster-%s", acctest.RandString(t, 10))
	networkName := acctest.BootstrapSharedTestNetwork(t, "gke-cluster")
	subnetworkName := acctest.BootstrapSubnet(t, "gke-cluster", networkName)

	acctest.VcrTest(t, resource.TestCase{
		PreCheck:	  func() { acctest.AccTestPreCheck(t) },
		ProtoV5ProviderFactories: acctest.ProtoV5ProviderFactories(t),
		CheckDestroy: testAccCheckContainerClusterDestroyProducer(t),
		Steps: []resource.TestStep{
			{
				Config: testAccContainerCluster_withAuthorizedNetworkPrivateEnforcementToggle(clusterName, networkName, subnetworkName, false),
				Check: resource.ComposeTestCheckFunc(
					resource.TestCheckResourceAttr("google_container_cluster.primary",
						"master_authorized_networks_config.0.private_endpoint_enforcement_enabled", "false"),
				),
			},
			{
				ResourceName:				"google_container_cluster.primary",
				ImportState:				true,
				ImportStateVerify:			true,
				ImportStateVerifyIgnore:	[]string{"min_master_version", "deletion_protection"},
			},
			{
				Config: testAccContainerCluster_withAuthorizedNetworkPrivateEnforcementToggle(clusterName, networkName, subnetworkName, true),
				Check: resource.ComposeTestCheckFunc(
					resource.TestCheckResourceAttr("google_container_cluster.primary",
						"master_authorized_networks_config.0.private_endpoint_enforcement_enabled", "true"),
				),
			},
			{
				ResourceName:				"google_container_cluster.primary",
				ImportState:				true,
				ImportStateVerify:			true,
				ImportStateVerifyIgnore:	[]string{"min_master_version", "deletion_protection"},
			},
		},
	})
}

func testAccContainerCluster_withAuthorizedNetworkPrivateEnforcementToggle(clusterName, networkName, subnetworkName string, enabled bool) string {
	return fmt.Sprintf(`
resource "google_container_cluster" "primary" {
  name               = "%s"
  location           = "us-central1-a"
  initial_node_count = 1
  deletion_protection = false

  network    = "%s"
  subnetwork = "%s"

  master_authorized_networks_config {
    private_endpoint_enforcement_enabled = %t
  }
}
`, clusterName, networkName, subnetworkName, enabled)
}

func TestAccContainerCluster_regional(t *testing.T) {
	t.Parallel()

	clusterName := fmt.Sprintf("tf-test-cluster-regional-%s", acctest.RandString(t, 10))
	networkName := acctest.BootstrapSharedTestNetwork(t, "gke-cluster")
	subnetworkName := acctest.BootstrapSubnet(t, "gke-cluster", networkName)

	acctest.VcrTest(t, resource.TestCase{
		PreCheck:	  func() { acctest.AccTestPreCheck(t) },
		ProtoV5ProviderFactories: acctest.ProtoV5ProviderFactories(t),
		CheckDestroy: testAccCheckContainerClusterDestroyProducer(t),
		Steps: []resource.TestStep{
			{
				Config: testAccContainerCluster_regional(clusterName, networkName, subnetworkName),
			},
			{
				ResourceName:		 "google_container_cluster.regional",
				ImportState:		 true,
				ImportStateVerify:	 true,
				ImportStateVerifyIgnore: []string{"deletion_protection"},
			},
		},
	})
}

func TestAccContainerCluster_regionalWithNodePool(t *testing.T) {
	t.Parallel()

	clusterName := fmt.Sprintf("tf-test-cluster-regional-%s", acctest.RandString(t, 10))
	npName := fmt.Sprintf("tf-test-cluster-nodepool-%s", acctest.RandString(t, 10))
	networkName := acctest.BootstrapSharedTestNetwork(t, "gke-cluster")
	subnetworkName := acctest.BootstrapSubnet(t, "gke-cluster", networkName)

	acctest.VcrTest(t, resource.TestCase{
		PreCheck:	  func() { acctest.AccTestPreCheck(t) },
		ProtoV5ProviderFactories: acctest.ProtoV5ProviderFactories(t),
		CheckDestroy: testAccCheckContainerClusterDestroyProducer(t),
		Steps: []resource.TestStep{
			{
				Config: testAccContainerCluster_regionalWithNodePool(clusterName, npName, networkName, subnetworkName),
			},
			{
				ResourceName:		 "google_container_cluster.regional",
				ImportState:		 true,
				ImportStateVerify:	 true,
				ImportStateVerifyIgnore: []string{"deletion_protection"},
			},
		},
	})
}

func TestAccContainerCluster_regionalWithNodeLocations(t *testing.T) {
	t.Parallel()

	clusterName := fmt.Sprintf("tf-test-cluster-%s", acctest.RandString(t, 10))
	networkName := acctest.BootstrapSharedTestNetwork(t, "gke-cluster")
	subnetworkName := acctest.BootstrapSubnet(t, "gke-cluster", networkName)

	acctest.VcrTest(t, resource.TestCase{
		PreCheck:	  func() { acctest.AccTestPreCheck(t) },
		ProtoV5ProviderFactories: acctest.ProtoV5ProviderFactories(t),
		CheckDestroy: testAccCheckContainerClusterDestroyProducer(t),
		Steps: []resource.TestStep{
			{
				Config: testAccContainerCluster_regionalNodeLocations(clusterName, networkName, subnetworkName),
			},
			{
				ResourceName:		 "google_container_cluster.with_node_locations",
				ImportState:		 true,
				ImportStateVerify:	 true,
				ImportStateVerifyIgnore: []string{"deletion_protection"},
			},
			{
				Config: testAccContainerCluster_regionalUpdateNodeLocations(clusterName, networkName, subnetworkName),
			},
			{
				ResourceName:		 "google_container_cluster.with_node_locations",
				ImportState:		 true,
				ImportStateVerify:	 true,
				ImportStateVerifyIgnore: []string{"deletion_protection"},
			},
		},
	})
}

{{ if ne $.TargetVersionName `ga` -}}
func TestAccContainerCluster_withTpu(t *testing.T) {
	t.Parallel()

	clusterName := fmt.Sprintf("tf-test-cluster-%s", acctest.RandString(t, 10))
	containerNetName := fmt.Sprintf("tf-test-container-net-%s", acctest.RandString(t, 10))

	acctest.VcrTest(t, resource.TestCase{
		PreCheck:	  func() { acctest.AccTestPreCheck(t) },
		ProtoV5ProviderFactories: acctest.ProtoV5ProviderFactories(t),
		CheckDestroy: testAccCheckContainerClusterDestroyProducer(t),
		Steps: []resource.TestStep{
			{
				Config: testAccContainerCluster_withTpu(containerNetName, clusterName),
				Check: resource.ComposeTestCheckFunc(
					resource.TestCheckResourceAttr("google_container_cluster.with_tpu", "enable_tpu", "true"),
				),
			},
			{
				ResourceName:		 "google_container_cluster.with_tpu",
				ImportState:		 true,
				ImportStateVerify:	 true,
				ImportStateVerifyIgnore: []string{"deletion_protection"},
			},
		},
	})
}
{{- end }}

func TestAccContainerCluster_withPrivateClusterConfigBasic(t *testing.T) {
	t.Parallel()

	clusterName := fmt.Sprintf("tf-test-cluster-%s", acctest.RandString(t, 10))
	containerNetName := fmt.Sprintf("tf-test-container-net-%s", acctest.RandString(t, 10))

	acctest.VcrTest(t, resource.TestCase{
		PreCheck:	  func() { acctest.AccTestPreCheck(t) },
		ProtoV5ProviderFactories: acctest.ProtoV5ProviderFactories(t),
		CheckDestroy: testAccCheckContainerClusterDestroyProducer(t),
		Steps: []resource.TestStep{
			{
				Config: testAccContainerCluster_withPrivateClusterConfig(containerNetName, clusterName, false),
			},
			{
				ResourceName:		 "google_container_cluster.with_private_cluster",
				ImportState:		 true,
				ImportStateVerify:	 true,
				ImportStateVerifyIgnore: []string{"deletion_protection"},
			},
			{
				Config: testAccContainerCluster_withPrivateClusterConfig(containerNetName, clusterName, true),
			},
			{
				ResourceName:		 "google_container_cluster.with_private_cluster",
				ImportState:		 true,
				ImportStateVerify:	 true,
				ImportStateVerifyIgnore: []string{"deletion_protection"},
			},
		},
	})
}

func TestAccContainerCluster_withPrivateClusterConfigGlobalAccessEnabledOnly(t *testing.T) {
	t.Parallel()

	clusterName := fmt.Sprintf("tf-test-cluster-%s", acctest.RandString(t, 10))
	networkName := acctest.BootstrapSharedTestNetwork(t, "gke-cluster")
	subnetworkName := acctest.BootstrapSubnet(t, "gke-cluster", networkName)

	acctest.VcrTest(t, resource.TestCase{
		PreCheck:                 func() { acctest.AccTestPreCheck(t) },
		ProtoV5ProviderFactories: acctest.ProtoV5ProviderFactories(t),
		CheckDestroy:             testAccCheckContainerClusterDestroyProducer(t),
		Steps: []resource.TestStep{
			{
				Config: testAccContainerCluster_withPrivateClusterConfigGlobalAccessEnabledOnly(clusterName, networkName, subnetworkName, true),
			},
			{
				ResourceName:      "google_container_cluster.with_private_cluster",
				ImportState:       true,
				ImportStateVerify: true,
				ImportStateVerifyIgnore: []string{"deletion_protection"},
			},
			{
				Config: testAccContainerCluster_withPrivateClusterConfigGlobalAccessEnabledOnly(clusterName, networkName, subnetworkName, false),
			},
			{
				ResourceName:      "google_container_cluster.with_private_cluster",
				ImportState:       true,
				ImportStateVerify: true,
				ImportStateVerifyIgnore: []string{"deletion_protection"},
			},
		},
	})
}

func TestAccContainerCluster_withIntraNodeVisibility(t *testing.T) {
	t.Parallel()

	clusterName := fmt.Sprintf("tf-test-cluster-%s", acctest.RandString(t, 10))
	networkName := acctest.BootstrapSharedTestNetwork(t, "gke-cluster")
	subnetworkName := acctest.BootstrapSubnet(t, "gke-cluster", networkName)

	acctest.VcrTest(t, resource.TestCase{
		PreCheck:     func() { acctest.AccTestPreCheck(t) },
		ProtoV5ProviderFactories: acctest.ProtoV5ProviderFactories(t),
		CheckDestroy: testAccCheckContainerClusterDestroyProducer(t),
		Steps: []resource.TestStep{
			{
				Config: testAccContainerCluster_withIntraNodeVisibility(clusterName, networkName, subnetworkName),
				Check: resource.ComposeTestCheckFunc(
					resource.TestCheckResourceAttr("google_container_cluster.with_intranode_visibility", "enable_intranode_visibility", "true"),
				),
			},
			{
				ResourceName:        "google_container_cluster.with_intranode_visibility",
				ImportState:         true,
				ImportStateVerify:   true,
				ImportStateVerifyIgnore: []string{"deletion_protection"},
			},
			{
				Config: testAccContainerCluster_updateIntraNodeVisibility(clusterName, networkName, subnetworkName),
				Check: resource.ComposeTestCheckFunc(
					resource.TestCheckResourceAttr("google_container_cluster.with_intranode_visibility", "enable_intranode_visibility", "false"),
				),
			},
			{
				ResourceName:        "google_container_cluster.with_intranode_visibility",
				ImportState:         true,
				ImportStateVerify:   true,
				ImportStateVerifyIgnore: []string{"deletion_protection"},
			},
		},
	})
}

func TestAccContainerCluster_withVersion(t *testing.T) {
	t.Parallel()

	clusterName := fmt.Sprintf("tf-test-cluster-%s", acctest.RandString(t, 10))
	networkName := acctest.BootstrapSharedTestNetwork(t, "gke-cluster")
	subnetworkName := acctest.BootstrapSubnet(t, "gke-cluster", networkName)

	acctest.VcrTest(t, resource.TestCase{
		PreCheck:	  func() { acctest.AccTestPreCheck(t) },
		ProtoV5ProviderFactories: acctest.ProtoV5ProviderFactories(t),
		CheckDestroy: testAccCheckContainerClusterDestroyProducer(t),
		Steps: []resource.TestStep{
			{
				Config: testAccContainerCluster_withVersion(clusterName, networkName, subnetworkName),
			},
			{
				ResourceName:			 "google_container_cluster.with_version",
				ImportState:			 true,
				ImportStateVerify:		 true,
				ImportStateVerifyIgnore: []string{"min_master_version", "deletion_protection"},
			},
		},
	})
}

func TestAccContainerCluster_updateVersion(t *testing.T) {
	t.Parallel()

	clusterName := fmt.Sprintf("tf-test-cluster-%s", acctest.RandString(t, 10))
	networkName := acctest.BootstrapSharedTestNetwork(t, "gke-cluster")
	subnetworkName := acctest.BootstrapSubnet(t, "gke-cluster", networkName)

	acctest.VcrTest(t, resource.TestCase{
		PreCheck:                 func() { acctest.AccTestPreCheck(t) },
		ProtoV5ProviderFactories: acctest.ProtoV5ProviderFactories(t),
		CheckDestroy:             testAccCheckContainerClusterDestroyProducer(t),
		Steps: []resource.TestStep{
			{
				Config: testAccContainerCluster_withLowerVersion(clusterName, networkName, subnetworkName),
			},
			{
				ResourceName:            "google_container_cluster.with_version",
				ImportState:             true,
				ImportStateVerify:       true,
				ImportStateVerifyIgnore: []string{"min_master_version", "deletion_protection"},
			},
			{
				Config: testAccContainerCluster_updateVersion(clusterName, networkName, subnetworkName),
			},
			{
				ResourceName:            "google_container_cluster.with_version",
				ImportState:             true,
				ImportStateVerify:       true,
				ImportStateVerifyIgnore: []string{"min_master_version", "deletion_protection"},
			},
		},
	})
}

func TestAccContainerCluster_withNodeConfig(t *testing.T) {
	t.Parallel()

	clusterName := fmt.Sprintf("tf-test-cluster-%s", acctest.RandString(t, 10))
	networkName := acctest.BootstrapSharedTestNetwork(t, "gke-cluster")
	subnetworkName := acctest.BootstrapSubnet(t, "gke-cluster", networkName)

	acctest.VcrTest(t, resource.TestCase{
		PreCheck:                 func() { acctest.AccTestPreCheck(t) },
		ProtoV5ProviderFactories: acctest.ProtoV5ProviderFactories(t),
		CheckDestroy:             testAccCheckContainerClusterDestroyProducer(t),
		Steps: []resource.TestStep{
			{
				Config: testAccContainerCluster_withNodeConfig(clusterName, networkName, subnetworkName),
				ConfigPlanChecks: resource.ConfigPlanChecks{
					PreApply: []plancheck.PlanCheck{
						acctest.ExpectNoDelete(),
					},
				},
			},
			{
				ResourceName:            "google_container_cluster.with_node_config",
				ImportState:             true,
				ImportStateVerify:       true,
				ImportStateVerifyIgnore: []string{"node_config.0.taint", "deletion_protection"},
			},
			{
				Config: testAccContainerCluster_withNodeConfigUpdate(clusterName, networkName, subnetworkName),
				ConfigPlanChecks: resource.ConfigPlanChecks{
					PreApply: []plancheck.PlanCheck{
						acctest.ExpectNoDelete(),
					},
				},
			},
			{
				ResourceName:            "google_container_cluster.with_node_config",
				ImportState:             true,
				ImportStateVerify:       true,
				ImportStateVerifyIgnore: []string{"node_config.0.taint", "deletion_protection"},
			},
		},
	})
}

func TestAccContainerCluster_withNodeConfigLinuxNodeConfig(t *testing.T) {
	t.Parallel()

	clusterName := fmt.Sprintf("tf-test-cluster-%s", acctest.RandString(t, 10))
	networkName := acctest.BootstrapSharedTestNetwork(t, "gke-cluster")
	subnetworkName := acctest.BootstrapSubnet(t, "gke-cluster", networkName)

	acctest.VcrTest(t, resource.TestCase{
		PreCheck:                 func() { acctest.AccTestPreCheck(t) },
		ProtoV5ProviderFactories: acctest.ProtoV5ProviderFactories(t),
		CheckDestroy:             testAccCheckContainerClusterDestroyProducer(t),
		Steps: []resource.TestStep{
			// First test with empty `node_config.linux_node_config` (should result in "CGROUP_MODE_UNSPECIFIED")
			{
				Config: testAccContainerCluster_withNodeConfigLinuxNodeConfig(clusterName, networkName, subnetworkName, "", false),
				ConfigPlanChecks: resource.ConfigPlanChecks{
					PreApply: []plancheck.PlanCheck{
						acctest.ExpectNoDelete(),
					},
				},
			},
			{
				ResourceName:            "google_container_cluster.with_linux_node_config",
				ImportState:             true,
				ImportStateVerify:       true,
				ImportStateVerifyIgnore: []string{"min_master_version", "deletion_protection"},
			},
			// Then add a config and make sure it updates.
			{
				Config: testAccContainerCluster_withNodeConfigLinuxNodeConfig(clusterName, networkName, subnetworkName, "CGROUP_MODE_V2", false),
				Check: resource.ComposeTestCheckFunc(
					resource.TestCheckResourceAttr(
						"google_container_cluster.with_linux_node_config",
						"node_config.0.linux_node_config.0.cgroup_mode", "CGROUP_MODE_V2",
					),
				),
				ConfigPlanChecks: resource.ConfigPlanChecks{
					PreApply: []plancheck.PlanCheck{
						acctest.ExpectNoDelete(),
					},
				},
			},
			{
				ResourceName:            "google_container_cluster.with_linux_node_config",
				ImportState:             true,
				ImportStateVerify:       true,
				ImportStateVerifyIgnore: []string{"min_master_version", "deletion_protection"},
			},
			// Lastly, update the setting in-place. V1 since UNSPECIFIED is default
			{
				Config: testAccContainerCluster_withNodeConfigLinuxNodeConfig(clusterName, networkName, subnetworkName, "CGROUP_MODE_V1", false),
				Check: resource.ComposeTestCheckFunc(
					resource.TestCheckResourceAttr(
						"google_container_cluster.with_linux_node_config",
						"node_config.0.linux_node_config.0.cgroup_mode", "CGROUP_MODE_V1",
					),
				),
				ConfigPlanChecks: resource.ConfigPlanChecks{
					PreApply: []plancheck.PlanCheck{
						acctest.ExpectNoDelete(),
					},
				},
			},
			{
				ResourceName:            "google_container_cluster.with_linux_node_config",
				ImportState:             true,
				ImportStateVerify:       true,
				ImportStateVerifyIgnore: []string{"min_master_version", "deletion_protection"},
			},
			// Update linux config transparent hugepage
			{
                                Config: testAccContainerCluster_withNodeConfigLinuxNodeConfig(clusterName, networkName, subnetworkName, "", true),
                                Check: resource.ComposeTestCheckFunc(
                                        resource.TestCheckResourceAttr(
                                                "google_container_cluster.with_linux_node_config",
                                                "node_config.0.linux_node_config.0.transparent_hugepage_enabled", "TRANSPARENT_HUGEPAGE_ENABLED_ALWAYS",
                                        ),
					resource.TestCheckResourceAttr(
                                                "google_container_cluster.with_linux_node_config",
                                                "node_config.0.linux_node_config.0.transparent_hugepage_defrag", "TRANSPARENT_HUGEPAGE_DEFRAG_ALWAYS",
                                        ),
                                ),
                                ConfigPlanChecks: resource.ConfigPlanChecks{
                                        PreApply: []plancheck.PlanCheck{
                                                acctest.ExpectNoDelete(),
                                        },
                                },
                        },
                        {
                                ResourceName:            "google_container_cluster.with_linux_node_config",
                                ImportState:             true,
                                ImportStateVerify:       true,
                                ImportStateVerifyIgnore: []string{"min_master_version", "deletion_protection"},
                        },
		},
	})
}

func TestAccContainerCluster_withNodeConfigFastSocket(t *testing.T) {
	t.Parallel()

	clusterName := fmt.Sprintf("tf-test-cluster-%s", acctest.RandString(t, 10))
	networkName := acctest.BootstrapSharedTestNetwork(t, "gke-cluster")
	subnetworkName := acctest.BootstrapSubnet(t, "gke-cluster", networkName)

	acctest.VcrTest(t, resource.TestCase{
		PreCheck:                 func() { acctest.AccTestPreCheck(t) },
		ProtoV5ProviderFactories: acctest.ProtoV5ProviderFactories(t),
		CheckDestroy:             testAccCheckContainerClusterDestroyProducer(t),
		Steps: []resource.TestStep{
			{
				Config: testAccContainerCluster_withNodeConfigFastSocket(clusterName, networkName, subnetworkName, false),
				ConfigPlanChecks: resource.ConfigPlanChecks{
					PreApply: []plancheck.PlanCheck{
						acctest.ExpectNoDelete(),
					},
				},
				Check: resource.ComposeTestCheckFunc(
					resource.TestCheckResourceAttr("google_container_cluster.with_fast_socket",
						"node_config.0.fast_socket.0.enabled", "false"),
					resource.TestCheckResourceAttr("google_container_cluster.with_fast_socket",
						"node_config.0.gvnic.0.enabled", "true"),
				),
			},
			{
				ResourceName:            "google_container_cluster.with_fast_socket",
				ImportState:             true,
				ImportStateVerify:       true,
				ImportStateVerifyIgnore: []string{"deletion_protection"},
			},
			{
				Config: testAccContainerCluster_withNodeConfigFastSocket(clusterName, networkName, subnetworkName, true),
				ConfigPlanChecks: resource.ConfigPlanChecks{
					PreApply: []plancheck.PlanCheck{
						acctest.ExpectNoDelete(),
					},
				},
				Check: resource.ComposeTestCheckFunc(
					resource.TestCheckResourceAttr("google_container_cluster.with_fast_socket",
						"node_config.0.fast_socket.0.enabled", "true"),
				),
			},
			{
				ResourceName:            "google_container_cluster.with_fast_socket",
				ImportState:             true,
				ImportStateVerify:       true,
				ImportStateVerifyIgnore: []string{"deletion_protection"},
			},
		},
	})
}

func TestAccContainerCluster_withNodeConfigGcfsConfig(t *testing.T) {
	t.Parallel()
	clusterName := fmt.Sprintf("tf-test-cluster-%s", acctest.RandString(t, 10))
	networkName := acctest.BootstrapSharedTestNetwork(t, "gke-cluster")
	subnetworkName := acctest.BootstrapSubnet(t, "gke-cluster", networkName)

	acctest.VcrTest(t, resource.TestCase{
		PreCheck:     func() { acctest.AccTestPreCheck(t) },
		ProtoV5ProviderFactories: acctest.ProtoV5ProviderFactories(t),
		CheckDestroy: testAccCheckContainerClusterDestroyProducer(t),
		Steps: []resource.TestStep{
			{
				Config: testAccContainerCluster_withNodeConfigGcfsConfig(clusterName, networkName, subnetworkName, false),
				ConfigPlanChecks: resource.ConfigPlanChecks{
					PreApply: []plancheck.PlanCheck{
						acctest.ExpectNoDelete(),
					},
				},
			},
			{
				ResourceName:            "google_container_cluster.with_node_config_gcfs_config",
				ImportState:             true,
				ImportStateVerify:       true,
				ImportStateVerifyIgnore: []string{"deletion_protection"},
			},
			{
				Config: testAccContainerCluster_withNodeConfigGcfsConfig(clusterName, networkName, subnetworkName, true),
				ConfigPlanChecks: resource.ConfigPlanChecks{
					PreApply: []plancheck.PlanCheck{
						acctest.ExpectNoDelete(),
					},
				},
			},
			{
				ResourceName:            "google_container_cluster.with_node_config_gcfs_config",
				ImportState:             true,
				ImportStateVerify:       true,
				ImportStateVerifyIgnore: []string{"deletion_protection"},
			},
		},
	})
}

func TestAccContainerCluster_withNodeConfigKubeletConfigSettingsUpdates(t *testing.T) {
	t.Parallel()
	clusterName := fmt.Sprintf("tf-test-cluster-%s", acctest.RandString(t, 10))
	networkName := acctest.BootstrapSharedTestNetwork(t, "gke-cluster")
	subnetworkName := acctest.BootstrapSubnet(t, "gke-cluster", networkName)

	acctest.VcrTest(t, resource.TestCase{
		PreCheck:     func() { acctest.AccTestPreCheck(t) },
		ProtoV5ProviderFactories: acctest.ProtoV5ProviderFactories(t),
		CheckDestroy: testAccCheckContainerClusterDestroyProducer(t),
		Steps: []resource.TestStep{
			{
				Config: testAccContainerCluster_withNodeConfigKubeletConfigSettingsBaseline(clusterName, networkName, subnetworkName),
				ConfigPlanChecks: resource.ConfigPlanChecks{
					PreApply: []plancheck.PlanCheck{
						acctest.ExpectNoDelete(),
					},
				},
			},
			{
				ResourceName:            "google_container_cluster.with_node_config_kubelet_config_settings",
				ImportState:             true,
				ImportStateVerify:       true,
				ImportStateVerifyIgnore: []string{"deletion_protection"},
			},
			{
				Config: testAccContainerCluster_withNodeConfigKubeletConfigSettingsUpdates(clusterName, "none", "100ms", "TRUE", networkName, subnetworkName, 2048, true),
				ConfigPlanChecks: resource.ConfigPlanChecks{
					PreApply: []plancheck.PlanCheck{
						acctest.ExpectNoDelete(),
					},
				},
			},
			{
				ResourceName:            "google_container_cluster.with_node_config_kubelet_config_settings",
				ImportState:             true,
				ImportStateVerify:       true,
				ImportStateVerifyIgnore: []string{"deletion_protection"},
			},
			{
				Config: testAccContainerCluster_withNodeConfigKubeletConfigSettingsUpdates(clusterName, "static", "", "FALSE", networkName, subnetworkName, 1024, true),
				ConfigPlanChecks: resource.ConfigPlanChecks{
					PreApply: []plancheck.PlanCheck{
						acctest.ExpectNoDelete(),
					},
				},
			},
			{
				ResourceName:            "google_container_cluster.with_node_config_kubelet_config_settings",
				ImportState:             true,
				ImportStateVerify:       true,
				ImportStateVerifyIgnore: []string{"deletion_protection"},
			},
		},
	})
}

func TestAccContainerCluster_withNodeConfigKubeletConfigSettingsInNodePool(t *testing.T) {
	t.Parallel()
	clusterName := fmt.Sprintf("tf-test-cluster-%s", acctest.RandString(t, 10))
	nodePoolName := fmt.Sprintf("tf-test-nodepool-%s", acctest.RandString(t, 10))
	networkName := acctest.BootstrapSharedTestNetwork(t, "gke-cluster")
	subnetworkName := acctest.BootstrapSubnet(t, "gke-cluster", networkName)

	acctest.VcrTest(t, resource.TestCase{
		PreCheck:     func() { acctest.AccTestPreCheck(t) },
		ProtoV5ProviderFactories: acctest.ProtoV5ProviderFactories(t),
		CheckDestroy: testAccCheckContainerClusterDestroyProducer(t),
		Steps: []resource.TestStep{
			{
				Config: testAccContainerCluster_withNodeConfigKubeletConfigSettingsInNodePool(clusterName, nodePoolName, networkName, subnetworkName, "TRANSPARENT_HUGEPAGE_DEFRAG_NEVER", "TRANSPARENT_HUGEPAGE_ENABLED_MADVISE"),
			},
			{
				ResourceName:            "google_container_cluster.with_node_config_kubelet_config_settings_in_node_pool",
				ImportState:             true,
				ImportStateVerify:       true,
				ImportStateVerifyIgnore: []string{"min_master_version", "deletion_protection"},
			},
		},
	})
}

func TestAccContainerCluster_withInsecureKubeletReadonlyPortEnabledInNodePool(t *testing.T) {
	t.Parallel()
	clusterName := fmt.Sprintf("tf-test-cluster-%s", acctest.RandString(t, 10))
	nodePoolName := fmt.Sprintf("tf-test-nodepool-%s", acctest.RandString(t, 10))
	networkName := acctest.BootstrapSharedTestNetwork(t, "gke-cluster")
	subnetworkName := acctest.BootstrapSubnet(t, "gke-cluster", networkName)

	acctest.VcrTest(t, resource.TestCase{
		PreCheck:     func() { acctest.AccTestPreCheck(t) },
		ProtoV5ProviderFactories: acctest.ProtoV5ProviderFactories(t),
		CheckDestroy: testAccCheckContainerClusterDestroyProducer(t),
		Steps: []resource.TestStep{
			{
				Config: testAccContainerCluster_withInsecureKubeletReadonlyPortEnabledInNodePool(clusterName, nodePoolName, networkName, subnetworkName, "TRUE"),
			},
			{
				ResourceName:            "google_container_cluster.with_insecure_kubelet_readonly_port_enabled_in_node_pool",
				ImportState:             true,
				ImportStateVerify:       true,
				ImportStateVerifyIgnore: []string{"deletion_protection"},
			},
		},
	})
}


// This is for `node_pool_defaults.node_config_defaults` - the default settings
// for newly created nodepools
func TestAccContainerCluster_withInsecureKubeletReadonlyPortEnabledDefaultsUpdates(t *testing.T) {
	t.Parallel()
	clusterName := fmt.Sprintf("tf-test-cluster-%s", acctest.RandString(t, 10))
	networkName := acctest.BootstrapSharedTestNetwork(t, "gke-cluster")
	subnetworkName := acctest.BootstrapSubnet(t, "gke-cluster", networkName)

	acctest.VcrTest(t, resource.TestCase{
		PreCheck:     func() { acctest.AccTestPreCheck(t) },
		ProtoV5ProviderFactories: acctest.ProtoV5ProviderFactories(t),
		CheckDestroy: testAccCheckContainerClusterDestroyProducer(t),
		Steps: []resource.TestStep{
			// Test API default (no value set in config) first
			{
				Config: testAccContainerCluster_withInsecureKubeletReadonlyPortEnabledDefaultsUpdateBaseline(clusterName, networkName, subnetworkName),
				ConfigPlanChecks: resource.ConfigPlanChecks{
					PreApply: []plancheck.PlanCheck{
						acctest.ExpectNoDelete(),
					},
				},
			},
			{
				ResourceName:            "google_container_cluster.with_insecure_kubelet_readonly_port_enabled_node_pool_update",
				ImportState:             true,
				ImportStateVerify:       true,
				ImportStateVerifyIgnore: []string{"deletion_protection"},
			},
			{
				Config: testAccContainerCluster_withInsecureKubeletReadonlyPortEnabledDefaultsUpdate(clusterName, networkName, subnetworkName, "TRUE"),
				ConfigPlanChecks: resource.ConfigPlanChecks{
					PreApply: []plancheck.PlanCheck{
						acctest.ExpectNoDelete(),
					},
				},
			},
			{
				ResourceName:            "google_container_cluster.with_insecure_kubelet_readonly_port_enabled_node_pool_update",
				ImportState:             true,
				ImportStateVerify:       true,
				ImportStateVerifyIgnore: []string{"deletion_protection"},
			},
			{
				Config: testAccContainerCluster_withInsecureKubeletReadonlyPortEnabledDefaultsUpdate(clusterName, networkName, subnetworkName, "FALSE"),
				ConfigPlanChecks: resource.ConfigPlanChecks{
					PreApply: []plancheck.PlanCheck{
						acctest.ExpectNoDelete(),
					},
				},
			},
			{
				ResourceName:            "google_container_cluster.with_insecure_kubelet_readonly_port_enabled_node_pool_update",
				ImportState:             true,
				ImportStateVerify:       true,
				ImportStateVerifyIgnore: []string{"deletion_protection"},
			},
			{
				Config: testAccContainerCluster_withInsecureKubeletReadonlyPortEnabledDefaultsUpdate(clusterName, networkName, subnetworkName, "TRUE"),
				ConfigPlanChecks: resource.ConfigPlanChecks{
					PreApply: []plancheck.PlanCheck{
						acctest.ExpectNoDelete(),
					},
				},
			},
			{
				ResourceName:            "google_container_cluster.with_insecure_kubelet_readonly_port_enabled_node_pool_update",
				ImportState:             true,
				ImportStateVerify:       true,
				ImportStateVerifyIgnore: []string{"deletion_protection"},
			},
		},
	})
}


func TestAccContainerCluster_withLoggingVariantInNodeConfig(t *testing.T) {
	t.Parallel()
	clusterName := fmt.Sprintf("tf-test-cluster-%s", acctest.RandString(t, 10))
	networkName := acctest.BootstrapSharedTestNetwork(t, "gke-cluster")
	subnetworkName := acctest.BootstrapSubnet(t, "gke-cluster", networkName)

	acctest.VcrTest(t, resource.TestCase{
		PreCheck:     func() { acctest.AccTestPreCheck(t) },
		ProtoV5ProviderFactories: acctest.ProtoV5ProviderFactories(t),
		CheckDestroy: testAccCheckContainerClusterDestroyProducer(t),
		Steps: []resource.TestStep{
			{
				Config: testAccContainerCluster_withLoggingVariantInNodeConfig(clusterName, "MAX_THROUGHPUT", networkName, subnetworkName),
			},
			{
				ResourceName:            "google_container_cluster.with_logging_variant_in_node_config",
				ImportState:             true,
				ImportStateVerify:       true,
				ImportStateVerifyIgnore: []string{"deletion_protection"},
			},
		},
	})
}

func TestAccContainerCluster_withLoggingVariantInNodePool(t *testing.T) {
	t.Parallel()
	clusterName := fmt.Sprintf("tf-test-cluster-%s", acctest.RandString(t, 10))
	nodePoolName := fmt.Sprintf("tf-test-nodepool-%s", acctest.RandString(t, 10))
	networkName := acctest.BootstrapSharedTestNetwork(t, "gke-cluster")
	subnetworkName := acctest.BootstrapSubnet(t, "gke-cluster", networkName)

	acctest.VcrTest(t, resource.TestCase{
		PreCheck:     func() { acctest.AccTestPreCheck(t) },
		ProtoV5ProviderFactories: acctest.ProtoV5ProviderFactories(t),
		CheckDestroy: testAccCheckContainerClusterDestroyProducer(t),
		Steps: []resource.TestStep{
			{
				Config: testAccContainerCluster_withLoggingVariantInNodePool(clusterName, nodePoolName, "MAX_THROUGHPUT", networkName, subnetworkName),
			},
			{
				ResourceName:            "google_container_cluster.with_logging_variant_in_node_pool",
				ImportState:             true,
				ImportStateVerify:       true,
				ImportStateVerifyIgnore: []string{"deletion_protection"},
			},
		},
	})
}

func TestAccContainerCluster_withLoggingVariantUpdates(t *testing.T) {
	t.Parallel()
	clusterName := fmt.Sprintf("tf-test-cluster-%s", acctest.RandString(t, 10))
	networkName := acctest.BootstrapSharedTestNetwork(t, "gke-cluster")
	subnetworkName := acctest.BootstrapSubnet(t, "gke-cluster", networkName)

	acctest.VcrTest(t, resource.TestCase{
		PreCheck:     func() { acctest.AccTestPreCheck(t) },
		ProtoV5ProviderFactories: acctest.ProtoV5ProviderFactories(t),
		CheckDestroy: testAccCheckContainerClusterDestroyProducer(t),
		Steps: []resource.TestStep{
			{
				Config: testAccContainerCluster_withLoggingVariantNodePoolDefault(clusterName, "DEFAULT", networkName, subnetworkName),
			},
			{
				ResourceName:            "google_container_cluster.with_logging_variant_node_pool_default",
				ImportState:             true,
				ImportStateVerify:       true,
				ImportStateVerifyIgnore: []string{"deletion_protection"},
			},
			{
				Config: testAccContainerCluster_withLoggingVariantNodePoolDefault(clusterName, "MAX_THROUGHPUT", networkName, subnetworkName),
			},
			{
				ResourceName:            "google_container_cluster.with_logging_variant_node_pool_default",
				ImportState:             true,
				ImportStateVerify:       true,
				ImportStateVerifyIgnore: []string{"deletion_protection"},
			},
			{
				Config: testAccContainerCluster_withLoggingVariantNodePoolDefault(clusterName, "DEFAULT", networkName, subnetworkName),
			},
			{
				ResourceName:            "google_container_cluster.with_logging_variant_node_pool_default",
				ImportState:             true,
				ImportStateVerify:       true,
				ImportStateVerifyIgnore: []string{"deletion_protection"},
			},
		},
	})
}

func TestAccContainerCluster_withAdvancedMachineFeaturesInNodePool(t *testing.T) {
	t.Parallel()
	clusterName := fmt.Sprintf("tf-test-cluster-%s", acctest.RandString(t, 10))
	nodePoolName := fmt.Sprintf("tf-test-nodepool-%s", acctest.RandString(t, 10))
	networkName := acctest.BootstrapSharedTestNetwork(t, "gke-cluster")
	subnetworkName := acctest.BootstrapSubnet(t, "gke-cluster", networkName)

	acctest.VcrTest(t, resource.TestCase{
		PreCheck:     func() { acctest.AccTestPreCheck(t) },
		ProtoV5ProviderFactories: acctest.ProtoV5ProviderFactories(t),
		CheckDestroy: testAccCheckContainerClusterDestroyProducer(t),
		Steps: []resource.TestStep{
			{
				Config: testAccContainerCluster_withAdvancedMachineFeaturesInNodePool(clusterName, nodePoolName, networkName, subnetworkName, true),
			},
			{
				ResourceName:            "google_container_cluster.with_advanced_machine_features_in_node_pool",
				ImportState:             true,
				ImportStateVerify:       true,
				ImportStateVerifyIgnore: []string{"deletion_protection"},
			},
		},
	})
}

func TestAccContainerCluster_withNodePoolDefaults(t *testing.T) {
	t.Parallel()
	clusterName := fmt.Sprintf("tf-test-cluster-%s", acctest.RandString(t, 10))
	networkName := acctest.BootstrapSharedTestNetwork(t, "gke-cluster")
	subnetworkName := acctest.BootstrapSubnet(t, "gke-cluster", networkName)
	acctest.VcrTest(t, resource.TestCase{
		PreCheck:         func() { acctest.AccTestPreCheck(t) },
		ProtoV5ProviderFactories: acctest.ProtoV5ProviderFactories(t),
		CheckDestroy: testAccCheckContainerClusterDestroyProducer(t),
		Steps: []resource.TestStep{
			{
				Config: testAccContainerCluster_basic(clusterName, networkName, subnetworkName),
				Check: resource.ComposeTestCheckFunc(
					resource.TestCheckNoResourceAttr("google_container_cluster.primary",
						"node_pool_defaults.0.node_config_defaults.0.gcfs_config.0.enabled"),
				),
			},
			{
				ResourceName:      "google_container_cluster.primary",
				ImportStateId:     fmt.Sprintf("us-central1-a/%s", clusterName),
				ImportState:       true,
				ImportStateVerify: true,
				ImportStateVerifyIgnore: []string{"deletion_protection"},
			},
			{
				Config: testAccContainerCluster_withNodePoolDefaults(clusterName, "true", networkName, subnetworkName),
				Check: resource.ComposeAggregateTestCheckFunc(
					resource.TestCheckResourceAttr("google_container_cluster.with_node_pool_defaults",
						"node_pool_defaults.0.node_config_defaults.0.gcfs_config.#", "1"),
					resource.TestCheckResourceAttr("google_container_cluster.with_node_pool_defaults",
						"node_pool_defaults.0.node_config_defaults.0.gcfs_config.0.enabled", "true"),
				),
			},
			{
					ResourceName:            "google_container_cluster.with_node_pool_defaults",
					ImportState:             true,
					ImportStateVerify:       true,
					ImportStateVerifyIgnore: []string{"deletion_protection"},
			},
			{
					Config: testAccContainerCluster_withNodePoolDefaults(clusterName, "false", networkName, subnetworkName),
					Check: resource.ComposeAggregateTestCheckFunc(
					resource.TestCheckResourceAttr("google_container_cluster.with_node_pool_defaults",
							"node_pool_defaults.0.node_config_defaults.0.gcfs_config.#", "1"),
					resource.TestCheckResourceAttr("google_container_cluster.with_node_pool_defaults",
							"node_pool_defaults.0.node_config_defaults.0.gcfs_config.0.enabled", "false"),
					),
			},
			{
					ResourceName:            "google_container_cluster.with_node_pool_defaults",
					ImportState:             true,
					ImportStateVerify:       true,
					ImportStateVerifyIgnore: []string{"deletion_protection"},
			},
		},
	})
}

func TestAccContainerCluster_withNodeConfigScopeAlias(t *testing.T) {
	t.Parallel()

	clusterName := fmt.Sprintf("tf-test-cluster-%s", acctest.RandString(t, 10))
	networkName := acctest.BootstrapSharedTestNetwork(t, "gke-cluster")
	subnetworkName := acctest.BootstrapSubnet(t, "gke-cluster", networkName)

	acctest.VcrTest(t, resource.TestCase{
		PreCheck:	  func() { acctest.AccTestPreCheck(t) },
		ProtoV5ProviderFactories: acctest.ProtoV5ProviderFactories(t),
		CheckDestroy: testAccCheckContainerClusterDestroyProducer(t),
		Steps: []resource.TestStep{
			{
				Config: testAccContainerCluster_withNodeConfigScopeAlias(clusterName, networkName, subnetworkName),
			},
			{
				ResourceName:		 "google_container_cluster.with_node_config_scope_alias",
				ImportState:		 true,
				ImportStateVerify:	 true,
				ImportStateVerifyIgnore: []string{"deletion_protection"},
			},
		},
	})
}

func TestAccContainerCluster_withNodeConfigShieldedInstanceConfig(t *testing.T) {
	t.Parallel()

	clusterName := fmt.Sprintf("tf-test-cluster-%s", acctest.RandString(t, 10))
	networkName := acctest.BootstrapSharedTestNetwork(t, "gke-cluster")
	subnetworkName := acctest.BootstrapSubnet(t, "gke-cluster", networkName)

	acctest.VcrTest(t, resource.TestCase{
		PreCheck:	  func() { acctest.AccTestPreCheck(t) },
		ProtoV5ProviderFactories: acctest.ProtoV5ProviderFactories(t),
		CheckDestroy: testAccCheckContainerClusterDestroyProducer(t),
		Steps: []resource.TestStep{
			{
				Config: testAccContainerCluster_withNodeConfigShieldedInstanceConfig(clusterName, networkName, subnetworkName),
			},
			{
				ResourceName:        "google_container_cluster.with_node_config",
				ImportState:         true,
				ImportStateVerify:   true,
				ImportStateVerifyIgnore: []string{"deletion_protection"},
			},
		},
	})
}

func TestAccContainerCluster_withNodeConfigReservationAffinity(t *testing.T) {
	t.Parallel()

	clusterName := fmt.Sprintf("tf-test-cluster-%s", acctest.RandString(t, 10))
	networkName := acctest.BootstrapSharedTestNetwork(t, "gke-cluster")
	subnetworkName := acctest.BootstrapSubnet(t, "gke-cluster", networkName)

	acctest.VcrTest(t, resource.TestCase{
		PreCheck:	  func() { acctest.AccTestPreCheck(t) },
		ProtoV5ProviderFactories: acctest.ProtoV5ProviderFactories(t),
		CheckDestroy: testAccCheckContainerClusterDestroyProducer(t),
		Steps: []resource.TestStep{
			{
				Config: testAccContainerCluster_withNodeConfigReservationAffinity(clusterName, networkName, subnetworkName),
				Check: resource.ComposeTestCheckFunc(
					resource.TestCheckResourceAttr("google_container_cluster.with_node_config",
						"node_config.0.reservation_affinity.#", "1"),
					resource.TestCheckResourceAttr("google_container_cluster.with_node_config",
						"node_config.0.reservation_affinity.0.consume_reservation_type", "ANY_RESERVATION"),
				),
			},
			{
				ResourceName:        "google_container_cluster.with_node_config",
				ImportState:         true,
				ImportStateVerify:   true,
				ImportStateVerifyIgnore: []string{"deletion_protection"},
			},
		},
	})
}

func TestAccContainerCluster_withNodeConfigReservationAffinitySpecific(t *testing.T) {
	t.Parallel()

    reservationName := fmt.Sprintf("tf-test-reservation-%s", acctest.RandString(t, 10))
	clusterName := fmt.Sprintf("tf-test-cluster-%s", acctest.RandString(t, 10))
	networkName := acctest.BootstrapSharedTestNetwork(t, "gke-cluster")
	subnetworkName := acctest.BootstrapSubnet(t, "gke-cluster", networkName)

	acctest.VcrTest(t, resource.TestCase{
		PreCheck:	  func() { acctest.AccTestPreCheck(t) },
		ProtoV5ProviderFactories: acctest.ProtoV5ProviderFactories(t),
		CheckDestroy: testAccCheckContainerClusterDestroyProducer(t),
		Steps: []resource.TestStep{
			{
				Config: testAccContainerCluster_withNodeConfigReservationAffinitySpecific(reservationName, clusterName, networkName, subnetworkName),
				Check: resource.ComposeTestCheckFunc(
					resource.TestCheckResourceAttr("google_container_cluster.with_node_config",
						"node_config.0.reservation_affinity.#", "1"),
					resource.TestCheckResourceAttr("google_container_cluster.with_node_config",
						"node_config.0.reservation_affinity.0.consume_reservation_type", "SPECIFIC_RESERVATION"),
					resource.TestCheckResourceAttr("google_container_cluster.with_node_config",
						"node_config.0.reservation_affinity.0.key", "compute.googleapis.com/reservation-name"),
					resource.TestCheckResourceAttr("google_container_cluster.with_node_config",
						"node_config.0.reservation_affinity.0.values.#", "1"),
					resource.TestCheckResourceAttr("google_container_cluster.with_node_config",
						"node_config.0.reservation_affinity.0.values.0", reservationName),
				),
			},
			{
				ResourceName:        "google_container_cluster.with_node_config",
				ImportState:         true,
				ImportStateVerify:   true,
				ImportStateVerifyIgnore: []string{"deletion_protection"},
			},
		},
	})
}

func TestAccContainerCluster_withWorkloadMetadataConfig(t *testing.T) {
	t.Parallel()

	clusterName := fmt.Sprintf("tf-test-cluster-%s", acctest.RandString(t, 10))
	networkName := acctest.BootstrapSharedTestNetwork(t, "gke-cluster")
	subnetworkName := acctest.BootstrapSubnet(t, "gke-cluster", networkName)

	acctest.VcrTest(t, resource.TestCase{
		PreCheck:                 func() { acctest.AccTestPreCheck(t) },
		ProtoV5ProviderFactories: acctest.ProtoV5ProviderFactories(t),
		CheckDestroy:             testAccCheckContainerClusterDestroyProducer(t),
		Steps: []resource.TestStep{
			{
				Config: testAccContainerCluster_withWorkloadMetadataConfig(clusterName, "GCE_METADATA", networkName, subnetworkName),
				ConfigPlanChecks: resource.ConfigPlanChecks{
					PreApply: []plancheck.PlanCheck{
						acctest.ExpectNoDelete(),
					},
				},
				Check: resource.ComposeTestCheckFunc(
					resource.TestCheckResourceAttr("google_container_cluster.with_workload_metadata_config",
						"node_config.0.workload_metadata_config.0.mode", "GCE_METADATA"),
				),
			},
			{
				ResourceName:            "google_container_cluster.with_workload_metadata_config",
				ImportState:             true,
				ImportStateVerify:       true,
				ImportStateVerifyIgnore: []string{"min_master_version", "deletion_protection"},
			},
			{
				Config: testAccContainerCluster_withWorkloadMetadataConfig(clusterName, "GKE_METADATA", networkName, subnetworkName),
				ConfigPlanChecks: resource.ConfigPlanChecks{
					PreApply: []plancheck.PlanCheck{
						acctest.ExpectNoDelete(),
					},
				},
				Check: resource.ComposeTestCheckFunc(
					resource.TestCheckResourceAttr("google_container_cluster.with_workload_metadata_config",
						"node_config.0.workload_metadata_config.0.mode", "GKE_METADATA"),
				),
			},
			{
				ResourceName:            "google_container_cluster.with_workload_metadata_config",
				ImportState:             true,
				ImportStateVerify:       true,
				ImportStateVerifyIgnore: []string{"min_master_version", "deletion_protection"},
			},
		},
	})
}

{{ if not (or (eq $.TargetVersionName ``) (eq $.TargetVersionName `ga`)) }}
func TestAccContainerCluster_withSandboxConfig(t *testing.T) {
	t.Parallel()

	clusterName := fmt.Sprintf("tf-test-cluster-%s", acctest.RandString(t, 10))
	networkName := acctest.BootstrapSharedTestNetwork(t, "gke-cluster")
	subnetworkName := acctest.BootstrapSubnet(t, "gke-cluster", networkName)

	acctest.VcrTest(t, resource.TestCase{
		PreCheck:	  func() { acctest.AccTestPreCheck(t) },
		ProtoV5ProviderFactories: acctest.ProtoV5ProviderFactories(t),
		CheckDestroy: testAccCheckContainerClusterDestroyProducer(t),
		Steps: []resource.TestStep{
			{
				Config: testAccContainerCluster_withSandboxConfig(clusterName, networkName, subnetworkName),
				Check: resource.ComposeTestCheckFunc(
					resource.TestCheckResourceAttr("google_container_cluster.with_sandbox_config",
						"node_config.0.sandbox_config.0.sandbox_type", "gvisor"),
					resource.TestCheckResourceAttr("google_container_cluster.with_sandbox_config",
						"node_pool.0.node_config.0.sandbox_config.0.sandbox_type", "gvisor"),
				),
			},
			{
				ResourceName:            "google_container_cluster.with_sandbox_config",
				ImportState:             true,
				ImportStateVerify:       true,
				ImportStateVerifyIgnore: []string{"min_master_version", "node_config.0.taint", "deletion_protection"},
			},
			{
				// GKE sets automatic labels and taints on nodes. This makes
				// sure we ignore the automatic ones and keep our own.
				Config:   testAccContainerCluster_withSandboxConfig(clusterName, networkName, subnetworkName),
				// When we use PlanOnly without ExpectNonEmptyPlan, we're
				// guaranteeing that the computed fields of the resources don't
				// force an unintentional change to the plan. That is, we
				// expect this part of the test to pass only if the plan
				// doesn't change.
				PlanOnly: true,
			},
			{
				// Now we'll modify the labels, which should force a change to
				// the plan. We make sure we don't over-suppress and end up
				// eliminating the labels or taints we asked for. This will
				// destroy and recreate the cluster as labels are immutable.
				Config: testAccContainerCluster_withSandboxConfig_changeLabels(clusterName, networkName, subnetworkName),
				Check: resource.ComposeTestCheckFunc(
					resource.TestCheckResourceAttr("google_container_cluster.with_sandbox_config",
						"node_config.0.labels.test.terraform.io/gke-sandbox", "true"),
					resource.TestCheckResourceAttr("google_container_cluster.with_sandbox_config",
						"node_config.0.labels.test.terraform.io/gke-sandbox-amended", "also-true"),
					resource.TestCheckResourceAttr("google_container_cluster.with_sandbox_config",
						"node_config.0.taint.0.key", "test.terraform.io/gke-sandbox"),
				),
			},
		},
	})
}
{{- end }}

func TestAccContainerCluster_withBootDiskKmsKey(t *testing.T) {
	t.Parallel()

	clusterName := fmt.Sprintf("tf-test-cluster-%s", acctest.RandString(t, 10))
	kms := acctest.BootstrapKMSKeyInLocation(t, "us-central1")
	networkName := acctest.BootstrapSharedTestNetwork(t, "gke-cluster")
	subnetworkName := acctest.BootstrapSubnet(t, "gke-cluster", networkName)

	acctest.BootstrapIamMembers(t, []acctest.IamMember{
		{
			Member: "serviceAccount:service-{project_number}@compute-system.iam.gserviceaccount.com",
			Role: "roles/cloudkms.cryptoKeyEncrypterDecrypter",
		},
	})

	acctest.VcrTest(t, resource.TestCase{
		PreCheck:	  func() { acctest.AccTestPreCheck(t) },
		ProtoV5ProviderFactories: acctest.ProtoV5ProviderFactories(t),
		CheckDestroy: testAccCheckContainerClusterDestroyProducer(t),
		Steps: []resource.TestStep{
			{
				Config: testAccContainerCluster_withBootDiskKmsKey(clusterName, kms.CryptoKey.Name, networkName, subnetworkName),
			},
			{
				ResourceName:            "google_container_cluster.with_boot_disk_kms_key",
				ImportState:             true,
				ImportStateVerify:       true,
				ImportStateVerifyIgnore: []string{"min_master_version", "deletion_protection"},
			},
		},
	})
}

func TestAccContainerCluster_network(t *testing.T) {
	t.Parallel()

	clusterName := fmt.Sprintf("tf-test-cluster-%s", acctest.RandString(t, 10))
	network := fmt.Sprintf("tf-test-net-%s", acctest.RandString(t, 10))

	acctest.VcrTest(t, resource.TestCase{
		PreCheck:	  func() { acctest.AccTestPreCheck(t) },
		ProtoV5ProviderFactories: acctest.ProtoV5ProviderFactories(t),
		CheckDestroy: testAccCheckContainerClusterDestroyProducer(t),
		Steps: []resource.TestStep{
			{
				Config: testAccContainerCluster_networkRef(clusterName, network),
			},
			{
				ResourceName:		     "google_container_cluster.with_net_ref_by_url",
				ImportState:		     true,
				ImportStateVerify:	     true,
				ImportStateVerifyIgnore: []string{"deletion_protection"},
			},
			{
				ResourceName:		     "google_container_cluster.with_net_ref_by_name",
				ImportState:		     true,
				ImportStateVerify:	     true,
				ImportStateVerifyIgnore: []string{"deletion_protection"},
			},
		},
	})
}

func TestAccContainerCluster_backend(t *testing.T) {
	t.Parallel()

	clusterName := fmt.Sprintf("tf-test-cluster-%s", acctest.RandString(t, 10))
	networkName := acctest.BootstrapSharedTestNetwork(t, "gke-cluster")
	subnetworkName := acctest.BootstrapSubnet(t, "gke-cluster", networkName)

	acctest.VcrTest(t, resource.TestCase{
		PreCheck:	  func() { acctest.AccTestPreCheck(t) },
		ProtoV5ProviderFactories: acctest.ProtoV5ProviderFactories(t),
		CheckDestroy: testAccCheckContainerClusterDestroyProducer(t),
		Steps: []resource.TestStep{
			{
				Config: testAccContainerCluster_backendRef(clusterName, networkName, subnetworkName),
			},
			{
				ResourceName:		 "google_container_cluster.primary",
				ImportState:		 true,
				ImportStateVerify:	 true,
				ImportStateVerifyIgnore: []string{"deletion_protection"},
			},
		},
	})
}

func TestAccContainerCluster_withNodePoolBasic(t *testing.T) {
	t.Parallel()

	clusterName := fmt.Sprintf("tf-test-cluster-nodepool-%s", acctest.RandString(t, 10))
	npName := fmt.Sprintf("tf-test-cluster-nodepool-%s", acctest.RandString(t, 10))
	networkName := acctest.BootstrapSharedTestNetwork(t, "gke-cluster")
	subnetworkName := acctest.BootstrapSubnet(t, "gke-cluster", networkName)

	acctest.VcrTest(t, resource.TestCase{
		PreCheck:	  func() { acctest.AccTestPreCheck(t) },
		ProtoV5ProviderFactories: acctest.ProtoV5ProviderFactories(t),
		CheckDestroy: testAccCheckContainerClusterDestroyProducer(t),
		Steps: []resource.TestStep{
			{
				Config: testAccContainerCluster_withNodePoolBasic(clusterName, npName, networkName, subnetworkName),
			},
			{
				ResourceName:		 "google_container_cluster.with_node_pool",
				ImportState:		 true,
				ImportStateVerify:	 true,
				ImportStateVerifyIgnore: []string{"deletion_protection"},
			},
		},
	})
}

func TestAccContainerCluster_withNodePoolUpdateVersion(t *testing.T) {
	t.Parallel()

	clusterName := fmt.Sprintf("tf-test-cluster-nodepool-%s", acctest.RandString(t, 10))
	npName := fmt.Sprintf("tf-test-cluster-nodepool-%s", acctest.RandString(t, 10))
	networkName := acctest.BootstrapSharedTestNetwork(t, "gke-cluster")
	subnetworkName := acctest.BootstrapSubnet(t, "gke-cluster", networkName)

	acctest.VcrTest(t, resource.TestCase{
		PreCheck:	  func() { acctest.AccTestPreCheck(t) },
		ProtoV5ProviderFactories: acctest.ProtoV5ProviderFactories(t),
		CheckDestroy: testAccCheckContainerClusterDestroyProducer(t),
		Steps: []resource.TestStep{
			{
				Config: testAccContainerCluster_withNodePoolLowerVersion(clusterName, npName, networkName, subnetworkName),
			},
			{
				ResourceName:			 "google_container_cluster.with_node_pool",
				ImportState:			 true,
				ImportStateVerify:		 true,
				ImportStateVerifyIgnore: []string{"min_master_version", "deletion_protection"},
			},
			{
				Config: testAccContainerCluster_withNodePoolUpdateVersion(clusterName, npName, networkName, subnetworkName),
			},
			{
				ResourceName:			 "google_container_cluster.with_node_pool",
				ImportState:			 true,
				ImportStateVerify:		 true,
				ImportStateVerifyIgnore: []string{"min_master_version", "deletion_protection"},
			},
		},
	})
}

func TestAccContainerCluster_withNodePoolResize(t *testing.T) {
	t.Parallel()

	clusterName := fmt.Sprintf("tf-test-cluster-nodepool-%s", acctest.RandString(t, 10))
	npName := fmt.Sprintf("tf-test-cluster-nodepool-%s", acctest.RandString(t, 10))
	networkName := acctest.BootstrapSharedTestNetwork(t, "gke-cluster")
	subnetworkName := acctest.BootstrapSubnet(t, "gke-cluster", networkName)

	acctest.VcrTest(t, resource.TestCase{
		PreCheck:	  func() { acctest.AccTestPreCheck(t) },
		ProtoV5ProviderFactories: acctest.ProtoV5ProviderFactories(t),
		CheckDestroy: testAccCheckContainerClusterDestroyProducer(t),
		Steps: []resource.TestStep{
			{
				Config: testAccContainerCluster_withNodePoolNodeLocations(clusterName, npName, networkName, subnetworkName),
				Check: resource.ComposeTestCheckFunc(
					resource.TestCheckResourceAttr("google_container_cluster.with_node_pool", "node_pool.0.node_count", "2"),
				),
			},
			{
				ResourceName:		 "google_container_cluster.with_node_pool",
				ImportState:		 true,
				ImportStateVerify:	 true,
				ImportStateVerifyIgnore: []string{"deletion_protection"},
			},
			{
				Config: testAccContainerCluster_withNodePoolResize(clusterName, npName, networkName, subnetworkName),
				Check: resource.ComposeTestCheckFunc(
					resource.TestCheckResourceAttr("google_container_cluster.with_node_pool", "node_pool.0.node_count", "3"),
				),
			},
			{
				ResourceName:		 "google_container_cluster.with_node_pool",
				ImportState:		 true,
				ImportStateVerify:	 true,
				ImportStateVerifyIgnore: []string{"deletion_protection"},
			},
		},
	})
}

func TestAccContainerCluster_withNodePoolAutoscaling(t *testing.T) {
	t.Parallel()

	clusterName := fmt.Sprintf("tf-test-cluster-nodepool-%s", acctest.RandString(t, 10))
	npName := fmt.Sprintf("tf-test-cluster-nodepool-%s", acctest.RandString(t, 10))
	networkName := acctest.BootstrapSharedTestNetwork(t, "gke-cluster")
	subnetworkName := acctest.BootstrapSubnet(t, "gke-cluster", networkName)

	acctest.VcrTest(t, resource.TestCase{
		PreCheck:	  func() { acctest.AccTestPreCheck(t) },
		ProtoV5ProviderFactories: acctest.ProtoV5ProviderFactories(t),
		CheckDestroy: testAccCheckContainerNodePoolDestroyProducer(t),
		Steps: []resource.TestStep{
			{
				Config: testAccContainerCluster_withNodePoolAutoscaling(clusterName, npName, networkName, subnetworkName),
				Check: resource.ComposeTestCheckFunc(
					resource.TestCheckResourceAttr("google_container_cluster.with_node_pool", "node_pool.0.autoscaling.0.min_node_count", "1"),
					resource.TestCheckResourceAttr("google_container_cluster.with_node_pool", "node_pool.0.autoscaling.0.max_node_count", "3"),
				),
			},
			{
				ResourceName:		 "google_container_cluster.with_node_pool",
				ImportState:		 true,
				ImportStateVerify:	 true,
				ImportStateVerifyIgnore: []string{"deletion_protection"},
			},
			{
				Config: testAccContainerCluster_withNodePoolUpdateAutoscaling(clusterName, npName, networkName, subnetworkName),
				Check: resource.ComposeTestCheckFunc(
					resource.TestCheckResourceAttr("google_container_cluster.with_node_pool", "node_pool.0.autoscaling.0.min_node_count", "1"),
					resource.TestCheckResourceAttr("google_container_cluster.with_node_pool", "node_pool.0.autoscaling.0.max_node_count", "5"),
				),
			},
			{
				ResourceName:		 "google_container_cluster.with_node_pool",
				ImportState:		 true,
				ImportStateVerify:	 true,
				ImportStateVerifyIgnore: []string{"deletion_protection"},
			},
			{
				Config: testAccContainerCluster_withNodePoolBasic(clusterName, npName, networkName, subnetworkName),
				Check: resource.ComposeTestCheckFunc(
					resource.TestCheckNoResourceAttr("google_container_cluster.with_node_pool", "node_pool.0.autoscaling.0.min_node_count"),
					resource.TestCheckNoResourceAttr("google_container_cluster.with_node_pool", "node_pool.0.autoscaling.0.max_node_count"),
				),
			},
			{
				ResourceName:		 "google_container_cluster.with_node_pool",
				ImportState:		 true,
				ImportStateVerify:	 true,
				ImportStateVerifyIgnore: []string{"deletion_protection"},
			},
		},
	})
}

func TestAccContainerCluster_withNodePoolCIA(t *testing.T) {
	t.Parallel()

	clusterName := fmt.Sprintf("tf-test-cluster-nodepool-%s", acctest.RandString(t, 10))
	npName := fmt.Sprintf("tf-test-cluster-nodepool-%s", acctest.RandString(t, 10))
	networkName := acctest.BootstrapSharedTestNetwork(t, "gke-cluster")
	subnetworkName := acctest.BootstrapSubnet(t, "gke-cluster", networkName)

	acctest.VcrTest(t, resource.TestCase{
		PreCheck:	  func() { acctest.AccTestPreCheck(t) },
		ProtoV5ProviderFactories: acctest.ProtoV5ProviderFactories(t),
		CheckDestroy: testAccCheckContainerNodePoolDestroyProducer(t),
		Steps: []resource.TestStep{
			{
				Config: testAccContainerRegionalCluster_withNodePoolCIA(clusterName, npName, networkName, subnetworkName),
				Check: resource.ComposeTestCheckFunc(
					resource.TestCheckResourceAttr("google_container_cluster.with_node_pool", "node_pool.0.autoscaling.0.min_node_count", "0"),
					resource.TestCheckResourceAttr("google_container_cluster.with_node_pool", "node_pool.0.autoscaling.0.max_node_count", "0"),
					resource.TestCheckResourceAttr("google_container_cluster.with_node_pool", "node_pool.0.autoscaling.0.total_min_node_count", "3"),
					resource.TestCheckResourceAttr("google_container_cluster.with_node_pool", "node_pool.0.autoscaling.0.total_max_node_count", "21"),
					resource.TestCheckResourceAttr("google_container_cluster.with_node_pool", "node_pool.0.autoscaling.0.location_policy", "BALANCED"),
				),
			},
			{
				ResourceName:		 "google_container_cluster.with_node_pool",
				ImportState:		 true,
				ImportStateVerify:	 true,
				ImportStateVerifyIgnore: []string{"min_master_version", "deletion_protection"},
			},
			{
				Config: testAccContainerRegionalClusterUpdate_withNodePoolCIA(clusterName, npName, networkName, subnetworkName),
				Check: resource.ComposeTestCheckFunc(
					resource.TestCheckResourceAttr("google_container_cluster.with_node_pool", "node_pool.0.autoscaling.0.min_node_count", "0"),
					resource.TestCheckResourceAttr("google_container_cluster.with_node_pool", "node_pool.0.autoscaling.0.max_node_count", "0"),
					resource.TestCheckResourceAttr("google_container_cluster.with_node_pool", "node_pool.0.autoscaling.0.total_min_node_count", "4"),
					resource.TestCheckResourceAttr("google_container_cluster.with_node_pool", "node_pool.0.autoscaling.0.total_max_node_count", "32"),
					resource.TestCheckResourceAttr("google_container_cluster.with_node_pool", "node_pool.0.autoscaling.0.location_policy", "ANY"),
				),
			},
			{
				ResourceName:		 "google_container_cluster.with_node_pool",
				ImportState:		 true,
				ImportStateVerify:	 true,
				ImportStateVerifyIgnore: []string{"min_master_version", "deletion_protection"},
			},
			{
				Config: testAccContainerRegionalCluster_withNodePoolBasic(clusterName, npName, networkName, subnetworkName),
				Check: resource.ComposeTestCheckFunc(
					resource.TestCheckNoResourceAttr("google_container_cluster.with_node_pool", "node_pool.0.autoscaling.0.min_node_count"),
					resource.TestCheckNoResourceAttr("google_container_cluster.with_node_pool", "node_pool.0.autoscaling.0.max_node_count"),
					resource.TestCheckNoResourceAttr("google_container_cluster.with_node_pool", "node_pool.0.autoscaling.0.total_min_node_count"),
					resource.TestCheckNoResourceAttr("google_container_cluster.with_node_pool", "node_pool.0.autoscaling.0.total_max_node_count"),
				),
			},
			{
				ResourceName:		 "google_container_cluster.with_node_pool",
				ImportState:		 true,
				ImportStateVerify:	 true,
				ImportStateVerifyIgnore: []string{"min_master_version", "deletion_protection"},
			},
		},
	})
}

func TestAccContainerCluster_withNodePoolNamePrefix(t *testing.T) {
	// Randomness
	acctest.SkipIfVcr(t)
	t.Parallel()

	clusterName := fmt.Sprintf("tf-test-cluster-%s", acctest.RandString(t, 10))
	networkName := acctest.BootstrapSharedTestNetwork(t, "gke-cluster")
	subnetworkName := acctest.BootstrapSubnet(t, "gke-cluster", networkName)
	npNamePrefix := "tf-test-np-"

	acctest.VcrTest(t, resource.TestCase{
		PreCheck:	  func() { acctest.AccTestPreCheck(t) },
		ProtoV5ProviderFactories: acctest.ProtoV5ProviderFactories(t),
		CheckDestroy: testAccCheckContainerClusterDestroyProducer(t),
		Steps: []resource.TestStep{
			{
				Config: testAccContainerCluster_withNodePoolNamePrefix(clusterName, npNamePrefix, networkName, subnetworkName),
			},
			{
				ResourceName:			 "google_container_cluster.with_node_pool_name_prefix",
				ImportState:			 true,
				ImportStateVerify:		 true,
				ImportStateVerifyIgnore: []string{"node_pool.0.name_prefix", "deletion_protection"},
			},
		},
	})
}

func TestAccContainerCluster_withNodePoolMultiple(t *testing.T) {
	t.Parallel()

	clusterName := fmt.Sprintf("tf-test-cluster-%s", acctest.RandString(t, 10))
	networkName := acctest.BootstrapSharedTestNetwork(t, "gke-cluster")
	subnetworkName := acctest.BootstrapSubnet(t, "gke-cluster", networkName)
	npNamePrefix := "tf-test-np-"

	acctest.VcrTest(t, resource.TestCase{
		PreCheck:	  func() { acctest.AccTestPreCheck(t) },
		ProtoV5ProviderFactories: acctest.ProtoV5ProviderFactories(t),
		CheckDestroy: testAccCheckContainerClusterDestroyProducer(t),
		Steps: []resource.TestStep{
			{
				Config: testAccContainerCluster_withNodePoolMultiple(clusterName, npNamePrefix, networkName, subnetworkName),
			},
			{
				ResourceName:		 "google_container_cluster.with_node_pool_multiple",
				ImportState:		 true,
				ImportStateVerify:	 true,
				ImportStateVerifyIgnore: []string{"deletion_protection"},
			},
		},
	})
}

func TestAccContainerCluster_withNodePoolConflictingNameFields(t *testing.T) {
	t.Parallel()

	clusterName := fmt.Sprintf("tf-test-cluster-%s", acctest.RandString(t, 10))
	npPrefix := "tf-test-np"
	networkName := acctest.BootstrapSharedTestNetwork(t, "gke-cluster")
	subnetworkName := acctest.BootstrapSubnet(t, "gke-cluster", networkName)

	acctest.VcrTest(t, resource.TestCase{
		PreCheck:	  func() { acctest.AccTestPreCheck(t) },
		ProtoV5ProviderFactories: acctest.ProtoV5ProviderFactories(t),
		CheckDestroy: testAccCheckContainerClusterDestroyProducer(t),
		Steps: []resource.TestStep{
			{
				Config:		 testAccContainerCluster_withNodePoolConflictingNameFields(clusterName, networkName, subnetworkName, npPrefix),
				ExpectError: regexp.MustCompile("Cannot specify both name and name_prefix for a node_pool"),
			},
		},
	})
}

func TestAccContainerCluster_withNodePoolNodeConfig(t *testing.T) {
	t.Parallel()

	cluster := fmt.Sprintf("tf-test-cluster-%s", acctest.RandString(t, 10))
	np := fmt.Sprintf("tf-test-np-%s", acctest.RandString(t, 10))
	networkName := acctest.BootstrapSharedTestNetwork(t, "gke-cluster")
	subnetworkName := acctest.BootstrapSubnet(t, "gke-cluster", networkName)

	acctest.VcrTest(t, resource.TestCase{
		PreCheck:	  func() { acctest.AccTestPreCheck(t) },
		ProtoV5ProviderFactories: acctest.ProtoV5ProviderFactories(t),
		CheckDestroy: testAccCheckContainerClusterDestroyProducer(t),
		Steps: []resource.TestStep{
			{
				Config: testAccContainerCluster_withNodePoolNodeConfig(cluster, np, networkName, subnetworkName),
			},
			{
				ResourceName:		 "google_container_cluster.with_node_pool_node_config",
				ImportState:		 true,
				ImportStateVerify:	 true,
				ImportStateVerifyIgnore: []string{"deletion_protection"},
			},
		},
	})
}

func TestAccContainerCluster_withMaintenanceWindow(t *testing.T) {
	t.Parallel()

	clusterName := fmt.Sprintf("tf-test-cluster-%s", acctest.RandString(t, 10))
	resourceName := "google_container_cluster.with_maintenance_window"
	networkName := acctest.BootstrapSharedTestNetwork(t, "gke-cluster")
	subnetworkName := acctest.BootstrapSubnet(t, "gke-cluster", networkName)

	acctest.VcrTest(t, resource.TestCase{
		PreCheck:	  func() { acctest.AccTestPreCheck(t) },
		ProtoV5ProviderFactories: acctest.ProtoV5ProviderFactories(t),
		CheckDestroy: testAccCheckContainerClusterDestroyProducer(t),
		Steps: []resource.TestStep{
			{
				Config: testAccContainerCluster_withMaintenanceWindow(clusterName, "03:00", networkName, subnetworkName),
			},
			{
				ResourceName:		 resourceName,
				ImportState:		 true,
				ImportStateVerify:	 true,
				ImportStateVerifyIgnore: []string{"deletion_protection"},
			},
			{
				Config: testAccContainerCluster_withMaintenanceWindow(clusterName, "", networkName, subnetworkName),
				Check: resource.ComposeTestCheckFunc(
					resource.TestCheckNoResourceAttr(resourceName,
						"maintenance_policy.0.daily_maintenance_window.0.start_time"),
				),
			},
			{
				ResourceName:		 resourceName,
				ImportState:		 true,
				ImportStateVerify:	 true,
				// maintenance_policy.# = 0 is equivalent to no maintenance policy at all,
				// but will still cause an import diff
				ImportStateVerifyIgnore: []string{"maintenance_policy.#", "deletion_protection"},
			},
		},
	})
}

func TestAccContainerCluster_withRecurringMaintenanceWindow(t *testing.T) {
	t.Parallel()
	cluster := fmt.Sprintf("tf-test-cluster-%s", acctest.RandString(t, 10))
	resourceName := "google_container_cluster.with_recurring_maintenance_window"
	networkName := acctest.BootstrapSharedTestNetwork(t, "gke-cluster")
	subnetworkName := acctest.BootstrapSubnet(t, "gke-cluster", networkName)

	acctest.VcrTest(t, resource.TestCase{
		PreCheck:	  func() { acctest.AccTestPreCheck(t) },
		ProtoV5ProviderFactories: acctest.ProtoV5ProviderFactories(t),
		CheckDestroy: testAccCheckContainerClusterDestroyProducer(t),
		Steps: []resource.TestStep{
			{
				Config: testAccContainerCluster_withRecurringMaintenanceWindow(cluster, "2019-01-01T00:00:00Z", "2019-01-02T00:00:00Z", networkName, subnetworkName),
				Check: resource.ComposeTestCheckFunc(
					resource.TestCheckNoResourceAttr(resourceName,
						"maintenance_policy.0.daily_maintenance_window.0.start_time"),
				),
			},
			{
				ResourceName:		 resourceName,
				ImportStateIdPrefix: "us-central1-a/",
				ImportState:		 true,
				ImportStateVerify:	 true,
				ImportStateVerifyIgnore: []string{"deletion_protection"},

			},
			{
				Config: testAccContainerCluster_withRecurringMaintenanceWindow(cluster, "", "", networkName, subnetworkName),
				Check: resource.ComposeTestCheckFunc(
					resource.TestCheckNoResourceAttr(resourceName,
						"maintenance_policy.0.daily_maintenance_window.0.start_time"),
					resource.TestCheckNoResourceAttr(resourceName,
						"maintenance_policy.0.recurring_window.0.start_time"),
				),
			},
			{
				ResourceName:		 resourceName,
				ImportStateIdPrefix: "us-central1-a/",
				ImportState:		 true,
				ImportStateVerify:	 true,
				// maintenance_policy.# = 0 is equivalent to no maintenance policy at all,
				// but will still cause an import diff
				ImportStateVerifyIgnore: []string{"maintenance_policy.#", "deletion_protection"},
			},
		},
	})
}

func TestAccContainerCluster_withMaintenanceExclusionWindow(t *testing.T) {
	t.Parallel()
	cluster := fmt.Sprintf("tf-test-cluster-%s", acctest.RandString(t, 10))
	resourceName := "google_container_cluster.with_maintenance_exclusion_window"
	networkName := acctest.BootstrapSharedTestNetwork(t, "gke-cluster")
	subnetworkName := acctest.BootstrapSubnet(t, "gke-cluster", networkName)

	acctest.VcrTest(t, resource.TestCase{
		PreCheck:     func() { acctest.AccTestPreCheck(t) },
		ProtoV5ProviderFactories: acctest.ProtoV5ProviderFactories(t),
		CheckDestroy: testAccCheckContainerClusterDestroyProducer(t),
		Steps: []resource.TestStep{
			{
				Config: testAccContainerCluster_withExclusion_RecurringMaintenanceWindow(cluster, "2019-01-01T00:00:00Z", "2019-01-02T00:00:00Z", "2019-05-01T00:00:00Z", "2019-05-02T00:00:00Z", networkName, subnetworkName),
			},
			{
				ResourceName:        resourceName,
				ImportStateIdPrefix: "us-central1-a/",
				ImportState:         true,
				ImportStateVerify:   true,
				ImportStateVerifyIgnore: []string{"deletion_protection"},
			},
			{
				Config: testAccContainerCluster_withExclusion_DailyMaintenanceWindow(cluster, "2020-01-01T00:00:00Z", "2020-01-02T00:00:00Z", networkName, subnetworkName),
			},
			{
				ResourceName:        resourceName,
				ImportStateIdPrefix: "us-central1-a/",
				ImportState:         true,
				ImportStateVerify:   true,
				ImportStateVerifyIgnore: []string{"deletion_protection"},
			},
		},
	})
}

func TestAccContainerCluster_withMaintenanceExclusionOptions(t *testing.T) {
	t.Parallel()
	cluster := fmt.Sprintf("tf-test-cluster-%s", acctest.RandString(t, 10))
	resourceName := "google_container_cluster.with_maintenance_exclusion_options"
	networkName := acctest.BootstrapSharedTestNetwork(t, "gke-cluster")
	subnetworkName := acctest.BootstrapSubnet(t, "gke-cluster", networkName)

	acctest.VcrTest(t, resource.TestCase{
		PreCheck:     func() { acctest.AccTestPreCheck(t) },
		ProtoV5ProviderFactories: acctest.ProtoV5ProviderFactories(t),
		CheckDestroy: testAccCheckContainerClusterDestroyProducer(t),
		Steps: []resource.TestStep{
			{
				Config: testAccContainerCluster_withExclusionOptions_RecurringMaintenanceWindow(
					cluster, "2019-01-01T00:00:00Z", "2019-01-02T00:00:00Z", "2019-05-01T00:00:00Z", "2019-05-02T00:00:00Z", "NO_MINOR_UPGRADES", "NO_MINOR_OR_NODE_UPGRADES", networkName, subnetworkName),
				Check: resource.ComposeTestCheckFunc(
						resource.TestCheckResourceAttr(resourceName,
							"maintenance_policy.0.maintenance_exclusion.0.exclusion_options.0.scope", "NO_MINOR_UPGRADES"),
						resource.TestCheckResourceAttr(resourceName,
							"maintenance_policy.0.maintenance_exclusion.1.exclusion_options.0.scope", "NO_MINOR_OR_NODE_UPGRADES"),
				),
			},
			{
				ResourceName:        resourceName,
				ImportStateIdPrefix: "us-central1-a/",
				ImportState:         true,
				ImportStateVerify:   true,
				ImportStateVerifyIgnore: []string{"deletion_protection"},
			},
		},
	})
}

func TestAccContainerCluster_deleteMaintenanceExclusionOptions(t *testing.T) {
	t.Parallel()
	cluster := fmt.Sprintf("tf-test-cluster-%s", acctest.RandString(t, 10))
	resourceName := "google_container_cluster.with_maintenance_exclusion_options"
	networkName := acctest.BootstrapSharedTestNetwork(t, "gke-cluster")
	subnetworkName := acctest.BootstrapSubnet(t, "gke-cluster", networkName)

	acctest.VcrTest(t, resource.TestCase{
		PreCheck:     func() { acctest.AccTestPreCheck(t) },
		ProtoV5ProviderFactories: acctest.ProtoV5ProviderFactories(t),
		CheckDestroy: testAccCheckContainerClusterDestroyProducer(t),
		Steps: []resource.TestStep{
			{
				Config: testAccContainerCluster_withExclusionOptions_RecurringMaintenanceWindow(
					cluster, "2019-01-01T00:00:00Z", "2019-01-02T00:00:00Z", "2019-05-01T00:00:00Z", "2019-05-02T00:00:00Z", "NO_UPGRADES", "NO_MINOR_OR_NODE_UPGRADES", networkName, subnetworkName),
				Check: resource.ComposeTestCheckFunc(
						resource.TestCheckResourceAttr(resourceName,
							"maintenance_policy.0.maintenance_exclusion.0.exclusion_options.0.scope", "NO_UPGRADES"),
						resource.TestCheckResourceAttr(resourceName,
							"maintenance_policy.0.maintenance_exclusion.1.exclusion_options.0.scope", "NO_MINOR_OR_NODE_UPGRADES"),
				),
			},
			{
				ResourceName:        resourceName,
				ImportStateIdPrefix: "us-central1-a/",
				ImportState:         true,
				ImportStateVerify:   true,
				ImportStateVerifyIgnore: []string{"deletion_protection"},
			},
			{
				Config: testAccContainerCluster_NoExclusionOptions_RecurringMaintenanceWindow(
					cluster, "2019-01-01T00:00:00Z", "2019-01-02T00:00:00Z", "2019-05-01T00:00:00Z", "2019-05-02T00:00:00Z", networkName, subnetworkName),
				Check: resource.ComposeTestCheckFunc(
						resource.TestCheckNoResourceAttr(resourceName,
							"maintenance_policy.0.maintenance_exclusion.0.exclusion_options.0.scope"),
						resource.TestCheckNoResourceAttr(resourceName,
							"maintenance_policy.0.maintenance_exclusion.1.exclusion_options.0.scope"),
				),
			},
			{
				ResourceName:        resourceName,
				ImportStateIdPrefix: "us-central1-a/",
				ImportState:         true,
				ImportStateVerify:   true,
				ImportStateVerifyIgnore: []string{"deletion_protection"},
			},
		},
	})
}

func TestAccContainerCluster_updateMaintenanceExclusionOptions(t *testing.T) {
	t.Parallel()
	cluster := fmt.Sprintf("tf-test-cluster-%s", acctest.RandString(t, 10))
	resourceName := "google_container_cluster.with_maintenance_exclusion_options"
	networkName := acctest.BootstrapSharedTestNetwork(t, "gke-cluster")
	subnetworkName := acctest.BootstrapSubnet(t, "gke-cluster", networkName)

	// step1: create a new cluster and initialize the maintenceExclusion without exclusion scopes,
	// step2: add exclusion scopes to the maintenancePolicy,
	// step3: update the maintenceExclusion with new scopes
	acctest.VcrTest(t, resource.TestCase{
		PreCheck:     func() { acctest.AccTestPreCheck(t) },
		ProtoV5ProviderFactories: acctest.ProtoV5ProviderFactories(t),
		CheckDestroy: testAccCheckContainerClusterDestroyProducer(t),
		Steps: []resource.TestStep{
			{
				Config: testAccContainerCluster_NoExclusionOptions_RecurringMaintenanceWindow(
					cluster, "2019-01-01T00:00:00Z", "2019-01-02T00:00:00Z", "2019-05-01T00:00:00Z", "2019-05-02T00:00:00Z", networkName, subnetworkName),
				Check: resource.ComposeTestCheckFunc(
						resource.TestCheckNoResourceAttr(resourceName,
							"maintenance_policy.0.maintenance_exclusion.0.exclusion_options.0.scope"),
						resource.TestCheckNoResourceAttr(resourceName,
							"maintenance_policy.0.maintenance_exclusion.1.exclusion_options.0.scope"),
				),
			},
			{
				ResourceName:        resourceName,
				ImportStateIdPrefix: "us-central1-a/",
				ImportState:         true,
				ImportStateVerify:   true,
				ImportStateVerifyIgnore: []string{"deletion_protection"},
			},
			{
				Config: testAccContainerCluster_withExclusionOptions_RecurringMaintenanceWindow(
					cluster, "2019-01-01T00:00:00Z", "2019-01-02T00:00:00Z", "2019-05-01T00:00:00Z", "2019-05-02T00:00:00Z", "NO_MINOR_UPGRADES", "NO_MINOR_OR_NODE_UPGRADES", networkName, subnetworkName),
				Check: resource.ComposeTestCheckFunc(
						resource.TestCheckResourceAttr(resourceName,
							"maintenance_policy.0.maintenance_exclusion.0.exclusion_options.0.scope", "NO_MINOR_UPGRADES"),
						resource.TestCheckResourceAttr(resourceName,
							"maintenance_policy.0.maintenance_exclusion.1.exclusion_options.0.scope", "NO_MINOR_OR_NODE_UPGRADES"),
				),
			},
			{
				ResourceName:        resourceName,
				ImportStateIdPrefix: "us-central1-a/",
				ImportState:         true,
				ImportStateVerify:   true,
				ImportStateVerifyIgnore: []string{"deletion_protection"},
			},
			{
				Config: testAccContainerCluster_updateExclusionOptions_RecurringMaintenanceWindow(
					cluster, "2019-01-01T00:00:00Z", "2019-01-02T00:00:00Z", "2019-05-01T00:00:00Z", "2019-05-02T00:00:00Z", "NO_UPGRADES", "NO_MINOR_UPGRADES", networkName, subnetworkName),
				Check: resource.ComposeTestCheckFunc(
						resource.TestCheckResourceAttr(resourceName,
							"maintenance_policy.0.maintenance_exclusion.0.exclusion_options.0.scope", "NO_UPGRADES"),
						resource.TestCheckResourceAttr(resourceName,
							"maintenance_policy.0.maintenance_exclusion.1.exclusion_options.0.scope", "NO_MINOR_UPGRADES"),
				),
			},
			{
				ResourceName:        resourceName,
				ImportStateIdPrefix: "us-central1-a/",
				ImportState:         true,
				ImportStateVerify:   true,
				ImportStateVerifyIgnore: []string{"deletion_protection"},
			},
		},
	})
}


func TestAccContainerCluster_deleteExclusionWindow(t *testing.T) {
	t.Parallel()
	cluster := fmt.Sprintf("tf-test-cluster-%s", acctest.RandString(t, 10))
	resourceName := "google_container_cluster.with_maintenance_exclusion_window"
	networkName := acctest.BootstrapSharedTestNetwork(t, "gke-cluster")
	subnetworkName := acctest.BootstrapSubnet(t, "gke-cluster", networkName)

	acctest.VcrTest(t, resource.TestCase{
		PreCheck:     func() { acctest.AccTestPreCheck(t) },
		ProtoV5ProviderFactories: acctest.ProtoV5ProviderFactories(t),
		CheckDestroy: testAccCheckContainerClusterDestroyProducer(t),
		Steps: []resource.TestStep{
			{
				Config: testAccContainerCluster_withExclusion_DailyMaintenanceWindow(cluster, "2020-01-01T00:00:00Z", "2020-01-02T00:00:00Z", networkName, subnetworkName),
			},
			{
				ResourceName:        resourceName,
				ImportStateIdPrefix: "us-central1-a/",
				ImportState:         true,
				ImportStateVerify:   true,
				ImportStateVerifyIgnore: []string{"deletion_protection"},
			},
			{
				Config: testAccContainerCluster_withExclusion_RecurringMaintenanceWindow(cluster, "2019-01-01T00:00:00Z", "2019-01-02T00:00:00Z", "2019-05-01T00:00:00Z", "2019-05-02T00:00:00Z", networkName, subnetworkName),
			},
			{
				ResourceName:        resourceName,
				ImportStateIdPrefix: "us-central1-a/",
				ImportState:         true,
				ImportStateVerify:   true,
				ImportStateVerifyIgnore: []string{"deletion_protection"},
			},
			{
				Config: testAccContainerCluster_withExclusion_NoMaintenanceWindow(cluster, "2020-01-01T00:00:00Z", "2020-01-02T00:00:00Z", networkName, subnetworkName),
			},
			{
				ResourceName:        resourceName,
				ImportStateIdPrefix: "us-central1-a/",
				ImportState:         true,
				ImportStateVerify:   true,
				ImportStateVerifyIgnore: []string{"deletion_protection"},
			},
		},
	})
}

func TestAccContainerCluster_withIPAllocationPolicy_existingSecondaryRanges(t *testing.T) {
	t.Parallel()

	clusterName := fmt.Sprintf("tf-test-cluster-%s", acctest.RandString(t, 10))
	containerNetName := fmt.Sprintf("tf-test-container-net-%s", acctest.RandString(t, 10))
	acctest.VcrTest(t, resource.TestCase{
		PreCheck:	  func() { acctest.AccTestPreCheck(t) },
		ProtoV5ProviderFactories: acctest.ProtoV5ProviderFactories(t),
		CheckDestroy: testAccCheckContainerClusterDestroyProducer(t),
		Steps: []resource.TestStep{
			{
				Config: testAccContainerCluster_withIPAllocationPolicy_existingSecondaryRanges(containerNetName, clusterName),
			},
			{
				ResourceName:		 "google_container_cluster.with_ip_allocation_policy",
				ImportState:		 true,
				ImportStateVerify:	 true,
				ImportStateVerifyIgnore: []string{"deletion_protection"},
			},
		},
	})
}

func TestAccContainerCluster_withIPAllocationPolicy_specificIPRanges(t *testing.T) {
	t.Parallel()

	clusterName := fmt.Sprintf("tf-test-cluster-%s", acctest.RandString(t, 10))
	containerNetName := fmt.Sprintf("tf-test-container-net-%s", acctest.RandString(t, 10))
	acctest.VcrTest(t, resource.TestCase{
		PreCheck:	  func() { acctest.AccTestPreCheck(t) },
		ProtoV5ProviderFactories: acctest.ProtoV5ProviderFactories(t),
		CheckDestroy: testAccCheckContainerClusterDestroyProducer(t),
		Steps: []resource.TestStep{
			{
				Config: testAccContainerCluster_withIPAllocationPolicy_specificIPRanges(containerNetName, clusterName),
			},
			{
				ResourceName:		 "google_container_cluster.with_ip_allocation_policy",
				ImportState:		 true,
				ImportStateVerify:	 true,
				ImportStateVerifyIgnore: []string{"deletion_protection"},
			},
		},
	})
}

func TestAccContainerCluster_withIPAllocationPolicy_specificSizes(t *testing.T) {
	t.Parallel()

	clusterName := fmt.Sprintf("tf-test-cluster-%s", acctest.RandString(t, 10))
	containerNetName := fmt.Sprintf("tf-test-cluster-%s", acctest.RandString(t, 10))
	acctest.VcrTest(t, resource.TestCase{
		PreCheck:	  func() { acctest.AccTestPreCheck(t) },
		ProtoV5ProviderFactories: acctest.ProtoV5ProviderFactories(t),
		CheckDestroy: testAccCheckContainerClusterDestroyProducer(t),
		Steps: []resource.TestStep{
			{
				Config: testAccContainerCluster_withIPAllocationPolicy_specificSizes(containerNetName, clusterName),
			},
			{
				ResourceName:		 "google_container_cluster.with_ip_allocation_policy",
				ImportState:		 true,
				ImportStateVerify:	 true,
				ImportStateVerifyIgnore: []string{"deletion_protection"},
			},
		},
	})
}

func TestAccContainerCluster_stackType_withDualStack(t *testing.T) {
	t.Parallel()

	clusterName := fmt.Sprintf("tf-test-cluster-%s", acctest.RandString(t, 10))
	containerNetName := fmt.Sprintf("tf-test-cluster-%s", acctest.RandString(t, 10))
	resourceName := "google_container_cluster.with_stack_type"

	acctest.VcrTest(t, resource.TestCase{
		PreCheck:	  func() { acctest.AccTestPreCheck(t) },
		ProtoV5ProviderFactories: acctest.ProtoV5ProviderFactories(t),
		CheckDestroy: testAccCheckContainerClusterDestroyProducer(t),
		Steps: []resource.TestStep{
			{
				Config: testAccContainerCluster_stackType_withDualStack(containerNetName, clusterName, "IPV4_IPV6"),
				Check: resource.ComposeTestCheckFunc(
					resource.TestCheckResourceAttr(resourceName, "ip_allocation_policy.0.stack_type", "IPV4_IPV6"),
				),
			},
			{
				ResourceName:		 resourceName,
				ImportState:		 true,
				ImportStateVerify:	 true,
				ImportStateVerifyIgnore: []string{"deletion_protection"},
			},
			{
				Config: testAccContainerCluster_stackType_withDualStack(containerNetName, clusterName, "IPV4"),
				Check: resource.ComposeTestCheckFunc(
					resource.TestCheckResourceAttr(resourceName, "ip_allocation_policy.0.stack_type", "IPV4"),
				),
			},
			{
				ResourceName:		 resourceName,
				ImportState:		 true,
				ImportStateVerify:	 true,
				ImportStateVerifyIgnore: []string{"deletion_protection"},
			},
		},
	})
}

func TestAccContainerCluster_stackType_withSingleStack(t *testing.T) {
	t.Parallel()

	clusterName := fmt.Sprintf("tf-test-cluster-%s", acctest.RandString(t, 10))
	containerNetName := fmt.Sprintf("tf-test-cluster-%s", acctest.RandString(t, 10))
	resourceName := "google_container_cluster.with_stack_type"

	acctest.VcrTest(t, resource.TestCase{
		PreCheck:	  func() { acctest.AccTestPreCheck(t) },
		ProtoV5ProviderFactories: acctest.ProtoV5ProviderFactories(t),
		CheckDestroy: testAccCheckContainerClusterDestroyProducer(t),
		Steps: []resource.TestStep{
			{
				Config: testAccContainerCluster_stackType_withSingleStack(containerNetName, clusterName),
				Check: resource.ComposeTestCheckFunc(
					resource.TestCheckResourceAttr(resourceName, "ip_allocation_policy.0.stack_type", "IPV4"),
				),
			},
			{
				ResourceName:		 resourceName,
				ImportState:		 true,
				ImportStateVerify:	 true,
				ImportStateVerifyIgnore: []string{"deletion_protection"},
			},
		},
	})
}

func TestAccContainerCluster_with_PodCIDROverprovisionDisabled(t *testing.T) {
	t.Parallel()

	clusterName := fmt.Sprintf("tf-test-cluster-%s", acctest.RandString(t, 10))
	containerNetName := fmt.Sprintf("tf-test-cluster-%s", acctest.RandString(t, 10))
	resourceName := "google_container_cluster.with_pco_disabled"

	acctest.VcrTest(t, resource.TestCase{
		PreCheck:                 func() { acctest.AccTestPreCheck(t) },
		ProtoV5ProviderFactories: acctest.ProtoV5ProviderFactories(t),
		CheckDestroy:             testAccCheckContainerClusterDestroyProducer(t),
		Steps: []resource.TestStep{
			{
				Config: testAccContainerCluster_with_PodCIDROverprovisionDisabled(containerNetName, clusterName),
				Check: resource.ComposeTestCheckFunc(
					resource.TestCheckResourceAttr(resourceName, "ip_allocation_policy.0.pod_cidr_overprovision_config.0.disabled", "true"),
				),
			},
			{
				ResourceName:            resourceName,
				ImportState:             true,
				ImportStateVerify:       true,
				ImportStateVerifyIgnore: []string{"min_master_version", "deletion_protection"},
			},
		},
	})
}

func TestAccContainerCluster_nodeAutoprovisioning(t *testing.T) {
	t.Parallel()

	clusterName := fmt.Sprintf("tf-test-cluster-%s", acctest.RandString(t, 10))
	networkName := acctest.BootstrapSharedTestNetwork(t, "gke-cluster")
	subnetworkName := acctest.BootstrapSubnet(t, "gke-cluster", networkName)

	acctest.VcrTest(t, resource.TestCase{
		PreCheck:	  func() { acctest.AccTestPreCheck(t) },
		ProtoV5ProviderFactories: acctest.ProtoV5ProviderFactories(t),
		CheckDestroy: testAccCheckContainerClusterDestroyProducer(t),
		Steps: []resource.TestStep{
			{
				Config: testAccContainerCluster_autoprovisioning(clusterName, networkName, subnetworkName, true, false),
				Check: resource.ComposeTestCheckFunc(
					resource.TestCheckResourceAttr("google_container_cluster.with_autoprovisioning",
						"cluster_autoscaling.0.enabled", "true"),
				),
			},
			{
				ResourceName:		 "google_container_cluster.with_autoprovisioning",
				ImportState:		 true,
				ImportStateVerify:	 true,
				ImportStateVerifyIgnore: []string{"min_master_version", "deletion_protection"},
			},
			{
				Config: testAccContainerCluster_autoprovisioning(clusterName, networkName, subnetworkName, false, false),
				Check: resource.ComposeTestCheckFunc(
					resource.TestCheckResourceAttr("google_container_cluster.with_autoprovisioning",
						"cluster_autoscaling.0.enabled", "false"),
				),
			},
			{
				ResourceName:		 "google_container_cluster.with_autoprovisioning",
				ImportState:		 true,
				ImportStateVerify:	 true,
				ImportStateVerifyIgnore: []string{"min_master_version", "deletion_protection"},
			},
		},
	})
}

func TestAccContainerCluster_nodeAutoprovisioningDefaults(t *testing.T) {
	t.Parallel()

	clusterName := fmt.Sprintf("tf-test-cluster-%s", acctest.RandString(t, 10))
	networkName := acctest.BootstrapSharedTestNetwork(t, "gke-cluster")
	subnetworkName := acctest.BootstrapSubnet(t, "gke-cluster", networkName)
	includeMinCpuPlatform := true

	acctest.VcrTest(t, resource.TestCase{
		PreCheck:	  func() { acctest.AccTestPreCheck(t) },
		ProtoV5ProviderFactories: acctest.ProtoV5ProviderFactories(t),
		CheckDestroy: testAccCheckContainerClusterDestroyProducer(t),
		Steps: []resource.TestStep{
			{
				Config: testAccContainerCluster_autoprovisioningDefaults(clusterName, networkName, subnetworkName, false),
				Check: resource.ComposeTestCheckFunc(
					resource.TestCheckResourceAttr("google_container_cluster.with_autoprovisioning",
						"cluster_autoscaling.0.enabled", "true"),
				),
			},
			{
				ResourceName:		 "google_container_cluster.with_autoprovisioning",
				ImportState:		 true,
				ImportStateVerify:	 true,
				ImportStateVerifyIgnore: []string{"min_master_version", "deletion_protection"},
			},
			{
				Config: testAccContainerCluster_autoprovisioningDefaults(clusterName, networkName, subnetworkName, true),
				PlanOnly:           true,
				ExpectNonEmptyPlan: false,
			},
			{
				Config: testAccContainerCluster_autoprovisioningDefaultsMinCpuPlatform(clusterName, networkName, subnetworkName, includeMinCpuPlatform),
			},
			{
				ResourceName:		 "google_container_cluster.with_autoprovisioning",
				ImportState:		 true,
				ImportStateVerify:	 true,
				ImportStateVerifyIgnore: []string{"min_master_version", "deletion_protection"},
			},
			{
				Config: testAccContainerCluster_autoprovisioningDefaultsMinCpuPlatform(clusterName, networkName, subnetworkName, !includeMinCpuPlatform),
			},
			{
				ResourceName:		 "google_container_cluster.with_autoprovisioning",
				ImportState:		 true,
				ImportStateVerify:	 true,
				ImportStateVerifyIgnore: []string{"min_master_version", "deletion_protection"},
			},
		},
	})
}

func TestAccContainerCluster_autoprovisioningDefaultsUpgradeSettings(t *testing.T) {
	t.Parallel()

	clusterName := fmt.Sprintf("tf-test-cluster-%s", acctest.RandString(t, 10))
	networkName := acctest.BootstrapSharedTestNetwork(t, "gke-cluster")
	subnetworkName := acctest.BootstrapSubnet(t, "gke-cluster", networkName)

	acctest.VcrTest(t, resource.TestCase{
		PreCheck:     func() { acctest.AccTestPreCheck(t) },
		ProtoV5ProviderFactories: acctest.ProtoV5ProviderFactories(t),
		CheckDestroy: testAccCheckContainerClusterDestroyProducer(t),
		Steps: []resource.TestStep{
			{
				Config: testAccContainerCluster_autoprovisioningDefaultsUpgradeSettings(clusterName, networkName, subnetworkName, 2, 1, "SURGE"),
			},
			{
				ResourceName:      "google_container_cluster.with_autoprovisioning_upgrade_settings",
				ImportState:       true,
				ImportStateVerify: true,
				ImportStateVerifyIgnore: []string{"deletion_protection"},
			},
			{
				Config:      testAccContainerCluster_autoprovisioningDefaultsUpgradeSettings(clusterName, networkName, subnetworkName, 2, 1, "BLUE_GREEN"),
				ExpectError: regexp.MustCompile(`Surge upgrade settings max_surge/max_unavailable can only be used when strategy is set to SURGE`),
			},
			{
				Config:      testAccContainerCluster_autoprovisioningDefaultsUpgradeSettingsWithBlueGreenStrategy(clusterName, networkName, subnetworkName, "3.500s", "BLUE_GREEN"),
			},
			{
				ResourceName:      "google_container_cluster.with_autoprovisioning_upgrade_settings",
				ImportState:       true,
				ImportStateVerify: true,
				ImportStateVerifyIgnore: []string{"deletion_protection"},
			},
		},
	})
}

func TestAccContainerCluster_nodeAutoprovisioningNetworkTags(t *testing.T) {
	t.Parallel()

	clusterName := fmt.Sprintf("tf-test-cluster-%s", acctest.RandString(t, 10))
	networkName := acctest.BootstrapSharedTestNetwork(t, "gke-cluster")
	subnetworkName := acctest.BootstrapSubnet(t, "gke-cluster", networkName)

	acctest.VcrTest(t, resource.TestCase{
		PreCheck:     func() { acctest.AccTestPreCheck(t) },
		ProtoV5ProviderFactories: acctest.ProtoV5ProviderFactories(t),
		CheckDestroy: testAccCheckContainerClusterDestroyProducer(t),
		Steps: []resource.TestStep{
			{
				Config: testAccContainerCluster_autoprovisioning(clusterName, networkName, subnetworkName, true, true),
				Check: resource.ComposeTestCheckFunc(
					resource.TestCheckResourceAttr("google_container_cluster.with_autoprovisioning",
						"node_pool_auto_config.0.network_tags.0.tags.0", "test-network-tag"),
				),
			},
			{
				ResourceName:            "google_container_cluster.with_autoprovisioning",
				ImportState:             true,
				ImportStateVerify:       true,
				ImportStateVerifyIgnore: []string{"min_master_version", "deletion_protection"},
			},
		},
	})
}

func TestAccContainerCluster_withShieldedNodes(t *testing.T) {
	t.Parallel()

	clusterName := fmt.Sprintf("tf-test-cluster-%s", acctest.RandString(t, 10))
	networkName := acctest.BootstrapSharedTestNetwork(t, "gke-cluster")
	subnetworkName := acctest.BootstrapSubnet(t, "gke-cluster", networkName)

	acctest.VcrTest(t, resource.TestCase{
		PreCheck:	  func() { acctest.AccTestPreCheck(t) },
		ProtoV5ProviderFactories: acctest.ProtoV5ProviderFactories(t),
		CheckDestroy: testAccCheckContainerClusterDestroyProducer(t),
		Steps: []resource.TestStep{
			{
				Config: testAccContainerCluster_withShieldedNodes(clusterName, networkName, subnetworkName, true),
			},
			{
				ResourceName:		 "google_container_cluster.with_shielded_nodes",
				ImportState:		 true,
				ImportStateVerify:	 true,
				ImportStateVerifyIgnore: []string{"deletion_protection"},
			},
			{
				Config: testAccContainerCluster_withShieldedNodes(clusterName, networkName, subnetworkName, false),
			},
			{
				ResourceName:		 "google_container_cluster.with_shielded_nodes",
				ImportState:		 true,
				ImportStateVerify:	 true,
				ImportStateVerifyIgnore: []string{"deletion_protection"},
			},
		},
	})
}

func TestAccContainerCluster_withAutopilot(t *testing.T) {
	t.Parallel()

	pid := envvar.GetTestProjectFromEnv()
	containerNetName := fmt.Sprintf("tf-test-container-net-%s", acctest.RandString(t, 10))
	clusterName := fmt.Sprintf("tf-test-cluster-%s", acctest.RandString(t, 10))

	acctest.VcrTest(t, resource.TestCase{
		PreCheck:                 func() { acctest.AccTestPreCheck(t) },
		ProtoV5ProviderFactories: acctest.ProtoV5ProviderFactories(t),
		CheckDestroy:             testAccCheckContainerClusterDestroyProducer(t),
		Steps: []resource.TestStep{
			{
				Config: testAccContainerCluster_withAutopilot(pid, containerNetName, clusterName, "us-central1", true, false, ""),
				Check: resource.ComposeTestCheckFunc(
					resource.TestCheckResourceAttr("google_container_cluster.with_autopilot", "networking_mode", "VPC_NATIVE"),
				),
			},
			{
				ResourceName:            "google_container_cluster.with_autopilot",
				ImportState:             true,
				ImportStateVerify:       true,
				ImportStateVerifyIgnore: []string{"min_master_version", "deletion_protection"},
			},
		},
	})
}

func TestAccContainerClusterCustomServiceAccount_withAutopilot(t *testing.T) {
	t.Parallel()

	pid := envvar.GetTestProjectFromEnv()
	containerNetName := fmt.Sprintf("tf-test-container-net-%s", acctest.RandString(t, 10))
	clusterName := fmt.Sprintf("tf-test-cluster-%s", acctest.RandString(t, 10))
	serviceAccountName := fmt.Sprintf("tf-test-sa-%s", acctest.RandString(t, 10))

	acctest.VcrTest(t, resource.TestCase{
		PreCheck:                 func() { acctest.AccTestPreCheck(t) },
		ProtoV5ProviderFactories: acctest.ProtoV5ProviderFactories(t),
		CheckDestroy:             testAccCheckContainerClusterDestroyProducer(t),
		Steps: []resource.TestStep{
			{
				Config: testAccContainerCluster_withAutopilot(pid, containerNetName, clusterName, "us-central1", true, false, serviceAccountName),
				Check: resource.ComposeTestCheckFunc(
					resource.TestCheckResourceAttr("google_container_cluster.with_autopilot",
						"cluster_autoscaling.0.enabled", "true"),
					resource.TestCheckResourceAttr("google_container_cluster.with_autopilot",
						"cluster_autoscaling.0.auto_provisioning_defaults.0.service_account",
						fmt.Sprintf("%s@%s.iam.gserviceaccount.com", serviceAccountName, pid)),
					resource.TestCheckResourceAttr("google_container_cluster.with_autopilot",
						"cluster_autoscaling.0.auto_provisioning_defaults.0.oauth_scopes.0", "https://www.googleapis.com/auth/cloud-platform"),
				),
			},
			{
				ResourceName:            "google_container_cluster.with_autopilot",
				ImportState:             true,
				ImportStateVerify:       true,
				ImportStateVerifyIgnore: []string{"min_master_version", "deletion_protection"},
			},
		},
	})
}

func TestAccContainerCluster_errorAutopilotLocation(t *testing.T) {
	t.Parallel()

	pid := envvar.GetTestProjectFromEnv()
	containerNetName := fmt.Sprintf("tf-test-container-net-%s", acctest.RandString(t, 10))
	clusterName := fmt.Sprintf("tf-test-cluster-%s", acctest.RandString(t, 10))

	acctest.VcrTest(t, resource.TestCase{
		PreCheck:                 func() { acctest.AccTestPreCheck(t) },
		ProtoV5ProviderFactories: acctest.ProtoV5ProviderFactories(t),
		CheckDestroy:             testAccCheckContainerClusterDestroyProducer(t),
		Steps: []resource.TestStep{
			{
				Config:      testAccContainerCluster_withAutopilot(pid, containerNetName, clusterName, "us-central1-a", true, false, ""),
				ExpectError: regexp.MustCompile(`Autopilot clusters must be regional clusters.`),
			},
		},
	})
}

func TestAccContainerCluster_withAutopilotNetworkTags(t *testing.T) {
	t.Parallel()

	pid := envvar.GetTestProjectFromEnv()
	containerNetName := fmt.Sprintf("tf-test-container-net-%s", acctest.RandString(t, 10))
	clusterName := fmt.Sprintf("tf-test-cluster-%s", acctest.RandString(t, 10))

	acctest.VcrTest(t, resource.TestCase{
		PreCheck:                 func() { acctest.AccTestPreCheck(t) },
		ProtoV5ProviderFactories: acctest.ProtoV5ProviderFactories(t),
		CheckDestroy:             testAccCheckContainerClusterDestroyProducer(t),
		Steps: []resource.TestStep{
			{
				Config: testAccContainerCluster_withAutopilot(pid, containerNetName, clusterName, "us-central1", true, true, ""),
			},
			{
				ResourceName:            "google_container_cluster.with_autopilot",
				ImportState:             true,
				ImportStateVerify:       true,
				ImportStateVerifyIgnore: []string{"min_master_version", "deletion_protection"},
			},
		},
	})
}

func TestAccContainerCluster_withAutopilotKubeletConfig(t *testing.T) {
	t.Parallel()

	randomSuffix := acctest.RandString(t, 10)
	clusterName := fmt.Sprintf("tf-test-cluster-%s", randomSuffix)
  networkName := acctest.BootstrapSharedTestNetwork(t, "gke-cluster")
	subnetworkName := acctest.BootstrapSubnet(t, "gke-cluster", networkName)

	acctest.VcrTest(t, resource.TestCase{
		PreCheck:                 func() { acctest.AccTestPreCheck(t) },
		ProtoV5ProviderFactories: acctest.ProtoV5ProviderFactories(t),
		ExternalProviders: map[string]resource.ExternalProvider{
			"time": {},
		},
		CheckDestroy: testAccCheckContainerClusterDestroyProducer(t),
		Steps: []resource.TestStep{
			{
				Config: testAccContainerCluster_withAutopilotKubeletConfigBaseline(clusterName, networkName, subnetworkName),
			},
			{
				ResourceName:            "google_container_cluster.with_autopilot_kubelet_config",
				ImportState:             true,
				ImportStateVerify:       true,
				ImportStateVerifyIgnore: []string{"min_master_version", "deletion_protection"},
			},
			{
				Config: testAccContainerCluster_withAutopilotKubeletConfigUpdates(clusterName, networkName, subnetworkName, "FALSE"),
			},
			{
				ResourceName:            "google_container_cluster.with_autopilot_kubelet_config",
				ImportState:             true,
				ImportStateVerify:       true,
				ImportStateVerifyIgnore: []string{"min_master_version", "deletion_protection"},
			},
			{
				Config: testAccContainerCluster_withAutopilotKubeletConfigUpdates(clusterName, networkName, subnetworkName, "TRUE"),
			},
			{
				ResourceName:            "google_container_cluster.with_autopilot_kubelet_config",
				ImportState:             true,
				ImportStateVerify:       true,
				ImportStateVerifyIgnore: []string{"min_master_version", "deletion_protection"},
			},
		},
	})
}

// func TestAccContainerCluster_withAutopilot_withNodePoolDefaults(t *testing.T) {
// nodePoolDefaults is not allowed on GKE Autopilot clusters, error from GKE is:
// `Setting node_pool_defaults.node_config_defaults.node_kubelet_config is not allowed on GKE Autopilot clusters.`
func TestAccContainerCluster_withAutopilot_withNodePoolAutoConfig(t *testing.T) {
	t.Parallel()

	randomSuffix := acctest.RandString(t, 10)
	clusterName := fmt.Sprintf("tf-test-cluster-%s", randomSuffix)
	networkName := acctest.BootstrapSharedTestNetwork(t, "gke-cluster")
	subnetworkName := acctest.BootstrapSubnet(t, "gke-cluster", networkName)

	acctest.VcrTest(t, resource.TestCase{
		PreCheck:                 func() { acctest.AccTestPreCheck(t) },
		ProtoV5ProviderFactories: acctest.ProtoV5ProviderFactories(t),
		CheckDestroy: testAccCheckContainerClusterDestroyProducer(t),
		Steps: []resource.TestStep{
			{
				Config: testAccContainerCluster_withAutopilot_withNodePoolAutoConfig(clusterName, networkName, subnetworkName, "FALSE"),
			},
			{
				ResourceName:            "google_container_cluster.primary",
				ImportState:             true,
				ImportStateVerify:       true,
				ImportStateVerifyIgnore: []string{"deletion_protection"},
			},
		},
	})
}

func TestAccContainerCluster_withStandard_withNodePoolDefaults(t *testing.T) {
	t.Parallel()

	randomSuffix := acctest.RandString(t, 10)
	clusterName := fmt.Sprintf("tf-test-cluster-%s", randomSuffix)
	networkName := acctest.BootstrapSharedTestNetwork(t, "gke-cluster")
	subnetworkName := acctest.BootstrapSubnet(t, "gke-cluster", networkName)

	acctest.VcrTest(t, resource.TestCase{
		PreCheck:                 func() { acctest.AccTestPreCheck(t) },
		ProtoV5ProviderFactories: acctest.ProtoV5ProviderFactories(t),
		CheckDestroy: testAccCheckContainerClusterDestroyProducer(t),
		Steps: []resource.TestStep{
			{
				Config: testAccContainerCluster_withStandard_withNodePoolDefaults(clusterName, networkName, subnetworkName, "FALSE"),
			},
			{
				ResourceName:            "google_container_cluster.primary",
				ImportState:             true,
				ImportStateVerify:       true,
				ImportStateVerifyIgnore: []string{"deletion_protection"},
			},
		},
	})
}



func TestAccContainerCluster_withAutopilotResourceManagerTags(t *testing.T) {
	t.Parallel()

	pid := envvar.GetTestProjectFromEnv()

	randomSuffix := acctest.RandString(t, 10)
	clusterName := fmt.Sprintf("tf-test-cluster-%s", randomSuffix)
	clusterNetName := fmt.Sprintf("tf-test-container-net-%s", randomSuffix)
	clusterSubnetName := fmt.Sprintf("tf-test-container-subnet-%s", randomSuffix)

	bootstrapGkeTagManagerServiceAgents(t)

	acctest.VcrTest(t, resource.TestCase{
		PreCheck:                 func() { acctest.AccTestPreCheck(t) },
		ProtoV5ProviderFactories: acctest.ProtoV5ProviderFactories(t),
		ExternalProviders: map[string]resource.ExternalProvider{
			"time": {},
		},
		CheckDestroy: testAccCheckContainerClusterDestroyProducer(t),
		Steps: []resource.TestStep{
			{
				Config: testAccContainerCluster_withAutopilotResourceManagerTags(pid, clusterName, clusterNetName, clusterSubnetName, randomSuffix),
				Check: resource.ComposeTestCheckFunc(
					resource.TestCheckResourceAttrSet("google_container_cluster.with_autopilot", "self_link"),
					resource.TestCheckResourceAttrSet("google_container_cluster.with_autopilot", "node_pool_auto_config.0.resource_manager_tags.%"),
				),
			},
			{
				ResourceName:            "google_container_cluster.with_autopilot",
				ImportState:             true,
				ImportStateVerify:       true,
				ImportStateVerifyIgnore: []string{"min_master_version", "deletion_protection"},
			},
			{
				Config: testAccContainerCluster_withAutopilotResourceManagerTagsUpdate1(pid, clusterName, clusterNetName, clusterSubnetName, randomSuffix),
				Check: resource.ComposeTestCheckFunc(
					// Small sleep, to avoid case where cluster is ready but underlying GCE
					// resources apparently aren't.
					// b/390456348
					acctest.SleepInSecondsForTest(30),
					resource.TestCheckResourceAttrSet("google_container_cluster.with_autopilot", "node_pool_auto_config.0.resource_manager_tags.%"),
				),
			},
			{
				ResourceName:            "google_container_cluster.with_autopilot",
				ImportState:             true,
				ImportStateVerify:       true,
				ImportStateVerifyIgnore: []string{"min_master_version", "deletion_protection"},
			},
			{
				Config: testAccContainerCluster_withAutopilotResourceManagerTagsUpdate2(pid, clusterName, clusterNetName, clusterSubnetName, randomSuffix),
			},
			{
				ResourceName:            "google_container_cluster.with_autopilot",
				ImportState:             true,
				ImportStateVerify:       true,
				ImportStateVerifyIgnore: []string{"min_master_version", "deletion_protection"},
			},
		},
	})
}

func TestAccContainerCluster_withWorkloadIdentityConfig(t *testing.T) {
	t.Parallel()

	clusterName := fmt.Sprintf("tf-test-cluster-%s", acctest.RandString(t, 10))
	networkName := acctest.BootstrapSharedTestNetwork(t, "gke-cluster")
	subnetworkName := acctest.BootstrapSubnet(t, "gke-cluster", networkName)
	pid := envvar.GetTestProjectFromEnv()

	acctest.VcrTest(t, resource.TestCase{
		PreCheck:     func() { acctest.AccTestPreCheck(t) },
		ProtoV5ProviderFactories: acctest.ProtoV5ProviderFactories(t),
		CheckDestroy: testAccCheckContainerClusterDestroyProducer(t),
		Steps: []resource.TestStep{
			{
				Config: testAccContainerCluster_withWorkloadIdentityConfigEnabled(pid, clusterName, networkName, subnetworkName),
			},
			{
				ResourceName:        "google_container_cluster.with_workload_identity_config",
				ImportState:         true,
				ImportStateVerify:   true,
				ImportStateVerifyIgnore: []string{"remove_default_node_pool", "deletion_protection"},
			},
			{
				Config: testAccContainerCluster_updateWorkloadIdentityConfig(pid, clusterName, networkName, subnetworkName, false),
			},
			{
				ResourceName:        "google_container_cluster.with_workload_identity_config",
				ImportState:         true,
				ImportStateVerify:   true,
				ImportStateVerifyIgnore: []string{"remove_default_node_pool", "deletion_protection"},
			},
			{
				Config: testAccContainerCluster_updateWorkloadIdentityConfig(pid, clusterName, networkName, subnetworkName, true),
			},
			{
				ResourceName:        "google_container_cluster.with_workload_identity_config",
				ImportState:         true,
				ImportStateVerify:   true,
				ImportStateVerifyIgnore: []string{"remove_default_node_pool", "deletion_protection"},
			},
		},
	})
}

func TestAccContainerCluster_withWorkloadIdentityConfigAutopilot(t *testing.T) {
	t.Parallel()

	clusterName := fmt.Sprintf("tf-test-cluster-%s", acctest.RandString(t, 10))
	pid := envvar.GetTestProjectFromEnv()
	networkName := acctest.BootstrapSharedTestNetwork(t, "gke-cluster")
	subnetworkName := acctest.BootstrapSubnet(t, "gke-cluster", networkName)

	acctest.VcrTest(t, resource.TestCase{
		PreCheck:                 func() { acctest.AccTestPreCheck(t) },
		ProtoV5ProviderFactories: acctest.ProtoV5ProviderFactories(t),
		CheckDestroy:             testAccCheckContainerClusterDestroyProducer(t),
		Steps: []resource.TestStep{
			{
				Config: testAccContainerCluster_withWorkloadIdentityConfigEnabledAutopilot(pid, clusterName, networkName, subnetworkName),
			},
			{
				ResourceName:            "google_container_cluster.with_workload_identity_config",
				ImportState:             true,
				ImportStateVerify:       true,
				ImportStateVerifyIgnore: []string{"remove_default_node_pool", "deletion_protection"},
			},
		},
	})
}

func TestAccContainerCluster_withIdentityServiceConfig(t *testing.T) {
	t.Parallel()

	clusterName := fmt.Sprintf("tf-test-cluster-%s", acctest.RandString(t, 10))
	networkName := acctest.BootstrapSharedTestNetwork(t, "gke-cluster")
	subnetworkName := acctest.BootstrapSubnet(t, "gke-cluster", networkName)
	acctest.VcrTest(t, resource.TestCase{
		PreCheck:     func() { acctest.AccTestPreCheck(t) },
		ProtoV5ProviderFactories: acctest.ProtoV5ProviderFactories(t),
		CheckDestroy: testAccCheckContainerClusterDestroyProducer(t),
		Steps: []resource.TestStep{
			{
				Config: testAccContainerCluster_basic(clusterName, networkName, subnetworkName),
			},
			{
				ResourceName:        "google_container_cluster.primary",
				ImportState:         true,
				ImportStateVerify:   true,
				ImportStateVerifyIgnore: []string{"deletion_protection"},
			},
			{
				Config: testAccContainerCluster_withIdentityServiceConfigEnabled(clusterName, networkName, subnetworkName),
			},
			{
				ResourceName:        "google_container_cluster.primary",
				ImportState:         true,
				ImportStateVerify:   true,
				ImportStateVerifyIgnore: []string{"deletion_protection"},
			},
			{
				Config: testAccContainerCluster_withIdentityServiceConfigUpdated(clusterName, networkName, subnetworkName),
			},
			{
				ResourceName:        "google_container_cluster.primary",
				ImportState:         true,
				ImportStateVerify:   true,
				ImportStateVerifyIgnore: []string{"deletion_protection"},
			},
			{
				Config: testAccContainerCluster_basic(clusterName, networkName, subnetworkName),
			},
			{
				ResourceName:        "google_container_cluster.primary",
				ImportState:         true,
				ImportStateVerify:   true,
				ImportStateVerifyIgnore: []string{"deletion_protection"},
			},
		},
	})
}

func TestAccContainerCluster_withSecretManagerConfig(t *testing.T) {
	t.Parallel()

	clusterName := fmt.Sprintf("tf-test-cluster-%s", acctest.RandString(t, 10))
	networkName := acctest.BootstrapSharedTestNetwork(t, "gke-cluster")
	subnetworkName := acctest.BootstrapSubnet(t, "gke-cluster", networkName)
	pid := envvar.GetTestProjectFromEnv()
	acctest.VcrTest(t, resource.TestCase{
		PreCheck:                 func() { acctest.AccTestPreCheck(t) },
		ProtoV5ProviderFactories: acctest.ProtoV5ProviderFactories(t),
		CheckDestroy:             testAccCheckContainerClusterDestroyProducer(t),
		Steps: []resource.TestStep{
			{
				Config: testAccContainerCluster_forSecretManagerConfig(pid, clusterName, networkName, subnetworkName),
			},
			{
				ResourceName:            "google_container_cluster.primary",
				ImportState:             true,
				ImportStateVerify:       true,
				ImportStateVerifyIgnore: []string{"deletion_protection"},
			},
			{
				Config: testAccContainerCluster_withSecretManagerConfigEnabled(pid, clusterName, networkName, subnetworkName),
			},
			{
				ResourceName:            "google_container_cluster.primary",
				ImportState:             true,
				ImportStateVerify:       true,
				ImportStateVerifyIgnore: []string{"deletion_protection"},
			},
			{
				Config: testAccContainerCluster_withSecretManagerRotationPeriodUpdated(pid, clusterName, networkName, subnetworkName),
			},
			{
				ResourceName:            "google_container_cluster.primary",
				ImportState:             true,
				ImportStateVerify:       true,
				ImportStateVerifyIgnore: []string{"deletion_protection"},
			},
			{
				Config: testAccContainerCluster_withSecretManagerConfigRotationDisabled(pid, clusterName, networkName, subnetworkName),
			},
			{
				ResourceName:            "google_container_cluster.primary",
				ImportState:             true,
				ImportStateVerify:       true,
				ImportStateVerifyIgnore: []string{"deletion_protection"},
			},
			{
				Config: testAccContainerCluster_withSecretManagerConfigUpdated(pid, clusterName, networkName, subnetworkName),
			},
			{
				ResourceName:            "google_container_cluster.primary",
				ImportState:             true,
				ImportStateVerify:       true,
				ImportStateVerifyIgnore: []string{"deletion_protection"},
			},
		},
	})
}

func TestAccContainerCluster_withLoggingConfig(t *testing.T) {
	t.Parallel()

	clusterName := fmt.Sprintf("tf-test-cluster-%s", acctest.RandString(t, 10))
	networkName := acctest.BootstrapSharedTestNetwork(t, "gke-cluster")
	subnetworkName := acctest.BootstrapSubnet(t, "gke-cluster", networkName)
	minVersion := "1.32"
	acctest.VcrTest(t, resource.TestCase{
		PreCheck:     func() { acctest.AccTestPreCheck(t) },
		ProtoV5ProviderFactories: acctest.ProtoV5ProviderFactories(t),
		CheckDestroy: testAccCheckContainerClusterDestroyProducer(t),
		Steps: []resource.TestStep{
			{
				Config: testAccContainerCluster_basicWithMinGKEVersion(clusterName, networkName, subnetworkName, minVersion),
			},
			{
				ResourceName:        "google_container_cluster.primary",
				ImportState:         true,
				ImportStateVerify:   true,
				ImportStateVerifyIgnore: []string{"min_master_version", "deletion_protection"},
			},
			{
				Config: testAccContainerCluster_withLoggingConfigEnabled(clusterName, networkName, subnetworkName, minVersion),
			},
			{
				ResourceName:        "google_container_cluster.primary",
				ImportState:         true,
				ImportStateVerify:   true,
				ImportStateVerifyIgnore: []string{"min_master_version", "deletion_protection"},
			},
			{
				Config: testAccContainerCluster_withLoggingConfigDisabled(clusterName, networkName, subnetworkName, minVersion),
			},
			{
				ResourceName:        "google_container_cluster.primary",
				ImportState:         true,
				ImportStateVerify:   true,
				ImportStateVerifyIgnore: []string{"min_master_version", "deletion_protection"},
			},
			{
				Config: testAccContainerCluster_withLoggingConfigUpdated(clusterName, networkName, subnetworkName, minVersion),
			},
			{
				ResourceName:        "google_container_cluster.primary",
				ImportState:         true,
				ImportStateVerify:   true,
				ImportStateVerifyIgnore: []string{"min_master_version", "deletion_protection"},
			},
			{
				Config: testAccContainerCluster_basicWithMinGKEVersion(clusterName, networkName, subnetworkName, minVersion),
			},
			{
				ResourceName:        "google_container_cluster.primary",
				ImportState:         true,
				ImportStateVerify:   true,
				ImportStateVerifyIgnore: []string{"min_master_version", "deletion_protection"},
			},
		},
	})
}

func TestAccContainerCluster_withMonitoringConfigAdvancedDatapathObservabilityConfig(t *testing.T) {
	t.Parallel()

	clusterName := fmt.Sprintf("tf-test-cluster-%s", acctest.RandString(t, 10))
	acctest.VcrTest(t, resource.TestCase{
		PreCheck:     func() { acctest.AccTestPreCheck(t) },
		ProtoV5ProviderFactories: acctest.ProtoV5ProviderFactories(t),
		CheckDestroy: testAccCheckContainerClusterDestroyProducer(t),
		Steps: []resource.TestStep{
			{
				Config: testAccContainerCluster_withMonitoringConfigAdvancedDatapathObservabilityConfigEnabled(clusterName),
			},
			{
				ResourceName:      "google_container_cluster.primary",
				ImportState:       true,
				ImportStateVerify: true,
				ImportStateVerifyIgnore: []string{"min_master_version", "deletion_protection"},
			},
			{
				Config: testAccContainerCluster_withMonitoringConfigAdvancedDatapathObservabilityConfigDisabled(clusterName),
			},
			{
				ResourceName:      "google_container_cluster.primary",
				ImportState:       true,
				ImportStateVerify: true,
				ImportStateVerifyIgnore: []string{"min_master_version", "deletion_protection"},
			},
		},
	})
}

func TestAccContainerCluster_withMonitoringConfig(t *testing.T) {
	t.Parallel()

	clusterName := fmt.Sprintf("tf-test-cluster-%s", acctest.RandString(t, 10))
	networkName := acctest.BootstrapSharedTestNetwork(t, "gke-cluster")
	subnetworkName := acctest.BootstrapSubnet(t, "gke-cluster", networkName)
	acctest.VcrTest(t, resource.TestCase{
		PreCheck:     func() { acctest.AccTestPreCheck(t) },
		ProtoV5ProviderFactories: acctest.ProtoV5ProviderFactories(t),
		CheckDestroy: testAccCheckContainerClusterDestroyProducer(t),
		Steps: []resource.TestStep{
			{
				Config: testAccContainerCluster_basic(clusterName, networkName, subnetworkName),
			},
			{
				ResourceName:      "google_container_cluster.primary",
				ImportState:       true,
				ImportStateVerify: true,
				ImportStateVerifyIgnore: []string{"min_master_version", "deletion_protection"},
			},
			{
				Config: testAccContainerCluster_withMonitoringConfigEnabled(clusterName, networkName, subnetworkName),
			},
			{
				ResourceName:      "google_container_cluster.primary",
				ImportState:       true,
				ImportStateVerify: true,
				ImportStateVerifyIgnore: []string{"min_master_version", "deletion_protection"},
			},
			{
				Config: testAccContainerCluster_withMonitoringConfigDisabled(clusterName, networkName, subnetworkName),
			},
			{
				ResourceName:      "google_container_cluster.primary",
				ImportState:       true,
				ImportStateVerify: true,
				ImportStateVerifyIgnore: []string{"min_master_version", "deletion_protection"},
			},
			{
				Config: testAccContainerCluster_withMonitoringConfigUpdated(clusterName, networkName, subnetworkName),
			},
			{
				ResourceName:      "google_container_cluster.primary",
				ImportState:       true,
				ImportStateVerify: true,
				ImportStateVerifyIgnore: []string{"min_master_version", "deletion_protection"},
			},
			{
				Config: testAccContainerCluster_withMonitoringConfigPrometheusUpdated(clusterName, networkName, subnetworkName),
			},
			{
				ResourceName:      "google_container_cluster.primary",
				ImportState:       true,
				ImportStateVerify: true,
				ImportStateVerifyIgnore: []string{"min_master_version", "deletion_protection"},
			},
			{
				Config: testAccContainerCluster_withMonitoringConfigScopeAll(clusterName, networkName, subnetworkName),
				Check: resource.ComposeTestCheckFunc(
					resource.TestCheckResourceAttr("google_container_cluster.primary", "monitoring_config.0.managed_prometheus.0.auto_monitoring_config.0.scope", "ALL"),
				),
			},
			{
				ResourceName:      "google_container_cluster.primary",
				ImportState:       true,
				ImportStateVerify: true,
				ImportStateVerifyIgnore: []string{"min_master_version", "deletion_protection"},
			},
			{
				Config: testAccContainerCluster_withMonitoringConfigScopeNone(clusterName, networkName, subnetworkName),
				Check: resource.ComposeTestCheckFunc(
					resource.TestCheckResourceAttr("google_container_cluster.primary", "monitoring_config.0.managed_prometheus.0.auto_monitoring_config.0.scope", "NONE"),
				),
			},
			{
				ResourceName:      "google_container_cluster.primary",
				ImportState:       true,
				ImportStateVerify: true,
				ImportStateVerifyIgnore: []string{"min_master_version", "deletion_protection"},
			},
			// Back to basic settings to test setting Prometheus on its own
			{
				Config: testAccContainerCluster_basic(clusterName, networkName, subnetworkName),
			},
			{
				ResourceName:      "google_container_cluster.primary",
				ImportState:       true,
				ImportStateVerify: true,
				ImportStateVerifyIgnore: []string{"min_master_version", "deletion_protection"},
			},
			{
				Config: testAccContainerCluster_withMonitoringConfigPrometheusOnly(clusterName, networkName, subnetworkName),
			},
			{
				ResourceName:      "google_container_cluster.primary",
				ImportState:       true,
				ImportStateVerify: true,
				ImportStateVerifyIgnore: []string{"min_master_version", "deletion_protection"},
			},
			{
				Config: testAccContainerCluster_withMonitoringConfigPrometheusOnly2(clusterName, networkName, subnetworkName),
			},
			{
				ResourceName:      "google_container_cluster.primary",
				ImportState:       true,
				ImportStateVerify: true,
				ImportStateVerifyIgnore: []string{"min_master_version", "deletion_protection"},
			},
			{
				Config: testAccContainerCluster_basic(clusterName, networkName, subnetworkName),
			},
			{
				ResourceName:      "google_container_cluster.primary",
				ImportState:       true,
				ImportStateVerify: true,
				ImportStateVerifyIgnore: []string{"min_master_version", "deletion_protection"},
			},
		},
	})
}

func TestAccContainerCluster_withSoleTenantGroup(t *testing.T) {
	t.Parallel()

	resourceName := fmt.Sprintf("tf-test-%s", acctest.RandString(t, 10))
	networkName := acctest.BootstrapSharedTestNetwork(t, "gke-cluster")
	subnetworkName := acctest.BootstrapSubnet(t, "gke-cluster", networkName)
	acctest.VcrTest(t, resource.TestCase{
		PreCheck:     func() { acctest.AccTestPreCheck(t) },
		ProtoV5ProviderFactories: acctest.ProtoV5ProviderFactories(t),
		CheckDestroy: testAccCheckContainerClusterDestroyProducer(t),
		Steps: []resource.TestStep{
			{
				Config: testAccContainerCluster_withSoleTenantGroup(resourceName, networkName, subnetworkName),
			},
			{
				ResourceName:        "google_container_cluster.primary",
				ImportState:         true,
				ImportStateVerify:   true,
				ImportStateVerifyIgnore: []string{"deletion_protection"},
			},
		},
	})
}

func TestAccContainerCluster_withAutoscalingProfile(t *testing.T) {
	t.Parallel()
	clusterName := fmt.Sprintf("cluster-test-%s", acctest.RandString(t, 10))
	networkName := acctest.BootstrapSharedTestNetwork(t, "gke-cluster")
	subnetworkName := acctest.BootstrapSubnet(t, "gke-cluster", networkName)

	acctest.VcrTest(t, resource.TestCase{
		PreCheck:     func() { acctest.AccTestPreCheck(t) },
		ProtoV5ProviderFactories: acctest.ProtoV5ProviderFactories(t),
		CheckDestroy: testAccCheckContainerClusterDestroyProducer(t),
		Steps: []resource.TestStep{
			{
				Config: testAccContainerCluster_withAutoscalingProfile(clusterName, "BALANCED", networkName, subnetworkName),
			},
			{
				ResourceName:        "google_container_cluster.autoscaling_with_profile",
				ImportStateIdPrefix: "us-central1-a/",
				ImportState:         true,
				ImportStateVerify:   true,
				ImportStateVerifyIgnore: []string{"deletion_protection"},
			},
			{
				Config: testAccContainerCluster_withAutoscalingProfile(clusterName, "OPTIMIZE_UTILIZATION", networkName, subnetworkName),
			},
			{
				ResourceName:        "google_container_cluster.autoscaling_with_profile",
				ImportStateIdPrefix: "us-central1-a/",
				ImportState:         true,
				ImportStateVerify:   true,
				ImportStateVerifyIgnore: []string{"deletion_protection"},
			},
		},
	})
}

func TestAccContainerCluster_withInvalidAutoscalingProfile(t *testing.T) {
	// This is essentially a unit test, no interactions
	acctest.SkipIfVcr(t)
	t.Parallel()
	clusterName := fmt.Sprintf("cluster-test-%s", acctest.RandString(t, 10))
	networkName := acctest.BootstrapSharedTestNetwork(t, "gke-cluster")
	subnetworkName := acctest.BootstrapSubnet(t, "gke-cluster", networkName)

	acctest.VcrTest(t, resource.TestCase{
		PreCheck:     func() { acctest.AccTestPreCheck(t) },
		ProtoV5ProviderFactories: acctest.ProtoV5ProviderFactories(t),
		CheckDestroy: testAccCheckContainerClusterDestroyProducer(t),
		Steps: []resource.TestStep{
			{
				Config: testAccContainerCluster_withAutoscalingProfile(clusterName, "AS_CHEAP_AS_POSSIBLE", networkName, subnetworkName),
				ExpectError: regexp.MustCompile(`expected cluster_autoscaling\.0\.autoscaling_profile to be one of \["?BALANCED"? "?OPTIMIZE_UTILIZATION"?\], got AS_CHEAP_AS_POSSIBLE`),
			},
		},
	})
}

{{ if ne $.TargetVersionName `ga` -}}

func TestAccContainerCluster_sharedVpc(t *testing.T) {
	// Multiple fine-grained resources
	acctest.SkipIfVcr(t)
	t.Parallel()

	clusterName := fmt.Sprintf("tf-test-cluster-%s", acctest.RandString(t, 10))
	org := envvar.GetTestOrgFromEnv(t)
	billingId := envvar.GetTestBillingAccountFromEnv(t)
	projectName := fmt.Sprintf("tf-test-%s", acctest.RandString(t, 10))
	suffix := acctest.RandString(t, 10)

	acctest.VcrTest(t, resource.TestCase{
		PreCheck:	  func() { acctest.AccTestPreCheck(t) },
		ProtoV5ProviderFactories: acctest.ProtoV5ProviderFactories(t),
		CheckDestroy: testAccCheckContainerClusterDestroyProducer(t),
		Steps: []resource.TestStep{
			{
				Config: testAccContainerCluster_sharedVpc(org, billingId, projectName, clusterName, suffix),
			},
			{
				ResourceName:		 "google_container_cluster.shared_vpc_cluster",
				ImportStateId: fmt.Sprintf("%s-service/us-central1-a/%s", projectName, clusterName),
				ImportState:		 true,
				ImportStateVerify:	 true,
				ImportStateVerifyIgnore: []string{"deletion_protection"},
			},
		},
	})
}

func TestAccContainerCluster_withBinaryAuthorizationEnabledBool(t *testing.T) {
	t.Parallel()

	clusterName := fmt.Sprintf("tf-test-cluster-%s", acctest.RandString(t, 10))
	networkName := acctest.BootstrapSharedTestNetwork(t, "gke-cluster")
	subnetworkName := acctest.BootstrapSubnet(t, "gke-cluster", networkName)

	acctest.VcrTest(t, resource.TestCase{
		PreCheck:	  func() { acctest.AccTestPreCheck(t) },
		ProtoV5ProviderFactories: acctest.ProtoV5ProviderFactories(t),
		CheckDestroy: testAccCheckContainerClusterDestroyProducer(t),
		Steps: []resource.TestStep{
			{
				Config: testAccContainerCluster_withBinaryAuthorizationEnabledBool(clusterName, networkName, subnetworkName, true),
			},
			{
				ResourceName:		 "google_container_cluster.with_binary_authorization_enabled_bool",
				ImportState:		 true,
				ImportStateVerify:	 true,
				ImportStateVerifyIgnore: []string{"deletion_protection"},
			},
			{
				Config: testAccContainerCluster_withBinaryAuthorizationEnabledBool(clusterName, networkName, subnetworkName, false),
			},
			{
				ResourceName:		 "google_container_cluster.with_binary_authorization_enabled_bool",
				ImportState:		 true,
				ImportStateVerify:	 true,
				ImportStateVerifyIgnore: []string{"deletion_protection"},
			},
		},
	})
}

func TestAccContainerCluster_withBinaryAuthorizationEvaluationModeAutopilot(t *testing.T) {
	t.Parallel()

	clusterName := fmt.Sprintf("tf-test-cluster-%s", acctest.RandString(t, 10))
	networkName := acctest.BootstrapSharedTestNetwork(t, "gke-cluster")
	subnetworkName := acctest.BootstrapSubnet(t, "gke-cluster", networkName)

	acctest.VcrTest(t, resource.TestCase{
		PreCheck:	  func() { acctest.AccTestPreCheck(t) },
		ProtoV5ProviderFactories: acctest.ProtoV5ProviderFactories(t),
		CheckDestroy: testAccCheckContainerClusterDestroyProducer(t),
		Steps: []resource.TestStep{
			{
				Config: testAccContainerCluster_withBinaryAuthorizationEvaluationMode(clusterName, true, "PROJECT_SINGLETON_POLICY_ENFORCE", networkName, subnetworkName),
			},
			{
				ResourceName:		 "google_container_cluster.with_binary_authorization_evaluation_mode",
				ImportState:		 true,
				ImportStateVerify:	 true,
				ImportStateVerifyIgnore: []string{"deletion_protection"},
			},
			{
				Config: testAccContainerCluster_withBinaryAuthorizationEvaluationMode(clusterName, true, "DISABLED", networkName, subnetworkName),
			},
			{
				ResourceName:		 "google_container_cluster.with_binary_authorization_evaluation_mode",
				ImportState:		 true,
				ImportStateVerify:	 true,
				ImportStateVerifyIgnore: []string{"deletion_protection"},
			},
		},
	})
}

func TestAccContainerCluster_withBinaryAuthorizationEvaluationModeClassic(t *testing.T) {
	t.Parallel()

	clusterName := fmt.Sprintf("tf-test-cluster-%s", acctest.RandString(t, 10))
	networkName := acctest.BootstrapSharedTestNetwork(t, "gke-cluster")
	subnetworkName := acctest.BootstrapSubnet(t, "gke-cluster", networkName)

	acctest.VcrTest(t, resource.TestCase{
		PreCheck:	  func() { acctest.AccTestPreCheck(t) },
		ProtoV5ProviderFactories: acctest.ProtoV5ProviderFactories(t),
		CheckDestroy: testAccCheckContainerClusterDestroyProducer(t),
		Steps: []resource.TestStep{
			{
				Config: testAccContainerCluster_withBinaryAuthorizationEvaluationMode(clusterName, false, "PROJECT_SINGLETON_POLICY_ENFORCE", networkName, subnetworkName),
			},
			{
				ResourceName:		 "google_container_cluster.with_binary_authorization_evaluation_mode",
				ImportState:		 true,
				ImportStateVerify:	 true,
				ImportStateVerifyIgnore: []string{"deletion_protection"},
			},
			{
				Config: testAccContainerCluster_withBinaryAuthorizationEvaluationMode(clusterName, false, "DISABLED", networkName, subnetworkName),
			},
			{
				ResourceName:		 "google_container_cluster.with_binary_authorization_evaluation_mode",
				ImportState:		 true,
				ImportStateVerify:	 true,
				ImportStateVerifyIgnore: []string{"deletion_protection"},
			},
		},
	})
}

func TestAccContainerCluster_withFlexiblePodCIDR(t *testing.T) {
	t.Parallel()

	clusterName := fmt.Sprintf("tf-test-cluster-%s", acctest.RandString(t, 10))
	containerNetName := fmt.Sprintf("tf-test-container-net-%s", acctest.RandString(t, 10))

	acctest.VcrTest(t, resource.TestCase{
		PreCheck:	  func() { acctest.AccTestPreCheck(t) },
		ProtoV5ProviderFactories: acctest.ProtoV5ProviderFactories(t),
		CheckDestroy: testAccCheckContainerClusterDestroyProducer(t),
		Steps: []resource.TestStep{
			{
				Config: testAccContainerCluster_withFlexiblePodCIDR(containerNetName, clusterName),
			},
			{
				ResourceName:		 "google_container_cluster.with_flexible_cidr",
				ImportState:		 true,
				ImportStateVerify:	 true,
				ImportStateVerifyIgnore: []string{"deletion_protection"},
			},
		},
	})
}
{{- end }}

func TestAccContainerCluster_nodeAutoprovisioningDefaultsDiskSizeGb(t *testing.T) {
	t.Parallel()

	clusterName := fmt.Sprintf("tf-test-cluster-%s", acctest.RandString(t, 10))
	networkName := acctest.BootstrapSharedTestNetwork(t, "gke-cluster")
	subnetworkName := acctest.BootstrapSubnet(t, "gke-cluster", networkName)
	includeDiskSizeGb := true

	acctest.VcrTest(t, resource.TestCase{
		PreCheck:     func() { acctest.AccTestPreCheck(t) },
		ProtoV5ProviderFactories: acctest.ProtoV5ProviderFactories(t),
		CheckDestroy: testAccCheckContainerClusterDestroyProducer(t),
		Steps: []resource.TestStep{
			{
				Config: testAccContainerCluster_autoprovisioningDefaultsDiskSizeGb(clusterName, networkName, subnetworkName, includeDiskSizeGb),
			},
			{
				ResourceName:            "google_container_cluster.with_autoprovisioning",
				ImportState:             true,
				ImportStateVerify:       true,
				ImportStateVerifyIgnore: []string{"min_master_version", "deletion_protection"},
			},
			{
				Config: testAccContainerCluster_autoprovisioningDefaultsDiskSizeGb(clusterName, networkName, subnetworkName, !includeDiskSizeGb),
			},
			{
				ResourceName:            "google_container_cluster.with_autoprovisioning",
				ImportState:             true,
				ImportStateVerify:       true,
				ImportStateVerifyIgnore: []string{"min_master_version", "deletion_protection"},
			},
		},
	})
}

func TestAccContainerCluster_nodeAutoprovisioningDefaultsDiskType(t *testing.T) {
	t.Parallel()

	clusterName := fmt.Sprintf("tf-test-cluster-%s", acctest.RandString(t, 10))
	networkName := acctest.BootstrapSharedTestNetwork(t, "gke-cluster")
	subnetworkName := acctest.BootstrapSubnet(t, "gke-cluster", networkName)
	includeDiskType := true

	acctest.VcrTest(t, resource.TestCase{
		PreCheck:     func() { acctest.AccTestPreCheck(t) },
		ProtoV5ProviderFactories: acctest.ProtoV5ProviderFactories(t),
		CheckDestroy: testAccCheckContainerClusterDestroyProducer(t),
		Steps: []resource.TestStep{
			{
				Config: testAccContainerCluster_autoprovisioningDefaultsDiskType(clusterName, networkName, subnetworkName, includeDiskType),
			},
			{
				ResourceName:            "google_container_cluster.with_autoprovisioning",
				ImportState:             true,
				ImportStateVerify:       true,
				ImportStateVerifyIgnore: []string{"min_master_version", "deletion_protection"},
			},
			{
				Config: testAccContainerCluster_autoprovisioningDefaultsDiskType(clusterName, networkName, subnetworkName, !includeDiskType),
			},
			{
				ResourceName:            "google_container_cluster.with_autoprovisioning",
				ImportState:             true,
				ImportStateVerify:       true,
				ImportStateVerifyIgnore: []string{"min_master_version", "deletion_protection"},
			},
		},
	})
}

func TestAccContainerCluster_nodeAutoprovisioningDefaultsImageType(t *testing.T) {
	t.Parallel()

	clusterName := fmt.Sprintf("tf-test-cluster-%s", acctest.RandString(t, 10))
	networkName := acctest.BootstrapSharedTestNetwork(t, "gke-cluster")
	subnetworkName := acctest.BootstrapSubnet(t, "gke-cluster", networkName)
	includeImageType := true

	acctest.VcrTest(t, resource.TestCase{
		PreCheck:     func() { acctest.AccTestPreCheck(t) },
		ProtoV5ProviderFactories: acctest.ProtoV5ProviderFactories(t),
		CheckDestroy: testAccCheckContainerClusterDestroyProducer(t),
		Steps: []resource.TestStep{
			{
				Config: testAccContainerCluster_autoprovisioningDefaultsImageType(clusterName, networkName, subnetworkName, includeImageType),
			},
			{
				ResourceName:            "google_container_cluster.with_autoprovisioning",
				ImportState:             true,
				ImportStateVerify:       true,
				ImportStateVerifyIgnore: []string{"min_master_version", "deletion_protection"},
			},
			{
				Config: testAccContainerCluster_autoprovisioningDefaultsImageType(clusterName, networkName, subnetworkName, !includeImageType),
			},
			{
				ResourceName:            "google_container_cluster.with_autoprovisioning",
				ImportState:             true,
				ImportStateVerify:       true,
				ImportStateVerifyIgnore: []string{"min_master_version", "deletion_protection"},
			},
		},
	})
}

func TestAccContainerCluster_nodeAutoprovisioningDefaultsBootDiskKmsKey(t *testing.T) {
	t.Parallel()

	clusterName := fmt.Sprintf("tf-test-cluster-%s", acctest.RandString(t, 10))
	kms := acctest.BootstrapKMSKeyInLocation(t, "us-central1")
	networkName := acctest.BootstrapSharedTestNetwork(t, "gke-cluster")
	subnetworkName := acctest.BootstrapSubnet(t, "gke-cluster", networkName)

	acctest.BootstrapIamMembers(t, []acctest.IamMember{
		{
			Member: "serviceAccount:service-{project_number}@compute-system.iam.gserviceaccount.com",
			Role: "roles/cloudkms.cryptoKeyEncrypterDecrypter",
		},
	})

	acctest.VcrTest(t, resource.TestCase{
		PreCheck:	  func() { acctest.AccTestPreCheck(t) },
		ProtoV5ProviderFactories: acctest.ProtoV5ProviderFactories(t),
		CheckDestroy: testAccCheckContainerClusterDestroyProducer(t),
		Steps: []resource.TestStep{
			{
				Config: testAccContainerCluster_autoprovisioningDefaultsBootDiskKmsKey(clusterName, kms.CryptoKey.Name, networkName, subnetworkName),
			},
			{
				ResourceName:            "google_container_cluster.nap_boot_disk_kms_key",
				ImportState:             true,
				ImportStateVerify:       true,
				ImportStateVerifyIgnore: []string{
					"min_master_version",
					"deletion_protection",
					"node_pool", // cluster_autoscaling (node auto-provisioning) creates new node pools automatically
				},
			},
		},
	})
}

func TestAccContainerCluster_nodeAutoprovisioningDefaultsShieldedInstance(t *testing.T) {
	t.Parallel()

	clusterName := fmt.Sprintf("tf-test-cluster-%s", acctest.RandString(t, 10))
	networkName := acctest.BootstrapSharedTestNetwork(t, "gke-cluster")
	subnetworkName := acctest.BootstrapSubnet(t, "gke-cluster", networkName)

	acctest.VcrTest(t, resource.TestCase{
		PreCheck:	  func() { acctest.AccTestPreCheck(t) },
		ProtoV5ProviderFactories: acctest.ProtoV5ProviderFactories(t),
		CheckDestroy: testAccCheckContainerClusterDestroyProducer(t),
		Steps: []resource.TestStep{
			{
				Config: testAccContainerCluster_autoprovisioningDefaultsShieldedInstance(clusterName, networkName, subnetworkName),
			},
			{
				ResourceName:            "google_container_cluster.nap_shielded_instance",
				ImportState:             true,
				ImportStateVerify:       true,
				ImportStateVerifyIgnore: []string{"min_master_version", "deletion_protection"},
			},
		},
	})
}

func TestAccContainerCluster_autoprovisioningDefaultsManagement(t *testing.T) {
	t.Parallel()

	clusterName := fmt.Sprintf("tf-test-cluster-%s", acctest.RandString(t, 10))
	networkName := acctest.BootstrapSharedTestNetwork(t, "gke-cluster")
	subnetworkName := acctest.BootstrapSubnet(t, "gke-cluster", networkName)

	acctest.VcrTest(t, resource.TestCase{
		PreCheck:     func() { acctest.AccTestPreCheck(t) },
		ProtoV5ProviderFactories: acctest.ProtoV5ProviderFactories(t),
		CheckDestroy: testAccCheckContainerClusterDestroyProducer(t),
		Steps: []resource.TestStep{
			{
				Config: testAccContainerCluster_autoprovisioningDefaultsManagement(clusterName, networkName, subnetworkName, true, false),
			},
			{
				ResourceName:            "google_container_cluster.with_autoprovisioning_management",
				ImportState:             true,
				ImportStateVerify:       true,
				ImportStateVerifyIgnore: []string{"min_master_version", "deletion_protection"},
			},
			{
				Config: testAccContainerCluster_autoprovisioningDefaultsManagement(clusterName, networkName, subnetworkName, true, true),
			},
			{
				ResourceName:            "google_container_cluster.with_autoprovisioning_management",
				ImportState:             true,
				ImportStateVerify:       true,
				ImportStateVerifyIgnore: []string{"min_master_version", "deletion_protection"},
			},
		},
	})
}

func TestAccContainerCluster_autoprovisioningLocations(t *testing.T) {
	t.Parallel()

	clusterName := fmt.Sprintf("tf-test-cluster-%s", acctest.RandString(t, 10))
	networkName := acctest.BootstrapSharedTestNetwork(t, "gke-cluster")
	subnetworkName := acctest.BootstrapSubnet(t, "gke-cluster", networkName)

	acctest.VcrTest(t, resource.TestCase{
		PreCheck:     func() { acctest.AccTestPreCheck(t) },
		ProtoV5ProviderFactories: acctest.ProtoV5ProviderFactories(t),
		CheckDestroy: testAccCheckContainerClusterDestroyProducer(t),
		Steps: []resource.TestStep{
			{
				Config: testAccContainerCluster_autoprovisioningLocations(clusterName, networkName, subnetworkName, []string{"us-central1-a", "us-central1-f"}),
				Check: resource.ComposeTestCheckFunc(
					resource.TestCheckResourceAttr("google_container_cluster.with_autoprovisioning_locations",
						"cluster_autoscaling.0.enabled", "true"),

					resource.TestCheckResourceAttr("google_container_cluster.with_autoprovisioning_locations",
						"cluster_autoscaling.0.auto_provisioning_locations.0", "us-central1-a"),

					resource.TestCheckResourceAttr("google_container_cluster.with_autoprovisioning_locations",
						"cluster_autoscaling.0.auto_provisioning_locations.1", "us-central1-f"),
				),
			},
			{
				ResourceName:            "google_container_cluster.with_autoprovisioning_locations",
				ImportState:             true,
				ImportStateVerify:       true,
				ImportStateVerifyIgnore: []string{"min_master_version", "deletion_protection"},
			},
			{
				Config: testAccContainerCluster_autoprovisioningLocations(clusterName, networkName, subnetworkName, []string{"us-central1-b", "us-central1-c"}),
				Check: resource.ComposeTestCheckFunc(
					resource.TestCheckResourceAttr("google_container_cluster.with_autoprovisioning_locations",
						"cluster_autoscaling.0.enabled", "true"),

					resource.TestCheckResourceAttr("google_container_cluster.with_autoprovisioning_locations",
						"cluster_autoscaling.0.auto_provisioning_locations.0", "us-central1-b"),

					resource.TestCheckResourceAttr("google_container_cluster.with_autoprovisioning_locations",
						"cluster_autoscaling.0.auto_provisioning_locations.1", "us-central1-c"),
				),
			},
			{
				ResourceName:            "google_container_cluster.with_autoprovisioning_locations",
				ImportState:             true,
				ImportStateVerify:       true,
				ImportStateVerifyIgnore: []string{"min_master_version", "deletion_protection"},
			},
		},
	})
}

// This resource originally cleaned up the dangling cluster directly, but now
// taints it, having Terraform clean it up during the next apply. This test
// name is now inexact, but is being preserved to maintain the test history.
func TestAccContainerCluster_errorCleanDanglingCluster(t *testing.T) {
	acctest.SkipIfVcr(t) // skipped because the timeout step doesn't record operation GET interactions
	t.Parallel()

	suffix := acctest.RandString(t, 10)
	clusterName := fmt.Sprintf("tf-test-cluster-%s", suffix)
	clusterNameError := fmt.Sprintf("tf-test-cluster-err-%s", suffix)
	clusterNameErrorWithTimeout := fmt.Sprintf("tf-test-cluster-timeout-%s", suffix)
	containerNetName := fmt.Sprintf("tf-test-container-net-%s", acctest.RandString(t, 10))

	initConfig := testAccContainerCluster_withInitialCIDR(containerNetName, clusterName)
	overlapConfig := testAccContainerCluster_withCIDROverlap(initConfig, clusterNameError)
	overlapConfigWithTimeout := testAccContainerCluster_withCIDROverlapWithTimeout(initConfig, clusterNameErrorWithTimeout, "1s")

	checkTaintApplied := func(st *terraform.State) error {
		// Return an error if there is no tainted (i.e. marked for deletion) cluster.
		ms := st.RootModule()
		errCluster, ok := ms.Resources["google_container_cluster.cidr_error_overlap"]
		if !ok {
			var resourceNames []string
			for rn := range ms.Resources {
				resourceNames = append(resourceNames, rn)
			}
			return fmt.Errorf("could not find google_container_cluster.cidr_error_overlap in resources: %v", resourceNames)
		}
		if !errCluster.Primary.Tainted {
			return fmt.Errorf("cluster with ID %s should be tainted, but is not", errCluster.Primary.ID)
		}
		return nil
	}

	acctest.VcrTest(t, resource.TestCase{
		PreCheck:	  func() { acctest.AccTestPreCheck(t) },
		ProtoV5ProviderFactories: acctest.ProtoV5ProviderFactories(t),
		CheckDestroy: testAccCheckContainerClusterDestroyProducer(t),
		Steps: []resource.TestStep{
			{
				Config: initConfig,
			},
			{
				ResourceName:		     "google_container_cluster.cidr_error_preempt",
				ImportState:		     true,
				ImportStateVerify:	 true,
				ImportStateVerifyIgnore: []string{"deletion_protection"},
			},
			{
				// First attempt to create the overlapping cluster with no timeout, this should fail and taint the resource.
				Config:		   overlapConfig,
				ExpectError: regexp.MustCompile("Error waiting for creating GKE cluster"),
			},
			{
				// Check that the tainted resource is in the config.
				Config:             overlapConfig,
				PlanOnly:           true,
				ExpectNonEmptyPlan: true,
				Check: checkTaintApplied,
			},
			{
				// Next attempt to create the overlapping cluster with a 1s timeout. This will fail with a different error.
				Config:		   overlapConfigWithTimeout,
				ExpectError: regexp.MustCompile("timeout while waiting for state to become 'DONE'"),
			},
			{
				// Check that the tainted resource is in the config.
				Config:             overlapConfig,
				PlanOnly:           true,
				ExpectNonEmptyPlan: true,
				Check: checkTaintApplied,
			},
		},
	})
}

func TestAccContainerCluster_errorNoClusterCreated(t *testing.T) {
	t.Parallel()

	acctest.VcrTest(t, resource.TestCase{
		PreCheck:	  func() { acctest.AccTestPreCheck(t) },
		ProtoV5ProviderFactories: acctest.ProtoV5ProviderFactories(t),
		CheckDestroy: testAccCheckContainerClusterDestroyProducer(t),
		Steps: []resource.TestStep{
			{
				Config:		 testAccContainerCluster_withInvalidLocation("wonderland"),
				ExpectError: regexp.MustCompile(`(Location "wonderland" does not exist)|(Permission denied on 'locations\/wonderland' \(or it may not exist\))`),
			},
		},
	})
}

func TestAccContainerCluster_withExternalIpsConfig(t *testing.T) {
	t.Parallel()

	clusterName := fmt.Sprintf("tf-test-cluster-%s", acctest.RandString(t, 10))
	networkName := acctest.BootstrapSharedTestNetwork(t, "gke-cluster")
	subnetworkName := acctest.BootstrapSubnet(t, "gke-cluster", networkName)
	pid := envvar.GetTestProjectFromEnv()

	acctest.VcrTest(t, resource.TestCase{
		PreCheck:     func() { acctest.AccTestPreCheck(t) },
		ProtoV5ProviderFactories: acctest.ProtoV5ProviderFactories(t),
		CheckDestroy: testAccCheckContainerClusterDestroyProducer(t),
		Steps: []resource.TestStep{
			{
				Config: testAccContainerCluster_withExternalIpsConfig(pid, clusterName, networkName, subnetworkName, true),
			},
			{
				ResourceName:            "google_container_cluster.with_external_ips_config",
				ImportState:             true,
				ImportStateVerify:       true,
				ImportStateVerifyIgnore: []string{"deletion_protection"},
			},
			{
				Config: testAccContainerCluster_withExternalIpsConfig(pid, clusterName, networkName, subnetworkName, false),
			},
			{
				ResourceName:            "google_container_cluster.with_external_ips_config",
				ImportState:             true,
				ImportStateVerify:       true,
				ImportStateVerifyIgnore: []string{"deletion_protection"},
			},
		},
	})
}

func TestAccContainerCluster_withMeshCertificatesConfig(t *testing.T) {
	t.Parallel()

	clusterName := fmt.Sprintf("tf-test-cluster-%s", acctest.RandString(t, 10))
	networkName := acctest.BootstrapSharedTestNetwork(t, "gke-cluster")
	subnetworkName := acctest.BootstrapSubnet(t, "gke-cluster", networkName)
	pid := envvar.GetTestProjectFromEnv()

	acctest.VcrTest(t, resource.TestCase{
		PreCheck:     func() { acctest.AccTestPreCheck(t) },
		ProtoV5ProviderFactories: acctest.ProtoV5ProviderFactories(t),
		CheckDestroy: testAccCheckContainerClusterDestroyProducer(t),
		Steps: []resource.TestStep{
			{
				Config: testAccContainerCluster_withMeshCertificatesConfigEnabled(pid, clusterName, networkName, subnetworkName),
			},
			{
				ResourceName:            "google_container_cluster.with_mesh_certificates_config",
				ImportState:             true,
				ImportStateVerify:       true,
				ImportStateVerifyIgnore: []string{"remove_default_node_pool", "deletion_protection"},
			},
			{
				Config: testAccContainerCluster_updateMeshCertificatesConfig(pid, clusterName, networkName, subnetworkName, true),
			},
			{
				ResourceName:            "google_container_cluster.with_mesh_certificates_config",
				ImportState:             true,
				ImportStateVerify:       true,
				ImportStateVerifyIgnore: []string{"remove_default_node_pool", "deletion_protection"},
			},
			{
				Config: testAccContainerCluster_updateMeshCertificatesConfig(pid, clusterName, networkName, subnetworkName, false),
			},
			{
				ResourceName:            "google_container_cluster.with_mesh_certificates_config",
				ImportState:             true,
				ImportStateVerify:       true,
				ImportStateVerifyIgnore: []string{"remove_default_node_pool", "deletion_protection"},
			},
		},
	})
}

func TestAccContainerCluster_withCostManagementConfig(t *testing.T) {
	t.Parallel()

	clusterName := fmt.Sprintf("tf-test-cluster-%s", acctest.RandString(t, 10))
	networkName := acctest.BootstrapSharedTestNetwork(t, "gke-cluster")
	subnetworkName := acctest.BootstrapSubnet(t, "gke-cluster", networkName)
	pid := envvar.GetTestProjectFromEnv()

	acctest.VcrTest(t, resource.TestCase{
		PreCheck:     func() { acctest.AccTestPreCheck(t) },
		ProtoV5ProviderFactories: acctest.ProtoV5ProviderFactories(t),
		CheckDestroy: testAccCheckContainerClusterDestroyProducer(t),
		Steps: []resource.TestStep{
			{
				Config: testAccContainerCluster_updateCostManagementConfig(pid, clusterName, networkName, subnetworkName, true),
			},
			{
				ResourceName:      "google_container_cluster.with_cost_management_config",
				ImportState:       true,
				ImportStateVerify: true,
				ImportStateVerifyIgnore: []string{"deletion_protection"},
			},
			{
				Config: testAccContainerCluster_updateCostManagementConfig(pid, clusterName, networkName, subnetworkName, false),
			},
			{
				ResourceName:      "google_container_cluster.with_cost_management_config",
				ImportState:       true,
				ImportStateVerify: true,
				ImportStateVerifyIgnore: []string{"deletion_protection"},
			},
		},
	})
}

func TestAccContainerCluster_withDatabaseEncryption(t *testing.T) {
	t.Parallel()

	clusterName := fmt.Sprintf("tf-test-cluster-%s", acctest.RandString(t, 10))
	networkName := acctest.BootstrapSharedTestNetwork(t, "gke-cluster")
	subnetworkName := acctest.BootstrapSubnet(t, "gke-cluster", networkName)

	// Use the bootstrapped KMS key so we can avoid creating keys needlessly
	// as they will pile up in the project because they can not be completely
	// deleted.  Also, we need to create the key in the same location as the
	// cluster as GKE does not support the "global" location for KMS keys.
	// See https://cloud.google.com/kubernetes-engine/docs/how-to/encrypting-secrets#creating_a_key
	kmsData := acctest.BootstrapKMSKeyInLocation(t, "us-central1")

	acctest.VcrTest(t, resource.TestCase{
		PreCheck:     func() { acctest.AccTestPreCheck(t) },
		ProtoV5ProviderFactories: acctest.ProtoV5ProviderFactories(t),
		CheckDestroy: testAccCheckContainerClusterDestroyProducer(t),
		Steps: []resource.TestStep{
			{
				Config: testAccContainerCluster_withDatabaseEncryption(clusterName, kmsData, networkName, subnetworkName),
				Check:  resource.TestCheckResourceAttrSet("data.google_kms_key_ring_iam_policy.test_key_ring_iam_policy", "policy_data"),
			},
			{
				ResourceName:        "google_container_cluster.primary",
				ImportState:         true,
				ImportStateVerify:   true,
				ImportStateVerifyIgnore: []string{"deletion_protection"},
			},
			{
				Config: testAccContainerCluster_basic(clusterName, networkName, subnetworkName),
			},
			{
				ResourceName:        "google_container_cluster.primary",
				ImportState:         true,
				ImportStateVerify:   true,
				ImportStateVerifyIgnore: []string{"deletion_protection"},
			},
		},
	})
}

func TestAccContainerCluster_withAdvancedDatapath(t *testing.T) {
	t.Parallel()

	clusterName := fmt.Sprintf("tf-test-cluster-%s", acctest.RandString(t, 10))
	networkName := acctest.BootstrapSharedTestNetwork(t, "gke-cluster")
	subnetworkName := acctest.BootstrapSubnet(t, "gke-cluster", networkName)

	acctest.VcrTest(t, resource.TestCase{
		PreCheck:     func() { acctest.AccTestPreCheck(t) },
		ProtoV5ProviderFactories: acctest.ProtoV5ProviderFactories(t),
		CheckDestroy: testAccCheckContainerClusterDestroyProducer(t),
		Steps: []resource.TestStep{
			{
				Config: testAccContainerCluster_withDatapathProvider(clusterName, "ADVANCED_DATAPATH", networkName, subnetworkName),
			},
			{
				ResourceName:        "google_container_cluster.primary",
				ImportState:         true,
				ImportStateVerify:   true,
				ImportStateVerifyIgnore: []string{"deletion_protection"},
			},
		},
	})
}

func TestAccContainerCluster_enableCiliumPolicies(t *testing.T) {
	t.Parallel()

	clusterName := fmt.Sprintf("tf-test-cluster-%s", acctest.RandString(t, 10))
	networkName := acctest.BootstrapSharedTestNetwork(t, "gke-cluster")
	subnetworkName := acctest.BootstrapSubnet(t, "gke-cluster", networkName)

	acctest.VcrTest(t, resource.TestCase{
		PreCheck:                 func() { acctest.AccTestPreCheck(t) },
		ProtoV5ProviderFactories: acctest.ProtoV5ProviderFactories(t),
		CheckDestroy:             testAccCheckContainerClusterDestroyProducer(t),
		Steps: []resource.TestStep{
			{
				Config: testAccContainerCluster_withDatapathProvider(clusterName, "ADVANCED_DATAPATH", networkName, subnetworkName),
				Check: resource.ComposeTestCheckFunc(
					resource.TestCheckResourceAttr("google_container_cluster.primary", "enable_cilium_clusterwide_network_policy", "false"),
				),
			},
			{
				ResourceName:            "google_container_cluster.primary",
				ImportState:             true,
				ImportStateVerify:       true,
				ImportStateVerifyIgnore: []string{"deletion_protection"},
			},
			{
				Config: testAccContainerCluster_enableCiliumPolicies(clusterName, networkName, subnetworkName, true),
				Check: resource.ComposeTestCheckFunc(
					resource.TestCheckResourceAttr("google_container_cluster.primary", "enable_cilium_clusterwide_network_policy", "true"),
				),
			},
			{
				ResourceName:            "google_container_cluster.primary",
				ImportState:             true,
				ImportStateVerify:       true,
				ImportStateVerifyIgnore: []string{"deletion_protection"},
			},
			{
				Config: testAccContainerCluster_enableCiliumPolicies(clusterName, networkName, subnetworkName, false),
				Check: resource.ComposeTestCheckFunc(
					resource.TestCheckResourceAttr("google_container_cluster.primary", "enable_cilium_clusterwide_network_policy", "false"),
				),
			},
			{
				ResourceName:            "google_container_cluster.primary",
				ImportState:             true,
				ImportStateVerify:       true,
				ImportStateVerifyIgnore: []string{"deletion_protection"},
			},
		},
	})
}

func TestAccContainerCluster_enableCiliumPolicies_withAutopilot(t *testing.T) {
	t.Parallel()

	randomSuffix := acctest.RandString(t, 10)
	clusterName := fmt.Sprintf("tf-test-cluster-%s", randomSuffix)
	clusterNetName := fmt.Sprintf("tf-test-container-net-%s", randomSuffix)
	clusterSubnetName := fmt.Sprintf("tf-test-container-subnet-%s", randomSuffix)

	acctest.VcrTest(t, resource.TestCase{
		PreCheck:                 func() { acctest.AccTestPreCheck(t) },
		ProtoV5ProviderFactories: acctest.ProtoV5ProviderFactories(t),
		CheckDestroy:             testAccCheckContainerClusterDestroyProducer(t),
		Steps: []resource.TestStep{
			{
				Config: testAccContainerCluster_enableCiliumPolicies_withAutopilot(clusterName, clusterNetName, clusterSubnetName),
				Check: resource.ComposeTestCheckFunc(
					resource.TestCheckResourceAttr("google_container_cluster.with_autopilot", "enable_cilium_clusterwide_network_policy", "false"),
				),
			},
			{
				ResourceName:            "google_container_cluster.with_autopilot",
				ImportState:             true,
				ImportStateVerify:       true,
				ImportStateVerifyIgnore: []string{"deletion_protection"},
			},
			{
				Config: testAccContainerCluster_enableCiliumPolicies_withAutopilotUpdate(clusterName, clusterNetName, clusterSubnetName),
				Check: resource.ComposeTestCheckFunc(
					resource.TestCheckResourceAttr("google_container_cluster.with_autopilot", "enable_cilium_clusterwide_network_policy", "true"),
				),
			},
			{
				ResourceName:            "google_container_cluster.with_autopilot",
				ImportState:             true,
				ImportStateVerify:       true,
				ImportStateVerifyIgnore: []string{"deletion_protection"},
			},
		},
	})
}

func TestAccContainerCluster_withResourceUsageExportConfig(t *testing.T) {
	t.Parallel()

	suffix := acctest.RandString(t, 10)
	clusterName := fmt.Sprintf("tf-test-cluster-%s", suffix)
	datesetId := fmt.Sprintf("tf_test_cluster_resource_usage_%s", suffix)
	networkName := acctest.BootstrapSharedTestNetwork(t, "gke-cluster")
	subnetworkName := acctest.BootstrapSubnet(t, "gke-cluster", networkName)

	acctest.VcrTest(t, resource.TestCase{
		PreCheck:     func() { acctest.AccTestPreCheck(t) },
		ProtoV5ProviderFactories: acctest.ProtoV5ProviderFactories(t),
		CheckDestroy: testAccCheckContainerClusterDestroyProducer(t),
		Steps: []resource.TestStep{
			{
				Config: testAccContainerCluster_withResourceUsageExportConfig(clusterName, datesetId, "true", networkName, subnetworkName),
			},
			{
				ResourceName:        "google_container_cluster.with_resource_usage_export_config",
				ImportState:         true,
				ImportStateVerify:   true,
				ImportStateVerifyIgnore: []string{"deletion_protection"},
			},
			{
				Config: testAccContainerCluster_withResourceUsageExportConfig(clusterName, datesetId, "false", networkName, subnetworkName),
			},
			{
				ResourceName:        "google_container_cluster.with_resource_usage_export_config",
				ImportState:         true,
				ImportStateVerify:   true,
				ImportStateVerifyIgnore: []string{"deletion_protection"},
			},
			{
				Config: testAccContainerCluster_withResourceUsageExportConfigNoConfig(clusterName, datesetId, networkName, subnetworkName),
			},
			{
				ResourceName:        "google_container_cluster.with_resource_usage_export_config",
				ImportState:         true,
				ImportStateVerify:   true,
				ImportStateVerifyIgnore: []string{"deletion_protection"},
			},
		},
	})
}

func TestAccContainerCluster_withMasterAuthorizedNetworksDisabled(t *testing.T) {
	t.Parallel()

	clusterName := fmt.Sprintf("tf-test-cluster-%s", acctest.RandString(t, 10))
	containerNetName := fmt.Sprintf("tf-test-container-net-%s", acctest.RandString(t, 10))

	acctest.VcrTest(t, resource.TestCase{
		PreCheck:	  func() { acctest.AccTestPreCheck(t) },
		ProtoV5ProviderFactories: acctest.ProtoV5ProviderFactories(t),
		CheckDestroy: testAccCheckContainerClusterDestroyProducer(t),
		Steps: []resource.TestStep{
			{
				Config: testAccContainerCluster_withMasterAuthorizedNetworksDisabled(containerNetName, clusterName),
				Check: resource.ComposeTestCheckFunc(
					testAccContainerCluster_masterAuthorizedNetworksDisabled(t, "google_container_cluster.with_private_cluster"),
				),
			},
			{
				ResourceName:		 "google_container_cluster.with_private_cluster",
				ImportState:		 true,
				ImportStateVerify:	 true,
				ImportStateVerifyIgnore: []string{"deletion_protection"},
			},
		},
	})
}

func TestAccContainerCluster_withEnableKubernetesAlpha(t *testing.T) {
	t.Parallel()

	clusterName := fmt.Sprintf("tf-test-cluster-%s", acctest.RandString(t, 10))
	npName := fmt.Sprintf("tf-test-np-%s", acctest.RandString(t, 10))
	networkName := acctest.BootstrapSharedTestNetwork(t, "gke-cluster")
	subnetworkName := acctest.BootstrapSubnet(t, "gke-cluster", networkName)

	acctest.VcrTest(t, resource.TestCase{
		PreCheck:     func() { acctest.AccTestPreCheck(t) },
		ProtoV5ProviderFactories: acctest.ProtoV5ProviderFactories(t),
		CheckDestroy: testAccCheckContainerClusterDestroyProducer(t),
		Steps: []resource.TestStep{
			{
				Config: testAccContainerCluster_withEnableKubernetesAlpha(clusterName, npName, networkName, subnetworkName),
			},
			{
				ResourceName:      "google_container_cluster.primary",
				ImportState:       true,
				ImportStateVerify: true,
				ImportStateVerifyIgnore: []string{"deletion_protection"},
			},
		},
	})
}

func TestAccContainerCluster_withEnableKubernetesBetaAPIs(t *testing.T) {
	t.Parallel()

	clusterName := fmt.Sprintf("tf-test-cluster-%s", acctest.RandString(t, 10))
	networkName := acctest.BootstrapSharedTestNetwork(t, "gke-cluster")
	subnetworkName := acctest.BootstrapSubnet(t, "gke-cluster", networkName)

	acctest.VcrTest(t, resource.TestCase{
		PreCheck:     func() { acctest.AccTestPreCheck(t) },
		ProtoV5ProviderFactories: acctest.ProtoV5ProviderFactories(t),
		CheckDestroy: testAccCheckContainerClusterDestroyProducer(t),
		Steps: []resource.TestStep{
			{
				Config: testAccContainerCluster_withEnableKubernetesBetaAPIs(clusterName, networkName, subnetworkName),
			},
			{
				ResourceName:            "google_container_cluster.primary",
				ImportState:             true,
				ImportStateVerify:       true,
				ImportStateVerifyIgnore: []string{"min_master_version", "deletion_protection"},
			},
		},
	})
}

func TestAccContainerCluster_withEnableKubernetesBetaAPIsOnExistingCluster(t *testing.T) {
	t.Parallel()

	clusterName := fmt.Sprintf("tf-test-cluster-%s", acctest.RandString(t, 10))
	networkName := acctest.BootstrapSharedTestNetwork(t, "gke-cluster")
	subnetworkName := acctest.BootstrapSubnet(t, "gke-cluster", networkName)

	acctest.VcrTest(t, resource.TestCase{
		PreCheck:     func() { acctest.AccTestPreCheck(t) },
		ProtoV5ProviderFactories: acctest.ProtoV5ProviderFactories(t),
		CheckDestroy: testAccCheckContainerClusterDestroyProducer(t),
		Steps: []resource.TestStep{
			{
				Config: testAccContainerCluster_withoutEnableKubernetesBetaAPIs(clusterName, networkName, subnetworkName),
			},
			{
				ResourceName:            "google_container_cluster.primary",
				ImportState:             true,
				ImportStateVerify:       true,
				ImportStateVerifyIgnore: []string{"min_master_version", "deletion_protection"},
			},
			{
				Config: testAccContainerCluster_withEnableKubernetesBetaAPIs(clusterName, networkName, subnetworkName),
			},
			{
				ResourceName:            "google_container_cluster.primary",
				ImportState:             true,
				ImportStateVerify:       true,
				ImportStateVerifyIgnore: []string{"min_master_version", "deletion_protection"},
			},
		},
	})
}

func TestAccContainerCluster_withIncompatibleMasterVersionNodeVersion(t *testing.T) {
	t.Parallel()

	clusterName := fmt.Sprintf("tf-test-cluster-%s", acctest.RandString(t, 10))
	networkName := acctest.BootstrapSharedTestNetwork(t, "gke-cluster")
	subnetworkName := acctest.BootstrapSubnet(t, "gke-cluster", networkName)

	acctest.VcrTest(t, resource.TestCase{
		PreCheck: func(){acctest.AccTestPreCheck(t)},
		ProtoV5ProviderFactories: acctest.ProtoV5ProviderFactories(t),
		CheckDestroy: testAccCheckContainerClusterDestroyProducer(t),
		Steps: []resource.TestStep{
			{
				Config: testAccContainerCluster_withIncompatibleMasterVersionNodeVersion(clusterName, networkName, subnetworkName),
				PlanOnly: true,
				ExpectError: regexp.MustCompile(`Resource argument node_version`),
			},
		},
	})
}

func TestAccContainerCluster_withDNSConfig(t *testing.T) {
	t.Parallel()

	clusterName := fmt.Sprintf("tf-test-cluster-%s", acctest.RandString(t, 10))
	domainName := fmt.Sprintf("tf-test-domain-%s", acctest.RandString(t, 10))
	networkName := acctest.BootstrapSharedTestNetwork(t, "gke-cluster")
	subnetworkName := acctest.BootstrapSubnet(t, "gke-cluster", networkName)
	acctest.VcrTest(t, resource.TestCase{
		PreCheck:     func() { acctest.AccTestPreCheck(t) },
		ProtoV5ProviderFactories: acctest.ProtoV5ProviderFactories(t),
		CheckDestroy: testAccCheckContainerClusterDestroyProducer(t),
		Steps: []resource.TestStep{
			{
				Config: testAccContainerCluster_basic(clusterName, networkName, subnetworkName),
			},
			{
				ResourceName:            "google_container_cluster.primary",
				ImportState:             true,
				ImportStateVerify:       true,
				ImportStateVerifyIgnore: []string{"deletion_protection"},
			},
			{
				Config: testAccContainerCluster_withDNSConfig(clusterName, "CLOUD_DNS", domainName, "VPC_SCOPE", networkName, subnetworkName),
			},
			{
				ResourceName:            "google_container_cluster.primary",
				ImportState:             true,
				ImportStateVerify:       true,
				ImportStateVerifyIgnore: []string{"deletion_protection"},
			},
		},
	})
}

func TestAccContainerCluster_withGatewayApiConfig(t *testing.T) {
	t.Parallel()
	clusterName := fmt.Sprintf("tf-test-cluster-%s", acctest.RandString(t, 10))
	networkName := acctest.BootstrapSharedTestNetwork(t, "gke-cluster")
	subnetworkName := acctest.BootstrapSubnet(t, "gke-cluster", networkName)
	acctest.VcrTest(t, resource.TestCase{
		PreCheck:     func() { acctest.AccTestPreCheck(t) },
		ProtoV5ProviderFactories: acctest.ProtoV5ProviderFactories(t),
		CheckDestroy: testAccCheckContainerClusterDestroyProducer(t),
		Steps: []resource.TestStep{
			{
				Config: testAccContainerCluster_withGatewayApiConfig(clusterName, "CANARY", networkName, subnetworkName),
				ExpectError: regexp.MustCompile(`expected gateway_api_config\.0\.channel to be one of [^,]+, got CANARY`),
			},
			{
				Config: testAccContainerCluster_withGatewayApiConfig(clusterName, "CHANNEL_DISABLED", networkName, subnetworkName),
			},
			{
				ResourceName:      "google_container_cluster.primary",
				ImportState:       true,
				ImportStateVerify: true,
				ImportStateVerifyIgnore: []string{"min_master_version", "deletion_protection"},
			},
			{
				Config: testAccContainerCluster_withGatewayApiConfig(clusterName, "CHANNEL_STANDARD", networkName, subnetworkName),
			},
			{
				ResourceName:      "google_container_cluster.primary",
				ImportState:       true,
				ImportStateVerify: true,
				ImportStateVerifyIgnore: []string{"min_master_version", "deletion_protection"},
			},
		},
	})
}

{{ if ne $.TargetVersionName `ga` -}}
func TestAccContainerCluster_withTPUConfig(t *testing.T) {
	t.Parallel()

	clusterName := fmt.Sprintf("tf-test-cluster-%s", acctest.RandString(t, 10))
	containerNetName := fmt.Sprintf("tf-test-container-net-%s", acctest.RandString(t, 10))
	acctest.VcrTest(t, resource.TestCase{
		PreCheck:     func() { acctest.AccTestPreCheck(t) },
		ProtoV5ProviderFactories: acctest.ProtoV5ProviderFactories(t),
		CheckDestroy: testAccCheckContainerClusterDestroyProducer(t),
		Steps: []resource.TestStep{
			{
				Config: testAccContainerCluster_withTPUConfig(containerNetName, clusterName),
			},
			{
				ResourceName:      "google_container_cluster.with_tpu_config",
				ImportState:       true,
				ImportStateVerify: true,
				// TODO: remove when tpu_config can be read from the API
				ImportStateVerifyIgnore: []string{"tpu_config", "deletion_protection"},
			},
		},
	})
}

func TestAccContainerCluster_withProtectConfig(t *testing.T) {
	t.Parallel()

	clusterName := fmt.Sprintf("tf-test-cluster-%s", acctest.RandString(t, 10))
	networkName := acctest.BootstrapSharedTestNetwork(t, "gke-cluster")
	subnetworkName := acctest.BootstrapSubnet(t, "gke-cluster", networkName)

	acctest.VcrTest(t, resource.TestCase{
		PreCheck:                 func() { acctest.AccTestPreCheck(t) },
		ProtoV5ProviderFactories: acctest.ProtoV5ProviderFactories(t),
		CheckDestroy:             testAccCheckContainerClusterDestroyProducer(t),
		Steps: []resource.TestStep{
			{
				Config: testAccContainerCluster_withProtectConfig(clusterName, networkName, subnetworkName),
			},
			{
				ResourceName:            "google_container_cluster.primary",
				ImportState:             true,
				ImportStateVerify:       true,
				ImportStateVerifyIgnore: []string{"min_master_version", "deletion_protection"},
			},
			{
				Config: testAccContainerCluster_withProtectConfigUpdated(clusterName, networkName, subnetworkName),
			},
			{
				ResourceName:            "google_container_cluster.primary",
				ImportState:             true,
				ImportStateVerify:       true,
				ImportStateVerifyIgnore: []string{"min_master_version", "deletion_protection"},
			},
		},
	})
}
{{- end }}

func TestAccContainerCluster_withSecurityPostureConfig(t *testing.T) {
	t.Parallel()

	clusterName := fmt.Sprintf("tf-test-cluster-%s", acctest.RandString(t, 10))
	networkName := acctest.BootstrapSharedTestNetwork(t, "gke-cluster")
	subnetworkName := acctest.BootstrapSubnet(t, "gke-cluster", networkName)

	acctest.VcrTest(t, resource.TestCase{
		PreCheck:                 func() { acctest.AccTestPreCheck(t) },
		ProtoV5ProviderFactories: acctest.ProtoV5ProviderFactories(t),
		CheckDestroy:             testAccCheckContainerClusterDestroyProducer(t),
		Steps: []resource.TestStep{
			{
				Config: testAccContainerCluster_SetSecurityPostureToStandard(clusterName, networkName, subnetworkName),
			},
			{
				ResourceName:      "google_container_cluster.with_security_posture_config",
				ImportState:       true,
				ImportStateVerify: true,
				ImportStateVerifyIgnore: []string{"deletion_protection"},
			},
			{
				Config: testAccContainerCluster_SetSecurityPostureToEnterprise(clusterName, networkName, subnetworkName),
			},
			{
				ResourceName:            "google_container_cluster.with_security_posture_config",
				ImportState:             true,
				ImportStateVerify:       true,
				ImportStateVerifyIgnore: []string{"deletion_protection"},
			},
			{
			 	Config: testAccContainerCluster_SetWorkloadVulnerabilityToStandard(clusterName, networkName, subnetworkName),
			},
			{
				ResourceName:      "google_container_cluster.with_security_posture_config",
				ImportState:       true,
				ImportStateVerify: true,
				ImportStateVerifyIgnore: []string{"deletion_protection"},
			},
			{
				Config: testAccContainerCluster_SetWorkloadVulnerabilityToEnterprise(clusterName, networkName, subnetworkName),
			},
			{
			 	ResourceName:      "google_container_cluster.with_security_posture_config",
			 	ImportState:       true,
			 	ImportStateVerify: true,
				ImportStateVerifyIgnore: []string{"deletion_protection"},
			},
			{
				Config: testAccContainerCluster_DisableALL(clusterName, networkName, subnetworkName),
			},
			{
				ResourceName:      "google_container_cluster.with_security_posture_config",
				ImportState:       true,
				ImportStateVerify: true,
				ImportStateVerifyIgnore: []string{"deletion_protection"},
			},
		},
	})
}

func TestAccContainerCluster_withFleetConfig(t *testing.T) {
	t.Parallel()

	clusterName := fmt.Sprintf("tf-test-cluster-%s", acctest.RandString(t, 10))
	networkName := acctest.BootstrapSharedTestNetwork(t, "gke-cluster")
	subnetworkName := acctest.BootstrapSubnet(t, "gke-cluster", networkName)
	projectID := envvar.GetTestProjectFromEnv()

	acctest.VcrTest(t, resource.TestCase{
		PreCheck:                 func() { acctest.AccTestPreCheck(t) },
		ProtoV5ProviderFactories: acctest.ProtoV5ProviderFactories(t),
		CheckDestroy:             testAccCheckContainerClusterDestroyProducer(t),
		Steps: []resource.TestStep{
			{
				Config: testAccContainerCluster_withFleetConfig(clusterName, projectID, networkName, subnetworkName),
			},
			{
				ResourceName:            "google_container_cluster.primary",
				ImportState:             true,
				ImportStateVerify:       true,
				ImportStateVerifyIgnore: []string{"min_master_version", "deletion_protection"},
			},
			{
				// This project must exist, though no permissions are needed on it.
				Config:		testAccContainerCluster_withFleetConfig(clusterName, "tdx-guest-images", networkName, subnetworkName),
				ExpectError: regexp.MustCompile(`changing existing fleet host project is not supported`),
			},
			{
				Config: testAccContainerCluster_DisableFleet(clusterName, networkName, subnetworkName),
			},
			{
				ResourceName:      "google_container_cluster.primary",
				ImportState:       true,
				ImportStateVerify: true,
				ImportStateVerifyIgnore: []string{"deletion_protection"},
			},
			{
				Config: testAccContainerCluster_WithEmptyFleetProject(clusterName, networkName, subnetworkName),
			},
			{
				ResourceName:      "google_container_cluster.primary",
				ImportState:       true,
				ImportStateVerify: true,
				ImportStateVerifyIgnore: []string{"deletion_protection"},
			},
		},
	})
}

{{ if ne $.TargetVersionName `ga` -}}
func TestAccContainerCluster_withWorkloadALTSConfig(t *testing.T) {
	t.Parallel()

	networkName := "gke-cluster-alts"
	subnetworkName := "gke-cluster-alts"
	clusterName := fmt.Sprintf("tf-test-cluster-%s", acctest.RandString(t, 10))
	pid := envvar.GetTestProjectFromEnv()
	acctest.VcrTest(t, resource.TestCase{
		PreCheck:     func() { acctest.AccTestPreCheck(t) },
		ProtoV5ProviderFactories: acctest.ProtoV5ProviderBetaFactories(t),
		CheckDestroy: testAccCheckContainerClusterDestroyProducer(t),
		Steps: []resource.TestStep{
			{
				Config: testAccContainerCluster_withWorkloadALTSConfig(pid, networkName, subnetworkName, clusterName, true),
			},
			{
				ResourceName:      "google_container_cluster.with_workload_alts_config",
				ImportState:       true,
				ImportStateVerify: true,
				ImportStateVerifyIgnore: []string{"deletion_protection"},
				Check: resource.TestCheckResourceAttr(
					"google_container_cluster.with_workload_alts_config", "workload_alts_config.enable_alts", "true"),
			},
			{
				Config: testAccContainerCluster_withWorkloadALTSConfig(pid, networkName, subnetworkName, clusterName, false),
			},
			{
				ResourceName:      "google_container_cluster.with_workload_alts_config",
				ImportState:       true,
				ImportStateVerify: true,
				ImportStateVerifyIgnore: []string{"deletion_protection"},
				Check: resource.TestCheckResourceAttr(
					"google_container_cluster.with_workload_alts_config", "workload_alts_config.enable_alts", "false"),
			},
		},
	})
}

func TestAccContainerCluster_withWorkloadALTSConfigAutopilot(t *testing.T) {
	t.Parallel()

	clusterName := fmt.Sprintf("tf-test-cluster-%s", acctest.RandString(t, 10))
  networkName := acctest.BootstrapSharedTestNetwork(t, "gke-cluster")
	subnetworkName := acctest.BootstrapSubnet(t, "gke-cluster", networkName)
	pid := envvar.GetTestProjectFromEnv()
	acctest.VcrTest(t, resource.TestCase{
		PreCheck:                 func() { acctest.AccTestPreCheck(t) },
		ProtoV5ProviderFactories: acctest.ProtoV5ProviderBetaFactories(t),
		CheckDestroy:             testAccCheckContainerClusterDestroyProducer(t),
		Steps: []resource.TestStep{
			{
				Config: testAccContainerCluster_withWorkloadALTSConfigAutopilot(pid, clusterName, networkName, subnetworkName, true),
			},
			{
				ResourceName:            "google_container_cluster.with_workload_alts_config",
				ImportState:             true,
				ImportStateVerify:       true,
				ImportStateVerifyIgnore: []string{"deletion_protection"},
				Check: resource.ComposeTestCheckFunc(
					resource.TestCheckResourceAttr(
						"google_container_cluster.with_workload_alts_config", "workload_identity_config.workload_pool", fmt.Sprintf("%s.svc.id.goog", pid)),
					resource.TestCheckResourceAttr(
						"google_container_cluster.with_workload_alts_config", "workload_alts_config.enable_alts", "true")),
			},
		},
	})
}
{{- end }}

func testAccContainerCluster_withFleetConfig(name, projectID, networkName, subnetworkName string) string {
	return fmt.Sprintf(`
resource "google_container_cluster" "primary" {
  name               = "%s"
  location           = "us-central1-a"
  initial_node_count = 1

  fleet {
    project = "%s"
  }

  network    = "%s"
  subnetwork = "%s"

  deletion_protection = false
}
`, name, projectID, networkName, subnetworkName)
}

func testAccContainerCluster_DisableFleet(resource_name, networkName, subnetworkName string) string {
	return fmt.Sprintf(`
resource "google_container_cluster" "primary" {
  name               = "%s"
  location           = "us-central1-a"
  initial_node_count = 1

  network    = "%s"
  subnetwork = "%s"

  deletion_protection = false
}
`, resource_name, networkName, subnetworkName)
}

func testAccContainerCluster_WithEmptyFleetProject(resource_name, networkName, subnetworkName string) string {
	return fmt.Sprintf(`
resource "google_container_cluster" "primary" {
  name               = "%s"
  location           = "us-central1-a"
  initial_node_count = 1

  fleet {
    project = ""
  }
  network    = "%s"
  subnetwork = "%s"

  deletion_protection = false
}
`, resource_name, networkName, subnetworkName)
}

func testAccContainerCluster_withIncompatibleMasterVersionNodeVersion(name, networkName, subnetworkName string) string {
	return fmt.Sprintf(`
resource "google_container_cluster" "gke_cluster" {
  name     = "%s"
  location = "us-central1"

  network    = "%s"
  subnetwork = "%s"

  min_master_version = "1.10.9-gke.5"
  node_version       = "1.10.6-gke.11"
  initial_node_count = 1
}
	`, name, networkName, subnetworkName)
}

func testAccContainerCluster_SetSecurityPostureToStandard(resource_name, networkName, subnetworkName string) string {
	return fmt.Sprintf(`
resource "google_container_cluster" "with_security_posture_config" {
  name               = "%s"
  location           = "us-central1-a"
  initial_node_count = 1
  security_posture_config {
    mode = "BASIC"
  }
  network    = "%s"
  subnetwork = "%s"

  deletion_protection = false
}
`, resource_name, networkName, subnetworkName)
}

func testAccContainerCluster_SetSecurityPostureToEnterprise(resource_name, networkName, subnetworkName string) string {
	return fmt.Sprintf(`
resource "google_container_cluster" "with_security_posture_config" {
  name               = "%s"
  location           = "us-central1-a"
  initial_node_count = 1
  security_posture_config {
    mode = "ENTERPRISE"
  }
  network    = "%s"
  subnetwork = "%s"

  deletion_protection = false
}
`, resource_name, networkName, subnetworkName)
}

func testAccContainerCluster_SetWorkloadVulnerabilityToStandard(resource_name, networkName, subnetworkName string) string {
	return fmt.Sprintf(`
resource "google_container_cluster" "with_security_posture_config" {
  name               = "%s"
  location           = "us-central1-a"
  initial_node_count = 1
  security_posture_config {
    vulnerability_mode = "VULNERABILITY_BASIC"
  }
  network    = "%s"
  subnetwork = "%s"

  deletion_protection = false
}
`, resource_name, networkName, subnetworkName)
}

func testAccContainerCluster_SetWorkloadVulnerabilityToEnterprise(resource_name, networkName, subnetworkName string) string {
	return fmt.Sprintf(`
resource "google_container_cluster" "with_security_posture_config" {
  name               = "%s"
  location           = "us-central1-a"
  initial_node_count = 1
  security_posture_config {
    vulnerability_mode = "VULNERABILITY_ENTERPRISE"
  }
  network    = "%s"
  subnetwork = "%s"

  deletion_protection = false
}
`, resource_name, networkName, subnetworkName)
}

func testAccContainerCluster_DisableALL(resource_name, networkName, subnetworkName string) string {
	return fmt.Sprintf(`
resource "google_container_cluster" "with_security_posture_config" {
  name               = "%s"
  location           = "us-central1-a"
  initial_node_count = 1
  security_posture_config {
    mode               = "DISABLED"
    vulnerability_mode = "VULNERABILITY_DISABLED"
  }
  network    = "%s"
  subnetwork = "%s"

  deletion_protection = false
}
`, resource_name, networkName, subnetworkName)
}

func TestAccContainerCluster_WithCPAFeatures(t *testing.T) {
	t.Parallel()

	suffix := acctest.RandString(t, 10)
	clusterName := fmt.Sprintf("tf-test-cluster-%s", suffix)
	networkName := acctest.BootstrapSharedTestNetwork(t, "gke-cluster")
	subnetworkName := acctest.BootstrapSubnet(t, "gke-cluster", networkName)

	// Bootstrap KMS keys and needed IAM role.
	diskKey := acctest.BootstrapKMSKeyWithPurposeInLocationAndName(t, "ENCRYPT_DECRYPT", "us-central1", "control-plane-disk-encryption")
	signingKey := acctest.BootstrapKMSKeyWithPurposeInLocationAndName(t, "ASYMMETRIC_SIGN", "us-central1", "rs256-service-account-signing")
	backupKey := acctest.BootstrapKMSKeyWithPurposeInLocationAndName(t, "ENCRYPT_DECRYPT", "us-central1", "etcd-backups")

	// Here, we are granting the container engine service agent permissions on
	// *ALL* Cloud KMS keys in the project.  A more realistic usage would be to
	// grant the service agent the necessary roles only on the individual keys
	// we have created.
	acctest.BootstrapIamMembers(t, []acctest.IamMember{
		{
			Member: "serviceAccount:service-{project_number}@container-engine-robot.iam.gserviceaccount.com",
			Role: "roles/container.cloudKmsKeyUser",
		},
		{
			Member: "serviceAccount:service-{project_number}@container-engine-robot.iam.gserviceaccount.com",
			Role: "roles/privateca.certificateManager",
		},
		{
			Member: "serviceAccount:service-{project_number}@container-engine-robot.iam.gserviceaccount.com",
			Role: "roles/cloudkms.cryptoKeyEncrypterDecrypter",
		},
		{
			Member: "serviceAccount:service-{project_number}@container-engine-robot.iam.gserviceaccount.com",
			Role: "roles/cloudkms.cryptoKeyEncrypterDecrypterViaDelegation",
		},
	})

	// Find an active cryptoKeyVersion on the signing key.
	var signingCryptoKeyVersion *cloudkms.CryptoKeyVersion
	for _, ckv := range signingKey.CryptoKeyVersions {
		if ckv.State == "ENABLED" && ckv.Algorithm == "RSA_SIGN_PKCS1_4096_SHA256" {
		  signingCryptoKeyVersion = ckv
		}
	}
	if signingCryptoKeyVersion == nil {
		t.Fatal("Didn't find an appropriate cryptoKeyVersion to use as the service account signing key")
	}

	context := map[string]interface{}{
		"resource_name":            clusterName,
		"networkName":              networkName,
		"subnetworkName":           subnetworkName,
		"disk_key":                 diskKey.CryptoKey.Name,
		"backup_key":               backupKey.CryptoKey.Name,
		"signing_cryptokeyversion": signingCryptoKeyVersion.Name,
		"random_suffix":            suffix,
	}

	acctest.VcrTest(t, resource.TestCase{
		PreCheck:                 func() { acctest.AccTestPreCheck(t) },
		ProtoV5ProviderFactories: acctest.ProtoV5ProviderFactories(t),
		CheckDestroy:             testAccCheckContainerClusterDestroyProducer(t),
		Steps: []resource.TestStep{
			{
				Config: testAccContainerCluster_EnableCPAFeatures(context),
			},
			{
				ResourceName:      "google_container_cluster.with_cpa_features",
				ImportState:       true,
				ImportStateVerify: true,
				ImportStateVerifyIgnore: []string{"deletion_protection"},
			},
		},
	})
}

func testAccContainerCluster_EnableCPAFeatures(context map[string]interface{}) string {
	return acctest.Nprintf(`
resource "google_privateca_ca_pool" "cluster_ca" {
  name = "tf-test-cluster-ca-%{random_suffix}"
  location = "us-central1"
  tier = "DEVOPS"
}

resource "google_privateca_ca_pool" "etcd_api_ca" {
  name = "tf-test-etcd-api-ca-%{random_suffix}"
  location = "us-central1"
  tier = "DEVOPS"
}

resource "google_privateca_ca_pool" "etcd_peer_ca" {
  name = "tf-test-etcd-peer-%{random_suffix}"
  location = "us-central1"
  tier = "DEVOPS"
}

resource "google_privateca_ca_pool" "aggregation_ca" {
  name = "tf-test-aggregation-ca-%{random_suffix}"
  location = "us-central1"
  tier = "DEVOPS"
}

resource "google_privateca_certificate_authority" "cluster_ca" {
  certificate_authority_id = "my-authority"
  location                 = "us-central1"
  pool                     = google_privateca_ca_pool.cluster_ca.name
  type = "SELF_SIGNED"
  key_spec {
    algorithm = "RSA_PKCS1_4096_SHA256"
  }

  config {
    subject_config {
      subject {
        country_code        = "us"
        organization        = "google"
        organizational_unit = "enterprise"
        locality            = "mountain view"
        province            = "california"
        street_address      = "1600 amphitheatre parkway"
        postal_code         = "94109"
        common_name         = "my-certificate-authority"
      }
    }
    x509_config {
      ca_options {
        is_ca = true
      }
      key_usage {
        base_key_usage {
          cert_sign = true
          crl_sign  = true
        }
        extended_key_usage {
          server_auth = true
          client_auth = true
        }
      }
    }
  }

  // Disable CA deletion related safe checks for easier cleanup.
  deletion_protection                    = false
  skip_grace_period                      = true
  ignore_active_certificates_on_deletion = true
}

resource "google_privateca_certificate_authority" "etcd_api_ca" {
  certificate_authority_id = "my-authority"
  location                 = "us-central1"
  pool                     = google_privateca_ca_pool.etcd_api_ca.name
  type = "SELF_SIGNED"
  key_spec {
    algorithm = "RSA_PKCS1_4096_SHA256"
  }

  config {
    subject_config {
      subject {
        country_code        = "us"
        organization        = "google"
        organizational_unit = "enterprise"
        locality            = "mountain view"
        province            = "california"
        street_address      = "1600 amphitheatre parkway"
        postal_code         = "94109"
        common_name         = "my-certificate-authority"
      }
    }
    x509_config {
      ca_options {
        is_ca = true
      }
      key_usage {
        base_key_usage {
          cert_sign = true
          crl_sign  = true
        }
        extended_key_usage {
          server_auth = true
          client_auth = true
        }
      }
    }
  }
  // Disable CA deletion related safe checks for easier cleanup.
  deletion_protection                    = false
  skip_grace_period                      = true
  ignore_active_certificates_on_deletion = true
}

resource "google_privateca_certificate_authority" "etcd_peer_ca" {
  certificate_authority_id = "my-authority"
  location                 = "us-central1"
  pool                     = google_privateca_ca_pool.etcd_peer_ca.name
  type = "SELF_SIGNED"
  key_spec {
    algorithm = "RSA_PKCS1_4096_SHA256"
  }

  config {
    subject_config {
      subject {
        country_code        = "us"
        organization        = "google"
        organizational_unit = "enterprise"
        locality            = "mountain view"
        province            = "california"
        street_address      = "1600 amphitheatre parkway"
        postal_code         = "94109"
        common_name         = "my-certificate-authority"
      }
    }
    x509_config {
      ca_options {
        is_ca = true
      }
      key_usage {
        base_key_usage {
          cert_sign = true
          crl_sign  = true
        }
        extended_key_usage {
          server_auth = true
          client_auth = true
        }
      }
    }
  }
  // Disable CA deletion related safe checks for easier cleanup.
  deletion_protection                    = false
  skip_grace_period                      = true
  ignore_active_certificates_on_deletion = true
}

resource "google_privateca_certificate_authority" "aggregation_ca" {
  certificate_authority_id = "my-authority"
  location                 = "us-central1"
  pool                     = google_privateca_ca_pool.aggregation_ca.name
  type = "SELF_SIGNED"
  key_spec {
    algorithm = "RSA_PKCS1_4096_SHA256"
  }
  config {
    subject_config {
      subject {
        country_code        = "us"
        organization        = "google"
        organizational_unit = "enterprise"
        locality            = "mountain view"
        province            = "california"
        street_address      = "1600 amphitheatre parkway"
        postal_code         = "94109"
        common_name         = "my-certificate-authority"
      }
    }
    x509_config {
      ca_options {
        is_ca = true
      }
      key_usage {
        base_key_usage {
          cert_sign = true
          crl_sign  = true
        }
        extended_key_usage {
          server_auth = true
          client_auth = true
        }
      }
    }
  }

  // Disable CA deletion related safe checks for easier cleanup.
  deletion_protection                    = false
  skip_grace_period                      = true
  ignore_active_certificates_on_deletion = true
}

resource "google_container_cluster" "with_cpa_features" {
  name               = "%{resource_name}"
  location           = "us-central1-a"
  initial_node_count = 1
  release_channel {
    channel = "RAPID"
  }
  user_managed_keys_config {
		cluster_ca = google_privateca_ca_pool.cluster_ca.id
		etcd_api_ca = google_privateca_ca_pool.etcd_api_ca.id
		etcd_peer_ca = google_privateca_ca_pool.etcd_peer_ca.id
		aggregation_ca = google_privateca_ca_pool.aggregation_ca.id
		control_plane_disk_encryption_key = "%{disk_key}"
		gkeops_etcd_backup_encryption_key = "%{backup_key}"

		service_account_signing_keys = [
			"%{signing_cryptokeyversion}",
		]
		service_account_verification_keys = [
			"%{signing_cryptokeyversion}",
		]
  }
  deletion_protection = false
  network    = "%{networkName}"
  subnetwork    = "%{subnetworkName}"
	depends_on = [
		google_privateca_ca_pool.cluster_ca,
		google_privateca_ca_pool.etcd_api_ca,
		google_privateca_ca_pool.etcd_peer_ca,
		google_privateca_ca_pool.aggregation_ca,
		google_privateca_certificate_authority.cluster_ca,
		google_privateca_certificate_authority.etcd_api_ca,
		google_privateca_certificate_authority.etcd_peer_ca,
		google_privateca_certificate_authority.aggregation_ca,
	]
}
`, context)
}

func TestAccContainerCluster_autopilot_minimal(t *testing.T) {
	t.Parallel()

	clusterName := fmt.Sprintf("tf-test-cluster-%s", acctest.RandString(t, 10))
  networkName := acctest.BootstrapSharedTestNetwork(t, "gke-cluster")
	subnetworkName := acctest.BootstrapSubnet(t, "gke-cluster", networkName)
	acctest.VcrTest(t, resource.TestCase{
		PreCheck:	  func() { acctest.AccTestPreCheck(t) },
		ProtoV5ProviderFactories: acctest.ProtoV5ProviderFactories(t),
		CheckDestroy: testAccCheckContainerClusterDestroyProducer(t),
		Steps: []resource.TestStep{
			{
				Config: testAccContainerCluster_autopilot_minimal(clusterName, networkName, subnetworkName),
			},
			{
				ResourceName:      "google_container_cluster.primary",
				ImportState:       true,
				ImportStateVerify: true,
				ImportStateVerifyIgnore: []string{"deletion_protection"},
			},
		},
	})
}

func TestAccContainerCluster_autopilot_withDNSConfig(t *testing.T) {
	t.Parallel()

	clusterName := fmt.Sprintf("tf-test-cluster-%s", acctest.RandString(t, 10))
	networkName := acctest.BootstrapSharedTestNetwork(t, "gke-cluster")
	subnetworkName := acctest.BootstrapSubnet(t, "gke-cluster", networkName)

	acctest.VcrTest(t, resource.TestCase{
		PreCheck:                 func() { acctest.AccTestPreCheck(t) },
		ProtoV5ProviderFactories: acctest.ProtoV5ProviderFactories(t),
		CheckDestroy:             testAccCheckContainerClusterDestroyProducer(t),
		Steps: []resource.TestStep{
			{
				Config: testAccContainerCluster_withAdvancedDNSConfig(clusterName, networkName, subnetworkName, true, true, false, false, ""),
			},
			{
				ResourceName:            "google_container_cluster.primary",
				ImportState:             true,
				ImportStateVerify:       true,
				ImportStateVerifyIgnore: []string{"deletion_protection"},
			},
			{
				Config: testAccContainerCluster_withAdvancedDNSConfig(clusterName, networkName, subnetworkName, true, true, true, false, ""),
			},
			{
				ResourceName:            "google_container_cluster.primary",
				ImportState:             true,
				ImportStateVerify:       true,
				ImportStateVerifyIgnore: []string{"deletion_protection"},
			},
			{
				Config: testAccContainerCluster_withAdvancedDNSConfig(clusterName, networkName, subnetworkName, true, true, false, true, ""),
			},
			{
				ResourceName:            "google_container_cluster.primary",
				ImportState:             true,
				ImportStateVerify:       true,
				ImportStateVerifyIgnore: []string{"deletion_protection"},
			},
			{
				Config: testAccContainerCluster_withAdvancedDNSConfig(clusterName, networkName, subnetworkName, true, true, true, true, ""),
			},
			{
				ResourceName:            "google_container_cluster.primary",
				ImportState:             true,
				ImportStateVerify:       true,
				ImportStateVerifyIgnore: []string{"deletion_protection"},
			},
		},
	})
}

func TestAccContainerCluster_autopilot_withAdditiveVPC(t *testing.T) {
	t.Parallel()

	domain := "additive.autopilot.example"
	clusterName := fmt.Sprintf("tf-test-cluster-%s", acctest.RandString(t, 10))
  networkName := acctest.BootstrapSharedTestNetwork(t, "gke-cluster")
	subnetworkName := acctest.BootstrapSubnet(t, "gke-cluster", networkName)

	acctest.VcrTest(t, resource.TestCase{
		PreCheck:                 func() { acctest.AccTestPreCheck(t) },
		ProtoV5ProviderFactories: acctest.ProtoV5ProviderFactories(t),
		CheckDestroy:             testAccCheckContainerClusterDestroyProducer(t),
		Steps: []resource.TestStep{
			{
				Config: testAccContainerCluster_withAdvancedDNSConfig(clusterName, networkName, subnetworkName, true, true, false, false, domain),
				Check: resource.ComposeTestCheckFunc(
					resource.TestCheckResourceAttr("google_container_cluster.primary", "dns_config.0.additive_vpc_scope_dns_domain", domain),
				),
			},
			{
				ResourceName:            "google_container_cluster.primary",
				ImportState:             true,
				ImportStateVerify:       true,
				ImportStateVerifyIgnore: []string{"deletion_protection"},
			},
			{
				Config: testAccContainerCluster_withAdvancedDNSConfig(clusterName, networkName, subnetworkName, true, true, true, false, domain),
				Check: resource.ComposeTestCheckFunc(
					resource.TestCheckResourceAttr("google_container_cluster.primary", "dns_config.0.additive_vpc_scope_dns_domain", domain),
				),
			},
			{
				ResourceName:            "google_container_cluster.primary",
				ImportState:             true,
				ImportStateVerify:       true,
				ImportStateVerifyIgnore: []string{"deletion_protection"},
			},
			{
				Config: testAccContainerCluster_withAdvancedDNSConfig(clusterName, networkName, subnetworkName, true, true, false, true, domain),
				Check: resource.ComposeTestCheckFunc(
					resource.TestCheckResourceAttr("google_container_cluster.primary", "dns_config.0.additive_vpc_scope_dns_domain", domain),
				),
			},
			{
				ResourceName:            "google_container_cluster.primary",
				ImportState:             true,
				ImportStateVerify:       true,
				ImportStateVerifyIgnore: []string{"deletion_protection"},
			},
			{
				Config: testAccContainerCluster_withAdvancedDNSConfig(clusterName, networkName, subnetworkName, true, true, true, true, domain),
				Check: resource.ComposeTestCheckFunc(
					resource.TestCheckResourceAttr("google_container_cluster.primary", "dns_config.0.additive_vpc_scope_dns_domain", domain),
				),
			},
			{
				ResourceName:            "google_container_cluster.primary",
				ImportState:             true,
				ImportStateVerify:       true,
				ImportStateVerifyIgnore: []string{"deletion_protection"},
			},
		},
	})
}

func TestAccContainerCluster_cloudDns_nil_scope(t *testing.T) {
	t.Parallel()

	clusterName := fmt.Sprintf("tf-test-cluster-%s", acctest.RandString(t, 10))
	networkName := acctest.BootstrapSharedTestNetwork(t, "gke-cluster")
	subnetworkName := acctest.BootstrapSubnet(t, "gke-cluster", networkName)

	acctest.VcrTest(t, resource.TestCase{
		PreCheck:                 func() { acctest.AccTestPreCheck(t) },
		ProtoV5ProviderFactories: acctest.ProtoV5ProviderFactories(t),
		CheckDestroy:             testAccCheckContainerClusterDestroyProducer(t),
		Steps: []resource.TestStep{
			{
				Config: testAccContainerCluster_withDNSConfigWithoutScope(clusterName, networkName, subnetworkName),
			},
			{
				ResourceName:            "google_container_cluster.primary",
				ImportState:             true,
				ImportStateVerify:       true,
				ImportStateVerifyIgnore: []string{"deletion_protection"},
			},
			{
				Config: testAccContainerCluster_withDNSConfigWithUnspecifiedScope(clusterName, networkName, subnetworkName),
				ConfigPlanChecks: resource.ConfigPlanChecks{
					PreApply: []plancheck.PlanCheck{
						plancheck.ExpectResourceAction("google_container_cluster.primary", plancheck.ResourceActionNoop),
					},
				},
			},
			{
				ResourceName:            "google_container_cluster.primary",
				ImportState:             true,
				ImportStateVerify:       true,
				ImportStateVerifyIgnore: []string{"deletion_protection"},
			},
		},
	})
}

func testAccContainerCluster_withDNSConfigWithoutScope(clusterName, networkName, subnetworkName string) string {
	return fmt.Sprintf(`
resource "google_container_cluster" "primary" {
  name               = "%s"
  location           = "us-central1-a"
  initial_node_count = 2
  dns_config {
    cluster_dns      = "CLOUD_DNS"
  }

  network    = "%s"
  subnetwork = "%s"

  deletion_protection = false
}
`, clusterName, networkName, subnetworkName)
}

func testAccContainerCluster_withDNSConfigWithUnspecifiedScope(clusterName, networkName, subnetworkName string) string {
	return fmt.Sprintf(`
resource "google_container_cluster" "primary" {
  name                = "%s"
  location            = "us-central1-a"
  initial_node_count  = 2
  dns_config {
    cluster_dns       = "CLOUD_DNS"
    cluster_dns_scope = "DNS_SCOPE_UNSPECIFIED"
  }

  network    = "%s"
  subnetwork = "%s"

  deletion_protection = false
}
`, clusterName, networkName, subnetworkName)
}

func TestAccContainerCluster_autopilot_withAdditiveVPCMutation(t *testing.T) {
	t.Parallel()

	domain := "additive-mutating.autopilot.example"
	clusterName := fmt.Sprintf("tf-test-cluster-%s", acctest.RandString(t, 10))
  networkName := acctest.BootstrapSharedTestNetwork(t, "gke-cluster")
	subnetworkName := acctest.BootstrapSubnet(t, "gke-cluster", networkName)

	acctest.VcrTest(t, resource.TestCase{
		PreCheck:                 func() { acctest.AccTestPreCheck(t) },
		ProtoV5ProviderFactories: acctest.ProtoV5ProviderFactories(t),
		CheckDestroy:             testAccCheckContainerClusterDestroyProducer(t),
		Steps: []resource.TestStep{
			{
				Config: testAccContainerCluster_withAdvancedDNSConfig(clusterName, networkName, subnetworkName, true, true, false, false, ""),
				Check: resource.ComposeTestCheckFunc(
					resource.TestCheckResourceAttr("google_container_cluster.primary", "dns_config.0.additive_vpc_scope_dns_domain", ""),
				),
			},
			{
				ResourceName:            "google_container_cluster.primary",
				ImportState:             true,
				ImportStateVerify:       true,
				ImportStateVerifyIgnore: []string{"deletion_protection"},
			},
			{
				Config: testAccContainerCluster_withAdvancedDNSConfig(clusterName, networkName, subnetworkName, true, true, false, false, domain),
				Check: resource.ComposeTestCheckFunc(
					resource.TestCheckResourceAttr("google_container_cluster.primary", "dns_config.0.additive_vpc_scope_dns_domain", domain),
				),
				ConfigPlanChecks: resource.ConfigPlanChecks{PreApply: []plancheck.PlanCheck{plancheck.ExpectResourceAction("google_container_cluster.primary", plancheck.ResourceActionReplace)}},
			},
			{
				ResourceName:            "google_container_cluster.primary",
				ImportState:             true,
				ImportStateVerify:       true,
				ImportStateVerifyIgnore: []string{"deletion_protection"},
			},
			{
				Config: testAccContainerCluster_withAdvancedDNSConfig(clusterName, networkName, subnetworkName, true, true, false, false, ""),
				Check: resource.ComposeTestCheckFunc(
					resource.TestCheckResourceAttr("google_container_cluster.primary", "dns_config.0.additive_vpc_scope_dns_domain", ""),
				),
				ConfigPlanChecks: resource.ConfigPlanChecks{PreApply: []plancheck.PlanCheck{plancheck.ExpectResourceAction("google_container_cluster.primary", plancheck.ResourceActionReplace)}},
			},
			{
				ResourceName:            "google_container_cluster.primary",
				ImportState:             true,
				ImportStateVerify:       true,
				ImportStateVerifyIgnore: []string{"deletion_protection"},
			},
		},
	})
}

func TestAccContainerCluster_autopilot_net_admin(t *testing.T) {
	t.Parallel()

	clusterName := fmt.Sprintf("tf-test-cluster-%s", acctest.RandString(t, 10))
	networkName := acctest.BootstrapSharedTestNetwork(t, "gke-cluster")
	subnetworkName := acctest.BootstrapSubnet(t, "gke-cluster", networkName)

	acctest.VcrTest(t, resource.TestCase{
		PreCheck:	  func() { acctest.AccTestPreCheck(t) },
		ProtoV5ProviderFactories: acctest.ProtoV5ProviderFactories(t),
		CheckDestroy: testAccCheckContainerClusterDestroyProducer(t),
		Steps: []resource.TestStep{
			{
				Config: testAccContainerCluster_autopilot_net_admin(clusterName, networkName, subnetworkName, true),
			},
			{
				ResourceName:      "google_container_cluster.primary",
				ImportState:       true,
				ImportStateVerify: true,
				ImportStateVerifyIgnore:	[]string{"min_master_version", "deletion_protection"},
			},
			{
				Config: testAccContainerCluster_autopilot_net_admin(clusterName, networkName, subnetworkName, false),
			},
			{
				ResourceName:      "google_container_cluster.primary",
				ImportState:       true,
				ImportStateVerify: true,
				ImportStateVerifyIgnore:	[]string{"min_master_version", "deletion_protection"},
			},
			{
				Config: testAccContainerCluster_autopilot_net_admin(clusterName, networkName, subnetworkName, true),
			},
			{
				ResourceName:      "google_container_cluster.primary",
				ImportState:       true,
				ImportStateVerify: true,
				ImportStateVerifyIgnore:	[]string{"min_master_version", "deletion_protection"},
			},
		},
	})
}

func TestAccContainerCluster_additional_pod_ranges_config_on_create(t *testing.T) {
	t.Parallel()

	clusterName := fmt.Sprintf("tf-test-cluster-%s", acctest.RandString(t, 10))
	acctest.VcrTest(t, resource.TestCase{
		PreCheck:	  func() { acctest.AccTestPreCheck(t) },
		ProtoV5ProviderFactories: acctest.ProtoV5ProviderFactories(t),
		CheckDestroy: testAccCheckContainerClusterDestroyProducer(t),
		Steps: []resource.TestStep{
			{
				Config: testAccContainerCluster_additional_pod_ranges_config(clusterName, 1),
			},
			{
				ResourceName:      "google_container_cluster.primary",
				ImportState:       true,
				ImportStateVerify: true,
				ImportStateVerifyIgnore: []string{"deletion_protection"},
			},
		},
	})
}

func TestAccContainerCluster_additional_pod_ranges_config_on_update(t *testing.T) {
	t.Parallel()

	clusterName := fmt.Sprintf("tf-test-cluster-%s", acctest.RandString(t, 10))
	acctest.VcrTest(t, resource.TestCase{
		PreCheck:	  func() { acctest.AccTestPreCheck(t) },
		ProtoV5ProviderFactories: acctest.ProtoV5ProviderFactories(t),
		CheckDestroy: testAccCheckContainerClusterDestroyProducer(t),
		Steps: []resource.TestStep{
			{
				Config: testAccContainerCluster_additional_pod_ranges_config(clusterName, 0),
			},
			{
				ResourceName:      "google_container_cluster.primary",
				ImportState:       true,
				ImportStateVerify: true,
				ImportStateVerifyIgnore: []string{"deletion_protection"},
			},
			{
				Config: testAccContainerCluster_additional_pod_ranges_config(clusterName, 2),
			},
			{
				ResourceName:      "google_container_cluster.primary",
				ImportState:       true,
				ImportStateVerify: true,
				ImportStateVerifyIgnore: []string{"deletion_protection"},
			},
			{
				Config: testAccContainerCluster_additional_pod_ranges_config(clusterName, 0),
			},
			{
				ResourceName:      "google_container_cluster.primary",
				ImportState:       true,
				ImportStateVerify: true,
				ImportStateVerifyIgnore: []string{"deletion_protection"},
			},
			{
				Config: testAccContainerCluster_additional_pod_ranges_config(clusterName, 1),
			},
			{
				ResourceName:      "google_container_cluster.primary",
				ImportState:       true,
				ImportStateVerify: true,
				ImportStateVerifyIgnore: []string{"deletion_protection"},
			},
			{
				Config: testAccContainerCluster_additional_pod_ranges_config(clusterName, 0),
			},
			{
				ResourceName:      "google_container_cluster.primary",
				ImportState:       true,
				ImportStateVerify: true,
				ImportStateVerifyIgnore: []string{"deletion_protection"},
			},
		},
	})
}

func testAccContainerCluster_masterAuthorizedNetworksDisabled(t *testing.T, resource_name string) resource.TestCheckFunc {
	return func(s *terraform.State) error {
		rs, ok := s.RootModule().Resources[resource_name]
		if !ok {
			return fmt.Errorf("can't find %s in state", resource_name)
		}

		config := acctest.GoogleProviderConfig(t)
		attributes := rs.Primary.Attributes

		cluster, err := config.NewContainerClient(config.UserAgent).Projects.Zones.Clusters.Get(
			config.Project, attributes["location"], attributes["name"]).Do()
		if err != nil {
			return err
		}

		if cluster.MasterAuthorizedNetworksConfig.Enabled {
			return fmt.Errorf("Cluster's master authorized networks config is enabled, but expected to be disabled.")
		}

		return nil
	}
}

func testAccCheckContainerClusterDestroyProducer(t *testing.T) func(s *terraform.State) error {
	return func(s *terraform.State) error {
		config := acctest.GoogleProviderConfig(t)

		for _, rs := range s.RootModule().Resources {
			if rs.Type != "google_container_cluster" {
				continue
			}

			attributes := rs.Primary.Attributes
			_, err := config.NewContainerClient(config.UserAgent).Projects.Locations.Clusters.Get(
				fmt.Sprintf("projects/%s/locations/%s/clusters/%s", config.Project, attributes["location"], attributes["name"])).Do()
			if err == nil {
				return fmt.Errorf("Cluster still exists")
			}
		}

		return nil
	}
}

func testAccContainerCluster_basic(name, networkName, subnetworkName string) string {
	return fmt.Sprintf(`
resource "google_container_cluster" "primary" {
  name               = "%s"
  location           = "us-central1-a"
  initial_node_count = 1
  network            = "%s"
  subnetwork         = "%s"

  deletion_protection = false
}
`, name, networkName, subnetworkName)
}

func testAccContainerCluster_basicWithMinGKEVersion(name, networkName, subnetworkName string, minVersion string) string {
	return fmt.Sprintf(`
resource "google_container_cluster" "primary" {
  name               = "%s"
  location           = "us-central1-a"
  initial_node_count = 1
  network            = "%s"
  subnetwork         = "%s"
  min_master_version = "%s"

  deletion_protection = false
}
`, name, networkName, subnetworkName, minVersion)
}

func testAccContainerCluster_forSecretManagerConfig(projectID, name, networkName, subnetworkName string) string {
	return fmt.Sprintf(`
data "google_project" "project" {
  project_id = "%s"
}
resource "google_container_cluster" "primary" {
  name               = "%s"
  location           = "us-central1-a"
  initial_node_count = 1
  network            = "%s"
  subnetwork         = "%s"

  deletion_protection = false
  workload_identity_config {
    workload_pool = "${data.google_project.project.project_id}.svc.id.goog"
  }
}
`, projectID, name, networkName, subnetworkName)
}

func testAccContainerCluster_networkingModeRoutes(firstName, secondName string) string {
	return fmt.Sprintf(`
resource "google_container_cluster" "primary" {
  name                = "%s"
  location            = "us-central1-a"
  initial_node_count  = 1
  networking_mode     = "ROUTES"
  deletion_protection = false
}

resource "google_container_cluster" "secondary" {
  name                = "%s"
  location            = "us-central1-a"
  initial_node_count  = 1
  cluster_ipv4_cidr   = "10.96.0.0/14"
  deletion_protection = false
}
`, firstName, secondName)
}

func testAccContainerCluster_misc(name, networkName, subnetworkName string) string {
	return fmt.Sprintf(`
resource "google_container_cluster" "primary" {
  name               = "%s"
  location           = "us-central1-a"
  initial_node_count = 1

  remove_default_node_pool = true

  node_locations = [
    "us-central1-b",
    "us-central1-c",
  ]

  enable_legacy_abac      = true

  resource_labels = {
    created-by = "terraform"
  }

  vertical_pod_autoscaling {
    enabled = true
  }

  binary_authorization {
    evaluation_mode = "PROJECT_SINGLETON_POLICY_ENFORCE"
  }
{{- if ne $.TargetVersionName "ga" }}

  enable_intranode_visibility = true

{{- end }}
  network    = "%s"
  subnetwork = "%s"

  deletion_protection = false
}
`, name, networkName, subnetworkName)
}

func testAccContainerCluster_misc_update(name, networkName, subnetworkName string) string {
	return fmt.Sprintf(`
resource "google_container_cluster" "primary" {
  name               = "%s"
  location           = "us-central1-a"
  initial_node_count = 1

  remove_default_node_pool = true # Not worth updating

  node_locations = [
    "us-central1-f",
    "us-central1-c",
  ]

  enable_legacy_abac      = false

  resource_labels = {
    created-by = "terraform-update"
    new-label  = "update"
  }

  vertical_pod_autoscaling {
    enabled = true
  }

  binary_authorization {
    evaluation_mode = "PROJECT_SINGLETON_POLICY_ENFORCE"
  }
{{- if ne $.TargetVersionName "ga" }}

  enable_intranode_visibility = true

{{- end }}
  network    = "%s"
  subnetwork = "%s"

  deletion_protection = false
}
`, name, networkName, subnetworkName)
}

func testAccContainerCluster_withAddons(projectID, clusterName, networkName, subnetworkName string) string {
	return fmt.Sprintf(`
data "google_project" "project" {
  project_id = "%s"
}

resource "google_container_cluster" "primary" {
  name               = "%s"
  location           = "us-central1-a"
  initial_node_count = 1

  min_master_version = "latest"
  release_channel {
    channel = "RAPID"
  }

  workload_identity_config {
    workload_pool = "${data.google_project.project.project_id}.svc.id.goog"
  }

  addons_config {
    http_load_balancing {
      disabled = true
    }
    horizontal_pod_autoscaling {
      disabled = true
    }
    network_policy_config {
      disabled = true
    }
    gcp_filestore_csi_driver_config {
      enabled = false
    }
    dns_cache_config {
      enabled = false
    }
    gce_persistent_disk_csi_driver_config {
      enabled = false
    }
    gke_backup_agent_config {
      enabled = false
    }
    config_connector_config {
      enabled = false
    }
    gcs_fuse_csi_driver_config {
      enabled = false
    }
    stateful_ha_config {
      enabled = false
    }
    ray_operator_config {
      enabled = false
    }
	parallelstore_csi_driver_config {
      enabled = false
    }
    lustre_csi_driver_config {
      enabled = false
    }
{{- if ne $.TargetVersionName "ga" }}
    istio_config {
      disabled = true
      auth     = "AUTH_MUTUAL_TLS"
    }
    kalm_config {
      enabled = false
    }
{{- end }}
  }
  network    = "%s"
  subnetwork = "%s"

  deletion_protection = false
}
`, projectID, clusterName, networkName, subnetworkName)
}

func testAccContainerCluster_updateAddons(projectID, clusterName, networkName, subnetworkName string) string {
	return fmt.Sprintf(`
data "google_project" "project" {
  project_id = "%s"
}

resource "google_container_cluster" "primary" {
  name               = "%s"
  location           = "us-central1-a"
  initial_node_count = 1

  min_master_version = "latest"

  workload_identity_config {
    workload_pool = "${data.google_project.project.project_id}.svc.id.goog"
  }

  addons_config {
    http_load_balancing {
      disabled = false
    }
    horizontal_pod_autoscaling {
      disabled = false
    }
    network_policy_config {
      disabled = false
    }
    gcp_filestore_csi_driver_config {
      enabled = true
    }
    dns_cache_config {
      enabled = true
    }
    gce_persistent_disk_csi_driver_config {
      enabled = true
    }
    gke_backup_agent_config {
      enabled = true
    }
    config_connector_config {
      enabled = true
    }
    gcs_fuse_csi_driver_config {
      enabled = true
    }
    stateful_ha_config {
      enabled = true
    }
    ray_operator_config {
      enabled = true
      ray_cluster_logging_config {
        enabled = true
      }
      ray_cluster_monitoring_config {
        enabled = true
      }
    }
    parallelstore_csi_driver_config {
      enabled = true
    }
    lustre_csi_driver_config {
      enabled = true
      enable_legacy_lustre_port=true
    }
{{- if ne $.TargetVersionName "ga" }}
    istio_config {
      disabled = false
      auth     = "AUTH_NONE"
    }
    kalm_config {
      enabled = true
    }
{{- end }}
	}
  network    = "%s"
  subnetwork = "%s"

  deletion_protection = false
}
`, projectID, clusterName, networkName, subnetworkName)
}

func testAccContainerCluster_withNotificationConfig(clusterName, topic, networkName, subnetworkName string) string {
	return fmt.Sprintf(`

resource "google_pubsub_topic" "%s" {
  name = "%s"
}

resource "google_container_cluster" "notification_config" {
  name               = "%s"
  location           = "us-central1-a"
  initial_node_count = 3
  notification_config {
    pubsub {
      enabled = true
      topic   = google_pubsub_topic.%s.id
    }
  }
  network    = "%s"
  subnetwork = "%s"

  deletion_protection = false
}
`, topic, topic, clusterName, topic, networkName, subnetworkName)
}

func testAccContainerCluster_disableNotificationConfig(clusterName, networkName, subnetworkName string) string {
	return fmt.Sprintf(`
resource "google_container_cluster" "notification_config" {
  name               = "%s"
  location           = "us-central1-a"
  initial_node_count = 3
  notification_config {
    pubsub {
      enabled = false
    }
  }
  network    = "%s"
  subnetwork = "%s"

  deletion_protection = false
}
`, clusterName, networkName, subnetworkName)
}

func testAccContainerCluster_withFilteredNotificationConfig(clusterName, topic, networkName, subnetworkName string) string {

	return fmt.Sprintf(`

resource "google_pubsub_topic" "%s" {
  name = "%s"
}

resource "google_container_cluster" "filtered_notification_config" {
  name               = "%s"
  location           = "us-central1-a"
  initial_node_count = 3
  notification_config {
    pubsub {
      enabled = true
      topic   = google_pubsub_topic.%s.id
      filter {
        event_type = ["UPGRADE_EVENT", "SECURITY_BULLETIN_EVENT"]
      }
    }
  }
  network    = "%s"
  subnetwork = "%s"

  deletion_protection = false
}
`, topic, topic, clusterName, topic, networkName, subnetworkName)
}

func testAccContainerCluster_withFilteredNotificationConfigUpdate(clusterName, topic, networkName, subnetworkName string) string {

	return fmt.Sprintf(`

resource "google_pubsub_topic" "%s" {
  name = "%s"
}

resource "google_container_cluster" "filtered_notification_config" {
  name               = "%s"
  location           = "us-central1-a"
  initial_node_count = 3
  notification_config {
	pubsub {
	  enabled = true
	  topic   = google_pubsub_topic.%s.id
	  filter {
		event_type = ["UPGRADE_AVAILABLE_EVENT"]
	  }
	}
  }
  network    = "%s"
  subnetwork = "%s"

  deletion_protection = false
}
`, topic, topic, clusterName, topic, networkName, subnetworkName)
}

func testAccContainerCluster_disableFilteredNotificationConfig(clusterName, topic, networkName, subnetworkName string) string {

	return fmt.Sprintf(`
resource "google_pubsub_topic" "%s" {
  name = "%s"
}

resource "google_container_cluster" "filtered_notification_config" {
  name               = "%s"
  location           = "us-central1-a"
  initial_node_count = 3
  notification_config {
    pubsub {
      enabled = true
      topic   = google_pubsub_topic.%s.id
    }
  }
  network    = "%s"
  subnetwork = "%s"

  deletion_protection = false
}
`, topic, topic, clusterName, topic, networkName, subnetworkName)
}

func testAccContainerCluster_withConfidentialNodes(clusterName, npName, networkName, subnetworkName string, enable bool, confidentialInstanceType, machineType string) string {
	confInsTypeString := ""
	if confidentialInstanceType != "" {
		 confInsTypeString = fmt.Sprintf(`confidential_instance_type = "%s"`, confidentialInstanceType)
	}

	return fmt.Sprintf(`
resource "google_container_cluster" "confidential_nodes" {
  name               = "%s"
  location           = "us-central1-a"

  node_pool {
    name = "%s"
    initial_node_count = 1
    node_config {
      machine_type = "%s"
    }
  }

  confidential_nodes {
    enabled = %t
    %s
  }

  network    = "%s"
  subnetwork = "%s"

  deletion_protection = false
}
`, clusterName, npName, machineType, enable, confInsTypeString, networkName, subnetworkName)
}

func testAccContainerCluster_withLocalSsdEncryptionMode(clusterName, npName, networkName, subnetworkName, mode string) string {
	return fmt.Sprintf(`
resource "google_container_cluster" "local_ssd_encryption_mode" {
  name               = "%s"
  location           = "us-central1-a"
  release_channel {
    channel = "RAPID"
  }

  node_pool {
    name = "%s"
    initial_node_count = 1
    node_config {
      machine_type = "n1-standard-2"
	  local_ssd_count = 1
	  local_ssd_encryption_mode = "%s"
    }
  }

  deletion_protection = false
  network    = "%s"
  subnetwork    = "%s"
}
`, clusterName, npName, mode, networkName, subnetworkName)
}

func testAccContainerCluster_disableMaxRunDuration(clusterName, npName, networkName, subnetworkName string) string {
	return fmt.Sprintf(`
resource "google_container_cluster" "max_run_duration" {
  name               = "%s"
  location           = "us-central1-a"
  release_channel {
    channel = "RAPID"
  }

  node_pool {
    name = "%s"
    initial_node_count = 1
    node_config {
      machine_type = "n1-standard-2"
    }
  }

  deletion_protection = false
  network    = "%s"
  subnetwork    = "%s"
}
`, clusterName, npName, networkName, subnetworkName)
}

func testAccContainerCluster_withMaxRunDuration(clusterName, npName, networkName, subnetworkName, duration string) string {
	return fmt.Sprintf(`
resource "google_container_cluster" "max_run_duration" {
  name               = "%s"
  location           = "us-central1-a"
  release_channel {
    channel = "RAPID"
  }

  node_pool {
    name = "%s"
    initial_node_count = 1
    node_config {
      machine_type = "n1-standard-2"
	  max_run_duration = "%s"
    }
  }

  deletion_protection = false
  network    = "%s"
  subnetwork    = "%s"
}
`, clusterName, npName, duration, networkName, subnetworkName)
}

func testAccContainerCluster_withFlexStart(clusterName, npName, networkName, subnetworkName string) string {
	return fmt.Sprintf(`
data "google_container_engine_versions" "uscentral1a" {
  location = "us-central1-a"
}

resource "google_container_cluster" "flex_start" {
  min_master_version = data.google_container_engine_versions.uscentral1a.release_channel_latest_version["RAPID"]

  name                = "%s"
  location            = "us-central1-a"

  release_channel {
    channel = "RAPID"
  }


  node_pool {
    name = "%s"
    initial_node_count = 0
	autoscaling {
	  total_min_node_count = 0
	  total_max_node_count = 1
	}

    node_config {
      machine_type = "n1-standard-1"
	  flex_start = true
	  max_run_duration = "604800s"
	  
	  reservation_affinity {
      	consume_reservation_type = "NO_RESERVATION"
      }

      taint {
	    key    = "taint_key"
		value  = "taint_value"
		effect = "NO_SCHEDULE"
	  }
    }
  }

  deletion_protection = false
  network             = "%s"
  subnetwork          = "%s"

}
`, clusterName, npName, networkName, subnetworkName)
}

func testAccContainerCluster_withILBSubSetting(clusterName, npName, networkName, subnetworkName string) string {
	return fmt.Sprintf(`
resource "google_container_cluster" "confidential_nodes" {
  name     = "%s"
  location = "us-central1-a"
  release_channel {
    channel = "RAPID"
  }

  node_pool {
    name               = "%s"
    initial_node_count = 1
    node_config {
      machine_type = "e2-medium"
    }
  }

  enable_l4_ilb_subsetting = true

  network    = "%s"
  subnetwork = "%s"

  deletion_protection = false
}
`, clusterName, npName, networkName, subnetworkName)
}

func testAccContainerCluster_disableILBSubSetting(clusterName, npName, networkName, subnetworkName string) string {
	return fmt.Sprintf(`
resource "google_container_cluster" "confidential_nodes" {
  name               = "%s"
  location           = "us-central1-a"
  release_channel {
    channel = "RAPID"
  }

  node_pool {
    name = "%s"
    initial_node_count = 1
    node_config {
      machine_type = "e2-medium"
    }
  }

  enable_l4_ilb_subsetting = false
  network    = "%s"
  subnetwork = "%s"

  deletion_protection = false
}
`, clusterName, npName, networkName, subnetworkName)
}

func testAccContainerCluster_disableL4LbFirewallReconciliation(clusterName, npName, networkName, subnetworkName string) string {
	return fmt.Sprintf(`
resource "google_container_cluster" "confidential_nodes" {
  name     = "%s"
  location = "us-central1-a"
  release_channel {
    channel = "RAPID"
  }

  node_pool {
    name               = "%s"
    initial_node_count = 1
    node_config {
      machine_type = "e2-medium"
    }
  }

  enable_l4_ilb_subsetting = true
  disable_l4_lb_firewall_reconciliation = true

  network    = "%s"
  subnetwork = "%s"

  deletion_protection = false
}
`, clusterName, npName, networkName, subnetworkName)
}

func testAccContainerCluster_enableL4LbFirewallReconciliation(clusterName, npName, networkName, subnetworkName string) string {
	return fmt.Sprintf(`
resource "google_container_cluster" "confidential_nodes" {
  name     = "%s"
  location = "us-central1-a"
  release_channel {
    channel = "RAPID"
  }

  node_pool {
    name               = "%s"
    initial_node_count = 1
    node_config {
      machine_type = "e2-medium"
    }
  }

  enable_l4_ilb_subsetting = true
  disable_l4_lb_firewall_reconciliation = false

  network    = "%s"
  subnetwork = "%s"

  deletion_protection = false
}
`, clusterName, npName, networkName, subnetworkName)
}

func testAccContainerCluster_withNetworkPolicyEnabled(clusterName, networkName, subnetworkName string) string {
	return fmt.Sprintf(`
resource "google_container_cluster" "with_network_policy_enabled" {
  name                     = "%s"
  location                 = "us-central1-a"
  initial_node_count       = 1
  remove_default_node_pool = true

  network_policy {
    enabled  = true
    provider = "CALICO"
  }

  addons_config {
    network_policy_config {
      disabled = false
    }
  }
  network    = "%s"
  subnetwork = "%s"

  deletion_protection = false
}
`, clusterName, networkName, subnetworkName)
}

func testAccContainerCluster_withDeletionProtection(clusterName, networkName, subnetworkName, deletionProtection string) string {
	return fmt.Sprintf(`
resource "google_container_cluster" "primary" {
  name               = "%s"
  location           = "us-central1-a"
  initial_node_count = 1

  deletion_protection = %s
  network    = "%s"
  subnetwork    = "%s"
}
`, clusterName, deletionProtection, networkName, subnetworkName)
}

func testAccContainerCluster_withReleaseChannelEnabled(clusterName, channel, networkName, subnetworkName string) string {
	return fmt.Sprintf(`
resource "google_container_cluster" "with_release_channel" {
  name               = "%s"
  location           = "us-central1-a"
  initial_node_count = 1

  release_channel {
    channel = "%s"
  }
  network    = "%s"
  subnetwork = "%s"

  deletion_protection = false
}
`, clusterName, channel, networkName, subnetworkName)
}

func testAccContainerCluster_withReleaseChannelEnabledDefaultVersion(clusterName, channel, networkName, subnetworkName string) string {
	return fmt.Sprintf(`

data "google_container_engine_versions" "central1a" {
  location = "us-central1-a"
}

resource "google_container_cluster" "with_release_channel" {
  name               = "%s"
  location           = "us-central1-a"
  initial_node_count = 1
  min_master_version = data.google_container_engine_versions.central1a.release_channel_default_version["%s"]
  network            = "%s"
  subnetwork         = "%s"

  deletion_protection = false
}
`, clusterName, channel, networkName, subnetworkName)
}

func testAccContainerCluster_withGkeAutoUpgradeConfig(clusterName, patchMode, networkName, subnetworkName string) string {
	return fmt.Sprintf(`
resource "google_container_cluster" "with_gke_auto_upgrade_config" {
  name               = "%s"
  location           = "us-central1-a"
  initial_node_count = 1

  gke_auto_upgrade_config {
    patch_mode = "%s"
  }
  network    = "%s"
  subnetwork = "%s"

  deletion_protection = false
}
`, clusterName, patchMode, networkName, subnetworkName)
}

{{ if ne $.TargetVersionName `ga` -}}
func testAccContainerCluster_withTelemetryEnabled(clusterName, telemetryType, networkName, subnetworkName string) string {
	return fmt.Sprintf(`
resource "google_container_cluster" "with_cluster_telemetry" {
  name               = "%s"
  location           = "us-central1-a"
  initial_node_count = 1

  cluster_telemetry {
    type = "%s"
  }
  network    = "%s"
  subnetwork = "%s"

  deletion_protection = false
}
`, clusterName, telemetryType, networkName, subnetworkName)
}
{{- end }}

func testAccContainerCluster_removeNetworkPolicy(clusterName, networkName, subnetworkName string) string {
	return fmt.Sprintf(`
resource "google_container_cluster" "with_network_policy_enabled" {
  name                     = "%s"
  location                 = "us-central1-a"
  initial_node_count       = 1
  remove_default_node_pool = true

  network    = "%s"
  subnetwork = "%s"

  deletion_protection = false
}
`, clusterName, networkName, subnetworkName)
}

func testAccContainerCluster_withNetworkPolicyDisabled(clusterName, networkName, subnetworkName string) string {
	return fmt.Sprintf(`
resource "google_container_cluster" "with_network_policy_enabled" {
  name                     = "%s"
  location                 = "us-central1-a"
  initial_node_count       = 1
  remove_default_node_pool = true

  network_policy {
    enabled = false
  }
  network    = "%s"
  subnetwork = "%s"

  deletion_protection = false
}
`, clusterName, networkName, subnetworkName)
}

func testAccContainerCluster_withNetworkPolicyConfigDisabled(clusterName, networkName, subnetworkName string) string {
	return fmt.Sprintf(`
resource "google_container_cluster" "with_network_policy_enabled" {
  name                     = "%s"
  location                 = "us-central1-a"
  initial_node_count       = 1
  remove_default_node_pool = true

  network_policy {
    enabled = false
  }

  addons_config {
    network_policy_config {
      disabled = true
    }
  }
  network    = "%s"
  subnetwork = "%s"

  deletion_protection = false
}
`, clusterName, networkName, subnetworkName)
}

func testAccContainerCluster_withAuthenticatorGroupsConfigUpdate(name, orgDomain, networkName, subnetworkName string) string {
	return fmt.Sprintf(`
resource "google_container_cluster" "primary" {
  name               = "%s"
  location           = "us-central1-a"
  initial_node_count = 1

  authenticator_groups_config {
    security_group = "gke-security-groups@%s"
  }
  network    = "%s"
  subnetwork = "%s"

  deletion_protection = false
}
`, name, orgDomain, networkName, subnetworkName)
}

func testAccContainerCluster_withAuthenticatorGroupsConfigUpdate2(name, networkName, subnetworkName string) string {
	return fmt.Sprintf(`
resource "google_container_cluster" "primary" {
  name               = "%s"
  location           = "us-central1-a"
  initial_node_count = 1

  authenticator_groups_config {
    security_group = ""
  }
  network    = "%s"
  subnetwork = "%s"

  deletion_protection = false
}
`, name, networkName, subnetworkName)
}


func testAccContainerCluster_withMasterAuthorizedNetworksConfig(clusterName, networkName, subnetworkName string, cidrs []string, emptyValue string) string {

	cidrBlocks := emptyValue
	if len(cidrs) > 0 {
		var buf bytes.Buffer
		for _, c := range cidrs {
			buf.WriteString(fmt.Sprintf(`
			cidr_blocks {
				cidr_block = "%s"
				display_name = "disp-%s"
			}`, c, c))
		}
		cidrBlocks = buf.String()
	}

	return fmt.Sprintf(`
resource "google_container_cluster" "with_master_authorized_networks" {
  name               = "%s"
  location           = "us-central1-a"
  initial_node_count = 1

  master_authorized_networks_config {
    %s
  }

  network    = "%s"
  subnetwork = "%s"

  deletion_protection = false
}
`, clusterName, cidrBlocks, networkName, subnetworkName)
}

func testAccContainerCluster_removeMasterAuthorizedNetworksConfig(clusterName, networkName, subnetworkName string) string {
	return fmt.Sprintf(`
resource "google_container_cluster" "with_master_authorized_networks" {
  name               = "%s"
  location           = "us-central1-a"
  initial_node_count = 1

  network    = "%s"
  subnetwork = "%s"

  deletion_protection = false
}
`, clusterName, networkName, subnetworkName)
}

func testAccContainerCluster_regional(clusterName, networkName, subnetworkName string) string {
	return fmt.Sprintf(`
resource "google_container_cluster" "regional" {
  name               = "%s"
  location           = "us-central1"
  initial_node_count = 1

  network    = "%s"
  subnetwork = "%s"

  deletion_protection = false
}
`, clusterName, networkName, subnetworkName)
}

func TestAccContainerCluster_withPrivateEndpointSubnetwork(t *testing.T) {
	t.Parallel()

	r := acctest.RandString(t, 10)

	subnet1Name := fmt.Sprintf("tf-test-container-subnetwork1-%s", r)
	subnet1Cidr := "10.0.36.0/24"

	subnet2Name := fmt.Sprintf("tf-test-container-subnetwork2-%s", r)
	subnet2Cidr := "10.9.26.0/24"

	clusterName := fmt.Sprintf("tf-test-cluster-%s", acctest.RandString(t, 10))
	containerNetName := fmt.Sprintf("tf-test-container-net-%s", r)

	acctest.VcrTest(t, resource.TestCase{
		PreCheck:	  func() { acctest.AccTestPreCheck(t) },
		ProtoV5ProviderFactories: acctest.ProtoV5ProviderFactories(t),
		CheckDestroy: testAccCheckContainerClusterDestroyProducer(t),
		Steps: []resource.TestStep{
			{
				Config: testAccContainerCluster_withPrivateEndpointSubnetwork(containerNetName, clusterName, subnet1Name, subnet1Cidr, subnet2Name, subnet2Cidr),
			},
			{
				ResourceName:				"google_container_cluster.with_private_endpoint_subnetwork",
				ImportState:				true,
				ImportStateVerify:			true,
				ImportStateVerifyIgnore:	[]string{"min_master_version", "deletion_protection"},
			},
		},
	})
}

func testAccContainerCluster_withPrivateEndpointSubnetwork(containerNetName, clusterName, s1Name, s1Cidr, s2Name, s2Cidr string) string {
	return fmt.Sprintf(`
data "google_container_engine_versions" "uscentral1a" {
  location = "us-central1-a"
}

resource "google_compute_network" "container_network" {
  name                    = "%s"
  auto_create_subnetworks = false
}

resource "google_compute_subnetwork" "container_subnetwork1" {
  name                     = "%s"
  network                  = google_compute_network.container_network.name
  ip_cidr_range            = "%s"
  region                   = "us-central1"
  private_ip_google_access = true
}

resource "google_compute_subnetwork" "container_subnetwork2" {
  name                     = "%s"
  network                  = google_compute_network.container_network.name
  ip_cidr_range            = "%s"
  region                   = "us-central1"
  private_ip_google_access = true
}

resource "google_container_cluster" "with_private_endpoint_subnetwork" {
  name               = "%s"
  location           = "us-central1-a"
  min_master_version = data.google_container_engine_versions.uscentral1a.release_channel_latest_version["STABLE"]
  initial_node_count = 1

  network    = google_compute_network.container_network.name
  subnetwork = google_compute_subnetwork.container_subnetwork1.name

  private_cluster_config {
    private_endpoint_subnetwork = google_compute_subnetwork.container_subnetwork2.name
  }
  deletion_protection = false
}
`, containerNetName, s1Name, s1Cidr, s2Name, s2Cidr, clusterName)
}

func TestAccContainerCluster_withPrivateClusterConfigPrivateEndpointSubnetwork(t *testing.T) {
	t.Parallel()

	r := acctest.RandString(t, 10)

	clusterName := fmt.Sprintf("tf-test-cluster-%s", acctest.RandString(t, 10))
	containerNetName := fmt.Sprintf("tf-test-container-net-%s", r)

	acctest.VcrTest(t, resource.TestCase{
		PreCheck:	  func() { acctest.AccTestPreCheck(t) },
		ProtoV5ProviderFactories: acctest.ProtoV5ProviderFactories(t),
		CheckDestroy: testAccCheckContainerClusterDestroyProducer(t),
		Steps: []resource.TestStep{
			{
				Config: testAccContainerCluster_withPrivateClusterConfigPrivateEndpointSubnetwork(containerNetName, clusterName),
			},
			{
				ResourceName:            "google_container_cluster.with_private_endpoint_subnetwork",
				ImportState:             true,
				ImportStateVerify:       true,
				ImportStateVerifyIgnore: []string{"min_master_version", "deletion_protection"},
			},
		},
	})
}

func testAccContainerCluster_withPrivateClusterConfigPrivateEndpointSubnetwork(containerNetName, clusterName string) string {
	return fmt.Sprintf(`
resource "google_compute_network" "container_network" {
  name                    = "%s"
  auto_create_subnetworks = false
}

resource "google_compute_subnetwork" "container_subnetwork" {
  name                     = google_compute_network.container_network.name
  network                  = google_compute_network.container_network.name
  ip_cidr_range            = "10.0.36.0/24"
  region                   = "us-central1"
  private_ip_google_access = true

  secondary_ip_range {
    range_name    = "pod"
    ip_cidr_range = "10.0.0.0/19"
  }

  secondary_ip_range {
    range_name    = "svc"
    ip_cidr_range = "10.0.32.0/22"
  }
}

resource "google_container_cluster" "with_private_endpoint_subnetwork" {
  name               = "%s"
  location           = "us-central1-a"
  initial_node_count = 1
  networking_mode    = "VPC_NATIVE"

  network    = google_compute_network.container_network.name
  subnetwork = google_compute_subnetwork.container_subnetwork.name

  private_cluster_config {
    enable_private_nodes        = true
    enable_private_endpoint     = true
    private_endpoint_subnetwork = google_compute_subnetwork.container_subnetwork.name
  }
  master_authorized_networks_config {
    gcp_public_cidrs_access_enabled = false
  }
  ip_allocation_policy {
    cluster_secondary_range_name  = google_compute_subnetwork.container_subnetwork.secondary_ip_range[0].range_name
    services_secondary_range_name = google_compute_subnetwork.container_subnetwork.secondary_ip_range[1].range_name
  }
  deletion_protection = false
}
`, containerNetName, clusterName)
}

func TestAccContainerCluster_withCidrBlockWithoutPrivateEndpointSubnetwork(t *testing.T) {
	t.Parallel()

	clusterName := fmt.Sprintf("tf-test-cluster-%s", acctest.RandString(t, 10))
	containerNetName := fmt.Sprintf("tf-test-container-net-%s", acctest.RandString(t, 10))

	acctest.VcrTest(t, resource.TestCase{
		PreCheck:                 func() { acctest.AccTestPreCheck(t) },
		ProtoV5ProviderFactories: acctest.ProtoV5ProviderFactories(t),
		CheckDestroy:             testAccCheckContainerClusterDestroyProducer(t),
		Steps: []resource.TestStep{
			{
				Config: testAccContainerCluster_withCidrBlockWithoutPrivateEndpointSubnetwork(containerNetName, clusterName),
			},
			{
				ResourceName:				"google_container_cluster.with_private_flexible_cluster",
				ImportState:				true,
				ImportStateVerify:			true,
				ImportStateVerifyIgnore:	[]string{"min_master_version", "deletion_protection"},
			},
		},
	})
}

func testAccContainerCluster_withCidrBlockWithoutPrivateEndpointSubnetwork(containerNetName, clusterName string) string {
	return fmt.Sprintf(`
data "google_container_engine_versions" "uscentral1a" {
  location = "us-central1-a"
}

resource "google_compute_network" "container_network" {
  name                    = "%s"
  auto_create_subnetworks = false
}

resource "google_compute_subnetwork" "container_subnetwork" {
  name                     = google_compute_network.container_network.name
  network                  = google_compute_network.container_network.name
  ip_cidr_range            = "10.0.36.0/24"
}

resource "google_container_cluster" "with_private_flexible_cluster" {
  name               = "%s"
  location           = "us-central1-a"
  min_master_version = data.google_container_engine_versions.uscentral1a.release_channel_latest_version["STABLE"]
  initial_node_count = 1

  networking_mode = "VPC_NATIVE"
  network    = google_compute_network.container_network.name
  subnetwork = google_compute_subnetwork.container_subnetwork.name

  private_cluster_config {
    enable_private_nodes    = true
	master_ipv4_cidr_block  = "10.42.0.0/28"
  }
  deletion_protection = false
}
`, containerNetName, clusterName)
}

func TestAccContainerCluster_withEnablePrivateEndpointToggle(t *testing.T) {
	t.Parallel()

	clusterName := fmt.Sprintf("tf-test-cluster-%s", acctest.RandString(t, 10))
	networkName := acctest.BootstrapSharedTestNetwork(t, "gke-cluster")
	subnetworkName := acctest.BootstrapSubnet(t, "gke-cluster", networkName)

	acctest.VcrTest(t, resource.TestCase{
		PreCheck:	  func() { acctest.AccTestPreCheck(t) },
		ProtoV5ProviderFactories: acctest.ProtoV5ProviderFactories(t),
		CheckDestroy: testAccCheckContainerClusterDestroyProducer(t),
		Steps: []resource.TestStep{
			{
				Config: testAccContainerCluster_withEnablePrivateEndpoint(clusterName, "true", networkName, subnetworkName),
			},
			{
				ResourceName:				"google_container_cluster.with_enable_private_endpoint",
				ImportState:				true,
				ImportStateVerify:			true,
				ImportStateVerifyIgnore:	[]string{"min_master_version", "deletion_protection"},
			},
			{
				Config: testAccContainerCluster_withEnablePrivateEndpoint(clusterName, "false", networkName, subnetworkName),
			},
			{
				ResourceName:				"google_container_cluster.with_enable_private_endpoint",
				ImportState:				true,
				ImportStateVerify:			true,
				ImportStateVerifyIgnore:	[]string{"min_master_version", "deletion_protection"},
			},
		},
	})
}

func testAccContainerCluster_withEnablePrivateEndpoint(clusterName, flag, networkName, subnetworkName string) string {
	return fmt.Sprintf(`
data "google_container_engine_versions" "uscentral1a" {
  location = "us-central1-a"
}

resource "google_container_cluster" "with_enable_private_endpoint" {
  name               = "%s"
  location           = "us-central1-a"
  min_master_version = data.google_container_engine_versions.uscentral1a.release_channel_latest_version["STABLE"]
  initial_node_count = 1

  master_authorized_networks_config {
    gcp_public_cidrs_access_enabled = false
  }

  private_cluster_config {
    enable_private_endpoint = %s
  }
  network    = "%s"
  subnetwork = "%s"

  deletion_protection = false
}
`, clusterName, flag, networkName, subnetworkName)
}

func testAccContainerCluster_regionalWithNodePool(cluster, nodePool, networkName, subnetworkName string) string {
	return fmt.Sprintf(`
resource "google_container_cluster" "regional" {
  name     = "%s"
  location = "us-central1"

  node_pool {
    name = "%s"
  }
  network    = "%s"
  subnetwork = "%s"

  deletion_protection = false
}
`, cluster, nodePool, networkName, subnetworkName)
}

func testAccContainerCluster_regionalNodeLocations(clusterName, networkName, subnetworkName string) string {
	return fmt.Sprintf(`
resource "google_container_cluster" "with_node_locations" {
  name               = "%s"
  location           = "us-central1"
  initial_node_count = 1

  node_locations = [
    "us-central1-f",
    "us-central1-c",
  ]
  network    = "%s"
  subnetwork = "%s"

  deletion_protection = false
}
`, clusterName, networkName, subnetworkName)
}

func testAccContainerCluster_regionalUpdateNodeLocations(clusterName, networkName, subnetworkName string) string {
	return fmt.Sprintf(`
resource "google_container_cluster" "with_node_locations" {
  name               = "%s"
  location           = "us-central1"
  initial_node_count = 1

  node_locations = [
    "us-central1-f",
    "us-central1-b",
  ]
  network    = "%s"
  subnetwork = "%s"

  deletion_protection = false
}
`, clusterName, networkName, subnetworkName)
}

{{ if ne $.TargetVersionName `ga` -}}
func testAccContainerCluster_withTpu(containerNetName string, clusterName string) string {
	return fmt.Sprintf(`
resource "google_compute_network" "container_network" {
  name                    = "%s"
  auto_create_subnetworks = false
}

resource "google_compute_subnetwork" "container_subnetwork" {
  name    = google_compute_network.container_network.name
  network = google_compute_network.container_network.name
  region  = "us-central1"

  ip_cidr_range            = "10.0.35.0/24"
  private_ip_google_access = true

  secondary_ip_range {
    range_name    = "pod"
    ip_cidr_range = "10.1.0.0/19"
  }

  secondary_ip_range {
    range_name    = "svc"
    ip_cidr_range = "10.2.0.0/22"
  }
}

resource "google_container_cluster" "with_tpu" {
  name               = "%s"
  location           = "us-central1-b"
  initial_node_count = 1

  enable_tpu = true

  network         = google_compute_network.container_network.name
  subnetwork      = google_compute_subnetwork.container_subnetwork.name
  networking_mode = "VPC_NATIVE"

  private_cluster_config {
    enable_private_endpoint = true
    enable_private_nodes    = true
    master_ipv4_cidr_block  = "10.42.0.0/28"
  }

  master_authorized_networks_config {
  }

  ip_allocation_policy {
    cluster_secondary_range_name  = google_compute_subnetwork.container_subnetwork.secondary_ip_range[0].range_name
    services_secondary_range_name = google_compute_subnetwork.container_subnetwork.secondary_ip_range[1].range_name
  }
  deletion_protection = false
}
`, containerNetName, clusterName)
}

{{ end }}
func testAccContainerCluster_withIntraNodeVisibility(clusterName, networkName, subnetworkName string) string {
	return fmt.Sprintf(`
resource "google_container_cluster" "with_intranode_visibility" {
  name                        = "%s"
  location                    = "us-central1-a"
  initial_node_count          = 1
  enable_intranode_visibility = true

  network    = "%s"
  subnetwork = "%s"

  deletion_protection = false
}
`, clusterName, networkName, subnetworkName)
}

func testAccContainerCluster_updateIntraNodeVisibility(clusterName, networkName, subnetworkName string) string {
	return fmt.Sprintf(`
resource "google_container_cluster" "with_intranode_visibility" {
  name                        = "%s"
  location                    = "us-central1-a"
  initial_node_count          = 1
  enable_intranode_visibility = false
  private_ipv6_google_access  = "PRIVATE_IPV6_GOOGLE_ACCESS_BIDIRECTIONAL"

  network    = "%s"
  subnetwork = "%s"

  deletion_protection = false
}
`, clusterName, networkName, subnetworkName)
}

func testAccContainerCluster_withVersion(clusterName, networkName, subnetworkName string) string {
	return fmt.Sprintf(`
data "google_container_engine_versions" "central1a" {
  location = "us-central1-a"
}

resource "google_container_cluster" "with_version" {
  name               = "%s"
  location           = "us-central1-a"
  min_master_version = data.google_container_engine_versions.central1a.latest_master_version
  initial_node_count = 1

  network    = "%s"
  subnetwork = "%s"

  deletion_protection = false
}
`, clusterName, networkName, subnetworkName)
}

func testAccContainerCluster_withLowerVersion(clusterName, networkName, subnetworkName string) string {
	return fmt.Sprintf(`
data "google_container_engine_versions" "central1a" {
  location = "us-central1-a"
}

resource "google_container_cluster" "with_version" {
  name               = "%s"
  location           = "us-central1-a"
  min_master_version = data.google_container_engine_versions.central1a.release_channel_default_version["STABLE"]
  node_version       = data.google_container_engine_versions.central1a.release_channel_default_version["STABLE"]
  initial_node_count = 1

  network    = "%s"
  subnetwork = "%s"

  deletion_protection = false
}
`, clusterName, networkName, subnetworkName)
}

func testAccContainerCluster_withMasterAuthNoCert(clusterName, networkName, subnetworkName string) string {
	return fmt.Sprintf(`
resource "google_container_cluster" "with_master_auth_no_cert" {
  name               = "%s"
  location           = "us-central1-a"
  initial_node_count = 3
  master_auth {
    client_certificate_config {
      issue_client_certificate = false
    }
  }
  network    = "%s"
  subnetwork = "%s"

  deletion_protection = false
}
`, clusterName, networkName, subnetworkName)
}

func testAccContainerCluster_updateVersion(clusterName, networkName, subnetworkName string) string {
	return fmt.Sprintf(`
data "google_container_engine_versions" "central1a" {
  location = "us-central1-a"
}

resource "google_container_cluster" "with_version" {
  name               = "%s"
  location           = "us-central1-a"
  min_master_version = data.google_container_engine_versions.central1a.release_channel_latest_version["STABLE"]
  node_version       = data.google_container_engine_versions.central1a.release_channel_latest_version["STABLE"]
  initial_node_count = 1

  network    = "%s"
  subnetwork = "%s"

  deletion_protection = false
}
`, clusterName, networkName, subnetworkName)
}

func testAccContainerCluster_withNodeConfig(clusterName, networkName, subnetworkName string) string {
	return fmt.Sprintf(`
resource "google_container_cluster" "with_node_config" {
  name               = "%s"
  location           = "us-central1-f"
  initial_node_count = 1

  node_config {
    machine_type    = "n1-standard-1" // can't be e2 because of local-ssd
    disk_size_gb    = 15
    disk_type       = "pd-ssd"
    local_ssd_count = 1
    oauth_scopes = [
      "https://www.googleapis.com/auth/monitoring",
      "https://www.googleapis.com/auth/compute",
      "https://www.googleapis.com/auth/devstorage.read_only",
      "https://www.googleapis.com/auth/logging.write",
    ]
    service_account = "default"
    metadata = {
      foo                      = "bar"
      disable-legacy-endpoints = "true"
    }
    labels = {
      foo = "bar"
    }
    tags             = ["foo", "bar"]
    preemptible      = true
    min_cpu_platform = "Intel Broadwell"

    taint {
      key    = "taint_key"
      value  = "taint_value"
      effect = "PREFER_NO_SCHEDULE"
    }

    taint {
      key    = "taint_key2"
      value  = "taint_value2"
      effect = "NO_EXECUTE"
    }

    // Updatable fields
    image_type = "COS_CONTAINERD"
  }
  network    = "%s"
  subnetwork = "%s"

  deletion_protection = false
}
`, clusterName, networkName, subnetworkName)
}

func testAccContainerCluster_withNodeConfigFastSocket(clusterName, networkName, subnetworkName string, fastSocket bool) string {
	return fmt.Sprintf(`
resource "google_container_cluster" "with_fast_socket" {
  name               = "%s"
  location           = "us-central1-f"
  initial_node_count = 1

  node_config {
    gvnic {
      enabled = true
    }
    fast_socket {
      enabled = %t
    }
  }

  deletion_protection = false
  network             = "%s"
  subnetwork          = "%s"
}
`, clusterName, fastSocket, networkName, subnetworkName)
}

func testAccContainerCluster_withNodeConfigGcfsConfig(clusterName, networkName, subnetworkName string, enabled bool) string {
	return fmt.Sprintf(`
resource "google_container_cluster" "with_node_config_gcfs_config" {
  name               = "%s"
  location           = "us-central1-f"
  initial_node_count = 1

  node_config {
    gcfs_config {
      enabled = %t
    }
  }
  network    = "%s"
  subnetwork = "%s"

  deletion_protection = false
}
`, clusterName, enabled, networkName, subnetworkName)
}

func testAccContainerCluster_withNodeConfigKubeletConfigSettingsBaseline(clusterName, networkName, subnetworkName string) string {
	return fmt.Sprintf(`
resource "google_container_cluster" "with_node_config_kubelet_config_settings" {
  name               = "%s"
  location           = "us-central1-f"
  initial_node_count = 1

  node_config {
    kubelet_config {
      pod_pids_limit                        = 1024
      container_log_max_files               = 4
      single_process_oom_kill               = true
      max_parallel_image_pulls              = 5
      eviction_max_pod_grace_period_seconds = 200
      eviction_soft {
        memory_available    = "200Mi"
	nodefs_available    = "10%%"
        nodefs_inodes_free  = "20%%"
        imagefs_available   = "30%%"
        imagefs_inodes_free = "40%%"
        pid_available       = "50%%"
      }
      eviction_soft_grace_period {
        memory_available    = "4m"
	nodefs_available    = "3m30s"
        nodefs_inodes_free  = "3m"
        imagefs_available   = "5m"
        imagefs_inodes_free = "2.5m"
        pid_available       = "10s"
      }
      eviction_minimum_reclaim {
        memory_available    = "5%%"
	nodefs_available    = "6%%"
        nodefs_inodes_free  = "4%%"
        imagefs_available   = "2.5%%"
        imagefs_inodes_free = "9.0%%"
        pid_available       = "1.5%%"
      }
    }
  }
  network    = "%s"
  subnetwork = "%s"

  deletion_protection = false
}
`, clusterName, networkName, subnetworkName)
}

func testAccContainerCluster_withNodeConfigKubeletConfigSettingsUpdates(clusterName, cpuManagerPolicy, cpuCfsQuotaPeriod, insecureKubeletReadonlyPortEnabled, networkName, subnetworkName string, podPidsLimit int, cpuCfsQuota bool) string {
	return fmt.Sprintf(`
resource "google_container_cluster" "with_node_config_kubelet_config_settings" {
  name               = "%s"
  location           = "us-central1-f"
  initial_node_count = 1

  node_config {
    kubelet_config {
      cpu_manager_policy                     = "%s"
      cpu_cfs_quota                          = %v
      cpu_cfs_quota_period                   = "%s"
      insecure_kubelet_readonly_port_enabled = "%s"
      pod_pids_limit                         = %v
      single_process_oom_kill                = true
      max_parallel_image_pulls               = 5
      eviction_max_pod_grace_period_seconds  = 200
      eviction_soft {
        memory_available    = "100Mi"
	nodefs_available    = "50%%"
        nodefs_inodes_free  = "40%%"
        imagefs_available   = "30%%"
        imagefs_inodes_free = "20%%"
        pid_available       = "10%%"
      }
      eviction_soft_grace_period {
        memory_available    = "5m"
        nodefs_available    = "4m30s"
        nodefs_inodes_free  = "3.6m"
        imagefs_available   = "100s"
        imagefs_inodes_free = "2m"
        pid_available       = "3m2.6s"
      }
      eviction_minimum_reclaim {
        memory_available    = "10%%"
        nodefs_available    = "8.5%%"
        nodefs_inodes_free  = "5.0%%"
        imagefs_available   = "3%%"
        imagefs_inodes_free = "9%%"
        pid_available       = "5%%"
      }
    }
  }
  network    = "%s"
  subnetwork = "%s"

  deletion_protection = false
}
`, clusterName, cpuManagerPolicy, cpuCfsQuota, cpuCfsQuotaPeriod, insecureKubeletReadonlyPortEnabled, podPidsLimit, networkName, subnetworkName)
}

func testAccContainerCluster_withNodeConfigKubeletConfigSettingsInNodePool(clusterName, nodePoolName, networkName, subnetworkName, thpDefrag, thpEnabled string) string {
	return fmt.Sprintf(`
data "google_container_engine_versions" "central1f" {
  location = "us-central1-f"
}
resource "google_compute_node_template" "soletenant-tmpl" {
  name      = "%s"
  region    = "us-central1"
  node_type = "n1-node-96-624"
  cpu_overcommit_type = "ENABLED"
}
resource "google_compute_node_group" "group" {
  name        = "%s"
  zone        = "us-central1-f"
  description = "example google_compute_node_group for Terraform Google Provider"
  initial_size	= 1
  node_template = google_compute_node_template.soletenant-tmpl.id
}
resource "google_container_cluster" "with_node_config_kubelet_config_settings_in_node_pool" {
  name     = "%s"
  location = "us-central1-f"
  min_master_version = data.google_container_engine_versions.central1f.latest_master_version

  node_pool {
    name               = "%s"
    initial_node_count = 1
    machine_type = "n1-standard-1"
    node_config {
      kubelet_config {
        max_parallel_image_pulls               = 5
	eviction_max_pod_grace_period_seconds  = 200
	eviction_soft {
	  memory_available = "200Mi"
	  nodefs_available = "10%%"
	  nodefs_inodes_free = "20%%"
	  imagefs_available = "30%%"
	  imagefs_inodes_free = "40%%"
	  pid_available = "50%%"
	}
	eviction_soft_grace_period {
	  memory_available = "1m"
	  nodefs_available = "2s"
	  nodefs_inodes_free = "3m"
	  imagefs_available = "100s"
	  imagefs_inodes_free = "2m"
	  pid_available = "3m2.6s"
	}
	eviction_minimum_reclaim {
	  memory_available = "10%%"
	  nodefs_available = "8.5%%"
	  nodefs_inodes_free = "5.0%%"
	  imagefs_available = "3%%"
	  imagefs_inodes_free = "9%%"
	  pid_available = "5%%"
	}
      }
      disk_size_gb = 15
      disk_type    = "pd-ssd"
      node_group   = google_compute_node_group.group.name
      sole_tenant_config {
        node_affinity {
	  key      = "compute.googleapis.com/node-group-name"
	  operator = "IN"
	  values   = [google_compute_node_group.group.name]
	}
	min_node_cpus = 1
      }
      linux_node_config {
        transparent_hugepage_defrag  = %s
	transparent_hugepage_enabled = %s
      }
    }
  }
  network    = "%s"
  subnetwork = "%s"

  deletion_protection = false
}
`, clusterName, clusterName, clusterName, nodePoolName, thpDefrag, thpEnabled, networkName, subnetworkName)
}

func testAccContainerCluster_withInsecureKubeletReadonlyPortEnabledInNodePool(clusterName, nodePoolName, networkName, subnetworkName, insecureKubeletReadonlyPortEnabled string) string {
	return fmt.Sprintf(`
resource "google_container_cluster" "with_insecure_kubelet_readonly_port_enabled_in_node_pool" {
  name     = "%s"
  location = "us-central1-f"

  node_pool {
    name               = "%s"
    initial_node_count = 1
    node_config {
      kubelet_config {
        cpu_manager_policy                     = "static"
        insecure_kubelet_readonly_port_enabled = "%s"
      }
    }
  }
  network    = "%s"
  subnetwork = "%s"

  deletion_protection = false
}
`, clusterName, nodePoolName, insecureKubeletReadonlyPortEnabled, networkName, subnetworkName)
}

func testAccContainerCluster_withInsecureKubeletReadonlyPortEnabledDefaultsUpdateBaseline(clusterName, networkName, subnetworkName string) string {
	return fmt.Sprintf(`
resource "google_container_cluster" "with_insecure_kubelet_readonly_port_enabled_node_pool_update" {
  name               = "%s"
  location           = "us-central1-f"
  initial_node_count = 1

  network    = "%s"
  subnetwork = "%s"

  deletion_protection = false
}
`, clusterName, networkName, subnetworkName)
}

func testAccContainerCluster_withInsecureKubeletReadonlyPortEnabledDefaultsUpdate(clusterName, networkName, subnetworkName, insecureKubeletReadonlyPortEnabled string) string {
	return fmt.Sprintf(`
resource "google_container_cluster" "with_insecure_kubelet_readonly_port_enabled_node_pool_update" {
  name               = "%s"
  location           = "us-central1-f"
  initial_node_count = 1

  node_pool_defaults {
    node_config_defaults {
      insecure_kubelet_readonly_port_enabled = "%s"
    }
  }
  network    = "%s"
  subnetwork = "%s"

  deletion_protection = false
}
`, clusterName, insecureKubeletReadonlyPortEnabled, networkName, subnetworkName)
}

func testAccContainerCluster_withLoggingVariantInNodeConfig(clusterName, loggingVariant, networkName, subnetworkName string) string {
	return fmt.Sprintf(`
resource "google_container_cluster" "with_logging_variant_in_node_config" {
  name               = "%s"
  location           = "us-central1-f"
  initial_node_count = 1

  node_config {
    logging_variant = "%s"
  }
  network    = "%s"
  subnetwork = "%s"

  deletion_protection = false
}
`, clusterName, loggingVariant, networkName, subnetworkName)
}

func testAccContainerCluster_withLoggingVariantInNodePool(clusterName, nodePoolName, loggingVariant, networkName, subnetworkName string) string {
	return fmt.Sprintf(`
resource "google_container_cluster" "with_logging_variant_in_node_pool" {
  name     = "%s"
  location = "us-central1-f"

  node_pool {
    name               = "%s"
    initial_node_count = 1
    node_config {
      logging_variant = "%s"
    }
  }
  network    = "%s"
  subnetwork = "%s"

  deletion_protection = false
}
`, clusterName, nodePoolName, loggingVariant, networkName, subnetworkName)
}

func testAccContainerCluster_withLoggingVariantNodePoolDefault(clusterName, loggingVariant, networkName, subnetworkName string) string {
	return fmt.Sprintf(`
resource "google_container_cluster" "with_logging_variant_node_pool_default" {
  name               = "%s"
  location           = "us-central1-f"
  initial_node_count = 1

  node_pool_defaults {
    node_config_defaults {
      logging_variant = "%s"
    }
  }
  network    = "%s"
  subnetwork = "%s"

  deletion_protection = false
}
`, clusterName, loggingVariant, networkName, subnetworkName)
}

func testAccContainerCluster_withAdvancedMachineFeaturesInNodePool(clusterName, nodePoolName, networkName, subnetworkName string, nvEnabled bool) string {
	return fmt.Sprintf(`
resource "google_container_cluster" "with_advanced_machine_features_in_node_pool" {
  name     = "%s"
  location = "us-central1-f"

  node_pool {
    name               = "%s"
    initial_node_count = 1
    node_config {
      machine_type = "c2-standard-4"
      advanced_machine_features {
        threads_per_core             = 1
        enable_nested_virtualization = "%t"
      }
    }
  }
  network    = "%s"
  subnetwork = "%s"

  deletion_protection = false
}
`, clusterName, nodePoolName, nvEnabled, networkName, subnetworkName)
}

func testAccContainerCluster_withNodePoolDefaults(clusterName, enabled, networkName, subnetworkName string) string {
        return fmt.Sprintf(`
resource "google_container_cluster" "with_node_pool_defaults" {
  name               = "%s"
  location           = "us-central1-f"
  initial_node_count = 1

  node_pool_defaults {
    node_config_defaults {
      gcfs_config {
        enabled = "%s"
      }
    }
  }
  network    = "%s"
  subnetwork = "%s"

  deletion_protection = false
}
`, clusterName, enabled, networkName, subnetworkName)
}

func testAccContainerCluster_withNodeConfigUpdate(clusterName, networkName, subnetworkName string) string {
	return fmt.Sprintf(`
resource "google_container_cluster" "with_node_config" {
  name               = "%s"
  location           = "us-central1-f"
  initial_node_count = 1

  node_config {
    // Test updates for these fields as well
    machine_type = "n1-standard-2" // can't be e2 because of local-ssd
    disk_size_gb = 20
    disk_type    = "pd-balanced"

    local_ssd_count = 1
    oauth_scopes = [
      "https://www.googleapis.com/auth/monitoring",
      "https://www.googleapis.com/auth/compute",
      "https://www.googleapis.com/auth/devstorage.read_only",
      "https://www.googleapis.com/auth/logging.write",
    ]
    service_account = "default"
    metadata = {
      foo                      = "bar"
      disable-legacy-endpoints = "true"
    }

    labels = {
      foo = "baz"
      qux = "zzz"
    }
    tags             = ["baz", "qux"]
    preemptible      = true
    min_cpu_platform = "Intel Broadwell"

    taint {
      key    = "taint_key"
      value  = "taint_value"
      effect = "NO_SCHEDULE"
    }

    taint {
      key    = "taint_key2"
      value  = "taint_value2_updated"
      effect = "NO_EXECUTE"
    }

    image_type = "UBUNTU_CONTAINERD"
  }
  network    = "%s"
  subnetwork = "%s"

  deletion_protection = false
}
`, clusterName, networkName, subnetworkName)
}

func testAccContainerCluster_withNodeConfigLinuxNodeConfig(clusterName, networkName, subnetworkName, cgroupMode string, thpEnabled bool) string {
	// Empty block inside node_config if cgroupMode is empty
	linuxNodeConfig := ""

	if cgroupMode != "" {
		linuxNodeConfig = fmt.Sprintf(`
    linux_node_config {
      cgroup_mode = "%s"
    }
`, cgroupMode)
	}

	if cgroupMode== "" && thpEnabled {
	        linuxNodeConfig = `
    linux_node_config {
      transparent_hugepage_defrag = "TRANSPARENT_HUGEPAGE_DEFRAG_ALWAYS"
      transparent_hugepage_enabled = "TRANSPARENT_HUGEPAGE_ENABLED_ALWAYS"
    }`
	}

	return fmt.Sprintf(`
data "google_container_engine_versions" "central1a" {
  location = "us-central1-a"
}
resource "google_container_cluster" "with_linux_node_config" {
  name               = "%s"
  location           = "us-central1-f"
  initial_node_count = 1
  min_master_version = data.google_container_engine_versions.central1a.latest_master_version

  node_config {
    disk_size_gb = 15

    %s
  }

  network    = "%s"
  subnetwork = "%s"

  deletion_protection = false
}
`, clusterName, linuxNodeConfig, networkName, subnetworkName)
}

func testAccContainerCluster_withNodeConfigScopeAlias(clusterName, networkName, subnetworkName string) string {
	return fmt.Sprintf(`
resource "google_container_cluster" "with_node_config_scope_alias" {
  name               = "%s"
  location           = "us-central1-f"
  initial_node_count = 1

  node_config {
    machine_type = "e2-medium"
    disk_size_gb = 15
    oauth_scopes = ["compute-rw", "storage-ro", "logging-write", "monitoring"]
  }
  network    = "%s"
  subnetwork = "%s"

  deletion_protection = false
}
`, clusterName, networkName, subnetworkName)
}

func testAccContainerCluster_withNodeConfigShieldedInstanceConfig(clusterName, networkName, subnetworkName string) string {
	return fmt.Sprintf(`
resource "google_container_cluster" "with_node_config" {
  name               = "%s"
  location           = "us-central1-f"
  initial_node_count = 1

  node_config {
    machine_type = "e2-medium"
    disk_size_gb = 15
    disk_type    = "pd-ssd"
    oauth_scopes = [
      "https://www.googleapis.com/auth/monitoring",
      "https://www.googleapis.com/auth/compute",
      "https://www.googleapis.com/auth/devstorage.read_only",
      "https://www.googleapis.com/auth/logging.write",
    ]
    service_account = "default"
    metadata = {
      foo                      = "bar"
      disable-legacy-endpoints = "true"
    }
    labels = {
      foo = "bar"
    }
    tags        = ["foo", "bar"]
    preemptible = true

    // Updatable fields
    image_type = "COS_CONTAINERD"

    shielded_instance_config {
      enable_secure_boot          = true
      enable_integrity_monitoring = true
    }
  }
  network    = "%s"
  subnetwork = "%s"

  deletion_protection = false
}
`, clusterName, networkName, subnetworkName)
}

func testAccContainerCluster_withNodeConfigReservationAffinity(clusterName, networkName, subnetworkName string) string {
	return fmt.Sprintf(`
resource "google_container_cluster" "with_node_config" {
  name               = "%s"
  location           = "us-central1-f"
  initial_node_count = 1

  node_config {
    machine_type = "e2-medium"
    disk_size_gb = 15
    disk_type    = "pd-ssd"
    oauth_scopes = [
      "https://www.googleapis.com/auth/monitoring",
      "https://www.googleapis.com/auth/compute",
      "https://www.googleapis.com/auth/devstorage.read_only",
      "https://www.googleapis.com/auth/logging.write",
    ]
    service_account = "default"
    metadata = {
      foo                      = "bar"
      disable-legacy-endpoints = "true"
    }
    labels = {
      foo = "bar"
    }
    tags        = ["foo", "bar"]
    preemptible = true

    // Updatable fields
    image_type = "COS_CONTAINERD"

    reservation_affinity {
      consume_reservation_type = "ANY_RESERVATION"
    }
  }
  network    = "%s"
  subnetwork = "%s"

  deletion_protection = false
}
`, clusterName, networkName, subnetworkName)
}

func testAccContainerCluster_withNodeConfigReservationAffinitySpecific(reservation, clusterName, networkName, subnetworkName string) string {
	return fmt.Sprintf(`

resource "google_project_service" "compute" {
  service = "compute.googleapis.com"
  disable_on_destroy = false
}

resource "google_project_service" "container" {
  service = "container.googleapis.com"
  disable_on_destroy = false
  depends_on = [google_project_service.compute]
}


resource "google_compute_reservation" "gce_reservation" {
  name = "%s"
  zone = "us-central1-f"

  specific_reservation {
    count = 1
    instance_properties {
      machine_type     = "n1-standard-1"
    }
  }

  specific_reservation_required = true
  depends_on = [google_project_service.compute]
}

resource "google_container_cluster" "with_node_config" {
  name               = "%s"
  location           = "us-central1-f"
  initial_node_count = 1

  node_config {
    machine_type = "n1-standard-1"
    disk_size_gb = 15
    disk_type    = "pd-ssd"
    oauth_scopes = [
      "https://www.googleapis.com/auth/monitoring",
      "https://www.googleapis.com/auth/compute",
      "https://www.googleapis.com/auth/devstorage.read_only",
      "https://www.googleapis.com/auth/logging.write",
    ]
    service_account = "default"
    metadata = {
      foo                      = "bar"
      disable-legacy-endpoints = "true"
    }
    labels = {
      foo = "bar"
    }
    tags = ["foo", "bar"]

    // Updatable fields
    image_type = "COS_CONTAINERD"

    reservation_affinity {
      consume_reservation_type = "SPECIFIC_RESERVATION"
      key                      = "compute.googleapis.com/reservation-name"
      values = [
        google_compute_reservation.gce_reservation.name
      ]
    }
  }
  network    = "%s"
  subnetwork = "%s"

  deletion_protection = false
  depends_on          = [google_project_service.container]
}
`, reservation, clusterName, networkName, subnetworkName)
}

func testAccContainerCluster_withWorkloadMetadataConfig(clusterName, workloadMetadataConfigMode, networkName, subnetworkName string) string {
	return fmt.Sprintf(`
data "google_container_engine_versions" "central1a" {
  location = "us-central1-a"
}

data "google_project" "project" {}

resource "google_container_cluster" "with_workload_metadata_config" {
  name               = "%s"
  location           = "us-central1-a"
  initial_node_count = 1
  min_master_version = data.google_container_engine_versions.central1a.latest_master_version

  workload_identity_config {
    workload_pool = "${data.google_project.project.project_id}.svc.id.goog"
  }

  node_config {
    oauth_scopes = [
      "https://www.googleapis.com/auth/logging.write",
      "https://www.googleapis.com/auth/monitoring",
    ]

    workload_metadata_config {
      mode = "%s"
    }
  }
  network    = "%s"
  subnetwork = "%s"

  deletion_protection = false
}
`, clusterName, workloadMetadataConfigMode, networkName, subnetworkName)
}

{{ if not (or (eq $.TargetVersionName ``) (eq $.TargetVersionName `ga`)) }}
func testAccContainerCluster_withSandboxConfig(clusterName, networkName, subnetworkName string) string {
	return fmt.Sprintf(`
data "google_container_engine_versions" "central1a" {
  location = "us-central1-a"
}

resource "google_container_cluster" "with_sandbox_config" {
  name               = "%s"
  location           = "us-central1-a"
  initial_node_count = 1
  min_master_version = data.google_container_engine_versions.central1a.latest_master_version

  node_config {
    machine_type = "n1-standard-1" // can't be e2 because of gvisor
    oauth_scopes = [
      "https://www.googleapis.com/auth/logging.write",
      "https://www.googleapis.com/auth/monitoring",
    ]

    image_type = "COS_CONTAINERD"

    sandbox_config {
      sandbox_type = "gvisor"
    }

    labels = {
      "test.terraform.io/gke-sandbox" = "true"
    }

    taint {
      key    = "test.terraform.io/gke-sandbox"
      value  = "true"
      effect = "NO_SCHEDULE"
    }
  }
  network    = "%s"
  subnetwork = "%s"

  deletion_protection = false
}
`, clusterName, networkName, subnetworkName)
}

func testAccContainerCluster_withSandboxConfig_changeLabels(clusterName, networkName, subnetworkName string) string {
	return fmt.Sprintf(`
data "google_container_engine_versions" "central1a" {
  location = "us-central1-a"
}

resource "google_container_cluster" "with_sandbox_config" {
  name               = "%s"
  location           = "us-central1-a"
  initial_node_count = 1
  min_master_version = data.google_container_engine_versions.central1a.latest_master_version

  node_config {
    machine_type = "n1-standard-1" // can't be e2 because of gvisor
    oauth_scopes = [
      "https://www.googleapis.com/auth/logging.write",
      "https://www.googleapis.com/auth/monitoring",
    ]

    image_type = "COS_CONTAINERD"

    sandbox_config {
      sandbox_type = "gvisor"
    }

    labels = {
      "test.terraform.io/gke-sandbox"         = "true"
      "test.terraform.io/gke-sandbox-amended" = "also-true"
    }

    taint {
      key    = "test.terraform.io/gke-sandbox"
      value  = "true"
      effect = "NO_SCHEDULE"
    }
  }
  network    = "%s"
  subnetwork = "%s"

  deletion_protection = false
}
`, clusterName, networkName, subnetworkName)
}
{{- end }}

func testAccContainerCluster_withBootDiskKmsKey(clusterName, kmsKeyName, networkName, subnetworkName string) string {
	return fmt.Sprintf(`
resource "google_container_cluster" "with_boot_disk_kms_key" {
  name               = "%s"
  location           = "us-central1-a"
  initial_node_count = 1
  release_channel {
    channel = "RAPID"
  }
  node_config {
    oauth_scopes = [
      "https://www.googleapis.com/auth/cloud-platform",
    ]

    image_type = "COS_CONTAINERD"

    boot_disk_kms_key = "%s"
  }
  network    = "%s"
  subnetwork = "%s"

  deletion_protection = false
}
`, clusterName, kmsKeyName, networkName, subnetworkName)
}

func testAccContainerCluster_networkRef(cluster, network string) string {
	return fmt.Sprintf(`
resource "google_compute_network" "container_network" {
  name                    = "%s"
  auto_create_subnetworks = true
}

resource "google_container_cluster" "with_net_ref_by_url" {
  name               = "%s-url"
  location           = "us-central1-a"
  initial_node_count = 1

  network = google_compute_network.container_network.self_link

  deletion_protection = false
}

resource "google_container_cluster" "with_net_ref_by_name" {
  name               = "%s-name"
  location           = "us-central1-a"
  initial_node_count = 1

  network = google_compute_network.container_network.name

  deletion_protection = false
}
`, network, cluster, cluster)
}

func testAccContainerCluster_autoprovisioningDefaultsManagement(clusterName, networkName, subnetworkName string, autoUpgrade, autoRepair bool) string {
	return fmt.Sprintf(`
resource "google_container_cluster" "with_autoprovisioning_management" {
  name               = "%s"
  location           = "us-central1-f"
  initial_node_count = 1

  cluster_autoscaling {
    enabled = true

    resource_limits {
      resource_type = "cpu"
      maximum       = 2
    }

    resource_limits {
      resource_type = "memory"
      maximum       = 2048
    }

    auto_provisioning_defaults {
      management {
        auto_upgrade = %t
        auto_repair  = %t
      }
    }
  }
  network    = "%s"
  subnetwork = "%s"

  deletion_protection = false
}
`, clusterName, autoUpgrade, autoRepair, networkName, subnetworkName)
}

func testAccContainerCluster_autoprovisioningLocations(clusterName, networkName, subnetworkName string, locations []string) string {
	var autoprovisionLocationsStr string
	for i := 0; i < len(locations); i++ {
		autoprovisionLocationsStr += fmt.Sprintf("\"%s\",", locations[i])
	}
	var apl string
	if len(autoprovisionLocationsStr) > 0 {
		apl = fmt.Sprintf(`
			auto_provisioning_locations = [%s]
		`, autoprovisionLocationsStr)
	}

	return fmt.Sprintf(`
resource "google_container_cluster" "with_autoprovisioning_locations" {
  name               = "%s"
  location           = "us-central1-f"
  initial_node_count = 1

  cluster_autoscaling {
    enabled = true

    resource_limits {
      resource_type = "cpu"
      maximum       = 2
    }

    resource_limits {
      resource_type = "memory"
      maximum       = 2048
    }

    %s
  }
  network    = "%s"
  subnetwork = "%s"

  deletion_protection = false
}
`, clusterName, apl, networkName, subnetworkName)
}

func testAccContainerCluster_backendRef(cluster, networkName, subnetworkName string) string {
	return fmt.Sprintf(`
resource "google_compute_backend_service" "my-backend-service" {
  name      = "%s-backend"
  port_name = "http"
  protocol  = "HTTP"

  backend {
    group = element(google_container_cluster.primary.node_pool[0].managed_instance_group_urls, 1)
  }

  health_checks = [google_compute_http_health_check.default.self_link]
}

resource "google_compute_http_health_check" "default" {
  name               = "%s-hc"
  request_path       = "/"
  check_interval_sec = 1
  timeout_sec        = 1
}

resource "google_container_cluster" "primary" {
  name               = "%s"
  location           = "us-central1-a"
  initial_node_count = 3

  node_locations = [
    "us-central1-b",
    "us-central1-c",
  ]

  node_config {
    oauth_scopes = [
      "https://www.googleapis.com/auth/compute",
      "https://www.googleapis.com/auth/devstorage.read_only",
      "https://www.googleapis.com/auth/logging.write",
      "https://www.googleapis.com/auth/monitoring",
    ]
  }
  network    = "%s"
  subnetwork = "%s"

  deletion_protection = false
}
`, cluster, cluster, cluster, networkName, subnetworkName)
}

func testAccContainerCluster_withNodePoolBasic(cluster, nodePool, networkName, subnetworkName string) string {
	return fmt.Sprintf(`
resource "google_container_cluster" "with_node_pool" {
  name     = "%s"
  location = "us-central1-a"

  node_pool {
    name               = "%s"
    initial_node_count = 2
  }

  network    = "%s"
  subnetwork = "%s"

  deletion_protection = false
}
`, cluster, nodePool, networkName, subnetworkName)
}

func testAccContainerCluster_withNodePoolLowerVersion(cluster, nodePool, networkName, subnetworkName string) string {
	return fmt.Sprintf(`
data "google_container_engine_versions" "central1a" {
  location = "us-central1-a"
}

resource "google_container_cluster" "with_node_pool" {
  name     = "%s"
  location = "us-central1-a"

  min_master_version = data.google_container_engine_versions.central1a.latest_master_version

  node_pool {
    name               = "%s"
    initial_node_count = 2
    version            = data.google_container_engine_versions.central1a.valid_node_versions[2]
  }
  network    = "%s"
  subnetwork = "%s"

  deletion_protection = false
}
`, cluster, nodePool, networkName, subnetworkName)
}

func testAccContainerCluster_withNodePoolUpdateVersion(cluster, nodePool, networkName, subnetworkName string) string {
	return fmt.Sprintf(`
data "google_container_engine_versions" "central1a" {
  location = "us-central1-a"
}

resource "google_container_cluster" "with_node_pool" {
  name     = "%s"
  location = "us-central1-a"

  min_master_version = data.google_container_engine_versions.central1a.latest_master_version

  node_pool {
    name               = "%s"
    initial_node_count = 2
    version            = data.google_container_engine_versions.central1a.valid_node_versions[1]
  }
  network    = "%s"
  subnetwork = "%s"

  deletion_protection = false
}
`, cluster, nodePool, networkName, subnetworkName)
}

func testAccContainerCluster_withNodePoolNodeLocations(cluster, nodePool, networkName, subnetworkName string) string {
	return fmt.Sprintf(`
resource "google_container_cluster" "with_node_pool" {
  name     = "%s"
  location = "us-central1-a"

  node_locations = [
    "us-central1-b",
    "us-central1-c",
  ]

  node_pool {
    name       = "%s"
    node_count = 2
  }
  network    = "%s"
  subnetwork = "%s"

  deletion_protection = false
}
`, cluster, nodePool, networkName, subnetworkName)
}

func testAccContainerCluster_withNodePoolResize(cluster, nodePool, networkName, subnetworkName string) string {
	return fmt.Sprintf(`
resource "google_container_cluster" "with_node_pool" {
  name     = "%s"
  location = "us-central1-a"

  node_locations = [
    "us-central1-b",
    "us-central1-c",
  ]

  node_pool {
    name       = "%s"
    node_count = 3
  }
  network    = "%s"
  subnetwork = "%s"

  deletion_protection = false
}
`, cluster, nodePool, networkName, subnetworkName)
}

func testAccContainerCluster_withAutoscalingProfile(cluster, autoscalingProfile, networkName, subnetworkName string) string {
	config := fmt.Sprintf(`
resource "google_container_cluster" "autoscaling_with_profile" {
  name               = "%s"
  location           = "us-central1-a"
  initial_node_count = 1

  cluster_autoscaling {
    enabled             = false
    autoscaling_profile = "%s"
  }
  network    = "%s"
  subnetwork = "%s"

  deletion_protection = false
}
`, cluster, autoscalingProfile, networkName, subnetworkName)
	return config
}

func testAccContainerCluster_autoprovisioning(cluster, networkName, subnetworkName string, autoprovisioning, withNetworkTag bool) string {
	config := fmt.Sprintf(`
data "google_container_engine_versions" "central1a" {
  location = "us-central1-a"
}

resource "google_container_cluster" "with_autoprovisioning" {
  name                = "%s"
  location            = "us-central1-a"
  min_master_version  = data.google_container_engine_versions.central1a.latest_master_version
  initial_node_count  = 1

  network    = "%s"
  subnetwork = "%s"

  deletion_protection = false
`, cluster, networkName, subnetworkName)
	if autoprovisioning {
		config += `
  cluster_autoscaling {
    enabled = true
    resource_limits {
      resource_type = "cpu"
      maximum       = 2
    }
    resource_limits {
      resource_type = "memory"
      maximum       = 2048
    }
  }`
	} else {
		config += `
  cluster_autoscaling {
    enabled = false
  }`
	}
	if withNetworkTag {
		config += `
  node_pool_auto_config {
    network_tags {
      tags = ["test-network-tag"]
    }
  }`
	}
	config += `
}`
	return config
}

func testAccContainerCluster_autoprovisioningDefaults(cluster, networkName, subnetworkName string, monitoringWrite bool) string {
	config := fmt.Sprintf(`
data "google_container_engine_versions" "central1a" {
  location = "us-central1-a"
}

resource "google_container_cluster" "with_autoprovisioning" {
  name               = "%s"
  location           = "us-central1-a"
  min_master_version = data.google_container_engine_versions.central1a.latest_master_version
  initial_node_count = 1

  network    = "%s"
  subnetwork = "%s"

  logging_service    = "none"
  monitoring_service = "none"

  cluster_autoscaling {
    enabled = true
    resource_limits {
      resource_type = "cpu"
      maximum       = 2
    }
    resource_limits {
      resource_type = "memory"
      maximum       = 2048
    }

    auto_provisioning_defaults {
      oauth_scopes = [
        "https://www.googleapis.com/auth/pubsub",
        "https://www.googleapis.com/auth/devstorage.read_only",`,
		cluster, networkName, subnetworkName)

if monitoringWrite {
		config += `
        "https://www.googleapis.com/auth/monitoring.write",
`
	}
	config += `
      ]
    }
  }
  deletion_protection = false
}`
	return config
}

func testAccContainerCluster_autoprovisioningDefaultsMinCpuPlatform(cluster, networkName, subnetworkName string, includeMinCpuPlatform bool) string {
	minCpuPlatformCfg := ""
	if includeMinCpuPlatform {
		minCpuPlatformCfg = `min_cpu_platform = "Intel Haswell"`
	}

	return fmt.Sprintf(`
data "google_container_engine_versions" "central1a" {
  location = "us-central1-a"
}

resource "google_container_cluster" "with_autoprovisioning" {
  name               = "%s"
  location           = "us-central1-a"
  initial_node_count = 1
  network    = "%s"
  subnetwork    = "%s"

  min_master_version = data.google_container_engine_versions.central1a.latest_master_version

  cluster_autoscaling {
    enabled = true

    resource_limits {
      resource_type = "cpu"
      maximum       = 2
    }
    resource_limits {
      resource_type = "memory"
      maximum       = 2048
    }

    auto_provisioning_defaults {
      %s
    }
  }
  deletion_protection = false
}
`, cluster, networkName, subnetworkName, minCpuPlatformCfg)
}

func testAccContainerCluster_autoprovisioningDefaultsUpgradeSettings(clusterName, networkName, subnetworkName string, maxSurge, maxUnavailable int, strategy string) string {
  blueGreenSettings := ""
  if strategy == "BLUE_GREEN" {
    blueGreenSettings = `
      blue_green_settings {
        node_pool_soak_duration = "3.500s"
        standard_rollout_policy {
        batch_percentage    = 0.5
        batch_soak_duration = "3.500s"
        }
      }
    `
  }

  return fmt.Sprintf(`
    resource "google_container_cluster" "with_autoprovisioning_upgrade_settings" {
      name               = "%s"
      location           = "us-central1-f"
      initial_node_count = 1

      cluster_autoscaling {
        enabled = true

        resource_limits {
          resource_type = "cpu"
          maximum       = 2
        }

        resource_limits {
          resource_type = "memory"
          maximum       = 2048
        }

        auto_provisioning_defaults {
          upgrade_settings {
            max_surge       = %d
            max_unavailable = %d
            strategy        = "%s"
            %s
          }
        }
      }
      network    = "%s"
      subnetwork = "%s"

      deletion_protection = false
    }
  `, clusterName, maxSurge, maxUnavailable, strategy, blueGreenSettings, networkName, subnetworkName)
}

func testAccContainerCluster_autoprovisioningDefaultsUpgradeSettingsWithBlueGreenStrategy(clusterName, networkName, subnetworkName string, duration, strategy string) string {
	return fmt.Sprintf(`
      resource "google_container_cluster" "with_autoprovisioning_upgrade_settings" {
        name               = "%s"
        location           = "us-central1-f"
        initial_node_count = 1

        cluster_autoscaling {
          enabled = true

          resource_limits {
            resource_type = "cpu"
            maximum       = 2
          }

          resource_limits {
            resource_type = "memory"
            maximum       = 2048
          }

          auto_provisioning_defaults {
            upgrade_settings {
              strategy        = "%s"
              blue_green_settings {
                node_pool_soak_duration = "%s"
                standard_rollout_policy {
                  batch_percentage    = 0.5
                  batch_soak_duration = "%s"
                }
              }
            }
          }
        }
        network    = "%s"
        subnetwork = "%s"

        deletion_protection = false
      }
    `, clusterName, strategy, duration, duration, networkName, subnetworkName)
}

func testAccContainerCluster_autoprovisioningDefaultsDiskSizeGb(cluster, networkName, subnetworkName string, includeDiskSizeGb bool) string {
	DiskSizeGbCfg := ""
	if includeDiskSizeGb {
		DiskSizeGbCfg = `disk_size = 120`
	}

	return fmt.Sprintf(`
data "google_container_engine_versions" "central1a" {
  location = "us-central1-a"
}
resource "google_container_cluster" "with_autoprovisioning" {
  name               = "%s"
  location           = "us-central1-a"
  initial_node_count = 1
  min_master_version = data.google_container_engine_versions.central1a.latest_master_version
  cluster_autoscaling {
    enabled = true
    resource_limits {
      resource_type = "cpu"
      maximum       = 2
    }
    resource_limits {
      resource_type = "memory"
      maximum       = 2048
    }
    auto_provisioning_defaults {
      %s
    }
  }
  network    = "%s"
  subnetwork = "%s"

  deletion_protection = false
}
`, cluster, DiskSizeGbCfg, networkName, subnetworkName)
}

func testAccContainerCluster_autoprovisioningDefaultsDiskType(cluster, networkName, subnetworkName string, includeDiskType bool) string {
	DiskTypeCfg := ""
	if includeDiskType {
		DiskTypeCfg = `disk_type = "pd-balanced"`
	}

	return fmt.Sprintf(`
data "google_container_engine_versions" "central1a" {
  location = "us-central1-a"
}
resource "google_container_cluster" "with_autoprovisioning" {
  name               = "%s"
  location           = "us-central1-a"
  initial_node_count = 1
  min_master_version = data.google_container_engine_versions.central1a.latest_master_version
  cluster_autoscaling {
    enabled = true
    resource_limits {
      resource_type = "cpu"
      maximum       = 2
    }
    resource_limits {
      resource_type = "memory"
      maximum       = 2048
    }
    auto_provisioning_defaults {
      %s
    }
  }
  network    = "%s"
  subnetwork = "%s"

  deletion_protection = false
}
`, cluster, DiskTypeCfg, networkName, subnetworkName)
}

func testAccContainerCluster_autoprovisioningDefaultsImageType(cluster, networkName, subnetworkName string, includeImageType bool) string {
	imageTypeCfg := ""
	if includeImageType {
		imageTypeCfg = `image_type = "COS_CONTAINERD"`
	}

	return fmt.Sprintf(`
data "google_container_engine_versions" "central1a" {
  location = "us-central1-a"
}
resource "google_container_cluster" "with_autoprovisioning" {
  name               = "%s"
  location           = "us-central1-a"
  initial_node_count = 1
  min_master_version = data.google_container_engine_versions.central1a.latest_master_version
  cluster_autoscaling {
    enabled = true
    resource_limits {
      resource_type = "cpu"
      maximum       = 2
    }
    resource_limits {
      resource_type = "memory"
      maximum       = 2048
    }
    auto_provisioning_defaults {
      %s
    }
  }
  network    = "%s"
  subnetwork = "%s"

  deletion_protection = false
}
`, cluster, imageTypeCfg, networkName, subnetworkName)
}

func testAccContainerCluster_autoprovisioningDefaultsBootDiskKmsKey(clusterName, kmsKeyName, networkName, subnetworkName string) string {
	return fmt.Sprintf(`
resource "google_container_cluster" "nap_boot_disk_kms_key" {
  name               = "%s"
  location           = "us-central1-a"
  initial_node_count = 1
  release_channel {
    channel = "RAPID"
  }
  cluster_autoscaling {
    enabled = true
    resource_limits {
      resource_type = "cpu"
      maximum       = 2
    }
    resource_limits {
      resource_type = "memory"
      maximum       = 2048
    }
    auto_provisioning_defaults {
      boot_disk_kms_key = "%s"
    }
  }
  network    = "%s"
  subnetwork = "%s"

  deletion_protection = false
}
`, clusterName, kmsKeyName, networkName, subnetworkName)
}

func testAccContainerCluster_autoprovisioningDefaultsShieldedInstance(cluster, networkName, subnetworkName string) string {
	return fmt.Sprintf(`
data "google_container_engine_versions" "central1a" {
  location = "us-central1-a"
}
resource "google_container_cluster" "nap_shielded_instance" {
  name               = "%s"
  location           = "us-central1-a"
  initial_node_count = 1
  min_master_version = data.google_container_engine_versions.central1a.latest_master_version
  cluster_autoscaling {
    enabled = true
    resource_limits {
      resource_type = "cpu"
      maximum       = 2
    }
    resource_limits {
      resource_type = "memory"
      maximum       = 2048
    }
    auto_provisioning_defaults {
      shielded_instance_config {
        enable_integrity_monitoring = true
        enable_secure_boot          = true
      }
    }
  }
  network    = "%s"
  subnetwork = "%s"

  deletion_protection = false
}
`, cluster, networkName, subnetworkName)
}

func testAccContainerCluster_withNodePoolAutoscaling(cluster, np, networkName, subnetworkName string) string {
	return fmt.Sprintf(`
resource "google_container_cluster" "with_node_pool" {
  name     = "%s"
  location = "us-central1-a"

  node_pool {
    name               = "%s"
    initial_node_count = 2
    autoscaling {
      min_node_count = 1
      max_node_count = 3
    }
  }
  network    = "%s"
  subnetwork = "%s"

  deletion_protection = false
}
`, cluster, np, networkName, subnetworkName)
}

func testAccContainerCluster_withNodePoolUpdateAutoscaling(cluster, np, networkName, subnetworkName string) string {
	return fmt.Sprintf(`
resource "google_container_cluster" "with_node_pool" {
  name     = "%s"
  location = "us-central1-a"

  node_pool {
    name               = "%s"
    initial_node_count = 2
    autoscaling {
      min_node_count = 1
      max_node_count = 5
    }
  }
  network    = "%s"
  subnetwork = "%s"

  deletion_protection = false
}
`, cluster, np, networkName, subnetworkName)
}

func testAccContainerRegionalCluster_withNodePoolCIA(cluster, np, networkName, subnetworkName string) string {
	return fmt.Sprintf(`
data "google_container_engine_versions" "uscentral1a" {
  location = "us-central1-a"
}

resource "google_container_cluster" "with_node_pool" {
  name               = "%s"
  location           = "us-central1"
  min_master_version = data.google_container_engine_versions.uscentral1a.release_channel_latest_version["STABLE"]

  node_pool {
    name               = "%s"
    initial_node_count = 2
    autoscaling {
      total_min_node_count = 3
      total_max_node_count = 21
      location_policy      = "BALANCED"
    }
  }
  network    = "%s"
  subnetwork = "%s"

  deletion_protection = false
}
`, cluster, np, networkName, subnetworkName)
}

func testAccContainerRegionalClusterUpdate_withNodePoolCIA(cluster, np, networkName, subnetworkName string) string {
	return fmt.Sprintf(`
data "google_container_engine_versions" "uscentral1a" {
  location = "us-central1-a"
}

resource "google_container_cluster" "with_node_pool" {
  name               = "%s"
  location           = "us-central1"
  min_master_version = data.google_container_engine_versions.uscentral1a.release_channel_latest_version["STABLE"]

  node_pool {
    name               = "%s"
    initial_node_count = 2
    autoscaling {
      total_min_node_count = 4
      total_max_node_count = 32
      location_policy      = "ANY"
    }
  }
  network    = "%s"
  subnetwork = "%s"

  deletion_protection = false
}
`, cluster, np, networkName, subnetworkName)
}

func testAccContainerRegionalCluster_withNodePoolBasic(cluster, nodePool, networkName, subnetworkName string) string {
	return fmt.Sprintf(`
data "google_container_engine_versions" "uscentral1a" {
  location = "us-central1-a"
}

resource "google_container_cluster" "with_node_pool" {
  name               = "%s"
  location           = "us-central1"
  min_master_version = data.google_container_engine_versions.uscentral1a.release_channel_latest_version["STABLE"]

  node_pool {
    name               = "%s"
    initial_node_count = 2
  }
  network    = "%s"
  subnetwork = "%s"

  deletion_protection = false
}
`, cluster, nodePool, networkName, subnetworkName)
}

func testAccContainerCluster_withNodePoolNamePrefix(cluster, npPrefix, networkName, subnetworkName string) string {
	return fmt.Sprintf(`
resource "google_container_cluster" "with_node_pool_name_prefix" {
  name     = "%s"
  location = "us-central1-a"

  node_pool {
    name_prefix = "%s"
    node_count  = 2
  }
  network    = "%s"
  subnetwork = "%s"

  deletion_protection = false
}
`, cluster, npPrefix, networkName, subnetworkName)
}

func testAccContainerCluster_withNodePoolMultiple(cluster, npPrefix, networkName, subnetworkName string) string {
	return fmt.Sprintf(`
resource "google_container_cluster" "with_node_pool_multiple" {
  name     = "%s"
  location = "us-central1-a"

  node_pool {
    name       = "%s-one"
    node_count = 2
  }

  node_pool {
    name       = "%s-two"
    node_count = 3
  }
  network    = "%s"
  subnetwork = "%s"

  deletion_protection = false
}
`, cluster, npPrefix, npPrefix, networkName, subnetworkName)
}

func testAccContainerCluster_withNodePoolConflictingNameFields(cluster, networkName, subnetworkName, npPrefix string) string {
	return fmt.Sprintf(`
resource "google_container_cluster" "with_node_pool_multiple" {
  name     = "%s"
  location = "us-central1-a"

  network    = "%s"
  subnetwork = "%s"

  node_pool {
    # ERROR: name and name_prefix cannot be both specified
    name        = "%s-notok"
    name_prefix = "%s"
    node_count  = 1
  }
  deletion_protection = false
}
`, cluster, networkName, subnetworkName, npPrefix, npPrefix)
}

func testAccContainerCluster_withNodePoolNodeConfig(cluster, np, networkName, subnetworkName string) string {
	return fmt.Sprintf(`
resource "google_container_cluster" "with_node_pool_node_config" {
  name     = "%s"
  location = "us-central1-a"
  node_pool {
    name       = "%s"
    node_count = 2
    node_config {
      machine_type    = "n1-standard-1" // can't be e2 because of local-ssd
      disk_size_gb    = 15
      local_ssd_count = 1
      oauth_scopes = [
        "https://www.googleapis.com/auth/compute",
        "https://www.googleapis.com/auth/devstorage.read_only",
        "https://www.googleapis.com/auth/logging.write",
        "https://www.googleapis.com/auth/monitoring",
      ]
      service_account = "default"
      metadata = {
        foo                      = "bar"
        disable-legacy-endpoints = "true"
      }
      image_type = "COS_CONTAINERD"
      labels = {
        foo = "bar"
      }
      tags = ["foo", "bar"]
    }
  }
  network    = "%s"
  subnetwork = "%s"

  deletion_protection = false
}
`, cluster, np, networkName, subnetworkName)
}

func testAccContainerCluster_withMaintenanceWindow(clusterName, startTime, networkName, subnetworkName string) string {
	maintenancePolicy := ""
	if len(startTime) > 0 {
		maintenancePolicy = fmt.Sprintf(`
	maintenance_policy {
		daily_maintenance_window {
			start_time = "%s"
		}
	}`, startTime)
	}

	return fmt.Sprintf(`
resource "google_container_cluster" "with_maintenance_window" {
  name               = "%s"
  location           = "us-central1-a"
  initial_node_count = 1
  %s

  network    = "%s"
  subnetwork = "%s"

  deletion_protection = false
}
`, clusterName, maintenancePolicy, networkName, subnetworkName)
}

func testAccContainerCluster_withRecurringMaintenanceWindow(clusterName, startTime, endTime, networkName, subnetworkName string) string {
	maintenancePolicy := ""
	if len(startTime) > 0 {
		maintenancePolicy = fmt.Sprintf(`
	maintenance_policy {
		recurring_window {
			start_time = "%s"
			end_time = "%s"
			recurrence = "FREQ=DAILY"
		}
	}`, startTime, endTime)
	}

	return fmt.Sprintf(`
resource "google_container_cluster" "with_recurring_maintenance_window" {
  name               = "%s"
  location           = "us-central1-a"
  initial_node_count = 1
  %s

  network    = "%s"
  subnetwork = "%s"

  deletion_protection = false
}
`, clusterName, maintenancePolicy, networkName, subnetworkName)

}

func testAccContainerCluster_withExclusion_RecurringMaintenanceWindow(clusterName string, w1startTime, w1endTime, w2startTime, w2endTime, networkName, subnetworkName string) string {

	return fmt.Sprintf(`
resource "google_container_cluster" "with_maintenance_exclusion_window" {
  name               = "%s"
  location           = "us-central1-a"
  initial_node_count = 1

  maintenance_policy {
    recurring_window {
      start_time = "%s"
      end_time   = "%s"
      recurrence = "FREQ=DAILY"
    }
    maintenance_exclusion {
      exclusion_name = "batch job"
      start_time     = "%s"
      end_time       = "%s"
    }
    maintenance_exclusion {
      exclusion_name = "holiday data load"
      start_time     = "%s"
      end_time       = "%s"
    }
  }
  network    = "%s"
  subnetwork = "%s"

  deletion_protection = false
}
`, clusterName, w1startTime, w1endTime, w1startTime, w1endTime, w2startTime, w2endTime, networkName, subnetworkName)
}

func testAccContainerCluster_withExclusionOptions_RecurringMaintenanceWindow(cclusterName, w1startTime, w1endTime, w2startTime, w2endTime, scope1, scope2, networkName, subnetworkName string) string {

	return fmt.Sprintf(`
resource "google_container_cluster" "with_maintenance_exclusion_options" {
  name               = "%s"
  location           = "us-central1-a"
  initial_node_count = 1

  maintenance_policy {
    recurring_window {
      start_time = "%s"
      end_time   = "%s"
      recurrence = "FREQ=DAILY"
    }
    maintenance_exclusion {
      exclusion_name = "batch job"
      start_time     = "%s"
      end_time       = "%s"
      exclusion_options {
        scope = "%s"
      }
    }
    maintenance_exclusion {
      exclusion_name = "holiday data load"
      start_time     = "%s"
      end_time       = "%s"
      exclusion_options {
        scope = "%s"
      }
    }
  }
  network    = "%s"
  subnetwork = "%s"

  deletion_protection = false
}
`, cclusterName, w1startTime, w1endTime, w1startTime, w1endTime, scope1, w2startTime, w2endTime, scope2, networkName, subnetworkName)
}

func testAccContainerCluster_NoExclusionOptions_RecurringMaintenanceWindow(cclusterName, w1startTime, w1endTime, w2startTime, w2endTime, networkName, subnetworkName string) string {

	return fmt.Sprintf(`
resource "google_container_cluster" "with_maintenance_exclusion_options" {
  name               = "%s"
  location           = "us-central1-a"
  initial_node_count = 1

  maintenance_policy {
    recurring_window {
      start_time = "%s"
      end_time   = "%s"
      recurrence = "FREQ=DAILY"
    }
    maintenance_exclusion {
      exclusion_name = "batch job"
      start_time     = "%s"
      end_time       = "%s"
    }
    maintenance_exclusion {
      exclusion_name = "holiday data load"
      start_time     = "%s"
      end_time       = "%s"
    }
  }
  network    = "%s"
  subnetwork = "%s"

  deletion_protection = false
}
`, cclusterName, w1startTime, w1endTime, w1startTime, w1endTime, w2startTime, w2endTime, networkName, subnetworkName)
}

func testAccContainerCluster_updateExclusionOptions_RecurringMaintenanceWindow(cclusterName, w1startTime, w1endTime, w2startTime, w2endTime, scope1, scope2, networkName, subnetworkName string) string {

	return fmt.Sprintf(`
resource "google_container_cluster" "with_maintenance_exclusion_options" {
  name               = "%s"
  location           = "us-central1-a"
  initial_node_count = 1

  maintenance_policy {
    recurring_window {
      start_time = "%s"
      end_time   = "%s"
      recurrence = "FREQ=DAILY"
    }
    maintenance_exclusion {
      exclusion_name = "batch job"
      start_time     = "%s"
      end_time       = "%s"
      exclusion_options {
        scope = "%s"
      }
    }
    maintenance_exclusion {
      exclusion_name = "holiday data load"
      start_time     = "%s"
      end_time       = "%s"
      exclusion_options {
        scope = "%s"
      }
    }
  }
  network    = "%s"
  subnetwork = "%s"

  deletion_protection = false
}
`, cclusterName, w1startTime, w1endTime, w1startTime, w1endTime, scope1, w2startTime, w2endTime, scope2, networkName, subnetworkName)
}

func testAccContainerCluster_withExclusion_NoMaintenanceWindow(clusterName string, w1startTime, w1endTime, networkName, subnetworkName string) string {

	return fmt.Sprintf(`
resource "google_container_cluster" "with_maintenance_exclusion_window" {
  name               = "%s"
  location           = "us-central1-a"
  initial_node_count = 1

  maintenance_policy {
    recurring_window {
      start_time = "%s"
      end_time   = "%s"
      recurrence = "FREQ=DAILY"
    }
  }
  network    = "%s"
  subnetwork = "%s"

  deletion_protection = false
}
`, clusterName, w1startTime, w1endTime, networkName, subnetworkName)
}

func testAccContainerCluster_withExclusion_DailyMaintenanceWindow(clusterName, w1startTime, w1endTime, networkName, subnetworkName string) string {

	return fmt.Sprintf(`
resource "google_container_cluster" "with_maintenance_exclusion_window" {
  name               = "%s"
  location           = "us-central1-a"
  initial_node_count = 1

  maintenance_policy {
    daily_maintenance_window {
      start_time = "03:00"
    }
    maintenance_exclusion {
      exclusion_name = "batch job"
      start_time     = "%s"
      end_time       = "%s"
    }
  }
  network    = "%s"
  subnetwork = "%s"

  deletion_protection = false
}
`, clusterName, w1startTime, w1endTime, networkName, subnetworkName)
}

func testAccContainerCluster_withIPAllocationPolicy_existingSecondaryRanges(containerNetName string, clusterName string) string {
	return fmt.Sprintf(`
resource "google_compute_network" "container_network" {
  name                    = "%s"
  auto_create_subnetworks = false
}

resource "google_compute_subnetwork" "container_subnetwork" {
  name    = google_compute_network.container_network.name
  network = google_compute_network.container_network.name
  region  = "us-central1"

  ip_cidr_range = "10.0.0.0/24"

  secondary_ip_range {
    range_name    = "pods"
    ip_cidr_range = "10.1.0.0/16"
  }
  secondary_ip_range {
    range_name    = "services"
    ip_cidr_range = "10.2.0.0/20"
  }
}

resource "google_container_cluster" "with_ip_allocation_policy" {
  name     = "%s"
  location = "us-central1-a"

  network    = google_compute_network.container_network.name
  subnetwork = google_compute_subnetwork.container_subnetwork.name

  networking_mode = "VPC_NATIVE"
  initial_node_count = 1
  ip_allocation_policy {
    cluster_secondary_range_name  = "pods"
    services_secondary_range_name = "services"
  }
  deletion_protection = false
}
`, containerNetName, clusterName)
}

func testAccContainerCluster_withIPAllocationPolicy_specificIPRanges(containerNetName string, clusterName string) string {
	return fmt.Sprintf(`
resource "google_compute_network" "container_network" {
  name                    = "%s"
  auto_create_subnetworks = false
}

resource "google_compute_subnetwork" "container_subnetwork" {
  name    = google_compute_network.container_network.name
  network = google_compute_network.container_network.name
  region  = "us-central1"

  ip_cidr_range = "10.2.0.0/16"
}

resource "google_container_cluster" "with_ip_allocation_policy" {
  name       = "%s"
  location   = "us-central1-a"
  network    = google_compute_network.container_network.name
  subnetwork = google_compute_subnetwork.container_subnetwork.name

  initial_node_count = 1

  networking_mode = "VPC_NATIVE"
  ip_allocation_policy {
    cluster_ipv4_cidr_block  = "10.0.0.0/16"
    services_ipv4_cidr_block = "10.1.0.0/16"
  }
  deletion_protection = false
}
`, containerNetName, clusterName)
}

func testAccContainerCluster_withIPAllocationPolicy_specificSizes(containerNetName string, clusterName string) string {
	return fmt.Sprintf(`
resource "google_compute_network" "container_network" {
  name                    = "%s"
  auto_create_subnetworks = false
}

resource "google_compute_subnetwork" "container_subnetwork" {
  name    = google_compute_network.container_network.name
  network = google_compute_network.container_network.name
  region  = "us-central1"

  ip_cidr_range = "10.2.0.0/16"
}

resource "google_container_cluster" "with_ip_allocation_policy" {
  name       = "%s"
  location   = "us-central1-a"
  network    = google_compute_network.container_network.name
  subnetwork = google_compute_subnetwork.container_subnetwork.name

  initial_node_count = 1

  networking_mode = "VPC_NATIVE"
  ip_allocation_policy {
    cluster_ipv4_cidr_block  = "/16"
    services_ipv4_cidr_block = "/22"
  }
  deletion_protection = false
}
`, containerNetName, clusterName)
}

func testAccContainerCluster_stackType_withDualStack(containerNetName, clusterName, stack string) string {
	return fmt.Sprintf(`
resource "google_compute_network" "container_network" {
  name                    = "%s"
  auto_create_subnetworks = false
}

resource "google_compute_subnetwork" "container_subnetwork" {
  name    = google_compute_network.container_network.name
  network = google_compute_network.container_network.name
  region  = "us-central1"

  ip_cidr_range    = "10.2.0.0/16"
  stack_type       = "IPV4_IPV6"
  ipv6_access_type = "EXTERNAL"
}

resource "google_container_cluster" "with_stack_type" {
  name       = "%s"
  location   = "us-central1-a"
  network    = google_compute_network.container_network.name
  subnetwork = google_compute_subnetwork.container_subnetwork.name

  initial_node_count       = 1
  datapath_provider        = "ADVANCED_DATAPATH"
  enable_l4_ilb_subsetting = true

  ip_allocation_policy {
    cluster_ipv4_cidr_block  = "10.0.0.0/16"
    services_ipv4_cidr_block = "10.1.0.0/16"
    stack_type               = "%s"
  }
  deletion_protection = false
}
`, containerNetName, clusterName, stack)
}

func testAccContainerCluster_stackType_withSingleStack(containerNetName string, clusterName string) string {
	return fmt.Sprintf(`
resource "google_compute_network" "container_network" {
  name                    = "%s"
  auto_create_subnetworks = false
}

resource "google_compute_subnetwork" "container_subnetwork" {
  name    = google_compute_network.container_network.name
  network = google_compute_network.container_network.name
  region  = "us-central1"

  ip_cidr_range = "10.2.0.0/16"
}

resource "google_container_cluster" "with_stack_type" {
  name       = "%s"
  location   = "us-central1-a"
  network    = google_compute_network.container_network.name
  subnetwork = google_compute_subnetwork.container_subnetwork.name

  initial_node_count       = 1
  enable_l4_ilb_subsetting = true

  ip_allocation_policy {
    cluster_ipv4_cidr_block  = "10.0.0.0/16"
    services_ipv4_cidr_block = "10.1.0.0/16"
    stack_type               = "IPV4"
  }
  deletion_protection = false
}
`, containerNetName, clusterName)
}

func testAccContainerCluster_with_PodCIDROverprovisionDisabled(containerNetName string, clusterName string) string {
	return fmt.Sprintf(`
resource "google_compute_network" "container_network" {
  name                    = "%s"
  auto_create_subnetworks = false
}

resource "google_compute_subnetwork" "container_subnetwork" {
  name    = google_compute_network.container_network.name
  network = google_compute_network.container_network.name
  region  = "us-central1"

  ip_cidr_range = "10.0.0.0/16"
}

resource "google_container_cluster" "with_pco_disabled" {
  name       = "%s"
  location   = "us-central1-a"
  network    = google_compute_network.container_network.name
  subnetwork = google_compute_subnetwork.container_subnetwork.name

  initial_node_count = 1
  datapath_provider  = "ADVANCED_DATAPATH"

  ip_allocation_policy {
    cluster_ipv4_cidr_block  = "10.1.0.0/16"
    services_ipv4_cidr_block = "10.2.0.0/16"
    pod_cidr_overprovision_config {
      disabled = true
    }
  }
  deletion_protection = false
}
`, containerNetName, clusterName)
}

func testAccContainerCluster_withResourceUsageExportConfig(clusterName, datasetId, enableMetering, networkName, subnetworkName string) string {
	return fmt.Sprintf(`
provider "google" {
  alias                 = "user-project-override"
  user_project_override = true
}
resource "google_bigquery_dataset" "default" {
  dataset_id                 = "%s"
  description                = "gke resource usage dataset tests"
  delete_contents_on_destroy = true
}

resource "google_container_cluster" "with_resource_usage_export_config" {
  provider           = google.user-project-override
  name               = "%s"
  location           = "us-central1-a"
  initial_node_count = 1
  resource_usage_export_config {
    enable_network_egress_metering = true
    enable_resource_consumption_metering = %s
    bigquery_destination {
      dataset_id = google_bigquery_dataset.default.dataset_id
    }
  }
  network    = "%s"
  subnetwork = "%s"

  deletion_protection = false
}
`, datasetId, clusterName, enableMetering, networkName, subnetworkName)
}

func testAccContainerCluster_withResourceUsageExportConfigNoConfig(clusterName, datasetId, networkName, subnetworkName string) string {
	return fmt.Sprintf(`
resource "google_bigquery_dataset" "default" {
  dataset_id                 = "%s"
  description                = "gke resource usage dataset tests"
  delete_contents_on_destroy = true
}

resource "google_container_cluster" "with_resource_usage_export_config" {
  name               = "%s"
  location           = "us-central1-a"
  initial_node_count = 1

  network    = "%s"
  subnetwork = "%s"

  deletion_protection = false
}
`, datasetId, clusterName, networkName, subnetworkName)
}

func testAccContainerCluster_withPrivateClusterConfigMissingCidrBlock(containerNetName, clusterName, location string, autopilotEnabled bool) string {
	return fmt.Sprintf(`
resource "google_compute_network" "container_network" {
  name                    = "%s"
  auto_create_subnetworks = false
}

resource "google_compute_subnetwork" "container_subnetwork" {
  name                     = google_compute_network.container_network.name
  network                  = google_compute_network.container_network.name
  ip_cidr_range            = "10.0.36.0/24"
  region                   = "us-central1"
  private_ip_google_access = true

  secondary_ip_range {
    range_name    = "pod"
    ip_cidr_range = "10.0.0.0/19"
  }

  secondary_ip_range {
    range_name    = "svc"
    ip_cidr_range = "10.0.32.0/22"
  }
}

resource "google_container_cluster" "with_private_cluster" {
  name               = "%s"
  location           = "%s"
  initial_node_count = 1

  networking_mode = "VPC_NATIVE"
  network    = google_compute_network.container_network.name
  subnetwork = google_compute_subnetwork.container_subnetwork.name

  private_cluster_config {
    enable_private_endpoint = true
    enable_private_nodes    = true
  }

  enable_autopilot = %t

  master_authorized_networks_config {}

  ip_allocation_policy {
    cluster_secondary_range_name  = google_compute_subnetwork.container_subnetwork.secondary_ip_range[0].range_name
    services_secondary_range_name = google_compute_subnetwork.container_subnetwork.secondary_ip_range[1].range_name
  }
  deletion_protection = false
}
`, containerNetName, clusterName, location, autopilotEnabled)
}

func testAccContainerCluster_withPrivateClusterConfig(containerNetName string, clusterName string, masterGlobalAccessEnabled bool) string {
	return fmt.Sprintf(`
resource "google_compute_network" "container_network" {
  name                    = "%s"
  auto_create_subnetworks = false
}

resource "google_compute_subnetwork" "container_subnetwork" {
  name                     = google_compute_network.container_network.name
  network                  = google_compute_network.container_network.name
  ip_cidr_range            = "10.0.36.0/24"
  region                   = "us-central1"
  private_ip_google_access = true

  secondary_ip_range {
    range_name    = "pod"
    ip_cidr_range = "10.0.0.0/19"
  }

  secondary_ip_range {
    range_name    = "svc"
    ip_cidr_range = "10.0.32.0/22"
  }
}

resource "google_container_cluster" "with_private_cluster" {
  name               = "%s"
  location           = "us-central1-a"
  initial_node_count = 1

  networking_mode = "VPC_NATIVE"
  default_snat_status {
    disabled = true
  }
  network    = google_compute_network.container_network.name
  subnetwork = google_compute_subnetwork.container_subnetwork.name

  private_cluster_config {
    enable_private_endpoint = true
    enable_private_nodes    = true
    master_ipv4_cidr_block  = "10.42.0.0/28"
    master_global_access_config {
      enabled = %t
    }
  }
  master_authorized_networks_config {
  }
  ip_allocation_policy {
    cluster_secondary_range_name  = google_compute_subnetwork.container_subnetwork.secondary_ip_range[0].range_name
    services_secondary_range_name = google_compute_subnetwork.container_subnetwork.secondary_ip_range[1].range_name
  }
  deletion_protection = false
}
`, containerNetName, clusterName, masterGlobalAccessEnabled)
}

func testAccContainerCluster_withPrivateClusterConfigGlobalAccessEnabledOnly(clusterName, networkName, subnetworkName string, masterGlobalAccessEnabled bool) string {
	return fmt.Sprintf(`
resource "google_container_cluster" "with_private_cluster" {
  name               = "%s"
  location           = "us-central1-a"
  initial_node_count = 1
  private_cluster_config {
    enable_private_endpoint = false
    master_global_access_config {
      enabled = %t
    }
  }
  network    = "%s"
  subnetwork = "%s"

  deletion_protection = false
}
`, clusterName, masterGlobalAccessEnabled, networkName, subnetworkName)
}

func testAccContainerCluster_withShieldedNodes(clusterName, networkName, subnetworkName string, enabled bool) string {
	return fmt.Sprintf(`
resource "google_container_cluster" "with_shielded_nodes" {
  name               = "%s"
  location           = "us-central1-a"
  initial_node_count = 1

  enable_shielded_nodes = %v

  network    = "%s"
  subnetwork = "%s"

  deletion_protection   = false
}
`, clusterName, enabled, networkName, subnetworkName)
}

func testAccContainerCluster_withWorkloadIdentityConfigEnabled(projectID, clusterName, networkName, subnetworkName string) string {
	return fmt.Sprintf(`
data "google_project" "project" {
  project_id = "%s"
}

resource "google_container_cluster" "with_workload_identity_config" {
  name               = "%s"
  location           = "us-central1-a"
  initial_node_count = 1

  workload_identity_config {
    workload_pool = "${data.google_project.project.project_id}.svc.id.goog"
  }
  remove_default_node_pool = true

  network    = "%s"
  subnetwork = "%s"

  deletion_protection = false
}
`, projectID, clusterName, networkName, subnetworkName)
}

func testAccContainerCluster_withWorkloadIdentityConfigEnabledAutopilot(projectID string, clusterName, networkName, subnetworkName string) string {
	return fmt.Sprintf(`
data "google_project" "project" {
  project_id = "%s"
}

resource "google_container_cluster" "with_workload_identity_config" {
  name               = "%s"
  location           = "us-central1"
  initial_node_count = 1

  workload_identity_config {
    workload_pool = "${data.google_project.project.project_id}.svc.id.goog"
  }
  enable_autopilot    = true
  deletion_protection = false

  network    = "%s"
  subnetwork = "%s"
}
`, projectID, clusterName, networkName, subnetworkName)
}


func testAccContainerCluster_updateWorkloadIdentityConfig(projectID, clusterName, networkName, subnetworkName string, enable bool) string {
	workloadIdentityConfig := ""
	if enable {
		workloadIdentityConfig = `
			workload_identity_config {
		  workload_pool = "${data.google_project.project.project_id}.svc.id.goog"
		}`
        } else {
		workloadIdentityConfig = `
			workload_identity_config {
			workload_pool = ""
		}`
        }
	return fmt.Sprintf(`
data "google_project" "project" {
  project_id = "%s"
}

resource "google_container_cluster" "with_workload_identity_config" {
  name                     = "%s"
  location                 = "us-central1-a"
  initial_node_count       = 1
  remove_default_node_pool = true
  %s

  network    = "%s"
  subnetwork = "%s"

  deletion_protection = false
}
`, projectID, clusterName, workloadIdentityConfig, networkName, subnetworkName)
}


{{ if not (or (eq $.TargetVersionName ``) (eq $.TargetVersionName `ga`)) }}
func testAccContainerCluster_sharedVpc(org, billingId, projectName, name string, suffix string) string {
	return fmt.Sprintf(`
resource "google_project" "host_project" {
  name            = "Test Project XPN Host"
  project_id      = "%s-host"
  org_id          = "%s"
  billing_account = "%s"
  deletion_policy = "DELETE"
}

resource "google_project_service" "host_project" {
  project = google_project.host_project.project_id
  service = "container.googleapis.com"
}

resource "google_compute_shared_vpc_host_project" "host_project" {
  project = google_project_service.host_project.project
}

resource "google_project" "service_project" {
  name            = "Test Project XPN Service"
  project_id      = "%s-service"
  org_id          = "%s"
  billing_account = "%s"
  deletion_policy = "DELETE"
}

resource "google_project_service" "service_project" {
  project = google_project.service_project.project_id
  service = "container.googleapis.com"
}

resource "google_compute_shared_vpc_service_project" "service_project" {
  host_project    = google_compute_shared_vpc_host_project.host_project.project
  service_project = google_project_service.service_project.project
}

resource "google_project_iam_member" "host_service_agent" {
  project = google_project_service.host_project.project
  role    = "roles/container.hostServiceAgentUser"
  member  = "serviceAccount:service-${google_project.service_project.number}@container-engine-robot.iam.gserviceaccount.com"

  depends_on = [google_project_service.service_project]
}

resource "google_compute_subnetwork_iam_member" "service_network_cloud_services" {
  project    = google_compute_shared_vpc_host_project.host_project.project
  subnetwork = google_compute_subnetwork.shared_subnetwork.name
  role       = "roles/compute.networkUser"
  member     = "serviceAccount:${google_project.service_project.number}@cloudservices.gserviceaccount.com"
}

resource "google_compute_subnetwork_iam_member" "service_network_gke_user" {
  project    = google_compute_shared_vpc_host_project.host_project.project
  subnetwork = google_compute_subnetwork.shared_subnetwork.name
  role       = "roles/compute.networkUser"
  member     = "serviceAccount:service-${google_project.service_project.number}@container-engine-robot.iam.gserviceaccount.com"
}

resource "google_compute_network" "shared_network" {
  name    = "test-%s"
  project = google_compute_shared_vpc_host_project.host_project.project

  auto_create_subnetworks = false
}

resource "google_compute_subnetwork" "shared_subnetwork" {
  name          = "test-%s"
  ip_cidr_range = "10.0.0.0/16"
  region        = "us-central1"
  network       = google_compute_network.shared_network.self_link
  project       = google_compute_shared_vpc_host_project.host_project.project

  secondary_ip_range {
    range_name    = "pods"
    ip_cidr_range = "10.1.0.0/16"
  }

  secondary_ip_range {
    range_name    = "services"
    ip_cidr_range = "10.2.0.0/20"
  }
}

resource "google_container_cluster" "shared_vpc_cluster" {
  name               = "%s"
  location           = "us-central1-a"
  initial_node_count = 1
  project            = google_compute_shared_vpc_service_project.service_project.service_project

  networking_mode = "VPC_NATIVE"
  network         = google_compute_network.shared_network.self_link
  subnetwork      = google_compute_subnetwork.shared_subnetwork.self_link

  ip_allocation_policy {
    cluster_secondary_range_name  = google_compute_subnetwork.shared_subnetwork.secondary_ip_range[0].range_name
    services_secondary_range_name = google_compute_subnetwork.shared_subnetwork.secondary_ip_range[1].range_name
  }

  depends_on = [
    google_project_iam_member.host_service_agent,
    google_compute_subnetwork_iam_member.service_network_cloud_services,
    google_compute_subnetwork_iam_member.service_network_gke_user,
  ]
  deletion_protection = false
}
`, projectName, org, billingId, projectName, org, billingId, suffix, suffix, name)
}

func testAccContainerCluster_withBinaryAuthorizationEnabledBool(clusterName, networkName, subnetworkName string, enabled bool) string {
	return fmt.Sprintf(`
resource "google_container_cluster" "with_binary_authorization_enabled_bool" {
  name               = "%s"
  location           = "us-central1-a"
  initial_node_count = 1

  binary_authorization {
    enabled = %v
  }
  network    = "%s"
  subnetwork = "%s"

  deletion_protection = false
}
`, clusterName, enabled, networkName, subnetworkName)
}

func testAccContainerCluster_withBinaryAuthorizationEvaluationMode(clusterName string, autopilot_enabled bool, evaluation_mode, networkName, subnetworkName string) string {
	return fmt.Sprintf(`
resource "google_container_cluster" "with_binary_authorization_evaluation_mode" {
  name               = "%s"
  location           = "us-central1"
  initial_node_count = 1
  ip_allocation_policy {
  }
  enable_autopilot = %v

  binary_authorization {
    evaluation_mode = "%s"
  }
  network    = "%s"
  subnetwork = "%s"

  deletion_protection = false
}
`, clusterName, autopilot_enabled, evaluation_mode, networkName, subnetworkName)
}

func testAccContainerCluster_withFlexiblePodCIDR(containerNetName string, clusterName string) string {
	return fmt.Sprintf(`
resource "google_compute_network" "container_network" {
  name                    = "%s"
  auto_create_subnetworks = false
}

resource "google_compute_subnetwork" "container_subnetwork" {
  name                     = google_compute_network.container_network.name
  network                  = google_compute_network.container_network.name
  ip_cidr_range            = "10.0.35.0/24"
  region                   = "us-central1"
  private_ip_google_access = true

  secondary_ip_range {
    range_name    = "pod"
    ip_cidr_range = "10.1.0.0/19"
  }

  secondary_ip_range {
    range_name    = "svc"
    ip_cidr_range = "10.2.0.0/22"
  }
}

resource "google_container_cluster" "with_flexible_cidr" {
  name               = "%s"
  location           = "us-central1-a"
  initial_node_count = 3

  networking_mode = "VPC_NATIVE"
  network         = google_compute_network.container_network.name
  subnetwork      = google_compute_subnetwork.container_subnetwork.name

  private_cluster_config {
    enable_private_endpoint = true
    enable_private_nodes    = true
    master_ipv4_cidr_block  = "10.42.0.0/28"
  }

  master_authorized_networks_config {
  }

  ip_allocation_policy {
    cluster_secondary_range_name  = google_compute_subnetwork.container_subnetwork.secondary_ip_range[0].range_name
    services_secondary_range_name = google_compute_subnetwork.container_subnetwork.secondary_ip_range[1].range_name
  }

  default_max_pods_per_node = 100
  deletion_protection = false
}
`, containerNetName, clusterName)
}
{{- end }}

func testAccContainerCluster_withInitialCIDR(containerNetName string, clusterName string) string {
	return fmt.Sprintf(`
resource "google_compute_network" "container_network" {
  name                    = "%s"
  auto_create_subnetworks = false
}

resource "google_compute_subnetwork" "container_subnetwork" {
  name          = google_compute_network.container_network.name
  network       = google_compute_network.container_network.name
  ip_cidr_range = "10.128.0.0/9"
}

resource "google_container_cluster" "cidr_error_preempt" {
  name     = "%s"
  location = "us-central1-a"

  networking_mode = "VPC_NATIVE"
  network    = google_compute_network.container_network.name
  subnetwork = google_compute_subnetwork.container_subnetwork.name

  initial_node_count = 1

  ip_allocation_policy {
    cluster_ipv4_cidr_block  = "10.0.0.0/16"
    services_ipv4_cidr_block = "10.1.0.0/16"
  }
  deletion_protection = false
}
`, containerNetName, clusterName)
}

func testAccContainerCluster_withCIDROverlap(initConfig, secondCluster string) string {
	return fmt.Sprintf(`
%s

resource "google_container_cluster" "cidr_error_overlap" {
  name     = "%s"
  location = "us-central1-a"

  network    = google_compute_network.container_network.name
  subnetwork = google_compute_subnetwork.container_subnetwork.name

  initial_node_count = 1

  networking_mode = "VPC_NATIVE"
  ip_allocation_policy {
    cluster_ipv4_cidr_block  = "10.0.0.0/16"
    services_ipv4_cidr_block = "10.1.0.0/16"
  }
  deletion_protection = false
}
`, initConfig, secondCluster)
}


func testAccContainerCluster_withCIDROverlapWithTimeout(initConfig, secondCluster, createTimeout string) string {
	return fmt.Sprintf(`
%s

resource "google_container_cluster" "cidr_error_overlap" {
  name     = "%s"
  location = "us-central1-a"

  network    = google_compute_network.container_network.name
  subnetwork = google_compute_subnetwork.container_subnetwork.name

  initial_node_count = 1

  networking_mode = "VPC_NATIVE"
  ip_allocation_policy {
    cluster_ipv4_cidr_block  = "10.0.0.0/16"
    services_ipv4_cidr_block = "10.1.0.0/16"
  }
  deletion_protection = false
  timeouts {
    create = "%s"
  }
}
`, initConfig, secondCluster, createTimeout)
}

func testAccContainerCluster_withInvalidLocation(location string) string {
	return fmt.Sprintf(`
resource "google_container_cluster" "with_resource_labels" {
  name               = "invalid-gke-cluster"
  location           = "%s"
  initial_node_count = 1
  deletion_protection = false
}
`, location)
}

func testAccContainerCluster_withExternalIpsConfig(projectID, clusterName, networkName, subnetworkName string, enabled bool) string {
	return fmt.Sprintf(`
data "google_project" "project" {
    project_id = "%s"
}

resource "google_container_cluster" "with_external_ips_config" {
  name               = "%s"
  location           = "us-central1-a"
  initial_node_count = 1
  service_external_ips_config {
    enabled = %v
  }
  network    = "%s"
  subnetwork = "%s"

  deletion_protection = false
}
`, projectID, clusterName, enabled, networkName, subnetworkName)
}

func testAccContainerCluster_withMeshCertificatesConfigEnabled(projectID, clusterName, networkName, subnetworkName string) string {
	return fmt.Sprintf(`
data "google_project" "project" {
  project_id = "%s"
}

resource "google_container_cluster" "with_mesh_certificates_config" {
  name                     = "%s"
  location                 = "us-central1-a"
  initial_node_count       = 1
  remove_default_node_pool = true
  workload_identity_config {
    workload_pool = "${data.google_project.project.project_id}.svc.id.goog"
  }
  mesh_certificates {
    enable_certificates = true
  }
  network    = "%s"
  subnetwork = "%s"

  deletion_protection = false
}
`, projectID, clusterName, networkName, subnetworkName)
}

func testAccContainerCluster_updateMeshCertificatesConfig(projectID, clusterName, networkName, subnetworkName string, enabled bool) string {
	return fmt.Sprintf(`
data "google_project" "project" {
    project_id = "%s"
}

resource "google_container_cluster" "with_mesh_certificates_config" {
  name               = "%s"
  location           = "us-central1-a"
  initial_node_count = 1
  remove_default_node_pool = true
  workload_identity_config {
    workload_pool = "${data.google_project.project.project_id}.svc.id.goog"
    }
  mesh_certificates {
    enable_certificates = %v
  }
  network    = "%s"
  subnetwork = "%s"

  deletion_protection = false
}
`, projectID, clusterName, enabled, networkName, subnetworkName)
}

func testAccContainerCluster_updateCostManagementConfig(projectID, clusterName, networkName, subnetworkName string, enabled bool) string {
	return fmt.Sprintf(`
data "google_project" "project" {
  project_id = "%s"
}

resource "google_container_cluster" "with_cost_management_config" {
  name               = "%s"
  location           = "us-central1-a"
  initial_node_count = 1
  cost_management_config {
    enabled = %v
  }
  network    = "%s"
  subnetwork = "%s"

  deletion_protection = false
}
`, projectID, clusterName, enabled, networkName, subnetworkName)
}

func testAccContainerCluster_withDatabaseEncryption(clusterName string, kmsData acctest.BootstrappedKMS, networkName, subnetworkName string) string {
	return fmt.Sprintf(`
data "google_project" "project" {
}

resource "google_kms_key_ring_iam_member" "test_key_ring_iam_policy" {
  key_ring_id = "%[1]s"
  role = "roles/cloudkms.cryptoKeyEncrypterDecrypter"
  member = "serviceAccount:service-${data.google_project.project.number}@container-engine-robot.iam.gserviceaccount.com"
}

data "google_kms_key_ring_iam_policy" "test_key_ring_iam_policy" {
  key_ring_id = "%[1]s"
}

resource "google_container_cluster" "primary" {
  name               = "%[3]s"
  location           = "us-central1-a"
  initial_node_count = 1

  database_encryption {
    state    = "ENCRYPTED"
    key_name = "%[2]s"
  }
  network    = "%[4]s"
  subnetwork = "%[5]s"

  deletion_protection = false
}
`, kmsData.KeyRing.Name, kmsData.CryptoKey.Name, clusterName, networkName, subnetworkName)
}

func testAccContainerCluster_withDatapathProvider(clusterName, datapathProvider, networkName, subnetworkName string) string {
	return fmt.Sprintf(`
resource "google_container_cluster" "primary" {
  name               = "%s"
  location           = "us-central1-a"
  initial_node_count = 1
  ip_allocation_policy {
  }

  datapath_provider = "%s"

  release_channel {
    channel = "RAPID"
  }
  network    = "%s"
  subnetwork = "%s"

  deletion_protection = false
}
`, clusterName, datapathProvider, networkName, subnetworkName)
}

func testAccContainerCluster_enableCiliumPolicies(clusterName, networkName, subnetworkName string, enableCilium bool) string {
	ciliumPolicies := ""
	if enableCilium {
		ciliumPolicies = "enable_cilium_clusterwide_network_policy = true"
	} else {
		ciliumPolicies = "enable_cilium_clusterwide_network_policy = false"
	}

	return fmt.Sprintf(`
resource "google_container_cluster" "primary" {
  name               = "%s"
  location           = "us-central1-a"
  initial_node_count = 1
  ip_allocation_policy {
  }

  datapath_provider = "ADVANCED_DATAPATH"
  %s

  release_channel {
    channel = "RAPID"
  }

  network    = "%s"
  subnetwork    = "%s"

  deletion_protection = false
}
`, clusterName, ciliumPolicies, networkName, subnetworkName)
}

func testAccContainerCluster_enableCiliumPolicies_withAutopilot(clusterName, networkName, subnetworkName string) string {
	return fmt.Sprintf(`
resource "google_compute_network" "container_network" {
  name                    = "%[2]s"
  auto_create_subnetworks = false
}

resource "google_compute_subnetwork" "container_subnetwork" {
  name                     = "%[3]s"
  network                  = google_compute_network.container_network.name
  ip_cidr_range            = "10.0.36.0/24"
  region                   = "us-central1"
  private_ip_google_access = true

  secondary_ip_range {
    range_name    = "pod"
    ip_cidr_range = "10.0.0.0/19"
  }

  secondary_ip_range {
    range_name    = "svc"
    ip_cidr_range = "10.0.32.0/22"
  }
}

resource "google_container_cluster" "with_autopilot" {
  name = "%[1]s"
  location = "us-central1"
  enable_autopilot = true

  release_channel {
    channel = "RAPID"
  }

  network       = google_compute_network.container_network.name
  subnetwork    = google_compute_subnetwork.container_subnetwork.name
  ip_allocation_policy {
    cluster_secondary_range_name  = google_compute_subnetwork.container_subnetwork.secondary_ip_range[0].range_name
    services_secondary_range_name = google_compute_subnetwork.container_subnetwork.secondary_ip_range[1].range_name
  }

  addons_config {
    horizontal_pod_autoscaling {
      disabled = false
    }
  }

  vertical_pod_autoscaling {
    enabled = true
  }

  datapath_provider = "ADVANCED_DATAPATH"

  deletion_protection = false
}
`, clusterName, networkName, subnetworkName)
}

func testAccContainerCluster_enableCiliumPolicies_withAutopilotUpdate(clusterName, networkName, subnetworkName string) string {
	return fmt.Sprintf(`
resource "google_compute_network" "container_network" {
  name                    = "%[2]s"
  auto_create_subnetworks = false
}

resource "google_compute_subnetwork" "container_subnetwork" {
  name                     = "%[3]s"
  network                  = google_compute_network.container_network.name
  ip_cidr_range            = "10.0.36.0/24"
  region                   = "us-central1"
  private_ip_google_access = true

  secondary_ip_range {
    range_name    = "pod"
    ip_cidr_range = "10.0.0.0/19"
  }

  secondary_ip_range {
    range_name    = "svc"
    ip_cidr_range = "10.0.32.0/22"
  }
}

resource "google_container_cluster" "with_autopilot" {
  name = "%[1]s"
  location = "us-central1"
  enable_autopilot = true

  release_channel {
    channel = "RAPID"
  }

  network       = google_compute_network.container_network.name
  subnetwork    = google_compute_subnetwork.container_subnetwork.name
  ip_allocation_policy {
    cluster_secondary_range_name  = google_compute_subnetwork.container_subnetwork.secondary_ip_range[0].range_name
    services_secondary_range_name = google_compute_subnetwork.container_subnetwork.secondary_ip_range[1].range_name
  }

  addons_config {
    horizontal_pod_autoscaling {
      disabled = false
    }
  }

  vertical_pod_autoscaling {
    enabled = true
  }

  datapath_provider = "ADVANCED_DATAPATH"
  enable_cilium_clusterwide_network_policy = true

  deletion_protection = false
}
`, clusterName, networkName, subnetworkName)
}

func testAccContainerCluster_withMasterAuthorizedNetworksDisabled(containerNetName string, clusterName string) string {
	return fmt.Sprintf(`
resource "google_compute_network" "container_network" {
  name                    = "%s"
  auto_create_subnetworks = false
}

resource "google_compute_subnetwork" "container_subnetwork" {
  name                     = google_compute_network.container_network.name
  network                  = google_compute_network.container_network.name
  ip_cidr_range            = "10.0.36.0/24"
  region                   = "us-central1"
  private_ip_google_access = true

  secondary_ip_range {
    range_name    = "pod"
    ip_cidr_range = "10.0.0.0/19"
  }

  secondary_ip_range {
    range_name    = "svc"
    ip_cidr_range = "10.0.32.0/22"
  }
}

resource "google_container_cluster" "with_private_cluster" {
  name               = "%s"
  location           = "us-central1-a"
  initial_node_count = 1

  networking_mode = "VPC_NATIVE"
  network    = google_compute_network.container_network.name
  subnetwork = google_compute_subnetwork.container_subnetwork.name

  private_cluster_config {
    enable_private_endpoint = false
    enable_private_nodes    = true
    master_ipv4_cidr_block  = "10.42.0.0/28"
  }

  ip_allocation_policy {
    cluster_secondary_range_name  = google_compute_subnetwork.container_subnetwork.secondary_ip_range[0].range_name
    services_secondary_range_name = google_compute_subnetwork.container_subnetwork.secondary_ip_range[1].range_name
  }
  deletion_protection = false
}
`, containerNetName, clusterName)
}

func testAccContainerCluster_withEnableKubernetesAlpha(cluster, np, networkName, subnetworkName string) string {
	return fmt.Sprintf(`
resource "google_container_cluster" "primary" {
  name                    = "%s"
  location                = "us-central1-a"
  enable_kubernetes_alpha = true

  node_pool {
    name               = "%s"
    initial_node_count = 1
    management {
      auto_repair  = false
      auto_upgrade = false
    }
  }
  network    = "%s"
  subnetwork = "%s"

  deletion_protection = false
}
`, cluster, np, networkName, subnetworkName)
}

func testAccContainerCluster_withoutEnableKubernetesBetaAPIs(clusterName, networkName, subnetworkName string) string {
	return fmt.Sprintf(`
data "google_container_engine_versions" "central1a" {
  location = "us-central1-a"
}

resource "google_container_cluster" "primary" {
  name               = "%s"
  location           = "us-central1-a"
  min_master_version = data.google_container_engine_versions.central1a.release_channel_latest_version["STABLE"]
  initial_node_count = 1

  network    = "%s"
  subnetwork = "%s"

  deletion_protection = false
}
`, clusterName, networkName, subnetworkName)
}

func testAccContainerCluster_withEnableKubernetesBetaAPIs(cluster, networkName, subnetworkName string) string {
	return fmt.Sprintf(`
data "google_container_engine_versions" "uscentral1a" {
  location = "us-central1-a"
}

resource "google_container_cluster" "primary" {
  name               = "%s"
  location           = "us-central1-a"
  min_master_version = data.google_container_engine_versions.uscentral1a.release_channel_latest_version["STABLE"]
  initial_node_count = 1

  # Some existing Beta APIs will be deprecated as the feature will be GAed,
  # and the Beta API will be eventually removed. In the case of the ResourceClaims
  # and its depended APIs, they are GAed in Kubernetes as of 1.34. And, the Beta APIs
  # will be removed after at least 3 minor version bumps, so it will be removed as
  # of Kubernetes 1.37 or later.
  # https://pr.k8s.io/132706
  # https://kubernetes.io/docs/reference/using-api/deprecation-guide/
  #
  # Removing the Beta API from Kubernetes will break the test.
  # TODO: Replace the Beta API with one available on the version of GKE
  # if the test is broken.
  enable_k8s_beta_apis {
    enabled_apis = [
	  "resource.k8s.io/v1beta1/deviceclasses",
	  "resource.k8s.io/v1beta1/resourceclaims",
	  "resource.k8s.io/v1beta1/resourceclaimtemplates",
	  "resource.k8s.io/v1beta1/resourceslices"
	]
  }
  network    = "%s"
  subnetwork = "%s"

  deletion_protection = false
}
`, cluster, networkName, subnetworkName)
}

func testAccContainerCluster_withAutopilot(projectID string, containerNetName string, clusterName string, location string, enabled bool, withNetworkTag bool, serviceAccount string) string {
	config := ""
	clusterAutoscaling := ""
	if serviceAccount != "" {
		config += fmt.Sprintf(`
resource "google_service_account" "service_account" {
  account_id   = "%[1]s"
  project      = "%[2]s"
  display_name = "Service Account"
}

resource "google_project_iam_member" "project" {
  project = "%[2]s"
  role    = "roles/container.nodeServiceAccount"
  member = "serviceAccount:%[1]s@%[2]s.iam.gserviceaccount.com"
}`, serviceAccount, projectID)

		clusterAutoscaling = fmt.Sprintf(`
  cluster_autoscaling {
    auto_provisioning_defaults {
      service_account = "%s@%s.iam.gserviceaccount.com"
      oauth_scopes = ["https://www.googleapis.com/auth/cloud-platform"]
    }
  }`, serviceAccount, projectID)
	}

	config += fmt.Sprintf(`

resource "google_compute_network" "container_network" {
  name                    = "%s"
  auto_create_subnetworks = false
}

resource "google_compute_subnetwork" "container_subnetwork" {
  name                     = google_compute_network.container_network.name
  network                  = google_compute_network.container_network.name
  ip_cidr_range            = "10.0.36.0/24"
  region                   = "us-central1"
  private_ip_google_access = true

  secondary_ip_range {
    range_name    = "pod"
    ip_cidr_range = "10.0.0.0/19"
  }

  secondary_ip_range {
    range_name    = "svc"
    ip_cidr_range = "10.0.32.0/22"
  }
}

data "google_container_engine_versions" "central1a" {
  location = "us-central1-a"
}

resource "google_container_cluster" "with_autopilot" {
  name                = "%s"
  location            = "%s"
  enable_autopilot    = %v
  min_master_version  = "latest"
  release_channel {
    channel = "RAPID"
  }
  network    = google_compute_network.container_network.name
  subnetwork = google_compute_subnetwork.container_subnetwork.name

  deletion_protection = false

  ip_allocation_policy {
    cluster_secondary_range_name  = google_compute_subnetwork.container_subnetwork.secondary_ip_range[0].range_name
    services_secondary_range_name = google_compute_subnetwork.container_subnetwork.secondary_ip_range[1].range_name
  }
  addons_config {
    horizontal_pod_autoscaling {
      disabled = false
    }
  }
  %s
  vertical_pod_autoscaling {
    enabled = true
  }`, containerNetName, clusterName, location, enabled, clusterAutoscaling)
	if withNetworkTag {
		config += `
  node_pool_auto_config {
    network_tags {
      tags = ["test-network-tag"]
    }
  }`
	}
	config += `
}`
	return config
}

func testAccContainerCluster_withDNSConfig(clusterName, clusterDns, clusterDnsDomain, clusterDnsScope, networkName, subnetworkName string) string {
	return fmt.Sprintf(`
resource "google_container_cluster" "primary" {
  name               = "%s"
  location           = "us-central1-a"
  initial_node_count = 1
  dns_config {
    cluster_dns        = "%s"
    cluster_dns_domain = "%s"
    cluster_dns_scope  = "%s"
  }
  network    = "%s"
  subnetwork = "%s"

  deletion_protection = false
}
`, clusterName, clusterDns, clusterDnsDomain, clusterDnsScope, networkName, subnetworkName)
}

func testAccContainerCluster_withGatewayApiConfig(clusterName, gatewayApiChannel, networkName, subnetworkName string) string {
	return fmt.Sprintf(`
data "google_container_engine_versions" "uscentral1a" {
  location = "us-central1-a"
}

resource "google_container_cluster" "primary" {
  name               = "%s"
  location           = "us-central1-f"
  initial_node_count = 1
  min_master_version = data.google_container_engine_versions.uscentral1a.release_channel_latest_version["STABLE"]
  gateway_api_config {
    channel = "%s"
  }
  deletion_protection = false
  network    = "%s"
  subnetwork    = "%s"
}
`, clusterName, gatewayApiChannel, networkName, subnetworkName)
}

func testAccContainerCluster_withIdentityServiceConfigEnabled(name, networkName, subnetworkName string) string {
	return fmt.Sprintf(`
resource "google_container_cluster" "primary" {
  name               = "%s"
  location           = "us-central1-a"
  initial_node_count = 1
  identity_service_config {
    enabled = true
  }
  deletion_protection = false
  network    = "%s"
  subnetwork    = "%s"
}
`, name, networkName, subnetworkName)
}

func testAccContainerCluster_withIdentityServiceConfigUpdated(name, networkName, subnetworkName string) string {
	return fmt.Sprintf(`
resource "google_container_cluster" "primary" {
  name               = "%s"
  location           = "us-central1-a"
  initial_node_count = 1
  identity_service_config {
    enabled = false
  }
  deletion_protection = false
  network    = "%s"
  subnetwork    = "%s"
}
`, name, networkName, subnetworkName)
}

func testAccContainerCluster_withSecretManagerConfigEnabled(projectID, name, networkName, subnetworkName string) string {
	return fmt.Sprintf(`
data "google_project" "project" {
  project_id = "%s"
}
resource "google_container_cluster" "primary" {
  name               = "%s"
  location           = "us-central1-a"
  initial_node_count = 1
  secret_manager_config {
    enabled = true
{{- if ne $.TargetVersionName "ga" }}
  rotation_config {
    enabled = true
    rotation_interval = "300s"
    }
{{- end }}
  }
  deletion_protection = false
  network    = "%s"
  subnetwork    = "%s"
  workload_identity_config {
    workload_pool = "${data.google_project.project.project_id}.svc.id.goog"
  }
}
`, projectID, name, networkName, subnetworkName)
}

func testAccContainerCluster_withSecretManagerRotationPeriodUpdated(projectID, name, networkName, subnetworkName string) string {
	return fmt.Sprintf(`
data "google_project" "project" {
  project_id = "%s"
}
resource "google_container_cluster" "primary" {
  name               = "%s"
  location           = "us-central1-a"
  initial_node_count = 1
  secret_manager_config {
    enabled = true
{{- if ne $.TargetVersionName "ga" }}
  rotation_config {
    enabled = true
    rotation_interval = "120s"
    }
{{- end }}
  }
  deletion_protection = false
  network    = "%s"
  subnetwork    = "%s"
  workload_identity_config {
    workload_pool = "${data.google_project.project.project_id}.svc.id.goog"
  }
}
`, projectID, name, networkName, subnetworkName)
}

func testAccContainerCluster_withSecretManagerConfigRotationDisabled(projectID, name, networkName, subnetworkName string) string {
	return fmt.Sprintf(`
data "google_project" "project" {
  project_id = "%s"
}
resource "google_container_cluster" "primary" {
  name               = "%s"
  location           = "us-central1-a"
  initial_node_count = 1
  secret_manager_config {
    enabled = true
{{- if ne $.TargetVersionName "ga" }}
  rotation_config {
    enabled = false
    rotation_interval = "120s"
    }
{{- end }}
  }
  deletion_protection = false
  network    = "%s"
  subnetwork    = "%s"
  workload_identity_config {
    workload_pool = "${data.google_project.project.project_id}.svc.id.goog"
  }
}
`, projectID, name, networkName, subnetworkName)
}

func testAccContainerCluster_withSecretManagerConfigUpdated(projectID, name, networkName, subnetworkName string) string {
	return fmt.Sprintf(`
data "google_project" "project" {
  project_id = "%s"
}
resource "google_container_cluster" "primary" {
  name               = "%s"
  location           = "us-central1-a"
  initial_node_count = 1

  secret_manager_config {
    enabled = false
  }
  deletion_protection = false
  network    = "%s"
  subnetwork    = "%s"
  workload_identity_config {
    workload_pool = "${data.google_project.project.project_id}.svc.id.goog"
  }
}
`, projectID, name, networkName, subnetworkName)
}

func testAccContainerCluster_withLoggingConfigEnabled(name, networkName, subnetworkName string, minVersion string) string {
	return fmt.Sprintf(`
resource "google_container_cluster" "primary" {
  name               = "%s"
  location           = "us-central1-a"
  initial_node_count = 1
  logging_config {
    enable_components = [ "SYSTEM_COMPONENTS" ]
  }
  monitoring_config {
      enable_components = [ "SYSTEM_COMPONENTS" ]
  }
  deletion_protection = false
  network    = "%s"
  subnetwork    = "%s"
  min_master_version = "%s"
}
`, name, networkName, subnetworkName, minVersion)
}

func testAccContainerCluster_withLoggingConfigDisabled(name, networkName, subnetworkName string, minVersion string) string {
	return fmt.Sprintf(`
resource "google_container_cluster" "primary" {
  name               = "%s"
  location           = "us-central1-a"
  initial_node_count = 1
  logging_config {
    enable_components = []
  }
  deletion_protection = false
  network    = "%s"
  subnetwork    = "%s"
  min_master_version = "%s"
}
`, name, networkName, subnetworkName, minVersion)
}

func testAccContainerCluster_withLoggingConfigUpdated(name, networkName, subnetworkName string, minVersion string) string {
	return fmt.Sprintf(`
resource "google_container_cluster" "primary" {
  name               = "%s"
  location           = "us-central1-a"
  initial_node_count = 1
  logging_config {
    enable_components = [ "SYSTEM_COMPONENTS", "APISERVER", "CONTROLLER_MANAGER", "SCHEDULER", "KCP_CONNECTION", "KCP_SSHD", "KCP_HPA"]
  }
  monitoring_config {
    enable_components = [ "SYSTEM_COMPONENTS" ]
  }
  deletion_protection = false
  network    = "%s"
  subnetwork    = "%s"
  min_master_version = "%s"
}
`, name, networkName, subnetworkName, minVersion)
}

func testAccContainerCluster_withMonitoringConfigEnabled(name, networkName, subnetworkName string) string {
       return fmt.Sprintf(`
data "google_container_engine_versions" "uscentral1a" {
  location = "us-central1-a"
}

resource "google_container_cluster" "primary" {
  name               = "%s"
  location           = "us-central1-a"
  initial_node_count = 1
  monitoring_config {
      enable_components = [ "SYSTEM_COMPONENTS", "APISERVER", "CONTROLLER_MANAGER", "SCHEDULER" ]
  }
  deletion_protection = false
  network    = "%s"
  subnetwork    = "%s"
}
`, name, networkName, subnetworkName)
}

func testAccContainerCluster_withMonitoringConfigDisabled(name, networkName, subnetworkName string) string {
       return fmt.Sprintf(`
resource "google_container_cluster" "primary" {
  name               = "%s"
  location           = "us-central1-a"
  initial_node_count = 1
  monitoring_config {
    enable_components = []
  }
  deletion_protection = false
  network             = "%s"
  subnetwork          = "%s"
}
`, name, networkName, subnetworkName)
}

func testAccContainerCluster_withMonitoringConfigUpdated(name, networkName, subnetworkName string) string {
       return fmt.Sprintf(`
resource "google_container_cluster" "primary" {
  name               = "%s"
  location           = "us-central1-a"
  initial_node_count = 1
  monitoring_config {
    enable_components = ["SYSTEM_COMPONENTS", "APISERVER", "CONTROLLER_MANAGER"]
  }
  deletion_protection = false
  network             = "%s"
  subnetwork          = "%s"
}
`, name, networkName, subnetworkName)
}

func testAccContainerCluster_withMonitoringConfigPrometheusUpdated(name, networkName, subnetworkName string) string {
       return fmt.Sprintf(`
resource "google_container_cluster" "primary" {
  name               = "%s"
  location           = "us-central1-a"
  initial_node_count = 1
  monitoring_config {
    enable_components = ["SYSTEM_COMPONENTS", "APISERVER", "CONTROLLER_MANAGER", "SCHEDULER"]
    managed_prometheus {
      enabled = true
    }
  }
  deletion_protection = false
  network             = "%s"
  subnetwork          = "%s"
}
`, name, networkName, subnetworkName)
}

func testAccContainerCluster_withMonitoringConfigPrometheusOnly(name, networkName, subnetworkName string) string {
       return fmt.Sprintf(`
resource "google_container_cluster" "primary" {
  name               = "%s"
  location           = "us-central1-a"
  initial_node_count = 1
  monitoring_config {
    enable_components = []
    managed_prometheus {
      enabled = true
    }
  }
  deletion_protection = false
  network             = "%s"
  subnetwork          = "%s"
}
`, name, networkName, subnetworkName)
}

func testAccContainerCluster_withMonitoringConfigPrometheusOnly2(name, networkName, subnetworkName string) string {
       return fmt.Sprintf(`
resource "google_container_cluster" "primary" {
  name               = "%s"
  location           = "us-central1-a"
  initial_node_count = 1
  monitoring_config {
    managed_prometheus {
      enabled = true
    }
  }
  deletion_protection = false
  network             = "%s"
  subnetwork          = "%s"
}
`, name, networkName, subnetworkName)
}

func testAccContainerCluster_withMonitoringConfigScopeAll(name, networkName, subnetworkName string) string {
       return fmt.Sprintf(`
resource "google_container_cluster" "primary" {
  name               = "%s"
  location           = "us-central1-a"
  initial_node_count = 1
  monitoring_config {
    managed_prometheus {
      enabled = true
      auto_monitoring_config {
        scope = "ALL"
      }
    }
  }
  deletion_protection = false
  network             = "%s"
  subnetwork          = "%s"
}
`, name, networkName, subnetworkName)
}

func testAccContainerCluster_withMonitoringConfigScopeNone(name, networkName, subnetworkName string) string {
       return fmt.Sprintf(`
resource "google_container_cluster" "primary" {
  name               = "%s"
  location           = "us-central1-a"
  initial_node_count = 1
  monitoring_config {
    managed_prometheus {
      enabled = true
      auto_monitoring_config {
        scope = "NONE"
      }
    }
  }
  deletion_protection = false
  network             = "%s"
  subnetwork          = "%s"
}
`, name, networkName, subnetworkName)
}

func testAccContainerCluster_withMonitoringConfigAdvancedDatapathObservabilityConfigEnabled(name string) string {
       return fmt.Sprintf(`
resource "google_compute_network" "container_network" {
  name                    = "%s-nw"
  auto_create_subnetworks = false
}

resource "google_compute_subnetwork" "container_subnetwork" {
  name                     = google_compute_network.container_network.name
  network                  = google_compute_network.container_network.name
  ip_cidr_range            = "10.0.36.0/24"
  region                   = "us-central1"
  private_ip_google_access = true

  secondary_ip_range {
    range_name    = "services-range"
    ip_cidr_range = "192.168.1.0/24"
  }

  secondary_ip_range {
    range_name    = "pod-ranges"
    ip_cidr_range = "192.168.64.0/22"
  }
}

resource "google_container_cluster" "primary" {
  name               = "%s"
  location           = "us-central1-a"
  initial_node_count = 1
  datapath_provider  = "ADVANCED_DATAPATH"

  network    = google_compute_network.container_network.name
  subnetwork = google_compute_subnetwork.container_subnetwork.name
  ip_allocation_policy {
    cluster_secondary_range_name  = google_compute_subnetwork.container_subnetwork.secondary_ip_range[0].range_name
    services_secondary_range_name = google_compute_subnetwork.container_subnetwork.secondary_ip_range[1].range_name
  }

  monitoring_config {
    enable_components = []
    advanced_datapath_observability_config {
      enable_metrics = true
      enable_relay   = true
    }
  }
  deletion_protection = false
}
`, name, name)
}

func testAccContainerCluster_withMonitoringConfigAdvancedDatapathObservabilityConfigDisabled(name string) string {
       return fmt.Sprintf(`
resource "google_compute_network" "container_network" {
  name                    = "%s-nw"
  auto_create_subnetworks = false
}

resource "google_compute_subnetwork" "container_subnetwork" {
  name                     = google_compute_network.container_network.name
  network                  = google_compute_network.container_network.name
  ip_cidr_range            = "10.0.36.0/24"
  region                   = "us-central1"
  private_ip_google_access = true

  secondary_ip_range {
    range_name    = "services-range"
    ip_cidr_range = "192.168.1.0/24"
  }

  secondary_ip_range {
    range_name    = "pod-ranges"
    ip_cidr_range = "192.168.64.0/22"
  }
}

resource "google_container_cluster" "primary" {
  name               = "%s"
  location           = "us-central1-a"
  initial_node_count = 1
  datapath_provider  = "ADVANCED_DATAPATH"

  network    = google_compute_network.container_network.name
  subnetwork = google_compute_subnetwork.container_subnetwork.name
  ip_allocation_policy {
    cluster_secondary_range_name  = google_compute_subnetwork.container_subnetwork.secondary_ip_range[0].range_name
    services_secondary_range_name = google_compute_subnetwork.container_subnetwork.secondary_ip_range[1].range_name
  }

  monitoring_config {
    enable_components = []
    advanced_datapath_observability_config {
      enable_metrics = false
      enable_relay   = false
    }
  }
  deletion_protection = false
}
`, name, name)
}

func testAccContainerCluster_withSoleTenantGroup(name, networkName, subnetworkName string) string {
	return fmt.Sprintf(`
resource "google_compute_node_template" "soletenant-tmpl" {
  name      = "%s"
  region    = "us-central1"
  node_type = "n1-node-96-624"
  cpu_overcommit_type = "ENABLED"
}

resource "google_compute_node_group" "group" {
  name        = "%s"
  zone        = "us-central1-f"
  description = "example google_compute_node_group for Terraform Google Provider"

  initial_size	= 1
  node_template = google_compute_node_template.soletenant-tmpl.id
}

resource "google_container_cluster" "primary" {
  name               = "%s"
  location           = "us-central1-f"
  initial_node_count = 1
  node_config {
    machine_type = "n1-standard-1" // can't be e2 because of local-ssd
    disk_size_gb = 15
    disk_type    = "pd-ssd"
    node_group   = google_compute_node_group.group.name
    sole_tenant_config {
      node_affinity {
        key      = "compute.googleapis.com/node-group-name"
        operator = "IN"
        values   = [google_compute_node_group.group.name]
      }
      min_node_cpus = 1
    }
  }
  network    = "%s"
  subnetwork = "%s"

  deletion_protection = false
}
`, name, name, name, networkName, subnetworkName)
}

{{ if ne $.TargetVersionName `ga` -}}
func testAccContainerCluster_withTPUConfig(network, cluster string) string {
	return fmt.Sprintf(`
resource "google_compute_network" "container_network" {
  name                    = "%s"
  auto_create_subnetworks = false
}

resource "google_compute_subnetwork" "container_subnetwork" {
  name                     = google_compute_network.container_network.name
  network                  = google_compute_network.container_network.name
  ip_cidr_range            = "10.0.36.0/24"
  region                   = "us-central1"
  private_ip_google_access = true

  secondary_ip_range {
    range_name    = "pod"
    ip_cidr_range = "10.0.0.0/19"
  }

  secondary_ip_range {
    range_name    = "svc"
    ip_cidr_range = "10.0.32.0/22"
  }
}

resource "google_container_cluster" "with_tpu_config" {
  name               = "%s"
  location           = "us-central1-a"
  initial_node_count = 1


  tpu_config {
    enabled                = true
    use_service_networking = true
  }

  network         = google_compute_network.container_network.name
  subnetwork      = google_compute_subnetwork.container_subnetwork.name
  networking_mode = "VPC_NATIVE"

  private_cluster_config {
    enable_private_endpoint = true
    enable_private_nodes    = true
    master_ipv4_cidr_block  = "10.42.0.0/28"
  }
  master_authorized_networks_config {
  }

  ip_allocation_policy {
    cluster_secondary_range_name  = google_compute_subnetwork.container_subnetwork.secondary_ip_range[0].range_name
    services_secondary_range_name = google_compute_subnetwork.container_subnetwork.secondary_ip_range[1].range_name
  }
  deletion_protection = false
}
`, network, cluster)
}
{{- end }}

{{ if ne $.TargetVersionName `ga` -}}
func testAccContainerCluster_withProtectConfig(name, networkName, subnetworkName string) string {
	return fmt.Sprintf(`
resource "google_container_cluster" "primary" {
  name               = "%s"
  location           = "us-central1-a"
  initial_node_count = 1

  protect_config {
    workload_config {
      audit_mode = "BASIC"
    }
    workload_vulnerability_mode = "BASIC"
  }
  network    = "%s"
  subnetwork = "%s"

  deletion_protection = false
}
`, name, networkName, subnetworkName)
}

func testAccContainerCluster_withProtectConfigUpdated(name, networkName, subnetworkName string) string {
	return fmt.Sprintf(`
resource "google_container_cluster" "primary" {
  name               = "%s"
  location           = "us-central1-a"
  initial_node_count = 1

  protect_config {
    workload_config {
      audit_mode = "DISABLED"
    }
    workload_vulnerability_mode = "DISABLED"
  }
  network    = "%s"
  subnetwork = "%s"

  deletion_protection = false
}
`, name, networkName, subnetworkName)
}
{{- end }}


func testAccContainerCluster_autopilot_minimal(name, networkName, subnetworkName string) string {
	return fmt.Sprintf(`
resource "google_container_cluster" "primary" {
  name                = "%s"
  location            = "us-central1"
  enable_autopilot    = true
  deletion_protection = false
  network    = "%s"
  subnetwork = "%s"
}`, name, networkName, subnetworkName)
}

func testAccContainerCluster_withAdvancedDNSConfig(name, networkName, subnetworkName string, autopilot, dnsConfigSectionPresent, clusterDnsPresent, clusterDnsScopePresent bool, additiveVpcDnsDomain string) string {
	config := fmt.Sprintf(`
resource "google_container_cluster" "primary" {
  name                = "%s"
  location            = "us-central1"
  network    = "%s"
  subnetwork = "%s"
  deletion_protection = false
`, name, networkName, subnetworkName)
	if autopilot {
		config += `
  enable_autopilot    = true
`
	} else {
		config += `
  initial_node_count = 2
`
	}
	if dnsConfigSectionPresent {
		config += `
  dns_config {
`
		if clusterDnsPresent {
			config += `
    cluster_dns = "CLOUD_DNS"
`
		}
		if clusterDnsScopePresent {
			config += `
    cluster_dns_scope = "CLUSTER_SCOPE"
`
		}
		if additiveVpcDnsDomain != "" {
			config += fmt.Sprintf(`
    additive_vpc_scope_dns_domain = "%s"
`, additiveVpcDnsDomain)
		}
		config += `
  }
`
	}
	config += `
}`
	return config
}

func testAccContainerCluster_autopilot_net_admin(name, networkName, subnetworkName string, enabled bool) string {
	return fmt.Sprintf(`
resource "google_container_cluster" "primary" {
  name             = "%s"
  location         = "us-central1"

  network          = "%s"
  subnetwork       = "%s"

  enable_autopilot = true
  allow_net_admin  = %t

  deletion_protection = false
}
`, name, networkName, subnetworkName, enabled)
}


func TestAccContainerCluster_customPlacementPolicy(t *testing.T) {
	t.Parallel()

	cluster := fmt.Sprintf("tf-test-cluster-%s", acctest.RandString(t, 10))
	networkName := acctest.BootstrapSharedTestNetwork(t, "gke-cluster")
	subnetworkName := acctest.BootstrapSubnet(t, "gke-cluster", networkName)
	np := fmt.Sprintf("tf-test-nodepool-%s", acctest.RandString(t, 10))
	policy := fmt.Sprintf("tf-test-policy-%s", acctest.RandString(t, 10))

	acctest.VcrTest(t, resource.TestCase{
		PreCheck:                 func() { acctest.AccTestPreCheck(t) },
		ProtoV5ProviderFactories: acctest.ProtoV5ProviderFactories(t),
		CheckDestroy:             testAccCheckContainerNodePoolDestroyProducer(t),
		Steps: []resource.TestStep{
			{
				Config: testAccContainerCluster_customPlacementPolicy(cluster, np, policy, networkName, subnetworkName),
				Check: resource.ComposeTestCheckFunc(
					resource.TestCheckResourceAttr("google_container_cluster.cluster", "node_pool.0.placement_policy.0.type", "COMPACT"),
					resource.TestCheckResourceAttr("google_container_cluster.cluster", "node_pool.0.placement_policy.0.policy_name", policy),
					resource.TestCheckResourceAttr("google_container_cluster.cluster", "node_pool.0.node_config.0.machine_type", "c2-standard-4"),
				),
			},
			{
				ResourceName:      "google_container_cluster.cluster",
				ImportState:       true,
				ImportStateVerify: true,
				ImportStateVerifyIgnore: []string{"deletion_protection"},
			},
		},
	})
}

func testAccContainerCluster_customPlacementPolicy(cluster, np, policyName, networkName, subnetworkName string) string {
	return fmt.Sprintf(`
resource "google_compute_resource_policy" "policy" {
  name   = "%s"
  region = "us-central1"
  group_placement_policy {
    collocation = "COLLOCATED"
  }
}

resource "google_container_cluster" "cluster" {
  name     = "%s"
  location = "us-central1-a"

  node_pool {
    name               = "%s"
    initial_node_count = 2

    node_config {
      machine_type = "c2-standard-4"
    }

    placement_policy {
      type        = "COMPACT"
      policy_name = google_compute_resource_policy.policy.name
    }
  }
  network    = "%s"
  subnetwork = "%s"

  deletion_protection = false
}
`, policyName, cluster, np, networkName, subnetworkName)
}

func testAccContainerCluster_additional_pod_ranges_config(name string, nameCount int) string {
	var podRangeNamesStr string
	names := []string{"\"gke-autopilot-pods-add\",", "\"gke-autopilot-pods-add-2\""}
	for i := 0; i < nameCount; i++ {
		podRangeNamesStr += names[i]
	}
	var aprc string
	if len(podRangeNamesStr) > 0 {
		aprc = fmt.Sprintf(`
			additional_pod_ranges_config {
				pod_range_names = [%s]
			}
		`, podRangeNamesStr)
	}

	return fmt.Sprintf(`
	resource "google_compute_network" "main" {
	  name                    = "%s"
	  auto_create_subnetworks = false
	}
	resource "google_compute_subnetwork" "main" {
	  ip_cidr_range = "10.10.0.0/16"
	  name          = "%s"
	  network       = google_compute_network.main.self_link
	  region        = "us-central1"

	  secondary_ip_range {
	    range_name    = "gke-autopilot-services"
	    ip_cidr_range = "10.11.0.0/20"
	  }

	  secondary_ip_range {
	    range_name    = "gke-autopilot-pods"
	    ip_cidr_range = "10.12.0.0/16"
	  }

	  secondary_ip_range {
	    range_name    = "gke-autopilot-pods-add"
	    ip_cidr_range = "10.100.0.0/16"
	  }
	  secondary_ip_range {
	    range_name    = "gke-autopilot-pods-add-2"
	    ip_cidr_range = "100.0.0.0/16"
	  }
	}
	resource "google_container_cluster" "primary" {
	  name     = "%s"
	  location = "us-central1"

	  enable_autopilot = true

	  release_channel {
	    channel = "REGULAR"
	  }

	  network    = google_compute_network.main.name
	  subnetwork = google_compute_subnetwork.main.name

	  private_cluster_config {
	    enable_private_endpoint = false
	    enable_private_nodes    = true
	    master_ipv4_cidr_block  = "172.16.0.0/28"
	  }

	  # suppresses permadiff
	  dns_config {
	    cluster_dns        = "CLOUD_DNS"
	    cluster_dns_domain = "cluster.local"
	    cluster_dns_scope  = "CLUSTER_SCOPE"
	  }

	  ip_allocation_policy {
	    cluster_secondary_range_name  = "gke-autopilot-pods"
	    services_secondary_range_name = "gke-autopilot-services"
	    %s
	  }
	  deletion_protection = false
	}
	`, name, name, name, aprc)
}

func TestAccContainerCluster_withConfidentialBootDisk(t *testing.T) {
	t.Parallel()

	clusterName := fmt.Sprintf("tf-test-cluster-%s", acctest.RandString(t, 10))
	npName := fmt.Sprintf("tf-test-node-pool-%s", acctest.RandString(t, 10))
	kms := acctest.BootstrapKMSKeyInLocation(t, "us-central1")
	networkName := acctest.BootstrapSharedTestNetwork(t, "gke-cluster")
	subnetworkName := acctest.BootstrapSubnet(t, "gke-cluster", networkName)

	acctest.BootstrapIamMembers(t, []acctest.IamMember{
		{
			Member: "serviceAccount:service-{project_number}@compute-system.iam.gserviceaccount.com",
			Role: "roles/cloudkms.cryptoKeyEncrypterDecrypter",
		},
	})

	acctest.VcrTest(t, resource.TestCase{
		PreCheck:	  func() { acctest.AccTestPreCheck(t) },
		ProtoV5ProviderFactories: acctest.ProtoV5ProviderFactories(t),
		CheckDestroy: testAccCheckContainerClusterDestroyProducer(t),
		Steps: []resource.TestStep{
			{
				Config: testAccContainerCluster_withConfidentialBootDisk(clusterName, npName, kms.CryptoKey.Name, networkName, subnetworkName),
			},
			{
				ResourceName:            "google_container_cluster.with_confidential_boot_disk",
				ImportState:             true,
				ImportStateVerify:       true,
				ImportStateVerifyIgnore: []string{"deletion_protection"},
			},
		},
	})
}

func testAccContainerCluster_withConfidentialBootDisk(clusterName, npName, kmsKeyName, networkName, subnetworkName string) string {
	return fmt.Sprintf(`
resource "google_container_cluster" "with_confidential_boot_disk" {
  name     = "%s"
  location = "us-central1-a"
  confidential_nodes {
    enabled = true
  }
  release_channel {
    channel = "RAPID"
  }
  node_pool {
    name               = "%s"
    initial_node_count = 1
    node_config {
      oauth_scopes = [
        "https://www.googleapis.com/auth/cloud-platform",
      ]
      image_type                  = "COS_CONTAINERD"
      boot_disk_kms_key           = "%s"
      machine_type                = "n2d-standard-2"
      enable_confidential_storage = true
      disk_type                   = "hyperdisk-balanced"
    }
  }
  network    = "%s"
  subnetwork = "%s"

  deletion_protection = false
}
`, clusterName, npName, kmsKeyName, networkName, subnetworkName)
}

func TestAccContainerCluster_withConfidentialBootDiskNodeConfig(t *testing.T) {
	t.Parallel()

	clusterName := fmt.Sprintf("tf-test-cluster-%s", acctest.RandString(t, 10))
	kms := acctest.BootstrapKMSKeyInLocation(t, "us-central1")
	networkName := acctest.BootstrapSharedTestNetwork(t, "gke-cluster")
	subnetworkName := acctest.BootstrapSubnet(t, "gke-cluster", networkName)

	acctest.BootstrapIamMembers(t, []acctest.IamMember{
		{
			Member: "serviceAccount:service-{project_number}@compute-system.iam.gserviceaccount.com",
			Role: "roles/cloudkms.cryptoKeyEncrypterDecrypter",
		},
	})

	acctest.VcrTest(t, resource.TestCase{
		PreCheck:	  func() { acctest.AccTestPreCheck(t) },
		ProtoV5ProviderFactories: acctest.ProtoV5ProviderFactories(t),
		CheckDestroy: testAccCheckContainerClusterDestroyProducer(t),
		Steps: []resource.TestStep{
			{
				Config: testAccContainerCluster_withConfidentialBootDiskNodeConfig(clusterName, kms.CryptoKey.Name, networkName, subnetworkName),
			},
			{
				ResourceName:            "google_container_cluster.with_confidential_boot_disk_node_config",
				ImportState:             true,
				ImportStateVerify:       true,
				ImportStateVerifyIgnore: []string{"deletion_protection"},
			},
		},
	})
}

func testAccContainerCluster_withConfidentialBootDiskNodeConfig(clusterName, kmsKeyName, networkName, subnetworkName string) string {
	return fmt.Sprintf(`
resource "google_container_cluster" "with_confidential_boot_disk_node_config" {
  name     = "%s"
  location = "us-central1-a"
  confidential_nodes {
    enabled = true
  }
  initial_node_count = 1
  release_channel {
    channel = "RAPID"
  }
  node_config {
    oauth_scopes = [
      "https://www.googleapis.com/auth/cloud-platform",
    ]
    image_type                  = "COS_CONTAINERD"
    boot_disk_kms_key           = "%s"
    machine_type                = "n2d-standard-2"
    enable_confidential_storage = true
    disk_type                   = "hyperdisk-balanced"
  }
  network    = "%s"
  subnetwork = "%s"

  deletion_protection = false
}
`, clusterName, kmsKeyName, networkName, subnetworkName)
}

func TestAccContainerCluster_withoutConfidentialBootDisk(t *testing.T) {
	t.Parallel()

	clusterName := fmt.Sprintf("tf-test-cluster-%s", acctest.RandString(t, 10))
	npName := fmt.Sprintf("tf-test-cluster-nodepool-%s", acctest.RandString(t, 10))
	networkName := acctest.BootstrapSharedTestNetwork(t, "gke-cluster")
	subnetworkName := acctest.BootstrapSubnet(t, "gke-cluster", networkName)

	acctest.VcrTest(t, resource.TestCase{
		PreCheck:	  func() { acctest.AccTestPreCheck(t) },
		ProtoV5ProviderFactories: acctest.ProtoV5ProviderFactories(t),
		CheckDestroy: testAccCheckContainerClusterDestroyProducer(t),
		Steps: []resource.TestStep{
			{
				Config: testAccContainerCluster_withoutConfidentialBootDisk(clusterName, npName, networkName, subnetworkName),
			},
			{
				ResourceName:            "google_container_cluster.without_confidential_boot_disk",
				ImportState:             true,
				ImportStateVerify:       true,
				ImportStateVerifyIgnore: []string{"deletion_protection"},
			},
		},
	})
}
func testAccContainerCluster_withoutConfidentialBootDisk(clusterName, npName, networkName, subnetworkName string) string {
	return fmt.Sprintf(`
resource "google_container_cluster" "without_confidential_boot_disk" {
  name     = "%s"
  location = "us-central1-a"
  release_channel {
    channel = "RAPID"
  }
  node_pool {
    name               = "%s"
    initial_node_count = 1
    node_config {
      oauth_scopes = [
        "https://www.googleapis.com/auth/cloud-platform",
      ]
      image_type                  = "COS_CONTAINERD"
      machine_type                = "n2-standard-2"
      enable_confidential_storage = false
      disk_type                   = "pd-balanced"
    }
  }
  network    = "%s"
  subnetwork = "%s"

  deletion_protection = false
}
`, clusterName, npName, networkName, subnetworkName)
}

{{ if ne $.TargetVersionName `ga` -}}
func testAccContainerCluster_withWorkloadALTSConfig(projectID, name, networkName, subnetworkName string, enable bool) string {
  return fmt.Sprintf(`
data "google_project" "project" {
  provider   = google-beta
  project_id = "%s"
}
resource "google_compute_network" "network" {
  provider                 = google-beta
  name                     = "%s"
  auto_create_subnetworks  = false
  enable_ula_internal_ipv6 = true
}
resource "google_compute_subnetwork" "subnet" {
  provider      = google-beta
  name          = "%s"
  network       = google_compute_network.network.id
  ip_cidr_range = "9.12.22.0/24"
  region        = "us-central1"
}
resource "google_container_cluster" "with_workload_alts_config" {
  provider           = google-beta
  name               = "%s"
  location           = "us-central1-a"
  initial_node_count = 1
  network            = google_compute_network.network.name
  subnetwork         = google_compute_subnetwork.subnet.name
  workload_alts_config {
    enable_alts = %v
  }
  workload_identity_config {
    workload_pool = "${data.google_project.project.project_id}.svc.id.goog"
  }
  deletion_protection = false
}
`, projectID, networkName, subnetworkName, name, enable)
}

func testAccContainerCluster_withWorkloadALTSConfigAutopilot(projectID, name, networkName, subnetworkName string, enable bool) string {
  return fmt.Sprintf(`
data "google_project" "project" {
  provider = google-beta
  project_id = "%s"
}
resource "google_container_cluster" "with_workload_alts_config" {
  provider = google-beta
  name               = "%s"
  location           = "us-central1"
  initial_node_count = 1
  workload_alts_config {
    enable_alts = %v
  }
  workload_identity_config {
    workload_pool = "${data.google_project.project.project_id}.svc.id.goog"
  }
  enable_autopilot = true
  deletion_protection = false
  network    = "%s"
  subnetwork = "%s"
}
`, projectID, name, enable, networkName, subnetworkName)
}

{{ end }}

func testAccContainerCluster_withAutopilotKubeletConfigBaseline(name, networkName, subnetworkName string) string {
  return fmt.Sprintf(`
resource "google_container_cluster" "with_autopilot_kubelet_config" {
  name                = "%s"
  location            = "us-central1"
  initial_node_count  = 1
  enable_autopilot    = true
  deletion_protection = false
  network    = "%s"
  subnetwork = "%s"
}
`, name, networkName, subnetworkName)
}

func testAccContainerCluster_withAutopilotKubeletConfigUpdates(name, networkName, subnetworkName, insecureKubeletReadonlyPortEnabled string) string {
  return fmt.Sprintf(`
resource "google_container_cluster" "with_autopilot_kubelet_config" {
  name               = "%s"
  location           = "us-central1"
  initial_node_count = 1

  network    = "%s"
  subnetwork = "%s"

  node_pool_auto_config {
    node_kubelet_config {
      insecure_kubelet_readonly_port_enabled = "%s"
    }
  }

  enable_autopilot    = true
  deletion_protection = false
}
`, name, networkName, subnetworkName, insecureKubeletReadonlyPortEnabled)
}

func testAccContainerCluster_withAutopilot_withNodePoolDefaults(name, networkName, subnetworkName string) string {
  return fmt.Sprintf(`
resource "google_container_cluster" "primary" {
  name             = "%s"
  location         = "us-central1"
  enable_autopilot = true

	node_pool_defaults {
    node_kubelet_config {
    }
  }

  deletion_protection = false
  network             = "%s"
  subnetwork          = "%s"
}
`, name, networkName, subnetworkName)
}


func testAccContainerCluster_withAutopilot_withNodePoolAutoConfig(name, networkName, subnetworkName string, insecureKubeletReadonlyPortEnabled string) string {
  return fmt.Sprintf(`
resource "google_container_cluster" "primary" {
  name             = "%s"
  location         = "us-central1"
  enable_autopilot = true

	node_pool_auto_config {
    node_kubelet_config {
      insecure_kubelet_readonly_port_enabled = "%s"
    }
  }

  deletion_protection = false
  network             = "%s"
  subnetwork          = "%s"
}
`, name, insecureKubeletReadonlyPortEnabled, networkName, subnetworkName)
}

func testAccContainerCluster_withStandard_withNodePoolDefaults(name, networkName, subnetworkName string, insecureKubeletReadonlyPortEnabled string) string {
  return fmt.Sprintf(`
resource "google_container_cluster" "primary" {
  name             = "%s"
  location         = "us-central1-a"
	initial_node_count = 1

  node_pool_defaults {
    node_config_defaults {
      insecure_kubelet_readonly_port_enabled = "%s"
    }
  }

  deletion_protection = false
  network             = "%s"
  subnetwork          = "%s"
}
`, name, insecureKubeletReadonlyPortEnabled, networkName, subnetworkName)
}

func testAccContainerCluster_resourceManagerTags(projectID, clusterName, networkName, subnetworkName, randomSuffix string, tagResourceNumber int) string {
	return fmt.Sprintf(`
data "google_project" "project" {
  project_id = "%[1]s"
}

resource "google_tags_tag_key" "key1" {
  parent      = data.google_project.project.id
  short_name  = "foobarbaz-%[2]s"
  description = "For foo/bar resources"
  purpose     = "GCE_FIREWALL"
  purpose_data = {
    network = "%[1]s/%[4]s"
  }
}

resource "google_tags_tag_value" "value1" {
  parent      = google_tags_tag_key.key1.id
  short_name  = "foo-%[2]s"
  description = "For foo resources"
}

# To test updates: create two key / value sets, and swap them for the update
resource "google_tags_tag_key" "key2" {
  parent      = data.google_project.project.id
  short_name  = "qux-%[2]s"
  description = "For qux resources"
  purpose     = "GCE_FIREWALL"
  purpose_data = {
    network = "%[1]s/%[4]s"
  }
}

resource "google_tags_tag_value" "value2" {
  parent      = google_tags_tag_key.key2.id
  short_name  = "qux-%[2]s"
  description = "For qux resources"
}

data "google_container_engine_versions" "uscentral1a" {
  location = "us-central1-a"
}

resource "google_container_cluster" "primary" {
  name               = "%[3]s"
  location           = "us-central1-a"
  min_master_version = data.google_container_engine_versions.uscentral1a.release_channel_latest_version["STABLE"]
  initial_node_count = 1

  node_config {
    disk_size_gb = 15

    resource_manager_tags = {
      (google_tags_tag_key.key%[6]d.id) = google_tags_tag_value.value%[6]d.id
    }
  }

  deletion_protection = false
  network             = "%[4]s"
  subnetwork          = "%[5]s"
}
`, projectID, randomSuffix, clusterName, networkName, subnetworkName, tagResourceNumber)
}

func testAccContainerCluster_withAutopilotResourceManagerTags(projectID, clusterName, networkName, subnetworkName, randomSuffix string) string {
	return fmt.Sprintf(`
data "google_project" "project" {
  project_id = "%[1]s"
}

resource "google_tags_tag_key" "key1" {
  parent      = "projects/%[1]s"
  short_name  = "foobarbaz1-%[2]s"
  description = "For foo/bar1 resources"
  purpose     = "GCE_FIREWALL"
  purpose_data = {
    network = "%[1]s/%[4]s"
  }

  depends_on = [google_compute_network.container_network]
}

resource "google_tags_tag_value" "value1" {
  parent      = google_tags_tag_key.key1.id
  short_name  = "foo1-%[2]s"
  description = "For foo1 resources"
}

resource "google_tags_tag_key" "key2" {
  parent      = "projects/%[1]s"
  short_name  = "foobarbaz2-%[2]s"
  description = "For foo/bar2 resources"
  purpose     = "GCE_FIREWALL"
  purpose_data = {
    network = "%[1]s/%[4]s"
  }

  depends_on = [
    google_compute_network.container_network,
    google_tags_tag_key.key1
  ]
}

resource "google_tags_tag_value" "value2" {
  parent      = google_tags_tag_key.key2.id
  short_name  = "foo2-%[2]s"
  description = "For foo2 resources"
}

resource "google_compute_network" "container_network" {
  name                    = "%[4]s"
  auto_create_subnetworks = false
}

resource "google_compute_subnetwork" "container_subnetwork" {
  name                     = "%[5]s"
  network                  = google_compute_network.container_network.name
  ip_cidr_range            = "10.0.36.0/24"
  region                   = "us-central1"
  private_ip_google_access = true

  secondary_ip_range {
    range_name    = "pod"
    ip_cidr_range = "10.0.0.0/19"
  }

  secondary_ip_range {
    range_name    = "svc"
    ip_cidr_range = "10.0.32.0/22"
  }
}

data "google_container_engine_versions" "uscentral1a" {
  location = "us-central1-a"
}

resource "google_container_cluster" "with_autopilot" {
  name               = "%[3]s"
  location           = "us-central1"
  min_master_version = data.google_container_engine_versions.uscentral1a.release_channel_latest_version["REGULAR"]
  enable_autopilot   = true

  deletion_protection = false
  network             = google_compute_network.container_network.name
  subnetwork          = google_compute_subnetwork.container_subnetwork.name
  ip_allocation_policy {
    cluster_secondary_range_name  = google_compute_subnetwork.container_subnetwork.secondary_ip_range[0].range_name
    services_secondary_range_name = google_compute_subnetwork.container_subnetwork.secondary_ip_range[1].range_name
  }

  node_pool_auto_config {
    resource_manager_tags = {
      (google_tags_tag_key.key1.id) = google_tags_tag_value.value1.id
    }
  }

  addons_config {
    horizontal_pod_autoscaling {
      disabled = false
    }
  }
  vertical_pod_autoscaling {
    enabled = true
  }
}
`, projectID, randomSuffix, clusterName, networkName, subnetworkName)
}

func testAccContainerCluster_withAutopilotResourceManagerTagsUpdate1(projectID, clusterName, networkName, subnetworkName, randomSuffix string) string {
	return fmt.Sprintf(`
data "google_project" "project" {
  project_id = "%[1]s"
}

resource "google_tags_tag_key" "key1" {
  parent      = "projects/%[1]s"
  short_name  = "foobarbaz1-%[2]s"
  description = "For foo/bar1 resources"
  purpose     = "GCE_FIREWALL"
  purpose_data = {
    network = "%[1]s/%[4]s"
  }

  depends_on = [google_compute_network.container_network]
}

resource "google_tags_tag_value" "value1" {
  parent      = google_tags_tag_key.key1.id
  short_name  = "foo1-%[2]s"
  description = "For foo1 resources"
}

resource "google_tags_tag_key" "key2" {
  parent      = "projects/%[1]s"
  short_name  = "foobarbaz2-%[2]s"
  description = "For foo/bar2 resources"
  purpose     = "GCE_FIREWALL"
  purpose_data = {
    network = "%[1]s/%[4]s"
  }

  depends_on = [
    google_compute_network.container_network,
    google_tags_tag_key.key1
  ]
}

resource "google_tags_tag_value" "value2" {
  parent      = google_tags_tag_key.key2.id
  short_name  = "foo2-%[2]s"
  description = "For foo2 resources"
}

resource "google_compute_network" "container_network" {
  name                    = "%[4]s"
  auto_create_subnetworks = false
}

resource "google_compute_subnetwork" "container_subnetwork" {
  name                     = "%[5]s"
  network                  = google_compute_network.container_network.name
  ip_cidr_range            = "10.0.36.0/24"
  region                   = "us-central1"
  private_ip_google_access = true

  secondary_ip_range {
    range_name    = "pod"
    ip_cidr_range = "10.0.0.0/19"
  }

  secondary_ip_range {
    range_name    = "svc"
    ip_cidr_range = "10.0.32.0/22"
  }
}

data "google_container_engine_versions" "uscentral1a" {
  location = "us-central1-a"
}

resource "google_container_cluster" "with_autopilot" {
  name               = "%[3]s"
  location           = "us-central1"
  min_master_version = data.google_container_engine_versions.uscentral1a.release_channel_latest_version["REGULAR"]
  enable_autopilot   = true

  deletion_protection = false
  network             = google_compute_network.container_network.name
  subnetwork          = google_compute_subnetwork.container_subnetwork.name
  ip_allocation_policy {
    cluster_secondary_range_name  = google_compute_subnetwork.container_subnetwork.secondary_ip_range[0].range_name
    services_secondary_range_name = google_compute_subnetwork.container_subnetwork.secondary_ip_range[1].range_name
  }

  node_pool_auto_config {
    resource_manager_tags = {
      (google_tags_tag_key.key1.id) = google_tags_tag_value.value1.id
      (google_tags_tag_key.key2.id) = google_tags_tag_value.value2.id
    }
  }

  addons_config {
    horizontal_pod_autoscaling {
      disabled = false
    }
  }
  vertical_pod_autoscaling {
    enabled = true
  }
}
`, projectID, randomSuffix, clusterName, networkName, subnetworkName)
}

func testAccContainerCluster_withAutopilotResourceManagerTagsUpdate2(projectID, clusterName, networkName, subnetworkName, randomSuffix string) string {
	return fmt.Sprintf(`
data "google_project" "project" {
  project_id = "%[1]s"
}

resource "google_tags_tag_key" "key1" {
  parent      = "projects/%[1]s"
  short_name  = "foobarbaz1-%[2]s"
  description = "For foo/bar1 resources"
  purpose     = "GCE_FIREWALL"
  purpose_data = {
    network = "%[1]s/%[4]s"
  }

  depends_on = [google_compute_network.container_network]
}

resource "google_tags_tag_value" "value1" {
  parent      = google_tags_tag_key.key1.id
  short_name  = "foo1-%[2]s"
  description = "For foo1 resources"
}

resource "google_tags_tag_key" "key2" {
  parent      = "projects/%[1]s"
  short_name  = "foobarbaz2-%[2]s"
  description = "For foo/bar2 resources"
  purpose     = "GCE_FIREWALL"
  purpose_data = {
    network = "%[1]s/%[4]s"
  }

  depends_on = [
    google_compute_network.container_network,
    google_tags_tag_key.key1
  ]
}

resource "google_tags_tag_value" "value2" {
  parent      = google_tags_tag_key.key2.id
  short_name  = "foo2-%[2]s"
  description = "For foo2 resources"
}

resource "google_compute_network" "container_network" {
  name                    = "%[4]s"
  auto_create_subnetworks = false
}

resource "google_compute_subnetwork" "container_subnetwork" {
  name                     = "%[5]s"
  network                  = google_compute_network.container_network.name
  ip_cidr_range            = "10.0.36.0/24"
  region                   = "us-central1"
  private_ip_google_access = true

  secondary_ip_range {
    range_name    = "pod"
    ip_cidr_range = "10.0.0.0/19"
  }

  secondary_ip_range {
    range_name    = "svc"
    ip_cidr_range = "10.0.32.0/22"
  }
}

data "google_container_engine_versions" "uscentral1a" {
  location = "us-central1-a"
}

resource "google_container_cluster" "with_autopilot" {
  name               = "%[3]s"
  location           = "us-central1"
  min_master_version = data.google_container_engine_versions.uscentral1a.release_channel_latest_version["REGULAR"]
  enable_autopilot   = true

  deletion_protection = false
  network             = google_compute_network.container_network.name
  subnetwork          = google_compute_subnetwork.container_subnetwork.name
  ip_allocation_policy {
    cluster_secondary_range_name  = google_compute_subnetwork.container_subnetwork.secondary_ip_range[0].range_name
    services_secondary_range_name = google_compute_subnetwork.container_subnetwork.secondary_ip_range[1].range_name
  }

  addons_config {
    horizontal_pod_autoscaling {
      disabled = false
    }
  }
  vertical_pod_autoscaling {
    enabled = true
  }
}
`, projectID, randomSuffix, clusterName, networkName, subnetworkName)
}

func TestAccContainerCluster_privateRegistry(t *testing.T) {
	// This test also checks containerd_config and its updates
	t.Parallel()

	clusterName := fmt.Sprintf("tf-test-cluster-%s", acctest.RandString(t, 10))
	nodePoolName := fmt.Sprintf("tf-test-nodepool-%s", acctest.RandString(t, 10))
	secretID := fmt.Sprintf("tf-test-secret-%s", acctest.RandString(t, 10))
	networkName := acctest.BootstrapSharedTestNetwork(t, "gke-cluster")
	subnetworkName := acctest.BootstrapSubnet(t, "gke-cluster", networkName)
	acctest.VcrTest(t, resource.TestCase{
		PreCheck:                 func() { acctest.AccTestPreCheck(t) },
		ProtoV5ProviderFactories: acctest.ProtoV5ProviderFactories(t),
		CheckDestroy:             testAccCheckContainerClusterDestroyProducer(t),
		Steps: []resource.TestStep{
			{
				Config: testAccContainerCluster_privateRegistryEnabled(secretID, clusterName, networkName, subnetworkName),
				Check: resource.ComposeAggregateTestCheckFunc(
					resource.TestCheckResourceAttr(
						"google_container_cluster.primary",
						"node_pool_defaults.0.node_config_defaults.0.containerd_config.0.private_registry_access_config.0.enabled",
						"true",
					),
					resource.TestCheckResourceAttr(
						"google_container_cluster.primary",
						"node_pool_defaults.0.node_config_defaults.0.containerd_config.0.private_registry_access_config.0.certificate_authority_domain_config.#",
						"2",
					),
					// First CA config
					resource.TestCheckResourceAttr(
						"google_container_cluster.primary",
						"node_pool_defaults.0.node_config_defaults.0.containerd_config.0.private_registry_access_config.0.certificate_authority_domain_config.0.fqdns.0",
						"custom.example.com",
					),
					// Second CA config
					resource.TestCheckResourceAttr(
						"google_container_cluster.primary",
						"node_pool_defaults.0.node_config_defaults.0.containerd_config.0.private_registry_access_config.0.certificate_authority_domain_config.1.fqdns.0",
						"10.1.2.32",
					),
				),
			},
			{
				ResourceName:            "google_container_cluster.primary",
				ImportState:             true,
				ImportStateVerify:       true,
				ImportStateVerifyIgnore: []string{"deletion_protection"},
			},
			{
				Config: testAccContainerCluster_privateRegistryDisabled(clusterName, networkName, subnetworkName),
				// Don't check for no deletions here, since the secret etc. are getting destroyed.
				Check: resource.TestCheckResourceAttr(
					"google_container_cluster.primary",
					"node_pool_defaults.0.node_config_defaults.0.containerd_config.0.private_registry_access_config.0.enabled",
					"false",
				),
			},
			// The above tests the default for _new_ node pools; this tests the configuration for default-pool if
			// defined within the `container_cluster` resource
			{
				Config: testAccContainerCluster_withNodeConfigPrivateRegistry(secretID, clusterName, networkName, subnetworkName, "foo.example.com"),
				ConfigPlanChecks: resource.ConfigPlanChecks{
					PreApply: []plancheck.PlanCheck{
						acctest.ExpectNoDelete(),
					},
				},
				Check: resource.ComposeAggregateTestCheckFunc(
					resource.TestCheckResourceAttr(
						"google_container_cluster.primary",
						"node_config.0.containerd_config.0.private_registry_access_config.0.enabled",
						"true",
					),
					resource.TestCheckResourceAttr(
						"google_container_cluster.primary",
						"node_config.0.containerd_config.0.private_registry_access_config.0.certificate_authority_domain_config.#",
						"1",
					),
				),
			},
			// We're already testing going from no `node_config` to having one in the previous step, but test updating
			// anyway.
			{
				Config: testAccContainerCluster_withNodeConfigPrivateRegistry(secretID, clusterName, networkName, subnetworkName, "bar.example.org"),
				ConfigPlanChecks: resource.ConfigPlanChecks{
					PreApply: []plancheck.PlanCheck{
						acctest.ExpectNoDelete(),
					},
				},
				Check: resource.ComposeAggregateTestCheckFunc(
					resource.TestCheckResourceAttr(
						"google_container_cluster.primary",
						"node_config.0.containerd_config.0.private_registry_access_config.0.enabled",
						"true",
					),
					resource.TestCheckResourceAttr(
						"google_container_cluster.primary",
						"node_config.0.containerd_config.0.private_registry_access_config.0.certificate_authority_domain_config.#",
						"1",
					),
				),
			},
			{
				ResourceName:            "google_container_cluster.primary",
				ImportState:             true,
				ImportStateVerify:       true,
				ImportStateVerifyIgnore: []string{"deletion_protection"},
			},
			// This last test *will* force recreation, and tests a (named) node pool defined in
			// `google_container_cluster.node_pool`. Deletions are expected here too.
			{
				Config: testAccContainerCluster_withNodePoolPrivateRegistry(secretID, clusterName, nodePoolName, networkName, subnetworkName),
			},
			{
				ResourceName:            "google_container_cluster.primary",
				ImportState:             true,
				ImportStateVerify:       true,
				ImportStateVerifyIgnore: []string{"deletion_protection"},
			},
		},
	})
}

func testAccContainerCluster_privateRegistryEnabled(secretID, clusterName, networkName, subnetworkName string) string {
	return fmt.Sprintf(`
data "google_project" "test_project" {}

resource "google_secret_manager_secret" "secret_basic" {
  secret_id = "%s"
  replication {
    user_managed {
      replicas {
        location = "us-central1"
      }
    }
  }
}

resource "google_secret_manager_secret_version" "secret_version_basic" {
  secret      = google_secret_manager_secret.secret_basic.id
  secret_data = "dummypassword"
}

resource "google_secret_manager_secret_iam_member" "secret_iam" {
  secret_id  = google_secret_manager_secret.secret_basic.id
  role       = "roles/secretmanager.admin"
  member     = "serviceAccount:${data.google_project.test_project.number}-compute@developer.gserviceaccount.com"
  depends_on = [google_secret_manager_secret_version.secret_version_basic]
}

resource "google_container_cluster" "primary" {
  name                = "%s"
  location            = "us-central1-a"
  initial_node_count  = 1
  deletion_protection = false
  network             = "%s"
  subnetwork          = "%s"

  node_config {
    oauth_scopes = [
      "https://www.googleapis.com/auth/cloud-platform",
    ]
  }
  node_pool_defaults {
    node_config_defaults {
      containerd_config {
        private_registry_access_config {
          enabled = true
          certificate_authority_domain_config {
            fqdns = ["custom.example.com"]
            gcp_secret_manager_certificate_config {
              secret_uri = google_secret_manager_secret_version.secret_version_basic.name
            }
          }
          certificate_authority_domain_config {
            fqdns = ["10.1.2.32"]
            gcp_secret_manager_certificate_config {
              secret_uri = google_secret_manager_secret_version.secret_version_basic.name
            }
          }
        }
      }
    }
  }
}
`, secretID, clusterName, networkName, subnetworkName)
}

func testAccContainerCluster_privateRegistryDisabled(clusterName, networkName, subnetworkName string) string {
	return fmt.Sprintf(`
resource "google_container_cluster" "primary" {
  name               = "%s"
  location           = "us-central1-a"
  initial_node_count = 1

  node_config {
    oauth_scopes = [
      "https://www.googleapis.com/auth/cloud-platform",
    ]
  }
  node_pool_defaults {
    node_config_defaults {
      containerd_config {
        private_registry_access_config {
          enabled = false
        }
      }
    }
  }

  network    = "%s"
  subnetwork = "%s"

  deletion_protection = false
}
`, clusterName, networkName, subnetworkName)
}

func testAccContainerCluster_withNodePoolPrivateRegistry(secretID, clusterName, nodePoolName, networkName, subnetworkName string) string {
	return fmt.Sprintf(`
data "google_project" "test_project" {}

resource "google_secret_manager_secret" "secret_basic" {
  secret_id = "%s"
  replication {
    user_managed {
      replicas {
        location = "us-central1"
      }
    }
  }
}
resource "google_secret_manager_secret_version" "secret_version_basic" {
  secret      = google_secret_manager_secret.secret_basic.id
  secret_data = "dummypassword"
}

resource "google_secret_manager_secret_iam_member" "secret_iam" {
  secret_id  = google_secret_manager_secret.secret_basic.id
  role       = "roles/secretmanager.admin"
  member     = "serviceAccount:${data.google_project.test_project.number}-compute@developer.gserviceaccount.com"
  depends_on = [google_secret_manager_secret_version.secret_version_basic]
}
resource "google_container_cluster" "primary" {
  name     = "%s"
  location = "us-central1-a"

  node_pool {
    name               = "%s"
    initial_node_count = 1
    node_config {
      oauth_scopes = [
        "https://www.googleapis.com/auth/cloud-platform",
      ]
      containerd_config {
        private_registry_access_config {
          enabled = true
          certificate_authority_domain_config {
            fqdns = ["custom.example.com", "10.0.0.127:8888"]
            gcp_secret_manager_certificate_config {
              secret_uri = google_secret_manager_secret_version.secret_version_basic.name
            }
          }
        }
      }
    }
  }
  network    = "%s"
  subnetwork = "%s"

  deletion_protection = false
}
`, secretID, clusterName, nodePoolName, networkName, subnetworkName)
}

func testAccContainerCluster_withNodeConfigPrivateRegistry(secretID, clusterName, networkName, subnetworkName, customDomain string) string {
	return fmt.Sprintf(`
data "google_project" "test_project" {}

resource "google_secret_manager_secret" "secret_basic" {
  secret_id = "%s"
  replication {
    user_managed {
      replicas {
        location = "us-central1"
      }
    }
  }
}
resource "google_secret_manager_secret_version" "secret_version_basic" {
  secret      = google_secret_manager_secret.secret_basic.id
  secret_data = "dummypassword"
}

resource "google_secret_manager_secret_iam_member" "secret_iam" {
  secret_id  = google_secret_manager_secret.secret_basic.id
  role       = "roles/secretmanager.admin"
  member     = "serviceAccount:${data.google_project.test_project.number}-compute@developer.gserviceaccount.com"
  depends_on = [google_secret_manager_secret_version.secret_version_basic]
}
resource "google_container_cluster" "primary" {
  name               = "%s"
  location           = "us-central1-a"
  initial_node_count = 1

  node_config {
    oauth_scopes = [
      "https://www.googleapis.com/auth/cloud-platform",
    ]
    containerd_config {
      private_registry_access_config {
        enabled = true
        certificate_authority_domain_config {
          fqdns = ["%s", "10.0.0.127:8888"]
          gcp_secret_manager_certificate_config {
            secret_uri = google_secret_manager_secret_version.secret_version_basic.name
          }
        }
      }
    }
  }
  network    = "%s"
  subnetwork = "%s"

  deletion_protection = false
}
`, secretID, clusterName, customDomain, networkName, subnetworkName)
}

func TestAccContainerCluster_withProviderDefaultLabels(t *testing.T) {
	// The test failed if VCR testing is enabled, because the cached provider config is used.
	// With the cached provider config, any changes in the provider default labels will not be applied.
	acctest.SkipIfVcr(t)
	t.Parallel()

	clusterName := fmt.Sprintf("tf-test-cluster-%s", acctest.RandString(t, 10))
	networkName := acctest.BootstrapSharedTestNetwork(t, "gke-cluster")
	subnetworkName := acctest.BootstrapSubnet(t, "gke-cluster", networkName)

	acctest.VcrTest(t, resource.TestCase{
		PreCheck:	  func() { acctest.AccTestPreCheck(t) },
		ProtoV5ProviderFactories: acctest.ProtoV5ProviderFactories(t),
		CheckDestroy: testAccCheckContainerClusterDestroyProducer(t),
		Steps: []resource.TestStep{
			{
				Config: testAccContainerCluster_withProviderDefaultLabels(clusterName, networkName, subnetworkName),
				Check: resource.ComposeTestCheckFunc(
					resource.TestCheckResourceAttr("google_container_cluster.primary", "resource_labels.%", "1"),
					resource.TestCheckResourceAttr("google_container_cluster.primary", "resource_labels.created-by", "terraform"),

					// goog-terraform-provisioned: true is added
					resource.TestCheckResourceAttr("google_container_cluster.primary", "terraform_labels.%", "3"),
					resource.TestCheckResourceAttr("google_container_cluster.primary", "terraform_labels.default_key1", "default_value1"),
					resource.TestCheckResourceAttr("google_container_cluster.primary", "terraform_labels.created-by", "terraform"),

					resource.TestCheckResourceAttr("google_container_cluster.primary", "effective_labels.%", "3"),
				),
			},
			{
				ResourceName:            "google_container_cluster.primary",
				ImportState:             true,
				ImportStateVerify:       true,
				ImportStateVerifyIgnore: []string{"remove_default_node_pool", "deletion_protection", "resource_labels", "terraform_labels"},
			},
			{
				Config: testAccContainerCluster_resourceLabelsOverridesProviderDefaultLabels(clusterName, networkName, subnetworkName),
				Check: resource.ComposeTestCheckFunc(
					resource.TestCheckResourceAttr("google_container_cluster.primary", "resource_labels.%", "2"),
					resource.TestCheckResourceAttr("google_container_cluster.primary", "resource_labels.created-by", "terraform"),
					resource.TestCheckResourceAttr("google_container_cluster.primary", "terraform_labels.default_key1", "value1"),

					// goog-terraform-provisioned: true is added
					resource.TestCheckResourceAttr("google_container_cluster.primary", "terraform_labels.%", "3"),
					resource.TestCheckResourceAttr("google_container_cluster.primary", "terraform_labels.default_key1", "value1"),
					resource.TestCheckResourceAttr("google_container_cluster.primary", "terraform_labels.created-by", "terraform"),

					resource.TestCheckResourceAttr("google_container_cluster.primary", "effective_labels.%", "3"),
				),
			},
			{
				ResourceName:            "google_container_cluster.primary",
				ImportState:             true,
				ImportStateVerify:       true,
				ImportStateVerifyIgnore: []string{"remove_default_node_pool", "deletion_protection", "resource_labels", "terraform_labels"},
			},
			{
				Config: testAccContainerCluster_moveResourceLabelToProviderDefaultLabels(clusterName, networkName, subnetworkName),
				Check: resource.ComposeTestCheckFunc(
					resource.TestCheckResourceAttr("google_container_cluster.primary", "resource_labels.%", "0"),

					// goog-terraform-provisioned: true is added
					resource.TestCheckResourceAttr("google_container_cluster.primary", "terraform_labels.%", "3"),
					resource.TestCheckResourceAttr("google_container_cluster.primary", "terraform_labels.default_key1", "default_value1"),
					resource.TestCheckResourceAttr("google_container_cluster.primary", "terraform_labels.created-by", "terraform"),

					resource.TestCheckResourceAttr("google_container_cluster.primary", "effective_labels.%", "3"),
				),
			},
			{
				ResourceName:            "google_container_cluster.primary",
				ImportState:             true,
				ImportStateVerify:       true,
				ImportStateVerifyIgnore: []string{"remove_default_node_pool", "deletion_protection", "resource_labels", "terraform_labels"},
			},
			{
				Config: testAccContainerCluster_basic(clusterName, networkName, subnetworkName),
				Check: resource.ComposeTestCheckFunc(
					resource.TestCheckResourceAttr("google_container_cluster.primary", "resource_labels.%", "0"),
					resource.TestCheckResourceAttr("google_container_cluster.primary", "terraform_labels.%", "1"),
					resource.TestCheckResourceAttr("google_container_cluster.primary", "effective_labels.%", "1"),
				),
			},
			{
				ResourceName:            "google_container_cluster.primary",
				ImportState:             true,
				ImportStateVerify:       true,
				ImportStateVerifyIgnore: []string{"remove_default_node_pool", "deletion_protection", "resource_labels", "terraform_labels"},
			},
		},
	})
}

func testAccContainerCluster_withProviderDefaultLabels(name, networkName, subnetworkName string) string {
	return fmt.Sprintf(`
provider "google" {
  default_labels = {
    default_key1 = "default_value1"
  }
}

resource "google_container_cluster" "primary" {
  name     = "%s"
  location = "us-central1-a"

  initial_node_count = 1
  resource_labels = {
    created-by = "terraform"
  }
  network    = "%s"
  subnetwork = "%s"

  deletion_protection = false
}
`, name, networkName, subnetworkName)
}

func testAccContainerCluster_resourceLabelsOverridesProviderDefaultLabels(name, networkName, subnetworkName string) string {
	return fmt.Sprintf(`
provider "google" {
  default_labels = {
    default_key1 = "default_value1"
  }
}

resource "google_container_cluster" "primary" {
  name     = "%s"
  location = "us-central1-a"

  initial_node_count = 1
  resource_labels = {
    created-by   = "terraform"
    default_key1 = "value1"
  }
  network    = "%s"
  subnetwork = "%s"

  deletion_protection = false
}
`, name, networkName, subnetworkName)
}

func testAccContainerCluster_moveResourceLabelToProviderDefaultLabels(name, networkName, subnetworkName string) string {
	return fmt.Sprintf(`
provider "google" {
  default_labels = {
    default_key1 = "default_value1"
    created-by   = "terraform"
  }
}

resource "google_container_cluster" "primary" {
  name     = "%s"
  location = "us-central1-a"

  initial_node_count = 1

  network    = "%s"
  subnetwork = "%s"

  deletion_protection = false
}
`, name, networkName, subnetworkName)
}

func TestAccContainerCluster_storagePoolsWithNodePool(t *testing.T) {
	t.Parallel()

	cluster := fmt.Sprintf("tf-test-cluster-%s", acctest.RandString(t, 10))
	np := fmt.Sprintf("tf-test-nodepool-%s", acctest.RandString(t, 10))
	networkName := acctest.BootstrapSharedTestNetwork(t, "gke-cluster")
	subnetworkName := acctest.BootstrapSubnet(t, "gke-cluster", networkName)
	location := envvar.GetTestZoneFromEnv()

	storagePoolResourceName := acctest.BootstrapComputeStoragePool(t, "basic-1", "hyperdisk-balanced")

	acctest.VcrTest(t, resource.TestCase{
		PreCheck:                 func() { acctest.AccTestPreCheck(t) },
		ProtoV5ProviderFactories: acctest.ProtoV5ProviderFactories(t),
		CheckDestroy:             testAccCheckContainerNodePoolDestroyProducer(t),
		Steps: []resource.TestStep{
			{
				Config: testAccContainerCluster_storagePoolsWithNodePool(cluster, location, networkName, subnetworkName, np, storagePoolResourceName),
				Check: resource.ComposeTestCheckFunc(
					resource.TestCheckResourceAttr("google_container_cluster.storage_pools_with_node_pool", "node_pool.0.node_config.0.storage_pools.0", storagePoolResourceName),
				),
			},
			{
				ResourceName:            "google_container_cluster.storage_pools_with_node_pool",
				ImportState:             true,
				ImportStateVerify:       true,
				ImportStateVerifyIgnore: []string{"deletion_protection"},
			},
		},
	})
}

func testAccContainerCluster_storagePoolsWithNodePool(cluster, location, networkName, subnetworkName, np, storagePoolResourceName string) string {
	return fmt.Sprintf(`
resource "google_container_cluster" "storage_pools_with_node_pool" {
  name     = "%s"
  location = "%s"

  node_pool {
    name = "%s"

    initial_node_count = 1
    node_config {
      machine_type  = "c3-standard-4"
      image_type    = "COS_CONTAINERD"
      storage_pools = ["%s"]
      disk_type     = "hyperdisk-balanced"
    }
  }
  network    = "%s"
  subnetwork = "%s"

  deletion_protection = false
}
`, cluster, location, np, storagePoolResourceName, networkName, subnetworkName)
}

func TestAccContainerCluster_storagePoolsWithNodeConfig(t *testing.T) {
	t.Parallel()

	cluster := fmt.Sprintf("tf-test-cluster-%s", acctest.RandString(t, 10))
	networkName := acctest.BootstrapSharedTestNetwork(t, "gke-cluster")
	subnetworkName := acctest.BootstrapSubnet(t, "gke-cluster", networkName)
	location := envvar.GetTestZoneFromEnv()

	storagePoolResourceName := acctest.BootstrapComputeStoragePool(t, "basic-1", "hyperdisk-balanced")

	acctest.VcrTest(t, resource.TestCase{
		PreCheck:                 func() { acctest.AccTestPreCheck(t) },
		ProtoV5ProviderFactories: acctest.ProtoV5ProviderFactories(t),
		CheckDestroy:             testAccCheckContainerNodePoolDestroyProducer(t),
		Steps: []resource.TestStep{
			{
				Config: testAccContainerCluster_storagePoolsWithNodeConfig(cluster, location, networkName, subnetworkName, storagePoolResourceName),
				Check: resource.ComposeTestCheckFunc(
					resource.TestCheckResourceAttr("google_container_cluster.storage_pools_with_node_config", "node_config.0.storage_pools.0", storagePoolResourceName),
				),
			},
			{
				ResourceName:            "google_container_cluster.storage_pools_with_node_config",
				ImportState:             true,
				ImportStateVerify:       true,
				ImportStateVerifyIgnore: []string{"deletion_protection"},
			},
			{
				Config: testAccContainerCluster_storagePoolsWithNodeConfigUpdate(cluster, location, networkName, subnetworkName),
				Check: resource.ComposeTestCheckFunc(
					resource.TestCheckResourceAttr("google_container_cluster.storage_pools_with_node_config", "node_config.0.storage_pools.#", "0"),
				),
			},
			{
				ResourceName:            "google_container_cluster.storage_pools_with_node_config",
				ImportState:             true,
				ImportStateVerify:       true,
				ImportStateVerifyIgnore: []string{"deletion_protection"},
			},
		},
	})
}

func testAccContainerCluster_storagePoolsWithNodeConfig(cluster, location, networkName, subnetworkName, storagePoolResourceName string) string {
	return fmt.Sprintf(`
resource "google_container_cluster" "storage_pools_with_node_config" {
  name     = "%s"
  location = "%s"

  initial_node_count = 1
  node_config {
    machine_type  = "c3-standard-4"
    image_type    = "COS_CONTAINERD"
    storage_pools = ["%s"]
    disk_type     = "hyperdisk-balanced"
  }

  network    = "%s"
  subnetwork = "%s"

  deletion_protection = false
}
`, cluster, location, storagePoolResourceName, networkName, subnetworkName)
}

func testAccContainerCluster_storagePoolsWithNodeConfigUpdate(cluster, location, networkName, subnetworkName string) string {
	return fmt.Sprintf(`
resource "google_container_cluster" "storage_pools_with_node_config" {
  name     = "%s"
  location = "%s"

  initial_node_count = 1
  node_config {
    machine_type = "c3-standard-4"
    image_type   = "COS_CONTAINERD"
    disk_type    = "hyperdisk-balanced"
  }

  network    = "%s"
  subnetwork = "%s"

  deletion_protection = false
}
`, cluster, location, networkName, subnetworkName)
}

func TestAccContainerCluster_withAutopilotGcpFilestoreCsiDriver(t *testing.T) {
	t.Parallel()

	randomSuffix := acctest.RandString(t, 10)
	clusterName := fmt.Sprintf("tf-test-cluster-%s", randomSuffix)
  networkName := acctest.BootstrapSharedTestNetwork(t, "gke-cluster")
	subnetworkName := acctest.BootstrapSubnet(t, "gke-cluster", networkName)

	acctest.VcrTest(t, resource.TestCase{
		PreCheck:                 func() { acctest.AccTestPreCheck(t) },
		ProtoV5ProviderFactories: acctest.ProtoV5ProviderFactories(t),
		ExternalProviders: map[string]resource.ExternalProvider{
			"time": {},
		},
		CheckDestroy: testAccCheckContainerClusterDestroyProducer(t),
		Steps: []resource.TestStep{
			{
				Config: testAccContainerCluster_withAutopilotGcpFilestoreCsiDriverDefault(clusterName, networkName, subnetworkName),
				Check: resource.ComposeTestCheckFunc(
					resource.TestCheckResourceAttr("google_container_cluster.with_autopilot_gcp_filestore", "addons_config.0.gcp_filestore_csi_driver_config.0.enabled", "true"),
				),
			},
			{
				ResourceName:            "google_container_cluster.with_autopilot_gcp_filestore",
				ImportState:             true,
				ImportStateVerify:       true,
				ImportStateVerifyIgnore: []string{"deletion_protection"},
			},
			{
				Config: testAccContainerCluster_withAutopilotGcpFilestoreCsiDriverUpdated(clusterName, networkName, subnetworkName),
			},
			{
				ResourceName:            "google_container_cluster.with_autopilot_gcp_filestore",
				ImportState:             true,
				ImportStateVerify:       true,
				ImportStateVerifyIgnore: []string{ "deletion_protection"},
			},
		},
	})
}

func testAccContainerCluster_withAutopilotGcpFilestoreCsiDriverDefault(name, networkName, subnetworkName string) string {
	return fmt.Sprintf(`
resource "google_container_cluster" "with_autopilot_gcp_filestore" {
  name                = "%s"
  location            = "us-central1"
  enable_autopilot    = true
  deletion_protection = false

  network    = "%s"
  subnetwork = "%s"
}
`, name, networkName, subnetworkName)
}

func testAccContainerCluster_withAutopilotGcpFilestoreCsiDriverUpdated(name, networkName, subnetworkName string) string {
	return fmt.Sprintf(`
resource "google_container_cluster" "with_autopilot_gcp_filestore" {
  name                = "%s"
  location            = "us-central1"
  enable_autopilot    = true
  deletion_protection = false

  addons_config {
    gcp_filestore_csi_driver_config {
      enabled = false
    }
  }

  network    = "%s"
  subnetwork = "%s"
}
`, name, networkName, subnetworkName)
}

func TestAccContainerCluster_withDnsEndpoint(t *testing.T) {
	t.Parallel()

	clusterName := fmt.Sprintf("tf-test-cluster-%s", acctest.RandString(t, 10))
  networkName := acctest.BootstrapSharedTestNetwork(t, "gke-cluster")
	subnetworkName := acctest.BootstrapSubnet(t, "gke-cluster", networkName)

	acctest.VcrTest(t, resource.TestCase{
		PreCheck:                 func() { acctest.AccTestPreCheck(t) },
		ProtoV5ProviderFactories: acctest.ProtoV5ProviderFactories(t),
		CheckDestroy:             testAccCheckContainerClusterDestroyProducer(t),
		Steps: []resource.TestStep{
			{
				Config: testAccContainerCluster_withDnsEndpoint(clusterName, networkName, subnetworkName, false),
				Check: resource.ComposeAggregateTestCheckFunc(
					// The DNS endpoint should always be set, even if allow_external_traffic is false.
					resource.TestCheckResourceAttrSet("google_container_cluster.primary", "control_plane_endpoints_config.0.dns_endpoint_config.0.endpoint"),
					resource.TestCheckResourceAttr("google_container_cluster.primary", "control_plane_endpoints_config.0.dns_endpoint_config.0.allow_external_traffic", "false"),
				),
			},
			{
				ResourceName:            "google_container_cluster.primary",
				ImportState:             true,
				ImportStateVerify:       true,
				ImportStateVerifyIgnore: []string{"deletion_protection"},
			},
			{
				Config: testAccContainerCluster_withDnsEndpoint(clusterName, networkName, subnetworkName, true),
				Check: resource.ComposeAggregateTestCheckFunc(
					resource.TestCheckResourceAttrSet("google_container_cluster.primary", "control_plane_endpoints_config.0.dns_endpoint_config.0.endpoint"),
					resource.TestCheckResourceAttr("google_container_cluster.primary", "control_plane_endpoints_config.0.dns_endpoint_config.0.allow_external_traffic", "true"),
				),
			},
			{
				ResourceName:            "google_container_cluster.primary",
				ImportState:             true,
				ImportStateVerify:       true,
				ImportStateVerifyIgnore: []string{"deletion_protection"},
			},
		},
	})
}

func testAccContainerCluster_withDnsEndpoint(name, networkName, subnetworkName string, enabled bool) string {
	return fmt.Sprintf(`
resource "google_container_cluster" "primary" {
  name                = "%s"
  location            = "us-central1-a"
  initial_node_count  = 1
  network    = "%s"
  subnetwork = "%s"
  deletion_protection = false
  control_plane_endpoints_config {
    dns_endpoint_config {
      allow_external_traffic = %t
    }
  }
}`, name, networkName, subnetworkName, enabled)
}

func TestAccContainerCluster_withCgroupMode(t *testing.T) {
	t.Parallel()

	clusterName := fmt.Sprintf("tf-test-cluster-%s", acctest.RandString(t, 10))
  networkName := acctest.BootstrapSharedTestNetwork(t, "gke-cluster")
	subnetworkName := acctest.BootstrapSubnet(t, "gke-cluster", networkName)

	acctest.VcrTest(t, resource.TestCase{
		PreCheck:                 func() { acctest.AccTestPreCheck(t) },
		ProtoV5ProviderFactories: acctest.ProtoV5ProviderFactories(t),
		CheckDestroy:             testAccCheckContainerClusterDestroyProducer(t),
		Steps: []resource.TestStep{
			{
				Config: testAccContainerCluster_withCgroupMode(clusterName, networkName, subnetworkName, "CGROUP_MODE_V2"),
				Check: resource.ComposeAggregateTestCheckFunc(
					resource.TestCheckResourceAttrSet("google_container_cluster.primary", "node_pool_auto_config.0.linux_node_config.0.cgroup_mode"),
					resource.TestCheckResourceAttr("google_container_cluster.primary", "node_pool_auto_config.0.linux_node_config.0.cgroup_mode", "CGROUP_MODE_V2"),
				),
			},
			{
				ResourceName:            "google_container_cluster.primary",
				ImportState:             true,
				ImportStateVerify:       true,
				ImportStateVerifyIgnore: []string{"deletion_protection"},
			},
		},
	})
}

func TestAccContainerCluster_withCgroupModeUpdate(t *testing.T) {
	t.Parallel()

	clusterName := fmt.Sprintf("tf-test-cluster-%s", acctest.RandString(t, 10))
  networkName := acctest.BootstrapSharedTestNetwork(t, "gke-cluster")
	subnetworkName := acctest.BootstrapSubnet(t, "gke-cluster", networkName)

	acctest.VcrTest(t, resource.TestCase{
		PreCheck:                 func() { acctest.AccTestPreCheck(t) },
		ProtoV5ProviderFactories: acctest.ProtoV5ProviderFactories(t),
		CheckDestroy:             testAccCheckContainerClusterDestroyProducer(t),
		Steps: []resource.TestStep{
			{
				Config: testAccContainerCluster_autopilot_minimal(clusterName, networkName, subnetworkName),
			},
			{
				ResourceName:            "google_container_cluster.primary",
				ImportState:             true,
				ImportStateVerify:       true,
				ImportStateVerifyIgnore: []string{"deletion_protection"},
			},
			{
				Config: testAccContainerCluster_withCgroupMode(clusterName, networkName, subnetworkName, "CGROUP_MODE_V2"),
				Check: resource.ComposeAggregateTestCheckFunc(
					resource.TestCheckResourceAttrSet("google_container_cluster.primary", "node_pool_auto_config.0.linux_node_config.0.cgroup_mode"),
					resource.TestCheckResourceAttr("google_container_cluster.primary", "node_pool_auto_config.0.linux_node_config.0.cgroup_mode", "CGROUP_MODE_V2"),
				),
			},
			{
				ResourceName:            "google_container_cluster.primary",
				ImportState:             true,
				ImportStateVerify:       true,
				ImportStateVerifyIgnore: []string{"deletion_protection"},
			},
		},
	})
}

func testAccContainerCluster_withCgroupMode(name, networkName, subnetworkName string, cgroupMode string) string {
	return fmt.Sprintf(`
resource "google_container_cluster" "primary" {
  name                = "%s"
  enable_autopilot    = true
  network    = "%s"
  subnetwork = "%s"
  deletion_protection = false
  node_pool_auto_config {
    linux_node_config {
      cgroup_mode = "%s"
    }
  }
}
  `, name, networkName, subnetworkName, cgroupMode)
}

func TestAccContainerCluster_withEnterpriseConfig(t *testing.T) {
	t.Parallel()

	clusterName := fmt.Sprintf("tf-test-cluster-%s", acctest.RandString(t, 10))
	networkName := acctest.BootstrapSharedTestNetwork(t, "gke-cluster")
	subnetworkName := acctest.BootstrapSubnet(t, "gke-cluster", networkName)
	pid := envvar.GetTestProjectFromEnv()

	acctest.VcrTest(t, resource.TestCase{
		PreCheck:     func() { acctest.AccTestPreCheck(t) },
		ProtoV5ProviderFactories: acctest.ProtoV5ProviderFactories(t),
		CheckDestroy: testAccCheckContainerClusterDestroyProducer(t),
		Steps: []resource.TestStep{
			{
				Config: testAccContainerCluster_updateEnterpriseConfig(pid, clusterName, networkName, subnetworkName, "STANDARD"),
			},
			{
				ResourceName:      "google_container_cluster.with_enterprise_config",
				ImportState:       true,
				ImportStateVerify: true,
				ImportStateVerifyIgnore: []string{"deletion_protection"},
			},
			{
				Config: testAccContainerCluster_updateEnterpriseConfig(pid, clusterName, networkName, subnetworkName, "ENTERPRISE"),
			},
			{
				ResourceName:      "google_container_cluster.with_enterprise_config",
				ImportState:       true,
				ImportStateVerify: true,
				ImportStateVerifyIgnore: []string{"deletion_protection"},
			},
			{
				Config: testAccContainerCluster_removeEnterpriseConfig(pid, clusterName, networkName, subnetworkName),
			},
			{
				ResourceName:      "google_container_cluster.with_enterprise_config",
				ImportState:       true,
				ImportStateVerify: true,
				ImportStateVerifyIgnore: []string{"deletion_protection"},
			},
		},
	})
}

func testAccContainerCluster_updateEnterpriseConfig(projectID, clusterName, networkName, subnetworkName string, desiredTier string) string {
        return fmt.Sprintf(`
data "google_project" "project" {
  project_id = "%s"
}

resource "google_container_cluster" "with_enterprise_config" {
  name               = "%s"
  location           = "us-central1-a"
  initial_node_count = 1
  enterprise_config {
    desired_tier = "%s"
  }
  network    = "%s"
  subnetwork = "%s"

  deletion_protection = false
}
`, projectID, clusterName, desiredTier, networkName, subnetworkName)
}

func testAccContainerCluster_removeEnterpriseConfig(projectID, clusterName, networkName, subnetworkName string) string {
        return fmt.Sprintf(`
data "google_project" "project" {
  project_id = "%s"
}

resource "google_container_cluster" "with_enterprise_config" {
  name               = "%s"
  location           = "us-central1-a"
  initial_node_count = 1
  network    = "%s"
  subnetwork = "%s"

  deletion_protection = false
}
`, projectID, clusterName, networkName, subnetworkName)
}

func TestAccContainerCluster_disableControlPlaneIP(t *testing.T) {
  t.Parallel()

  clusterName := fmt.Sprintf("tf-test-cluster-%s", acctest.RandString(t, 10))
  networkName := acctest.BootstrapSharedTestNetwork(t, "gke-cluster")
  subnetworkName := acctest.BootstrapSubnet(t, "gke-cluster", networkName)

  acctest.VcrTest(t, resource.TestCase{
    PreCheck:     func() { acctest.AccTestPreCheck(t) },
    ProtoV5ProviderFactories: acctest.ProtoV5ProviderFactories(t),
    CheckDestroy: testAccCheckContainerClusterDestroyProducer(t),
    Steps: []resource.TestStep{
      {
        Config: testAccContainerCluster_basic(clusterName, networkName, subnetworkName),
      },
      {
        ResourceName:      "google_container_cluster.primary",
        ImportState:       true,
        ImportStateVerify: true,
        ImportStateVerifyIgnore: []string{"deletion_protection"},
      },
      {
        Config: testAccContainerCluster_ControlPlaneIPdisabled(clusterName, networkName, subnetworkName),
      },
      {
        ResourceName:      "google_container_cluster.primary",
        ImportState:       true,
        ImportStateVerify: true,
        ImportStateVerifyIgnore: []string{"deletion_protection"},
      },
    },
  })
}

func testAccContainerCluster_ControlPlaneIPdisabled(clusterName, networkName, subnetworkName string) string {
        return fmt.Sprintf(`
resource "google_container_cluster" "primary" {
  name               = "%s"
  location           = "us-central1-a"
  initial_node_count = 1
  network            = "%s"
  subnetwork         = "%s"

  deletion_protection = false

  control_plane_endpoints_config {
    ip_endpoints_config {
      enabled = false
    }
    dns_endpoint_config {
      allow_external_traffic = true
    }
  }
}
`, clusterName, networkName, subnetworkName)
}

func TestAccContainerCluster_withAdvancedMachineFeaturesPMU_Standard(t *testing.T) {
	t.Parallel()

	suffix := acctest.RandString(t, 10)
	clusterResourceName := "google_container_cluster.primary"
	clusterName := fmt.Sprintf("tf-test-cluster-%s", suffix)
	networkName := fmt.Sprintf("test-network-%s", suffix)
	subnetworkName := fmt.Sprintf("test-subnetwork-%s", suffix)

	acctest.VcrTest(t, resource.TestCase{
		PreCheck:                 func() { acctest.AccTestPreCheck(t) },
		ProtoV5ProviderFactories: acctest.ProtoV5ProviderFactories(t),
		CheckDestroy:             testAccCheckContainerClusterDestroyProducer(t),
		Steps: []resource.TestStep{
			{
				Config: testAccContainerCluster_withAdvancedMachineFeaturesPMU(clusterName, networkName, subnetworkName, "STANDARD"),
			},
			{
				ResourceName:            clusterResourceName,
				ImportState:             true,
				ImportStateVerify:       true,
				ImportStateVerifyIgnore: []string{"deletion_protection"},
			},
		},
	})
}

func TestAccContainerCluster_withAdvancedMachineFeaturesPMU_Architectural(t *testing.T) {
	t.Parallel()

	suffix := acctest.RandString(t, 10)
	clusterResourceName := "google_container_cluster.primary"
	clusterName := fmt.Sprintf("tf-test-cluster-%s", suffix)
	networkName := fmt.Sprintf("test-network-%s", suffix)
	subnetworkName := fmt.Sprintf("test-subnetwork-%s", suffix)

	acctest.VcrTest(t, resource.TestCase{
		PreCheck:                 func() { acctest.AccTestPreCheck(t) },
		ProtoV5ProviderFactories: acctest.ProtoV5ProviderFactories(t),
		CheckDestroy:             testAccCheckContainerClusterDestroyProducer(t),
		Steps: []resource.TestStep{
			{
				Config: testAccContainerCluster_withAdvancedMachineFeaturesPMU(clusterName, networkName, subnetworkName, "ARCHITECTURAL"),
			},
			{
				ResourceName:            clusterResourceName,
				ImportState:             true,
				ImportStateVerify:       true,
				ImportStateVerifyIgnore: []string{"deletion_protection"},
			},
		},
	})
}

func testAccContainerCluster_withAdvancedMachineFeaturesPMU(clusterName, networkName, subnetworkName, pmuLevel string) string {
	return fmt.Sprintf(`
resource "google_compute_network" "default" {
  name                    = "%s"
  auto_create_subnetworks = false
}

resource "google_compute_subnetwork" "default" {
  name          = "%s"
  network       = google_compute_network.default.name
  ip_cidr_range = "10.9.0.0/16"
  region        = "us-central1"
}

resource "google_container_cluster" "primary" {
  name                 = "%s"
  location             = "us-central1-a"
  initial_node_count   = 1
  network              = google_compute_network.default.name
  subnetwork           = google_compute_subnetwork.default.name
  deletion_protection  = false
  node_config {
    machine_type = "c4-standard-2"
    advanced_machine_features {
      threads_per_core = 2
      performance_monitoring_unit = "%s"
    }
  }
}
`, networkName, subnetworkName, clusterName, pmuLevel)
}

func testAccContainerCluster_inTransitEncryptionConfig(name, networkName, subnetworkName, config string) string {
	return fmt.Sprintf(`
resource "google_container_cluster" "primary" {
  name                         = "%s"
  location                     = "us-central1-a"
  initial_node_count           = 1
  network                      = "%s"
  subnetwork                   = "%s"
  datapath_provider            = "ADVANCED_DATAPATH"
  deletion_protection          = false
  in_transit_encryption_config = "%s"
}
`, name, networkName, subnetworkName, config)
}

func testAccContainerCluster_networkPerformanceConfig(name, networkName, subnetworkName, config string) string {
	return fmt.Sprintf(`
resource "google_container_cluster" "primary" {
  name                         = "%s"
  location                     = "us-central1-a"
  initial_node_count           = 1
  network                      = "%s"
  subnetwork                   = "%s"
  deletion_protection          = false

  node_config {
	machine_type = "n2-standard-32"
	gvnic {
      enabled = true
	}
  }
  
  network_performance_config {
    total_egress_bandwidth_tier = "%s"
  }
}
`, name, networkName, subnetworkName, config)
}

func TestAccContainerCluster_additional_ip_ranges_config_on_create(t *testing.T) {
	t.Parallel()

	clusterName := fmt.Sprintf("tf-test-cluster-%s", acctest.RandString(t, 10))
	acctest.VcrTest(t, resource.TestCase{
		PreCheck:	  func() { acctest.AccTestPreCheck(t) },
		ProtoV5ProviderFactories: acctest.ProtoV5ProviderFactories(t),
		CheckDestroy: testAccCheckContainerClusterDestroyProducer(t),
		Steps: []resource.TestStep{
			{
				Config: testAccContainerCluster_additional_ip_ranges_config(clusterName, 2, 2),
			},
			{
				ResourceName:      "google_container_cluster.primary",
				ImportState:       true,
				ImportStateVerify: true,
				ImportStateVerifyIgnore: []string{"deletion_protection"},
				Check: resource.TestCheckResourceAttrSet("google_container_cluster.primary", "node_pool.0.network_config.subnetwork"),
			},
		},
	})
}

func TestAccContainerCluster_additional_ip_ranges_config_on_update(t *testing.T) {
	t.Parallel()

	clusterName := fmt.Sprintf("tf-test-cluster-%s", acctest.RandString(t, 10))
	acctest.VcrTest(t, resource.TestCase{
		PreCheck:	  func() { acctest.AccTestPreCheck(t) },
		ProtoV5ProviderFactories: acctest.ProtoV5ProviderFactories(t),
		CheckDestroy: testAccCheckContainerClusterDestroyProducer(t),
		Steps: []resource.TestStep{
			{
				Config: testAccContainerCluster_additional_ip_ranges_config(clusterName, 0, 0),
			},
			{
				ResourceName:      "google_container_cluster.primary",
				ImportState:       true,
				ImportStateVerify: true,
				ImportStateVerifyIgnore: []string{"deletion_protection"},
				Check: resource.TestCheckResourceAttrSet("google_container_cluster.primary", "node_pool.0.network_config.subnetwork"),
			},
			{
				Config: testAccContainerCluster_additional_ip_ranges_config(clusterName, 1, 1),
			},
			{
				ResourceName:      "google_container_cluster.primary",
				ImportState:       true,
				ImportStateVerify: true,
				ImportStateVerifyIgnore: []string{"deletion_protection"},
			},
			{
				Config: testAccContainerCluster_additional_ip_ranges_config(clusterName, 0, 0),
			},
			{
				ResourceName:      "google_container_cluster.primary",
				ImportState:       true,
				ImportStateVerify: true,
				ImportStateVerifyIgnore: []string{"deletion_protection"},
			},
			{
				Config: testAccContainerCluster_additional_ip_ranges_config(clusterName, 2, 2),
			},
			{
				ResourceName:      "google_container_cluster.primary",
				ImportState:       true,
				ImportStateVerify: true,
				ImportStateVerifyIgnore: []string{"deletion_protection"},
			},
			{
				Config: testAccContainerCluster_additional_ip_ranges_config(clusterName, 0, 0),
			},
			{
				ResourceName:      "google_container_cluster.primary",
				ImportState:       true,
				ImportStateVerify: true,
				ImportStateVerifyIgnore: []string{"deletion_protection"},
			},
		},
	})
}

func TestAccContainerCluster_withAnonymousAuthenticationConfig(t *testing.T) {
	t.Parallel()

	clusterName := fmt.Sprintf("tf-test-cluster-%s", acctest.RandString(t, 10))
	networkName := acctest.BootstrapSharedTestNetwork(t, "gke-cluster")
	subnetworkName := acctest.BootstrapSubnet(t, "gke-cluster", networkName)

	acctest.VcrTest(t, resource.TestCase{
		PreCheck:                 func() { acctest.AccTestPreCheck(t) },
		ProtoV5ProviderFactories: acctest.ProtoV5ProviderFactories(t),
		CheckDestroy:             testAccCheckContainerClusterDestroyProducer(t),
		Steps: []resource.TestStep{
			{
				Config: testAccContainerCluster_withAnonymousAuthenticationConfig(clusterName, networkName, subnetworkName, "LIMITED"),
				Check: resource.ComposeAggregateTestCheckFunc(
					resource.TestCheckResourceAttr("google_container_cluster.primary", "anonymous_authentication_config.0.mode", "LIMITED"),
				),
			},
			{
				ResourceName:            "google_container_cluster.primary",
				ImportState:             true,
				ImportStateVerify:       true,
				ImportStateVerifyIgnore: []string{"deletion_protection"},
			},
			{
				Config: testAccContainerCluster_withAnonymousAuthenticationConfig(clusterName, networkName, subnetworkName, "ENABLED"),
				Check: resource.ComposeAggregateTestCheckFunc(
					resource.TestCheckResourceAttr("google_container_cluster.primary", "anonymous_authentication_config.0.mode", "ENABLED"),
				),
			},
			{
				ResourceName:            "google_container_cluster.primary",
				ImportState:             true,
				ImportStateVerify:       true,
				ImportStateVerifyIgnore: []string{"deletion_protection"},
			},
		},
	})
}

func testAccContainerCluster_additional_ip_ranges_config(name string, additionalSubnetCount int, secondaryRangeCount int) string {
	var subnetStr string
	var additionalIpRangesStr string
	cumulativeRangeIndex := 0
	for subnetIndex := 0; subnetIndex < additionalSubnetCount; subnetIndex++ {
		var secondaryRangeStr string
		var podIpv4RangeStr string
		for rangeIndex := 0; rangeIndex < secondaryRangeCount; rangeIndex++ {
			secondaryRangeStr += fmt.Sprintf(`
                            secondary_ip_range {
                              range_name = "range-%d"
                              ip_cidr_range = "10.0.%d.0/24"
                            }
                          `, cumulativeRangeIndex, cumulativeRangeIndex)

			podIpv4RangeStr += fmt.Sprintf("google_compute_subnetwork.extra_%d.secondary_ip_range[%d].range_name", subnetIndex, rangeIndex)
			if rangeIndex != secondaryRangeCount - 1 {
				podIpv4RangeStr += ", "
			}
			cumulativeRangeIndex++
		}

		subnetStr += fmt.Sprintf(`
                           resource "google_compute_subnetwork" "extra_%d" {
                             ip_cidr_range = "10.1.%d.0/24"
                             name = "tf-test-subnet-%d"
                             network = google_compute_network.msc_main.self_link
                             region = "us-central1"
                             %s
                           }
                         `, subnetIndex, subnetIndex, subnetIndex, secondaryRangeStr)

		additionalIpRangesStr += fmt.Sprintf(`
			additional_ip_ranges_config {
				subnetwork  = google_compute_subnetwork.extra_%d.id
				pod_ipv4_range_names = [%s]
			}
		`, subnetIndex, podIpv4RangeStr)
	}

	return fmt.Sprintf(`
	resource "google_compute_network" "msc_main" {
	  name                    = "%s"
	  auto_create_subnetworks = false
	}

	resource "google_compute_subnetwork" "msc_main" {
	  ip_cidr_range = "10.2.0.0/24"
<<<<<<< HEAD
	  name          = "%s-msc-main"
	  network       = google_compute_network.msc_main.self_link
=======
	  name          = "%s"
	  network       = google_compute_network.main.self_link
>>>>>>> 1f3c2491
	  region        = "us-central1"

	  secondary_ip_range {
	    range_name    = "services"
	    ip_cidr_range = "10.3.0.0/16"
	  }

	  secondary_ip_range {
	    range_name    = "pods"
	    ip_cidr_range = "10.4.0.0/16"
	  }
	}

        %s

	resource "google_container_cluster" "primary" {
	  name     = "%s"
	  location = "us-central1-a"
	  network    = google_compute_network.msc_main.name
	  subnetwork = google_compute_subnetwork.msc_main.name
          initial_node_count = 1

	  ip_allocation_policy {
	    cluster_secondary_range_name  = "pods"
	    services_secondary_range_name = "services"
	    %s
	  }

	  deletion_protection = false
	}
	`, name, name, subnetStr, name, additionalIpRangesStr)
}

func testAccContainerCluster_withAnonymousAuthenticationConfig(name, networkName, subnetworkName string, mode string) string {
	return fmt.Sprintf(`
resource "google_container_cluster" "primary" {
  name                = "%s"
  network             = "%s"
  subnetwork          = "%s"
  initial_node_count  = 1
  deletion_protection = false

  anonymous_authentication_config {
    mode = "%s"
  }
}
 `, name, networkName, subnetworkName, mode)
}

func TestAccContainerCluster_WithCPAFeaturesUpdate(t *testing.T) {
	t.Parallel()

	suffix := acctest.RandString(t, 10)
	clusterName := fmt.Sprintf("tf-test-cluster-%s", suffix)
	networkName := acctest.BootstrapSharedTestNetwork(t, "gke-cluster")
	subnetworkName := acctest.BootstrapSubnet(t, "gke-cluster", networkName)

	// Bootstrap KMS keys and needed IAM role.
	diskKey := acctest.BootstrapKMSKeyWithPurposeInLocationAndName(t, "ENCRYPT_DECRYPT", "us-central1", "control-plane-disk-encryption")
	signingKey1 := acctest.BootstrapKMSKeyWithPurposeInLocationAndName(t, "ASYMMETRIC_SIGN", "us-central1", "rs256-service-account-signing-1")
	signingKey2 := acctest.BootstrapKMSKeyWithPurposeInLocationAndName(t, "ASYMMETRIC_SIGN", "us-central1", "rs256-service-account-signing-2")
	backupKey := acctest.BootstrapKMSKeyWithPurposeInLocationAndName(t, "ENCRYPT_DECRYPT", "us-central1", "etcd-backups")

	// Here, we are granting the container engine service agent permissions on
	// *ALL* Cloud KMS keys in the project.  A more realistic usage would be to
	// grant the service agent the necessary roles only on the individual keys
	// we have created.
	acctest.BootstrapIamMembers(t, []acctest.IamMember{
		{
			Member: "serviceAccount:service-{project_number}@container-engine-robot.iam.gserviceaccount.com",
			Role: "roles/container.cloudKmsKeyUser",
		},
		{
			Member: "serviceAccount:service-{project_number}@container-engine-robot.iam.gserviceaccount.com",
			Role: "roles/privateca.certificateManager",
		},
		{
			Member: "serviceAccount:service-{project_number}@container-engine-robot.iam.gserviceaccount.com",
			Role: "roles/cloudkms.cryptoKeyEncrypterDecrypter",
		},
		{
			Member: "serviceAccount:service-{project_number}@container-engine-robot.iam.gserviceaccount.com",
			Role: "roles/cloudkms.cryptoKeyEncrypterDecrypterViaDelegation",
		},
	})

	// Find an active cryptoKeyVersion on the signing key.
	var signingCryptoKeyVersion1 *cloudkms.CryptoKeyVersion
	for _, ckv := range signingKey1.CryptoKeyVersions {
		if ckv.State == "ENABLED" && ckv.Algorithm == "RSA_SIGN_PKCS1_4096_SHA256" {
		  signingCryptoKeyVersion1 = ckv
		}
	}
	if signingCryptoKeyVersion1 == nil {
		t.Fatal("Didn't find an appropriate cryptoKeyVersion for signingCryptoKeyVersion1 to use as the service account signing key")
	}

	var signingCryptoKeyVersion2 *cloudkms.CryptoKeyVersion
	for _, ckv := range signingKey2.CryptoKeyVersions {
		if ckv.State == "ENABLED" && ckv.Algorithm == "RSA_SIGN_PKCS1_4096_SHA256" {
		  signingCryptoKeyVersion2 = ckv
		}
	}
	if signingCryptoKeyVersion2 == nil {
		t.Fatal("Didn't find an appropriate cryptoKeyVersion for signingCryptoKeyVersion2 to use as the service account signing key")
	}

	context := map[string]interface{}{
		"resource_name":            clusterName,
		"networkName":              networkName,
		"subnetworkName":           subnetworkName,
		"disk_key":                 diskKey.CryptoKey.Name,
		"backup_key":               backupKey.CryptoKey.Name,
		"signing_cryptokeyversion": signingCryptoKeyVersion1.Name,
		"random_suffix":            suffix,
	}

	updateContext:= map[string]interface{}{
		"resource_name":            clusterName,
		"networkName":              networkName,
		"subnetworkName":           subnetworkName,
		"disk_key":                 diskKey.CryptoKey.Name,
		"backup_key":               backupKey.CryptoKey.Name,
		"signing_cryptokeyversion": signingCryptoKeyVersion2.Name,
		"random_suffix":            suffix,
	}

	acctest.VcrTest(t, resource.TestCase{
		PreCheck:                 func() { acctest.AccTestPreCheck(t) },
		ProtoV5ProviderFactories: acctest.ProtoV5ProviderFactories(t),
		CheckDestroy:             testAccCheckContainerClusterDestroyProducer(t),
		Steps: []resource.TestStep{
			{
				Config: testAccContainerCluster_EnableCPAFeaturesWithSAkeys(context),
			},
			{
				ResourceName:      "google_container_cluster.with_cpa_features",
				ImportState:       true,
				ImportStateVerify: true,
				ImportStateVerifyIgnore: []string{"deletion_protection"},
			},
			{
				Config: testAccContainerCluster_EnableCPAFeaturesWithSAkeys(updateContext),
				ConfigPlanChecks: resource.ConfigPlanChecks{
					PreApply: []plancheck.PlanCheck{
						plancheck.ExpectResourceAction("google_container_cluster.with_cpa_features", plancheck.ResourceActionUpdate),
					},
				},
			},
			{
				ResourceName:      "google_container_cluster.with_cpa_features",
				ImportState:       true,
				ImportStateVerify: true,
				ImportStateVerifyIgnore: []string{"deletion_protection"},
			},
		},
	})
}

func testAccContainerCluster_EnableCPAFeaturesWithSAkeys(context map[string]interface{}) string {
	return acctest.Nprintf(`
		resource "google_container_cluster" "with_cpa_features" {
			name               = "%{resource_name}"
			location           = "us-central1-a"
			initial_node_count = 1
			release_channel {
				channel = "RAPID"
			}
			user_managed_keys_config {
				service_account_signing_keys = [
					"%{signing_cryptokeyversion}",
				]
				service_account_verification_keys = [
					"%{signing_cryptokeyversion}",
				]
			}
			deletion_protection = false
			network    = "%{networkName}"
			subnetwork    = "%{subnetworkName}"
		}
		`, context)
}

func TestAccContainerCluster_RbacBindingConfig(t *testing.T) {
	t.Parallel()

	clusterName := fmt.Sprintf("tf-test-cluster-%s", acctest.RandString(t, 10))
	networkName := acctest.BootstrapSharedTestNetwork(t, "gke-cluster")
	subnetworkName := acctest.BootstrapSubnet(t, "gke-cluster", networkName)

	acctest.VcrTest(t, resource.TestCase{
		PreCheck:     func() { acctest.AccTestPreCheck(t) },
		ProtoV5ProviderFactories: acctest.ProtoV5ProviderFactories(t),
		CheckDestroy: testAccCheckContainerClusterDestroyProducer(t),
		Steps: []resource.TestStep{
			{
				Config: testAccContainerCluster_RbacBindingConfig(clusterName, networkName, subnetworkName, true, true),
				Check: resource.ComposeAggregateTestCheckFunc(
					resource.TestCheckResourceAttr("google_container_cluster.primary", "rbac_binding_config.#", "1"),
					resource.TestCheckResourceAttr("google_container_cluster.primary", "rbac_binding_config.0.enable_insecure_binding_system_unauthenticated", "true"),
					resource.TestCheckResourceAttr("google_container_cluster.primary", "rbac_binding_config.0.enable_insecure_binding_system_authenticated", "true"),
				),
			},
			{
				ResourceName:      "google_container_cluster.primary",
				ImportState:       true,
				ImportStateVerify: true,
				ImportStateVerifyIgnore: []string{"deletion_protection"},
			},
			{
				Config: testAccContainerCluster_RbacBindingConfig(clusterName, networkName, subnetworkName, false, false),
				Check: resource.ComposeAggregateTestCheckFunc(
					resource.TestCheckResourceAttr("google_container_cluster.primary", "rbac_binding_config.#", "1"),
					resource.TestCheckResourceAttr("google_container_cluster.primary", "rbac_binding_config.0.enable_insecure_binding_system_unauthenticated", "false"),
					resource.TestCheckResourceAttr("google_container_cluster.primary", "rbac_binding_config.0.enable_insecure_binding_system_authenticated", "false"),
				),
			},
			{
				ResourceName:      "google_container_cluster.primary",
				ImportState:       true,
				ImportStateVerify: true,
				ImportStateVerifyIgnore: []string{"deletion_protection"},
			},
		},
	})
}

func testAccContainerCluster_RbacBindingConfig(clusterName, networkName, subnetworkName string, unauthenticated, authenticated bool) string {
	return fmt.Sprintf(`
resource "google_container_cluster" "primary" {
  name               = "%s"
  location           = "us-central1-a"
  initial_node_count = 1

  network    = "%s"
  subnetwork = "%s"

  rbac_binding_config {
	enable_insecure_binding_system_unauthenticated = %t
	enable_insecure_binding_system_authenticated   = %t
  }

  deletion_protection = false
}
`, clusterName, networkName, subnetworkName, unauthenticated, authenticated)
}<|MERGE_RESOLUTION|>--- conflicted
+++ resolved
@@ -14425,13 +14425,8 @@
 
 	resource "google_compute_subnetwork" "msc_main" {
 	  ip_cidr_range = "10.2.0.0/24"
-<<<<<<< HEAD
 	  name          = "%s-msc-main"
 	  network       = google_compute_network.msc_main.self_link
-=======
-	  name          = "%s"
-	  network       = google_compute_network.main.self_link
->>>>>>> 1f3c2491
 	  region        = "us-central1"
 
 	  secondary_ip_range {
