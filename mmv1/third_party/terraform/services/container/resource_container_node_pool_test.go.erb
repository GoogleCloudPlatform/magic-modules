--- conflicted
+++ resolved
@@ -4260,10 +4260,6 @@
 }
 `, cluster, networkName, subnetworkName, np)
 }
-<<<<<<< HEAD
-<% end -%>
-=======
->>>>>>> 3791c34c
 
 func testAccContainerNodePool_resourceManagerTags(projectID, clusterName, networkName, subnetworkName, randomSuffix string) string {
 	return fmt.Sprintf(`
@@ -4286,19 +4282,12 @@
     "serviceAccount:service-${data.google_project.project.number}@container-engine-robot.iam.gserviceaccount.com",
     "serviceAccount:${data.google_project.project.number}@cloudservices.gserviceaccount.com",
   ]
-<<<<<<< HEAD
-}
-
-resource "time_sleep" "wait_120_seconds" {
-  create_duration = "300s"
-=======
 
   depends_on = [google_project_iam_binding.tagHoldAdmin]
 }
 
 resource "time_sleep" "wait_120_seconds" {
   create_duration = "120s"
->>>>>>> 3791c34c
 
   depends_on = [
     google_project_iam_binding.tagHoldAdmin,
@@ -4330,11 +4319,8 @@
   purpose_data = {
     network = "%[1]s/%[4]s"
   }
-<<<<<<< HEAD
-=======
 
   depends_on = [google_tags_tag_key.key1]
->>>>>>> 3791c34c
 }
 
 resource "google_tags_tag_value" "value2" {
@@ -4412,19 +4398,12 @@
     "serviceAccount:service-${data.google_project.project.number}@container-engine-robot.iam.gserviceaccount.com",
     "serviceAccount:${data.google_project.project.number}@cloudservices.gserviceaccount.com",
   ]
-<<<<<<< HEAD
-}
-
-resource "time_sleep" "wait_120_seconds" {
-  create_duration = "300s"
-=======
 
   depends_on = [google_project_iam_binding.tagHoldAdmin]
 }
 
 resource "time_sleep" "wait_120_seconds" {
   create_duration = "120s"
->>>>>>> 3791c34c
 
   depends_on = [
     google_project_iam_binding.tagHoldAdmin,
@@ -4456,11 +4435,8 @@
   purpose_data = {
     network = "%[1]s/%[4]s"
   }
-<<<<<<< HEAD
-=======
 
   depends_on = [google_tags_tag_key.key1]
->>>>>>> 3791c34c
 }
 
 resource "google_tags_tag_value" "value2" {
@@ -4539,19 +4515,12 @@
     "serviceAccount:service-${data.google_project.project.number}@container-engine-robot.iam.gserviceaccount.com",
     "serviceAccount:${data.google_project.project.number}@cloudservices.gserviceaccount.com",
   ]
-<<<<<<< HEAD
-}
-
-resource "time_sleep" "wait_120_seconds" {
-  create_duration = "300s"
-=======
 
   depends_on = [google_project_iam_binding.tagHoldAdmin]
 }
 
 resource "time_sleep" "wait_120_seconds" {
   create_duration = "120s"
->>>>>>> 3791c34c
 
   depends_on = [
     google_project_iam_binding.tagHoldAdmin,
@@ -4583,11 +4552,8 @@
   purpose_data = {
     network = "%[1]s/%[4]s"
   }
-<<<<<<< HEAD
-=======
 
   depends_on = [google_tags_tag_key.key1]
->>>>>>> 3791c34c
 }
 
 resource "google_tags_tag_value" "value2" {
