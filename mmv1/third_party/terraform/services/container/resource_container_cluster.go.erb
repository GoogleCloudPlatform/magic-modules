<% autogen_exception -%>
package container

import (
	"context"
	"fmt"
	"log"
	"reflect"
	"regexp"
	"strings"
	"time"

	"github.com/hashicorp/errwrap"
	"github.com/hashicorp/go-version"
	"github.com/hashicorp/terraform-plugin-sdk/v2/helper/customdiff"
	"github.com/hashicorp/terraform-plugin-sdk/v2/helper/retry"
	"github.com/hashicorp/terraform-plugin-sdk/v2/helper/schema"
	"github.com/hashicorp/terraform-plugin-sdk/v2/helper/validation"

	"github.com/hashicorp/terraform-provider-google/google/tpgresource"
	transport_tpg "github.com/hashicorp/terraform-provider-google/google/transport"
	"github.com/hashicorp/terraform-provider-google/google/verify"

<% if version == "ga" -%>
	"google.golang.org/api/container/v1"
<% else -%>
	container "google.golang.org/api/container/v1beta1"
<% end -%>
)

// Single-digit hour is equivalent to hour with leading zero e.g. suppress diff 1:00 => 01:00.
// Assume either value could be in either format.
func Rfc3339TimeDiffSuppress(k, old, new string, d *schema.ResourceData) bool {
	if (len(old) == 4 && "0"+old == new) || (len(new) == 4 && "0"+new == old) {
		return true
	}
	return false
}

var (
	instanceGroupManagerURL = regexp.MustCompile(fmt.Sprintf("projects/(%s)/zones/([a-z0-9-]*)/instanceGroupManagers/([^/]*)", verify.ProjectRegex))

	masterAuthorizedNetworksConfig = &schema.Resource{
		Schema: map[string]*schema.Schema{
			"cidr_blocks": {
				Type: schema.TypeSet,
				// This should be kept Optional. Expressing the
				// parent with no entries and omitting the
				// parent entirely are semantically different.
				Optional: true,
				Elem:     cidrBlockConfig,
				Description: `External networks that can access the Kubernetes cluster master through HTTPS.`,
			},
			"gcp_public_cidrs_access_enabled": {
				Type: schema.TypeBool,
				Optional: true,
				Computed: true,
				Description: `Whether Kubernetes master is accessible via Google Compute Engine Public IPs.`,
			},
		},
	}
	cidrBlockConfig = &schema.Resource{
		Schema: map[string]*schema.Schema{
			"cidr_block": {
				Type:         schema.TypeString,
				Required:     true,
				ValidateFunc: validation.IsCIDRNetwork(0, 32),
				Description: `External network that can access Kubernetes master through HTTPS. Must be specified in CIDR notation.`,
			},
			"display_name": {
				Type:     schema.TypeString,
				Optional: true,
				Description: `Field for users to identify CIDR blocks.`,
			},
		},
	}

	ipAllocationCidrBlockFields = []string{"ip_allocation_policy.0.cluster_ipv4_cidr_block", "ip_allocation_policy.0.services_ipv4_cidr_block"}
	ipAllocationRangeFields     = []string{"ip_allocation_policy.0.cluster_secondary_range_name", "ip_allocation_policy.0.services_secondary_range_name"}

	addonsConfigKeys = []string{
		"addons_config.0.http_load_balancing",
		"addons_config.0.horizontal_pod_autoscaling",
		"addons_config.0.network_policy_config",
		"addons_config.0.cloudrun_config",
		"addons_config.0.gcp_filestore_csi_driver_config",
		"addons_config.0.dns_cache_config",
		"addons_config.0.gce_persistent_disk_csi_driver_config",
		"addons_config.0.gke_backup_agent_config",
		"addons_config.0.config_connector_config",
		"addons_config.0.gcs_fuse_csi_driver_config",
		"addons_config.0.stateful_ha_config",
	<% unless version == 'ga' -%>
		"addons_config.0.istio_config",
		"addons_config.0.kalm_config",
	<% end -%>
	}

	privateClusterConfigKeys = []string{
		"private_cluster_config.0.enable_private_endpoint",
		"private_cluster_config.0.enable_private_nodes",
		"private_cluster_config.0.master_ipv4_cidr_block",
		"private_cluster_config.0.private_endpoint_subnetwork",
		"private_cluster_config.0.master_global_access_config",
	}

	forceNewClusterNodeConfigFields = []string{
		"labels",
		"workload_metadata_config",
		"resource_manager_tags",
	}

	suppressDiffForAutopilot = schema.SchemaDiffSuppressFunc(func(k, oldValue, newValue string, d *schema.ResourceData) bool {
		if v, _ := d.Get("enable_autopilot").(bool); v {
			return true
		}
		return false
	})

	suppressDiffForPreRegisteredFleet = schema.SchemaDiffSuppressFunc(func(k, oldValue, newValue string, d *schema.ResourceData) bool {
		if v, _ := d.Get("fleet.0.pre_registered").(bool); v {
			log.Printf("[DEBUG] fleet suppress pre_registered: %v\n", v)
			return true
		}
		return false
	})
)

// This uses the node pool nodeConfig schema but sets
// node-pool-only updatable fields to ForceNew
func clusterSchemaNodeConfig() *schema.Schema {
	nodeConfigSch := schemaNodeConfig()
	schemaMap := nodeConfigSch.Elem.(*schema.Resource).Schema
	for _, k := range forceNewClusterNodeConfigFields {
		if sch, ok := schemaMap[k]; ok {
			tpgresource.ChangeFieldSchemaToForceNew(sch)
		}
	}
	return nodeConfigSch
}

// Defines default nodel pool settings for the entire cluster. These settings are
// overridden if specified on the specific NodePool object.
func clusterSchemaNodePoolDefaults() *schema.Schema {
	return &schema.Schema{
		Type:        schema.TypeList,
		Optional:    true,
		Computed:    true,
		Description: `The default nodel pool settings for the entire cluster.`,
		MaxItems: 1,
		Elem: &schema.Resource{
			Schema: map[string]*schema.Schema{
				"node_config_defaults": {
					Type:        schema.TypeList,
					Optional:    true,
					Description: `Subset of NodeConfig message that has defaults.`,
					MaxItems:    1,
					Elem: &schema.Resource{
						Schema: map[string]*schema.Schema{
							"containerd_config": schemaContainerdConfig(),
<% unless version == 'ga' -%>
							"gcfs_config": schemaGcfsConfig(false),
<% end -%>
							"logging_variant": schemaLoggingVariant(),
						},
					},
				},
			},
		},
	}
}

func rfc5545RecurrenceDiffSuppress(k, o, n string, d *schema.ResourceData) bool {
	// This diff gets applied in the cloud console if you specify
	// "FREQ=DAILY" in your config and add a maintenance exclusion.
	if o == "FREQ=WEEKLY;BYDAY=MO,TU,WE,TH,FR,SA,SU" && n == "FREQ=DAILY" {
		return true
	}
	// Writing a full diff suppress for identical recurrences would be
	// complex and error-prone - it's not a big problem if a user
	// changes the recurrence and it's textually difference but semantically
	// identical.
	return false
}

// Has the field (e.g. enable_l4_ilb_subsetting and enable_fqdn_network_policy) been enabled before?
func isBeenEnabled(_ context.Context, old, new, _ interface{}) bool {
	if old == nil || new == nil {
		return false
	}

	// if subsetting is enabled, but is not now
	if old.(bool) && !new.(bool) {
		return true
	}

	return false
}

func ResourceContainerCluster() *schema.Resource {
	return &schema.Resource{
		UseJSONNumber: true,
		Create: resourceContainerClusterCreate,
		Read:   resourceContainerClusterRead,
		Update: resourceContainerClusterUpdate,
		Delete: resourceContainerClusterDelete,

		CustomizeDiff: customdiff.All(
			resourceNodeConfigEmptyGuestAccelerator,
			customdiff.ForceNewIfChange("enable_l4_ilb_subsetting", isBeenEnabled),
<% unless version == 'ga' -%>
			customdiff.ForceNewIfChange("enable_fqdn_network_policy", isBeenEnabled),
<% end -%>
			containerClusterAutopilotCustomizeDiff,
			containerClusterNodeVersionRemoveDefaultCustomizeDiff,
			containerClusterNetworkPolicyEmptyCustomizeDiff,
			containerClusterSurgeSettingsCustomizeDiff,
			containerClusterEnableK8sBetaApisCustomizeDiff,
			containerClusterNodeVersionCustomizeDiff,
		),

		Timeouts: &schema.ResourceTimeout{
			Create: schema.DefaultTimeout(40 * time.Minute),
			Read:   schema.DefaultTimeout(40 * time.Minute),
			Update: schema.DefaultTimeout(60 * time.Minute),
			Delete: schema.DefaultTimeout(40 * time.Minute),
		},

		SchemaVersion: 2,
		MigrateState:  resourceContainerClusterMigrateState,
		StateUpgraders: []schema.StateUpgrader{
			{
				Type:    resourceContainerClusterResourceV1().CoreConfigSchema().ImpliedType(),
				Upgrade: ResourceContainerClusterUpgradeV1,
				Version: 1,
			},
		},

		Importer: &schema.ResourceImporter{
			State: resourceContainerClusterStateImporter,
		},

		Schema: map[string]*schema.Schema{
			"name": {
				Type:        schema.TypeString,
				Required:    true,
				ForceNew:    true,
				Description: `The name of the cluster, unique within the project and location.`,
				ValidateFunc: func(v interface{}, k string) (ws []string, errors []error) {
					value := v.(string)

					if len(value) > 40 {
						errors = append(errors, fmt.Errorf(
							"%q cannot be longer than 40 characters", k))
					}
					if !regexp.MustCompile("^[a-z0-9-]+$").MatchString(value) {
						errors = append(errors, fmt.Errorf(
							"%q can only contain lowercase letters, numbers and hyphens", k))
					}
					if !regexp.MustCompile("^[a-z]").MatchString(value) {
						errors = append(errors, fmt.Errorf(
							"%q must start with a letter", k))
					}
					if !regexp.MustCompile("[a-z0-9]$").MatchString(value) {
						errors = append(errors, fmt.Errorf(
							"%q must end with a number or a letter", k))
					}
					return
				},
			},

			"operation": {
				Type:     schema.TypeString,
				Computed: true,
			},

			"location": {
				Type:        schema.TypeString,
				Optional:    true,
				Computed:    true,
				ForceNew:    true,
				Description: `The location (region or zone) in which the cluster master will be created, as well as the default node location. If you specify a zone (such as us-central1-a), the cluster will be a zonal cluster with a single cluster master. If you specify a region (such as us-west1), the cluster will be a regional cluster with multiple masters spread across zones in the region, and with default node locations in those zones as well.`,
			},

			"node_locations": {
				Type:        schema.TypeSet,
				Optional:    true,
				Computed:    true,
				Elem:        &schema.Schema{Type: schema.TypeString},
				Description: `The list of zones in which the cluster's nodes are located. Nodes must be in the region of their regional cluster or in the same region as their cluster's zone for zonal clusters. If this is specified for a zonal cluster, omit the cluster's zone.`,
			},

			"deletion_protection": {
				Type:        schema.TypeBool,
				Optional:    true,
				Default:     true,
				Description: `When the field is set to true or unset in Terraform state, a terraform apply or terraform destroy that would delete the cluster will fail. When the field is set to false, deleting the cluster is allowed.`,
			},

			"addons_config": {
				Type:        schema.TypeList,
				Optional:    true,
				Computed:    true,
				MaxItems:    1,
				Description: `The configuration for addons supported by GKE.`,
				Elem: &schema.Resource{
					Schema: map[string]*schema.Schema{
						"http_load_balancing": {
							Type:         schema.TypeList,
							Optional:     true,
							Computed:     true,
							AtLeastOneOf: addonsConfigKeys,
							MaxItems:     1,
							Description:  `The status of the HTTP (L7) load balancing controller addon, which makes it easy to set up HTTP load balancers for services in a cluster. It is enabled by default; set disabled = true to disable.`,
							Elem: &schema.Resource{
								Schema: map[string]*schema.Schema{
									"disabled": {
										Type:     schema.TypeBool,
										Required: true,
									},
								},
							},
						},
						"horizontal_pod_autoscaling": {
							Type:         schema.TypeList,
							Optional:     true,
							Computed:     true,
							AtLeastOneOf: addonsConfigKeys,
							MaxItems:     1,
							Description:  `The status of the Horizontal Pod Autoscaling addon, which increases or decreases the number of replica pods a replication controller has based on the resource usage of the existing pods. It ensures that a Heapster pod is running in the cluster, which is also used by the Cloud Monitoring service. It is enabled by default; set disabled = true to disable.`,
							Elem: &schema.Resource{
								Schema: map[string]*schema.Schema{
									"disabled": {
										Type:     schema.TypeBool,
										Required: true,
									},
								},
							},
						},
						"network_policy_config": {
							Type:         schema.TypeList,
							Optional:     true,
							Computed:     true,
							AtLeastOneOf: addonsConfigKeys,
							MaxItems:     1,
							Description:  `Whether we should enable the network policy addon for the master. This must be enabled in order to enable network policy for the nodes. To enable this, you must also define a network_policy block, otherwise nothing will happen. It can only be disabled if the nodes already do not have network policies enabled. Defaults to disabled; set disabled = false to enable.`,
							ConflictsWith: []string{"enable_autopilot"},
							Elem: &schema.Resource{
								Schema: map[string]*schema.Schema{
									"disabled": {
										Type:     schema.TypeBool,
										Required: true,
									},
								},
							},
						},
						"gcp_filestore_csi_driver_config": {
							Type:          schema.TypeList,
							Optional:      true,
							Computed:      true,
							AtLeastOneOf:  addonsConfigKeys,
							MaxItems:      1,
							Description:   `The status of the Filestore CSI driver addon, which allows the usage of filestore instance as volumes. Defaults to disabled; set enabled = true to enable.`,
							ConflictsWith: []string{"enable_autopilot"},
							Elem: &schema.Resource{
								Schema: map[string]*schema.Schema{
									"enabled": {
										Type:     schema.TypeBool,
										Required: true,
									},
								},
							},
						},
						"cloudrun_config": {
							Type:         schema.TypeList,
							Optional:     true,
							Computed:     true,
							AtLeastOneOf: addonsConfigKeys,
							MaxItems:     1,
							Description:  `The status of the CloudRun addon. It is disabled by default. Set disabled = false to enable.`,
							Elem: &schema.Resource{
								Schema: map[string]*schema.Schema{
									"disabled": {
										Type:     schema.TypeBool,
										Required: true,
									},
									"load_balancer_type": {
										Type:         schema.TypeString,
										ValidateFunc: validation.StringInSlice([]string{"LOAD_BALANCER_TYPE_INTERNAL"}, false),
										Optional:     true,
									},
								},
							},
						},
						"dns_cache_config": {
							Type:         schema.TypeList,
							Optional:     true,
							Computed:     true,
							AtLeastOneOf: addonsConfigKeys,
							MaxItems:     1,
							Description:  `The status of the NodeLocal DNSCache addon. It is disabled by default. Set enabled = true to enable.`,
							ConflictsWith: []string{"enable_autopilot"},
							Elem: &schema.Resource{
								Schema: map[string]*schema.Schema{
									"enabled": {
										Type:     schema.TypeBool,
										Required: true,
									},
								},
							},
						},
						"gce_persistent_disk_csi_driver_config": {
							Type:         schema.TypeList,
							Optional:     true,
							Computed:     true,
							AtLeastOneOf: addonsConfigKeys,
							MaxItems:     1,
							Description:  `Whether this cluster should enable the Google Compute Engine Persistent Disk Container Storage Interface (CSI) Driver. Set enabled = true to enable. The Compute Engine persistent disk CSI Driver is enabled by default on newly created clusters for the following versions: Linux clusters: GKE version 1.18.10-gke.2100 or later, or 1.19.3-gke.2100 or later.`,
							Elem: &schema.Resource{
								Schema: map[string]*schema.Schema{
									"enabled": {
										Type:     schema.TypeBool,
										Required: true,
									},
								},
							},
						},
						"gke_backup_agent_config": {
							Type:         schema.TypeList,
							Optional:     true,
							Computed:     true,
							AtLeastOneOf: addonsConfigKeys,
							MaxItems:     1,
							Description:  `The status of the Backup for GKE Agent addon. It is disabled by default. Set enabled = true to enable.`,
							Elem: &schema.Resource{
								Schema: map[string]*schema.Schema{
									"enabled": {
										Type:     schema.TypeBool,
										Required: true,
									},
								},
							},
						},
						"gcs_fuse_csi_driver_config": {
							Type:         schema.TypeList,
							Optional:     true,
							Computed:     true,
							AtLeastOneOf: addonsConfigKeys,
							MaxItems:     1,
							Description:  `The status of the GCS Fuse CSI driver addon, which allows the usage of gcs bucket as volumes. Defaults to disabled; set enabled = true to enable.`,
							Elem: &schema.Resource{
								Schema: map[string]*schema.Schema{
									"enabled": {
										Type:     schema.TypeBool,
										Required: true,
									},
								},
							},
						},
						<% unless version == 'ga' -%>
						"istio_config": {
							Type:         schema.TypeList,
							Optional:     true,
							Computed:     true,
							AtLeastOneOf: addonsConfigKeys,
							MaxItems:     1,
							Description:  `The status of the Istio addon.`,
							Elem: &schema.Resource{
								Schema: map[string]*schema.Schema{
									"disabled": {
										Type:        schema.TypeBool,
										Required:    true,
										Description: `The status of the Istio addon, which makes it easy to set up Istio for services in a cluster. It is disabled by default. Set disabled = false to enable.`,
									},
									"auth": {
										Type:     schema.TypeString,
										Optional: true,
										// We can't use a Terraform-level default because it won't be true when the block is disabled: true
										DiffSuppressFunc: tpgresource.EmptyOrDefaultStringSuppress("AUTH_NONE"),
										ValidateFunc:     validation.StringInSlice([]string{"AUTH_NONE", "AUTH_MUTUAL_TLS"}, false),
										Description:      `The authentication type between services in Istio. Available options include AUTH_MUTUAL_TLS.`,
									},
								},
							},
						},
						"kalm_config": {
							Type:         schema.TypeList,
							Optional:     true,
							Computed:     true,
							AtLeastOneOf: addonsConfigKeys,
							MaxItems:     1,
							Description:  `Configuration for the KALM addon, which manages the lifecycle of k8s. It is disabled by default; Set enabled = true to enable.`,
							Elem: &schema.Resource{
								Schema: map[string]*schema.Schema{
									"enabled": {
										Type:     schema.TypeBool,
										Required: true,
									},
								},
							},
						},
						<% end -%>
						"config_connector_config": {
							Type:         schema.TypeList,
							Optional:     true,
							Computed:     true,
							AtLeastOneOf: addonsConfigKeys,
							MaxItems:     1,
							Description:  `The of the Config Connector addon.`,
							Elem: &schema.Resource{
								Schema: map[string]*schema.Schema{
									"enabled": {
										Type:     schema.TypeBool,
										Required: true,
									},
								},
							},
						},
						"stateful_ha_config": {
							Type:          schema.TypeList,
							Optional:      true,
							Computed:      true,
							AtLeastOneOf:  addonsConfigKeys,
							MaxItems:      1,
							Description:   `The status of the Stateful HA addon, which provides automatic configurable failover for stateful applications. Defaults to disabled; set enabled = true to enable.`,
							ConflictsWith: []string{"enable_autopilot"},
							Elem: &schema.Resource{
								Schema: map[string]*schema.Schema{
									"enabled": {
										Type:     schema.TypeBool,
										Required: true,
									},
								},
							},
						},
					},
				},
			},

			"cluster_autoscaling": {
				Type:     schema.TypeList,
				MaxItems: 1,
				// This field is Optional + Computed because we automatically set the
				// enabled value to false if the block is not returned in API responses.
				Optional:    true,
				Computed:    true,
				Description: `Per-cluster configuration of Node Auto-Provisioning with Cluster Autoscaler to automatically adjust the size of the cluster and create/delete node pools based on the current needs of the cluster's workload. See the guide to using Node Auto-Provisioning for more details.`,
				Elem: &schema.Resource{
					Schema: map[string]*schema.Schema{
						"enabled": {
							Type:          schema.TypeBool,
							Optional:      true,
							Computed:      true,
							ConflictsWith: []string{"enable_autopilot"},
							Description: `Whether node auto-provisioning is enabled. Resource limits for cpu and memory must be defined to enable node auto-provisioning.`,
						},
						"resource_limits": {
							Type:             schema.TypeList,
							Optional:         true,
							ConflictsWith:    []string{"enable_autopilot"},
							DiffSuppressFunc: suppressDiffForAutopilot,
							Description:      `Global constraints for machine resources in the cluster. Configuring the cpu and memory types is required if node auto-provisioning is enabled. These limits will apply to node pool autoscaling in addition to node auto-provisioning.`,
							Elem: &schema.Resource{
								Schema: map[string]*schema.Schema{
									"resource_type": {
										Type:        schema.TypeString,
										Required:    true,
										Description: `The type of the resource. For example, cpu and memory. See the guide to using Node Auto-Provisioning for a list of types.`,
									},
									"minimum": {
										Type:        schema.TypeInt,
										Optional:    true,
										Description: `Minimum amount of the resource in the cluster.`,
									},
									"maximum": {
										Type:        schema.TypeInt,
										Optional:    true,
										Description: `Maximum amount of the resource in the cluster.`,
									},
								},
							},
						},
						"auto_provisioning_defaults": {
							Type:        schema.TypeList,
							MaxItems:    1,
							Optional:    true,
							Computed:    true,
							Description: `Contains defaults for a node pool created by NAP.`,
							Elem: &schema.Resource{
								Schema: map[string]*schema.Schema{
									"oauth_scopes": {
										Type:             schema.TypeList,
										Optional:         true,
										Computed:         true,
										Elem:             &schema.Schema{Type: schema.TypeString},
										DiffSuppressFunc: containerClusterAddedScopesSuppress,
										Description:      `Scopes that are used by NAP when creating node pools.`,
									},
									"service_account": {
										Type:        schema.TypeString,
										Optional:    true,
										Default:     "default",
										Description: `The Google Cloud Platform Service Account to be used by the node VMs.`,
									},
									"disk_size": {
										Type:             schema.TypeInt,
										Optional:         true,
										Default:          100,
										Description:      `Size of the disk attached to each node, specified in GB. The smallest allowed disk size is 10GB.`,
										DiffSuppressFunc: suppressDiffForAutopilot,
										ValidateFunc: validation.IntAtLeast(10),
									},
									"disk_type": {
										Type:             schema.TypeString,
										Optional:         true,
										Default:          "pd-standard",
										Description:      `Type of the disk attached to each node.`,
										DiffSuppressFunc: suppressDiffForAutopilot,
										ValidateFunc: validation.StringInSlice([]string{"pd-standard", "pd-ssd", "pd-balanced"}, false),
									},
									"image_type": {
										Type:             schema.TypeString,
										Optional:         true,
										Default:          "COS_CONTAINERD",
										Description:      `The default image type used by NAP once a new node pool is being created.`,
										DiffSuppressFunc: suppressDiffForAutopilot,
										ValidateFunc: validation.StringInSlice([]string{"COS_CONTAINERD", "COS", "UBUNTU_CONTAINERD", "UBUNTU"}, false),
									},
									"min_cpu_platform": {
										Type:             schema.TypeString,
										Optional:         true,
										DiffSuppressFunc: tpgresource.EmptyOrDefaultStringSuppress("automatic"),
										Description:      `Minimum CPU platform to be used by this instance. The instance may be scheduled on the specified or newer CPU platform. Applicable values are the friendly names of CPU platforms, such as Intel Haswell.`,
									},
									"boot_disk_kms_key": {
										Type:        schema.TypeString,
										Optional:    true,
										ForceNew:    true,
										Description: `The Customer Managed Encryption Key used to encrypt the boot disk attached to each node in the node pool.`,
									},
									"shielded_instance_config": {
										Type:        schema.TypeList,
										Optional:    true,
										Description: `Shielded Instance options.`,
										MaxItems:    1,
										Elem: &schema.Resource{
											Schema: map[string]*schema.Schema{
												"enable_secure_boot": {
													Type:         schema.TypeBool,
													Optional:     true,
													Default:      false,
													Description:  `Defines whether the instance has Secure Boot enabled.`,
													AtLeastOneOf: []string{
														"cluster_autoscaling.0.auto_provisioning_defaults.0.shielded_instance_config.0.enable_secure_boot",
														"cluster_autoscaling.0.auto_provisioning_defaults.0.shielded_instance_config.0.enable_integrity_monitoring",
													},
												},
												"enable_integrity_monitoring": {
													Type:         schema.TypeBool,
													Optional:     true,
													Default:      true,
													Description:  `Defines whether the instance has integrity monitoring enabled.`,
													AtLeastOneOf: []string{
														"cluster_autoscaling.0.auto_provisioning_defaults.0.shielded_instance_config.0.enable_secure_boot",
														"cluster_autoscaling.0.auto_provisioning_defaults.0.shielded_instance_config.0.enable_integrity_monitoring",
													},
												},
											},
										},
									},
									"management": {
										Type:        schema.TypeList,
										Optional:    true,
										Computed:    true,
										MaxItems:    1,
										Description: `NodeManagement configuration for this NodePool.`,
										Elem: &schema.Resource{
											Schema: map[string]*schema.Schema{
												"auto_upgrade": {
													Type:        schema.TypeBool,
													Optional:    true,
													Computed:    true,
													Description: `Specifies whether node auto-upgrade is enabled for the node pool. If enabled, node auto-upgrade helps keep the nodes in your node pool up to date with the latest release version of Kubernetes.`,
												},
												"auto_repair": {
													Type:        schema.TypeBool,
													Optional:    true,
													Computed:    true,
													Description: `Specifies whether the node auto-repair is enabled for the node pool. If enabled, the nodes in this node pool will be monitored and, if they fail health checks too many times, an automatic repair action will be triggered.`,
												},
												"upgrade_options": {
													Type:        schema.TypeList,
													Computed:    true,
													Description: `Specifies the Auto Upgrade knobs for the node pool.`,
													Elem: &schema.Resource{
														Schema: map[string]*schema.Schema{
															"auto_upgrade_start_time": {
																Type:        schema.TypeString,
																Computed:    true,
																Description: `This field is set when upgrades are about to commence with the approximate start time for the upgrades, in RFC3339 text format.`,
															},
															"description": {
																Type:        schema.TypeString,
																Computed:    true,
																Description: `This field is set when upgrades are about to commence with the description of the upgrade.`,
															},
														},
													},
												},
											},
										},
									},
									"upgrade_settings": {
										Type:             schema.TypeList,
										Optional:         true,
										Description:      `Specifies the upgrade settings for NAP created node pools`,
										Computed:         true,
										MaxItems:         1,
										Elem: &schema.Resource{
											Schema: map[string]*schema.Schema{
												"max_surge": {
													Type:        schema.TypeInt,
													Optional:    true,
													Description: `The maximum number of nodes that can be created beyond the current size of the node pool during the upgrade process.`,
												},
												"max_unavailable": {
													Type:        schema.TypeInt,
													Optional:    true,
													Description: `The maximum number of nodes that can be simultaneously unavailable during the upgrade process.`,
												},
												"strategy": {
													Type:         schema.TypeString,
													Optional:     true,
													Computed:     true,
													Description:  `Update strategy of the node pool.`,
													ValidateFunc: validation.StringInSlice([]string{"NODE_POOL_UPDATE_STRATEGY_UNSPECIFIED", "BLUE_GREEN", "SURGE"}, false),
												},
												"blue_green_settings": {
													Type:        schema.TypeList,
													Optional:    true,
													Computed:    true,
													MaxItems:    1,
													Description: `Settings for blue-green upgrade strategy.`,
													Elem: &schema.Resource{
														Schema: map[string]*schema.Schema{
															"node_pool_soak_duration": {
																Type:     schema.TypeString,
																Optional: true,
																Computed: true,
																Description: `Time needed after draining entire blue pool. After this period, blue pool will be cleaned up.

																A duration in seconds with up to nine fractional digits, ending with 's'. Example: "3.5s".`,
															},
															"standard_rollout_policy": {
																Type:        schema.TypeList,
																Optional:    true,
																Computed:    true,
																MaxItems:    1,
																Description: `Standard policy for the blue-green upgrade.`,
																Elem: &schema.Resource{
																	Schema: map[string]*schema.Schema{
																		"batch_percentage": {
																			Type:         schema.TypeFloat,
																			Optional:     true,
																			Computed:     true,
																			ValidateFunc: validation.FloatBetween(0.0, 1.0),
																			ExactlyOneOf: []string{
																				"cluster_autoscaling.0.auto_provisioning_defaults.0.upgrade_settings.0.blue_green_settings.0.standard_rollout_policy.0.batch_percentage",
																				"cluster_autoscaling.0.auto_provisioning_defaults.0.upgrade_settings.0.blue_green_settings.0.standard_rollout_policy.0.batch_node_count",
																			},
																			Description: `Percentage of the bool pool nodes to drain in a batch. The range of this field should be (0.0, 1.0].`,
																		},
																		"batch_node_count": {
																			Type:     schema.TypeInt,
																			Optional: true,
																			Computed: true,
																			ExactlyOneOf: []string{
																				"cluster_autoscaling.0.auto_provisioning_defaults.0.upgrade_settings.0.blue_green_settings.0.standard_rollout_policy.0.batch_percentage",
																				"cluster_autoscaling.0.auto_provisioning_defaults.0.upgrade_settings.0.blue_green_settings.0.standard_rollout_policy.0.batch_node_count",
																			},
																			Description: `Number of blue nodes to drain in a batch.`,
																		},
																		"batch_soak_duration": {
																			Type:     schema.TypeString,
																			Optional: true,
																			Default:  "0s",
																			Description: `Soak time after each batch gets drained.

																			A duration in seconds with up to nine fractional digits, ending with 's'. Example: "3.5s".`,
																		},
																	},
																},
															},
														},
													},
												},
											},
										},
									},
								},
							},
						},
						"autoscaling_profile": {
							Type:             schema.TypeString,
							Default:          "BALANCED",
							Optional:         true,
							DiffSuppressFunc: suppressDiffForAutopilot,
							ValidateFunc:     validation.StringInSlice([]string{"BALANCED", "OPTIMIZE_UTILIZATION"}, false),
							Description:      `Configuration options for the Autoscaling profile feature, which lets you choose whether the cluster autoscaler should optimize for resource utilization or resource availability when deciding to remove nodes from a cluster. Can be BALANCED or OPTIMIZE_UTILIZATION. Defaults to BALANCED.`,
						},
					},
				},
			},

			"cluster_ipv4_cidr": {
				Type:          schema.TypeString,
				Optional:      true,
				Computed:      true,
				ForceNew:      true,
				ValidateFunc:  verify.OrEmpty(verify.ValidateRFC1918Network(8, 32)),
				ConflictsWith: []string{"ip_allocation_policy"},
				Description:   `The IP address range of the Kubernetes pods in this cluster in CIDR notation (e.g. 10.96.0.0/14). Leave blank to have one automatically chosen or specify a /14 block in 10.0.0.0/8. This field will only work for routes-based clusters, where ip_allocation_policy is not defined.`,
			},

			"description": {
				Type:        schema.TypeString,
				Optional:    true,
				ForceNew:    true,
				Description: ` Description of the cluster.`,
			},

			"binary_authorization": {
					Type:             schema.TypeList,
					Optional:         true,
					DiffSuppressFunc: BinaryAuthorizationDiffSuppress,
					MaxItems:         1,
					Description:      "Configuration options for the Binary Authorization feature.",
					Elem: &schema.Resource{
							Schema: map[string]*schema.Schema{
									"enabled": {
											Type:          schema.TypeBool,
											Optional:      true,
											Deprecated:    "Deprecated in favor of evaluation_mode.",
											Description:   "Enable Binary Authorization for this cluster.",
											ConflictsWith: []string{"enable_autopilot", "binary_authorization.0.evaluation_mode"},
									},
									"evaluation_mode": {
											Type:          schema.TypeString,
											Optional:      true,
                     									Computed:      true,
											ValidateFunc:  validation.StringInSlice([]string{"DISABLED", "PROJECT_SINGLETON_POLICY_ENFORCE"}, false),
											Description:   "Mode of operation for Binary Authorization policy evaluation.",
											ConflictsWith: []string{"binary_authorization.0.enabled"},
									},
							},
					},
			},

			"enable_kubernetes_alpha": {
				Type:        schema.TypeBool,
				Optional:    true,
				ForceNew:    true,
				Default:     false,
				Description: `Whether to enable Kubernetes Alpha features for this cluster. Note that when this option is enabled, the cluster cannot be upgraded and will be automatically deleted after 30 days.`,
			},

			"enable_k8s_beta_apis": {
				Type:        schema.TypeList,
				Optional:    true,
				MaxItems:    1,
				Description: `Configuration for Kubernetes Beta APIs.`,
				Elem: &schema.Resource{
					Schema: map[string]*schema.Schema{
						"enabled_apis": {
							Type:        schema.TypeSet,
							Required:    true,
							Elem:        &schema.Schema{Type: schema.TypeString},
							Description: `Enabled Kubernetes Beta APIs.`,
						},
					},
				},
			},

			"enable_tpu": {
				Type:        schema.TypeBool,
				Optional:    true,
				ForceNew:    true,
				Description: `Whether to enable Cloud TPU resources in this cluster.`,
<% unless version == 'ga' -%>
				ConflictsWith: []string{"tpu_config"},
				Computed: true,
				// TODO: deprecate when tpu_config is correctly returned by the API
				// Deprecated: "Deprecated in favor of tpu_config",
<% end -%>
			},

<% unless version == 'ga' -%>
			"tpu_config": {
				Type:        schema.TypeList,
				Optional:    true,
				Computed:    true,
				MaxItems:    1,
				Description: `TPU configuration for the cluster.`,
				Elem: &schema.Resource{
					Schema: map[string]*schema.Schema{
						"enabled": {
							Type:        schema.TypeBool,
							Required:    true,
							ForceNew:    true,
							Description: `Whether Cloud TPU integration is enabled or not`,
						},
						"ipv4_cidr_block": {
							Type:        schema.TypeString,
							Computed:    true,
							Description: `IPv4 CIDR block reserved for Cloud TPU in the VPC.`,
						},
						"use_service_networking": {
							Type:        schema.TypeBool,
							Optional:    true,
							ForceNew:    true,
							Description: `Whether to use service networking for Cloud TPU or not`,
						},
					},
				},
			},
<% end -%>

			"enable_legacy_abac": {
				Type:        schema.TypeBool,
				Optional:    true,
				Default:     false,
				Description: `Whether the ABAC authorizer is enabled for this cluster. When enabled, identities in the system, including service accounts, nodes, and controllers, will have statically granted permissions beyond those provided by the RBAC configuration or IAM. Defaults to false.`,
			},

			"enable_shielded_nodes": {
				Type:        schema.TypeBool,
				Optional:    true,
				Default:     true,
				Description: `Enable Shielded Nodes features on all nodes in this cluster. Defaults to true.`,
				ConflictsWith: []string{"enable_autopilot"},
			},

			"enable_autopilot": {
				Type:        schema.TypeBool,
				Optional:    true,
				ForceNew:    true,
				Description: `Enable Autopilot for this cluster.`,
				// ConflictsWith: many fields, see https://cloud.google.com/kubernetes-engine/docs/concepts/autopilot-overview#comparison. The conflict is only set one-way, on other fields w/ this field.
			},

			"allow_net_admin": {
				Type: schema.TypeBool,
				Optional: true,
				Description: `Enable NET_ADMIN for this cluster.`,
            },

			"authenticator_groups_config": {
				Type:        schema.TypeList,
				Optional:    true,
				Computed:    true,
				MaxItems:    1,
				Description: `Configuration for the Google Groups for GKE feature.`,
				Elem: &schema.Resource{
					Schema: map[string]*schema.Schema{
						"security_group": {
							Type:        schema.TypeString,
							Required:    true,
							Description: `The name of the RBAC security group for use with Google security groups in Kubernetes RBAC. Group name must be in format gke-security-groups@yourdomain.com.`,
						},
					},
				},
			},

			"initial_node_count": {
				Type:        schema.TypeInt,
				Optional:    true,
				ForceNew:    true,
				Description: `The number of nodes to create in this cluster's default node pool. In regional or multi-zonal clusters, this is the number of nodes per zone. Must be set if node_pool is not set. If you're using google_container_node_pool objects with no default node pool, you'll need to set this to a value of at least 1, alongside setting remove_default_node_pool to true.`,
			},

			"logging_config": {
				Type:        schema.TypeList,
				Optional:    true,
				Computed:    true,
				MaxItems:    1,
				Description: `Logging configuration for the cluster.`,
				Elem: &schema.Resource{
					Schema: map[string]*schema.Schema{
						"enable_components": {
							Type:        schema.TypeList,
							Required:    true,
							Description: `GKE components exposing logs. Valid values include SYSTEM_COMPONENTS, APISERVER, CONTROLLER_MANAGER, SCHEDULER, and WORKLOADS.`,
							Elem: &schema.Schema{
								Type: schema.TypeString,
								ValidateFunc: validation.StringInSlice([]string{"SYSTEM_COMPONENTS", "APISERVER", "CONTROLLER_MANAGER", "SCHEDULER", "WORKLOADS"}, false),
							},
						},
					},
				},
			},

			"logging_service": {
				Type:         schema.TypeString,
				Optional:     true,
				Computed:     true,
<% unless version == 'ga' -%>
				ConflictsWith: []string{"cluster_telemetry"},
<% end -%>
				ValidateFunc: validation.StringInSlice([]string{"logging.googleapis.com", "logging.googleapis.com/kubernetes", "none"}, false),
				Description:  `The logging service that the cluster should write logs to. Available options include logging.googleapis.com(Legacy Stackdriver), logging.googleapis.com/kubernetes(Stackdriver Kubernetes Engine Logging), and none. Defaults to logging.googleapis.com/kubernetes.`,
			},

			"maintenance_policy": {
				Type:        schema.TypeList,
				Optional:    true,
				MaxItems:    1,
				Description: `The maintenance policy to use for the cluster.`,
				Elem: &schema.Resource{
					Schema: map[string]*schema.Schema{
						"daily_maintenance_window": {
							Type:     schema.TypeList,
							Optional: true,
							ExactlyOneOf: []string{
								"maintenance_policy.0.daily_maintenance_window",
								"maintenance_policy.0.recurring_window",
							},
							MaxItems:    1,
							Description: `Time window specified for daily maintenance operations. Specify start_time in RFC3339 format "HH:MM”, where HH : [00-23] and MM : [00-59] GMT.`,
							Elem: &schema.Resource{
								Schema: map[string]*schema.Schema{
									"start_time": {
										Type:             schema.TypeString,
										Required:         true,
										ValidateFunc:     verify.ValidateRFC3339Time,
										DiffSuppressFunc: Rfc3339TimeDiffSuppress,
									},
									"duration": {
										Type:     schema.TypeString,
										Computed: true,
									},
								},
							},
						},
						"recurring_window": {
							Type:     schema.TypeList,
							Optional: true,
							MaxItems: 1,
							ExactlyOneOf: []string{
								"maintenance_policy.0.daily_maintenance_window",
								"maintenance_policy.0.recurring_window",
							},
							Description: `Time window for recurring maintenance operations.`,
							Elem: &schema.Resource{
								Schema: map[string]*schema.Schema{
									"start_time": {
										Type:         schema.TypeString,
										Required:     true,
										ValidateFunc: verify.ValidateRFC3339Date,
									},
									"end_time": {
										Type:         schema.TypeString,
										Required:     true,
										ValidateFunc: verify.ValidateRFC3339Date,
									},
									"recurrence": {
										Type:             schema.TypeString,
										Required:         true,
										DiffSuppressFunc: rfc5545RecurrenceDiffSuppress,
									},
								},
							},
						},
						"maintenance_exclusion": {
							Type:        schema.TypeSet,
							Optional:    true,
							MaxItems:    20,
							Description: `Exceptions to maintenance window. Non-emergency maintenance should not occur in these windows.`,
							Elem: &schema.Resource{
								Schema: map[string]*schema.Schema{
									"exclusion_name": {
										Type:         schema.TypeString,
										Required:     true,
									},
									"start_time": {
										Type:         schema.TypeString,
										Required:     true,
										ValidateFunc: verify.ValidateRFC3339Date,
									},
									"end_time": {
										Type:         schema.TypeString,
										Required:     true,
										ValidateFunc: verify.ValidateRFC3339Date,
									},
									"exclusion_options": {
										Type:        schema.TypeList,
										Optional:    true,
										MaxItems:    1,
										Description: `Maintenance exclusion related options.`,
										Elem: &schema.Resource{
											Schema: map[string]*schema.Schema{
												"scope": {
													Type:         schema.TypeString,
													Required:     true,
													ValidateFunc: validation.StringInSlice([]string{"NO_UPGRADES", "NO_MINOR_UPGRADES", "NO_MINOR_OR_NODE_UPGRADES"}, false),
													Description: `The scope of automatic upgrades to restrict in the exclusion window.`,
												},
											},
										},
									},
								},
							},
						},
					},
				},
			},

<% unless version == 'ga' -%>
			"protect_config": {
				Type:        schema.TypeList,
				Optional:    true,
				Computed:    true,
				MaxItems:    1,
				Description: `Enable/Disable Protect API features for the cluster.`,
				Elem: &schema.Resource{
					Schema: map[string]*schema.Schema{
						"workload_config": {
							Type:        schema.TypeList,
							Optional:    true,
							Computed:    true,
							MaxItems:    1,
							Description: `WorkloadConfig defines which actions are enabled for a cluster's workload configurations.`,
							Elem: &schema.Resource{
								Schema: map[string]*schema.Schema{
									"audit_mode": {
										Type:        schema.TypeString,
										Required:    true,
										Description: `Sets which mode of auditing should be used for the cluster's workloads. Accepted values are DISABLED, BASIC.`,
									},
								},
							},
							AtLeastOneOf: []string{
								"protect_config.0.workload_config",
								"protect_config.0.workload_vulnerability_mode",
							},
						},
						"workload_vulnerability_mode": {
										Type:             schema.TypeString,
										Optional:         true,
										Computed:    true,
										Description: `Sets which mode to use for Protect workload vulnerability scanning feature. Accepted values are DISABLED, BASIC.`,
										AtLeastOneOf: []string{
											"protect_config.0.workload_config",
											"protect_config.0.workload_vulnerability_mode",
										},
									},
					},
				},
			},
<% end -%>

			"security_posture_config": {
				Type:        schema.TypeList,
				Optional:    true,
				MaxItems:    1,
				Computed:    true,
				Description: `Defines the config needed to enable/disable features for the Security Posture API`,
				Elem: &schema.Resource{
					Schema: map[string]*schema.Schema{
						"mode": {
							Type:             schema.TypeString,
							Optional:         true,
							Computed:         true,
							ValidateFunc:     validation.StringInSlice([]string{"DISABLED", "BASIC", "ENTERPRISE", "MODE_UNSPECIFIED"}, false),
							Description:      `Sets the mode of the Kubernetes security posture API's off-cluster features. Available options include DISABLED, BASIC, and ENTERPRISE.`,
							DiffSuppressFunc: tpgresource.EmptyOrDefaultStringSuppress("MODE_UNSPECIFIED"),
						},
						"vulnerability_mode": {
							Type:             schema.TypeString,
							Optional:         true,
							Computed:         true,
							ValidateFunc:     validation.StringInSlice([]string{"VULNERABILITY_DISABLED", "VULNERABILITY_BASIC", "VULNERABILITY_ENTERPRISE", "VULNERABILITY_MODE_UNSPECIFIED"}, false),
							Description:      `Sets the mode of the Kubernetes security posture API's workload vulnerability scanning. Available options include VULNERABILITY_DISABLED, VULNERABILITY_BASIC and VULNERABILITY_ENTERPRISE.`,
							DiffSuppressFunc: tpgresource.EmptyOrDefaultStringSuppress("VULNERABILITY_MODE_UNSPECIFIED"),
						},
					},
				},
			},
			"monitoring_config": {
				Type:        schema.TypeList,
				Optional:    true,
				Computed:    true,
				MaxItems:    1,
				Description: `Monitoring configuration for the cluster.`,
				Elem: &schema.Resource{
					Schema: map[string]*schema.Schema{
						"enable_components": {
							Type:        schema.TypeList,
							Optional:    true,
							Computed:    true,
<% if version == "ga" -%>
<<<<<<< HEAD
							Description: `GKE components exposing metrics. Valid values include SYSTEM_COMPONENTS, APISERVER, SCHEDULER, CONTROLLER_MANAGER, STORAGE, HPA, POD, DAEMONSET, DEPLOYMENT, STATEFULSET and DCGM.`,
<% else -%>
							Description: `GKE components exposing metrics. Valid values include SYSTEM_COMPONENTS, APISERVER, SCHEDULER, CONTROLLER_MANAGER, STORAGE, HPA, POD, DAEMONSET, DEPLOYMENT, STATEFULSET, WORKLOADS and DCGM.`,
=======
							Description: `GKE components exposing metrics. Valid values include SYSTEM_COMPONENTS, APISERVER, SCHEDULER, CONTROLLER_MANAGER, STORAGE, HPA, POD, DAEMONSET, DEPLOYMENT, STATEFULSET, KUBELET and CADVISOR.`,
<% else -%>
							Description: `GKE components exposing metrics. Valid values include SYSTEM_COMPONENTS, APISERVER, SCHEDULER, CONTROLLER_MANAGER, STORAGE, HPA, POD, DAEMONSET, DEPLOYMENT, STATEFULSET, WORKLOADS, KUBELET and CADVISOR.`,
>>>>>>> fe588b38
<% end -%>
							Elem: &schema.Schema{
								Type: schema.TypeString,
							},
						},
						"managed_prometheus": {
							Type:        schema.TypeList,
							Optional:    true,
							Computed:    true,
							MaxItems:    1,
							Description: `Configuration for Google Cloud Managed Services for Prometheus.`,
							Elem: &schema.Resource{
								Schema: map[string]*schema.Schema{
									"enabled": {
										Type:        schema.TypeBool,
										Required:    true,
										Description: `Whether or not the managed collection is enabled.`,
									},
								},
							},
						},
						"advanced_datapath_observability_config": {
							Type:        schema.TypeList,
							Optional:    true,
							Computed:    true,
							MaxItems:    1,
							Description: `Configuration of Advanced Datapath Observability features.`,
							Elem: &schema.Resource{
								Schema: map[string]*schema.Schema{
									"enable_metrics": {
										Type:        schema.TypeBool,
										Required:    true,
										Description: `Whether or not the advanced datapath metrics are enabled.`,
									},
									"enable_relay": {
										Type:          schema.TypeBool,
										Optional:      true,
										Description:   `Whether or not Relay is enabled.`,
										Default:       false,
										ConflictsWith: []string{"monitoring_config.0.advanced_datapath_observability_config.0.relay_mode"},
									},
									"relay_mode": {
										Type:          schema.TypeString,
										Optional:      true,
										Computed:      true,
										Deprecated:    "Deprecated in favor of enable_relay field. Remove this attribute's configuration as this field will be removed in the next major release and enable_relay will become a required field.",
										Description:   `Mode used to make Relay available.`,
										ValidateFunc:  validation.StringInSlice([]string{"DISABLED", "INTERNAL_VPC_LB", "EXTERNAL_LB"}, false),
										ConflictsWith: []string{"monitoring_config.0.advanced_datapath_observability_config.0.enable_relay"},
									},
								},
							},
						},
					},
				},
			},

			"notification_config": {
				Type:        schema.TypeList,
				Optional:    true,
				Computed:    true,
				MaxItems: 	 1,
				Description: `The notification config for sending cluster upgrade notifications`,
				Elem: &schema.Resource{
					Schema: map[string]*schema.Schema{
						"pubsub": {
							Type:        schema.TypeList,
							Required:    true,
							MaxItems:    1,
							Description: `Notification config for Cloud Pub/Sub`,
							Elem: &schema.Resource{
								Schema: map[string]*schema.Schema{
									"enabled": {
										Type:        schema.TypeBool,
										Required:    true,
										Description: `Whether or not the notification config is enabled`,
									},
									"topic": {
										Type:        schema.TypeString,
										Optional:    true,
										Description: `The pubsub topic to push upgrade notifications to. Must be in the same project as the cluster. Must be in the format: projects/{project}/topics/{topic}.`,
									},
									"filter": {
										Type:        schema.TypeList,
										Optional:    true,
										MaxItems:    1,
										Description: `Allows filtering to one or more specific event types. If event types are present, those and only those event types will be transmitted to the cluster. Other types will be skipped. If no filter is specified, or no event types are present, all event types will be sent`,
										Elem: &schema.Resource{
											Schema: map[string]*schema.Schema{
												"event_type": {
													Type:        schema.TypeList,
													Required:    true,
													Description: `Can be used to filter what notifications are sent. Valid values include include UPGRADE_AVAILABLE_EVENT, UPGRADE_EVENT and SECURITY_BULLETIN_EVENT`,
													Elem: &schema.Schema{
														Type:         schema.TypeString,
														ValidateFunc: validation.StringInSlice([]string{"UPGRADE_AVAILABLE_EVENT", "UPGRADE_EVENT", "SECURITY_BULLETIN_EVENT"}, false),
													},
												},
											},
										},
									},
								},
							},
						},
					},
				},
			},

			"confidential_nodes": {
				Type:        schema.TypeList,
				Optional:    true,
				Computed:    true,
				ForceNew:    true,
				MaxItems:    1,
				Description: `Configuration for the confidential nodes feature, which makes nodes run on confidential VMs. Warning: This configuration can't be changed (or added/removed) after cluster creation without deleting and recreating the entire cluster.`,
				Elem: &schema.Resource{
					Schema: map[string]*schema.Schema{
						"enabled": {
							Type:        schema.TypeBool,
							Required:    true,
							ForceNew:    true,
							Description: `Whether Confidential Nodes feature is enabled for all nodes in this cluster.`,
						},
					},
				},
			},

			"master_auth": {
				Type:        schema.TypeList,
				Optional:    true,
				MaxItems:    1,
				Computed:    true,
				Description: `The authentication information for accessing the Kubernetes master. Some values in this block are only returned by the API if your service account has permission to get credentials for your GKE cluster. If you see an unexpected diff unsetting your client cert, ensure you have the container.clusters.getCredentials permission.`,
				Elem: &schema.Resource{
					Schema: map[string]*schema.Schema{
						"client_certificate_config": {
							Type:         schema.TypeList,
							MaxItems:     1,
							Required:     true,
							ForceNew:     true,
							Description:  `Whether client certificate authorization is enabled for this cluster.`,
							Elem: &schema.Resource{
								Schema: map[string]*schema.Schema{
									"issue_client_certificate": {
										Type:        schema.TypeBool,
										Required:    true,
										ForceNew:    true,
										Description: `Whether client certificate authorization is enabled for this cluster.`,
									},
								},
							},
						},

						"client_certificate": {
							Type:        schema.TypeString,
							Computed:    true,
							Description: `Base64 encoded public certificate used by clients to authenticate to the cluster endpoint.`,
						},

						"client_key": {
							Type:        schema.TypeString,
							Computed:    true,
							Sensitive:   true,
							Description: `Base64 encoded private key used by clients to authenticate to the cluster endpoint.`,
						},

						"cluster_ca_certificate": {
							Type:        schema.TypeString,
							Computed:    true,
							Description: `Base64 encoded public certificate that is the root of trust for the cluster.`,
						},
					},
				},
			},

			"master_authorized_networks_config": {
				Type:        schema.TypeList,
				Optional:    true,
				Computed:    true,
				MaxItems:    1,
				Elem:        masterAuthorizedNetworksConfig,
				Description: `The desired configuration options for master authorized networks. Omit the nested cidr_blocks attribute to disallow external access (except the cluster node IPs, which GKE automatically whitelists).`,
			},

			"min_master_version": {
				Type:        schema.TypeString,
				Optional:    true,
				Description: `The minimum version of the master. GKE will auto-update the master to new versions, so this does not guarantee the current master version--use the read-only master_version field to obtain that. If unset, the cluster's version will be set by GKE to the version of the most recent official release (which is not necessarily the latest version).`,
			},

			"monitoring_service": {
				Type:         schema.TypeString,
				Optional:     true,
				Computed:     true,
<% unless version == 'ga' -%>
				ConflictsWith: []string{"cluster_telemetry"},
<% end -%>
				ValidateFunc: validation.StringInSlice([]string{"monitoring.googleapis.com", "monitoring.googleapis.com/kubernetes", "none"}, false),
				Description:  `The monitoring service that the cluster should write metrics to. Automatically send metrics from pods in the cluster to the Google Cloud Monitoring API. VM metrics will be collected by Google Compute Engine regardless of this setting Available options include monitoring.googleapis.com(Legacy Stackdriver), monitoring.googleapis.com/kubernetes(Stackdriver Kubernetes Engine Monitoring), and none. Defaults to monitoring.googleapis.com/kubernetes.`,
			},

			"network": {
				Type:             schema.TypeString,
				Optional:         true,
				Default:          "default",
				ForceNew:         true,
				DiffSuppressFunc: tpgresource.CompareSelfLinkOrResourceName,
				Description:      `The name or self_link of the Google Compute Engine network to which the cluster is connected. For Shared VPC, set this to the self link of the shared network.`,
			},

			"network_policy": {
				Type:             schema.TypeList,
				Optional:         true,
				MaxItems:         1,
				Description:      `Configuration options for the NetworkPolicy feature.`,
				ConflictsWith:    []string{"enable_autopilot"},
				DiffSuppressFunc: containerClusterNetworkPolicyDiffSuppress,
				Elem: &schema.Resource{
					Schema: map[string]*schema.Schema{
						"enabled": {
							Type:        schema.TypeBool,
							Required:    true,
							Description: `Whether network policy is enabled on the cluster.`,
						},
						"provider": {
							Type:             schema.TypeString,
							Optional:         true,
							ValidateFunc:     validation.StringInSlice([]string{"PROVIDER_UNSPECIFIED", "CALICO"}, false),
							DiffSuppressFunc: tpgresource.EmptyOrDefaultStringSuppress("PROVIDER_UNSPECIFIED"),
							Description:      `The selected network policy provider.`,
						},
					},
				},
			},

			"node_config": clusterSchemaNodeConfig(),

			"node_pool": {
				Type:     schema.TypeList,
				Optional: true,
				Computed: true,
				ForceNew: true, // TODO: Add ability to add/remove nodePools
				Elem: &schema.Resource{
					Schema: schemaNodePool,
				},
				Description: `List of node pools associated with this cluster. See google_container_node_pool for schema. Warning: node pools defined inside a cluster can't be changed (or added/removed) after cluster creation without deleting and recreating the entire cluster. Unless you absolutely need the ability to say "these are the only node pools associated with this cluster", use the google_container_node_pool resource instead of this property.`,
				ConflictsWith: []string{"enable_autopilot"},
			},

			"node_pool_defaults": clusterSchemaNodePoolDefaults(),

			"node_pool_auto_config": {
				Type:        schema.TypeList,
				Optional:    true,
				Computed:    true,
				MaxItems:    1,
				Description: `Node pool configs that apply to all auto-provisioned node pools in autopilot clusters and node auto-provisioning enabled clusters.`,
				Elem: &schema.Resource{
					Schema: map[string]*schema.Schema{
						"network_tags": {
							Type:        schema.TypeList,
							Optional:    true,
							MaxItems:    1,
							Description: `Collection of Compute Engine network tags that can be applied to a node's underlying VM instance.`,
							Elem: &schema.Resource{
								Schema: map[string]*schema.Schema{
									"tags": {
										Type:        schema.TypeList,
										Optional:    true,
										Elem:        &schema.Schema{Type: schema.TypeString},
										Description: `List of network tags applied to auto-provisioned node pools.`,
									},
								},
							},
						},
						"resource_manager_tags": {
							Type:        schema.TypeMap,
							Optional:    true,
							Description: `A map of resource manager tags. Resource manager tag keys and values have the same definition as resource manager tags. Keys must be in the format tagKeys/{tag_key_id}, and values are in the format tagValues/456. The field is ignored (both PUT & PATCH) when empty.`,
						},
					},
				},
			},

			"node_version": {
				Type:        schema.TypeString,
				Optional:    true,
				Computed:    true,
				Description: `The Kubernetes version on the nodes. Must either be unset or set to the same value as min_master_version on create. Defaults to the default version set by GKE which is not necessarily the latest version. This only affects nodes in the default node pool. While a fuzzy version can be specified, it's recommended that you specify explicit versions as Terraform will see spurious diffs when fuzzy versions are used. See the google_container_engine_versions data source's version_prefix field to approximate fuzzy versions in a Terraform-compatible way. To update nodes in other node pools, use the version attribute on the node pool.`,
			},

<% unless version == "ga" -%>
			"pod_security_policy_config": {
				Type:        schema.TypeList,
				Optional:    true,
				Description: `Configuration for the PodSecurityPolicy feature.`,
				MaxItems:    1,
				DiffSuppressFunc: podSecurityPolicyCfgSuppress,
				Elem: &schema.Resource{
					Schema: map[string]*schema.Schema{
						"enabled": {
							Type:        schema.TypeBool,
							Required:    true,
							Description: `Enable the PodSecurityPolicy controller for this cluster. If enabled, pods must be valid under a PodSecurityPolicy to be created.`,
						},
					},
				},
			},
<% end -%>
<% unless version == "ga" -%>
			"secret_manager_config": {
				Type:        schema.TypeList,
				Optional:    true,
				Description: `Configuration for the Secret Manager feature.`,
				MaxItems:    1,
				DiffSuppressFunc: SecretManagerCfgSuppress,
				Elem: &schema.Resource{
					Schema: map[string]*schema.Schema{
						"enabled": {
							Type:        schema.TypeBool,
							Required:    true,
							Description: `Enable the Secret manager csi component.`,
						},
					},
				},
			},
<% end -%>

			"project": {
				Type:        schema.TypeString,
				Optional:    true,
				Computed:    true,
				ForceNew:    true,
				Description: `The ID of the project in which the resource belongs. If it is not provided, the provider project is used.`,
			},

			"subnetwork": {
				Type:             schema.TypeString,
				Optional:         true,
				Computed:         true,
				ForceNew:         true,
				DiffSuppressFunc: tpgresource.CompareSelfLinkOrResourceName,
				Description:      `The name or self_link of the Google Compute Engine subnetwork in which the cluster's instances are launched.`,
			},

			"self_link": {
				Type:        schema.TypeString,
				Computed:    true,
				Description: `Server-defined URL for the resource.`,
			},

			"endpoint": {
				Type:        schema.TypeString,
				Computed:    true,
				Description: `The IP address of this cluster's Kubernetes master.`,
			},

			"master_version": {
				Type:        schema.TypeString,
				Computed:    true,
				Description: `The current version of the master in the cluster. This may be different than the min_master_version set in the config if the master has been updated by GKE.`,
			},

			"services_ipv4_cidr": {
				Type:        schema.TypeString,
				Computed:    true,
				Description: `The IP address range of the Kubernetes services in this cluster, in CIDR notation (e.g. 1.2.3.4/29). Service addresses are typically put in the last /16 from the container CIDR.`,
			},

			"ip_allocation_policy": {
				Type:          schema.TypeList,
				MaxItems:      1,
				ForceNew:      true,
				Computed:      true,
				Optional:      true,
				ConflictsWith: []string{"cluster_ipv4_cidr"},
				Description:   `Configuration of cluster IP allocation for VPC-native clusters. Adding this block enables IP aliasing, making the cluster VPC-native instead of routes-based.`,
				Elem: &schema.Resource{
					Schema: map[string]*schema.Schema{
						// GKE creates/deletes secondary ranges in VPC
						"cluster_ipv4_cidr_block": {
							Type:             schema.TypeString,
							Optional:         true,
							Computed:         true,
							ForceNew:         true,
							ConflictsWith:    ipAllocationRangeFields,
							DiffSuppressFunc: tpgresource.CidrOrSizeDiffSuppress,
							Description:      `The IP address range for the cluster pod IPs. Set to blank to have a range chosen with the default size. Set to /netmask (e.g. /14) to have a range chosen with a specific netmask. Set to a CIDR notation (e.g. 10.96.0.0/14) from the RFC-1918 private networks (e.g. 10.0.0.0/8, 172.16.0.0/12, 192.168.0.0/16) to pick a specific range to use.`,
						},

						"services_ipv4_cidr_block": {
							Type:             schema.TypeString,
							Optional:         true,
							Computed:         true,
							ForceNew:         true,
							ConflictsWith:    ipAllocationRangeFields,
							DiffSuppressFunc: tpgresource.CidrOrSizeDiffSuppress,
							Description:      `The IP address range of the services IPs in this cluster. Set to blank to have a range chosen with the default size. Set to /netmask (e.g. /14) to have a range chosen with a specific netmask. Set to a CIDR notation (e.g. 10.96.0.0/14) from the RFC-1918 private networks (e.g. 10.0.0.0/8, 172.16.0.0/12, 192.168.0.0/16) to pick a specific range to use.`,
						},

						// User manages secondary ranges manually
						"cluster_secondary_range_name": {
							Type:          schema.TypeString,
							Optional:      true,
							Computed:      true,
							ForceNew:      true,
							ConflictsWith: ipAllocationCidrBlockFields,
							Description:   `The name of the existing secondary range in the cluster's subnetwork to use for pod IP addresses. Alternatively, cluster_ipv4_cidr_block can be used to automatically create a GKE-managed one.`,
						},

						"services_secondary_range_name": {
							Type:          schema.TypeString,
							Optional:      true,
							Computed:      true,
							ForceNew:      true,
							ConflictsWith: ipAllocationCidrBlockFields,
							Description:   `The name of the existing secondary range in the cluster's subnetwork to use for service ClusterIPs. Alternatively, services_ipv4_cidr_block can be used to automatically create a GKE-managed one.`,
						},

						"stack_type": {
							Type:             schema.TypeString,
							Optional:    	  true,
							ForceNew:         true,
							Default:          "IPV4",
							ValidateFunc:     validation.StringInSlice([]string{"IPV4", "IPV4_IPV6"}, false),
							Description: 	  `The IP Stack type of the cluster. Choose between IPV4 and IPV4_IPV6. Default type is IPV4 Only if not set`,
						},
						"pod_cidr_overprovision_config": {
							Type:     schema.TypeList,
							Optional: true,
							Computed: true,
							ForceNew: true,
							MaxItems: 1,
							Description: `Configuration for cluster level pod cidr overprovision. Default is disabled=false.`,
							Elem: &schema.Resource{
								Schema: map[string]*schema.Schema{
									"disabled": {
										Type:     schema.TypeBool,
										Required: true,
									},
								},
							},
						},
						"additional_pod_ranges_config": {
							Type:        schema.TypeList,
							MaxItems:    1,
							Optional:    true,
							Description: `AdditionalPodRangesConfig is the configuration for additional pod secondary ranges supporting the ClusterUpdate message.`,
							Elem: &schema.Resource{
								Schema: map[string]*schema.Schema{
									"pod_range_names": {
										Type:        schema.TypeSet,
										MinItems:    1,
										Required:    true,
										Elem:        &schema.Schema{Type: schema.TypeString},
										Description: `Name for pod secondary ipv4 range which has the actual range defined ahead.`,
									},
								},
							},
						},
					},
				},
			},

			// Defaults to "VPC_NATIVE" during create only
			"networking_mode": {
				Type:         schema.TypeString,
				Optional:     true,
				Computed:     true,
				ForceNew:     true,
				ValidateFunc: validation.StringInSlice([]string{"VPC_NATIVE", "ROUTES"}, false),
				Description:  `Determines whether alias IPs or routes will be used for pod IPs in the cluster. Defaults to VPC_NATIVE for new clusters.`,
			},

			"remove_default_node_pool": {
				Type:        schema.TypeBool,
				Optional:    true,
				Description: `If true, deletes the default node pool upon cluster creation. If you're using google_container_node_pool resources with no default node pool, this should be set to true, alongside setting initial_node_count to at least 1.`,
				ConflictsWith: []string{"enable_autopilot"},
			},

			"private_cluster_config": {
				Type:             schema.TypeList,
				MaxItems:         1,
				Optional:         true,
				Computed:         true,
				DiffSuppressFunc: containerClusterPrivateClusterConfigSuppress,
				Description:      `Configuration for private clusters, clusters with private nodes.`,
				Elem: &schema.Resource{
					Schema: map[string]*schema.Schema{
						// enable_private_endpoint is orthogonal to private_endpoint_subnetwork.
						// User can create a private_cluster_config block without including
						// either one of those two fields. Both fields are optional.
						// At the same time, we use 'AtLeastOneOf' to prevent an empty block
						// like 'private_cluster_config{}'
						"enable_private_endpoint": {
							Type:             schema.TypeBool,
							Optional:         true,
							AtLeastOneOf:     privateClusterConfigKeys,
							DiffSuppressFunc: containerClusterPrivateClusterConfigSuppress,
							Description:      `When true, the cluster's private endpoint is used as the cluster endpoint and access through the public endpoint is disabled. When false, either endpoint can be used.`,
						},
						"enable_private_nodes": {
							Type:             schema.TypeBool,
							Optional:         true,
							ForceNew:         true,
							AtLeastOneOf:     privateClusterConfigKeys,
							DiffSuppressFunc: containerClusterPrivateClusterConfigSuppress,
							Description:      `Enables the private cluster feature, creating a private endpoint on the cluster. In a private cluster, nodes only have RFC 1918 private addresses and communicate with the master's private endpoint via private networking.`,
						},
						"master_ipv4_cidr_block": {
							Type:         schema.TypeString,
							Computed:     true,
							Optional:     true,
							ForceNew:     true,
							AtLeastOneOf: privateClusterConfigKeys,
							ValidateFunc: verify.OrEmpty(validation.IsCIDRNetwork(28, 28)),
							Description:  `The IP range in CIDR notation to use for the hosted master network. This range will be used for assigning private IP addresses to the cluster master(s) and the ILB VIP. This range must not overlap with any other ranges in use within the cluster's network, and it must be a /28 subnet. See Private Cluster Limitations for more details. This field only applies to private clusters, when enable_private_nodes is true.`,
						},
						"peering_name": {
							Type:         schema.TypeString,
							Computed:     true,
							Description: `The name of the peering between this cluster and the Google owned VPC.`,
						},
						"private_endpoint": {
							Type:         schema.TypeString,
							Computed:     true,
							Description: `The internal IP address of this cluster's master endpoint.`,
						},
						"private_endpoint_subnetwork": {
							Type:         schema.TypeString,
							Optional:     true,
							ForceNew:     true,
							AtLeastOneOf: privateClusterConfigKeys,
							DiffSuppressFunc: containerClusterPrivateClusterConfigSuppress,
							Description: `Subnetwork in cluster's network where master's endpoint will be provisioned.`,
						},
						"public_endpoint": {
							Type:         schema.TypeString,
							Computed:     true,
							Description: `The external IP address of this cluster's master endpoint.`,
						},
						"master_global_access_config": {
							Type:         schema.TypeList,
							MaxItems:     1,
							Optional:     true,
							Computed:     true,
							AtLeastOneOf: privateClusterConfigKeys,
							Description: "Controls cluster master global access settings.",
							Elem: &schema.Resource{
								Schema: map[string]*schema.Schema{
									"enabled": {
										Type:        schema.TypeBool,
										Required:    true,
										Description: `Whether the cluster master is accessible globally or not.`,
									},
								},
							},
						},
					},
				},
			},

			"resource_labels": {
				Type:        schema.TypeMap,
				Optional:    true,
				Elem:        &schema.Schema{Type: schema.TypeString},
				Description: `The GCE resource labels (a map of key/value pairs) to be applied to the cluster.`,
			},

			"label_fingerprint": {
				Type:        schema.TypeString,
				Computed:    true,
				Description: `The fingerprint of the set of labels for this cluster.`,
			},

			"default_max_pods_per_node": {
				Type:        schema.TypeInt,
				Optional:    true,
				ForceNew:    true,
				Computed:    true,
				Description: `The default maximum number of pods per node in this cluster. This doesn't work on "routes-based" clusters, clusters that don't have IP Aliasing enabled.`,
				ConflictsWith: []string{"enable_autopilot"},
			},

			"vertical_pod_autoscaling": {
				Type:        schema.TypeList,
				MaxItems:    1,
				Optional:    true,
				Computed:    true,
				Description: `Vertical Pod Autoscaling automatically adjusts the resources of pods controlled by it.`,
				Elem: &schema.Resource{
					Schema: map[string]*schema.Schema{
						"enabled": {
							Type:        schema.TypeBool,
							Required:    true,
							Description: `Enables vertical pod autoscaling.`,
						},
					},
				},
			},
			"workload_identity_config": {
				Type:     schema.TypeList,
				MaxItems: 1,
				Optional: true,
				// Computed is unsafe to remove- this API may return `"workloadIdentityConfig": {},` or omit the key entirely
				// and both will be valid. Note that we don't handle the case where the API returns nothing & the user has defined
				// workload_identity_config today.
				Computed: true,
				Description: `Configuration for the use of Kubernetes Service Accounts in GCP IAM policies.`,
				Elem: &schema.Resource{
					Schema: map[string]*schema.Schema{
						"workload_pool": {
							Type:     schema.TypeString,
							Optional: true,
							Description: "The workload pool to attach all Kubernetes service accounts to.",
						},
					},
				},
			},

			"identity_service_config": {
				Type:     schema.TypeList,
				MaxItems: 1,
				Optional: true,
				Computed: true,
				Description: `Configuration for Identity Service which allows customers to use external identity providers with the K8S API.`,
				Elem: &schema.Resource{
					Schema: map[string]*schema.Schema{
						"enabled": {
							Type:     schema.TypeBool,
							Optional: true,
							Description: "Whether to enable the Identity Service component.",
						},
					},
				},
			},

	"service_external_ips_config": {
		Type:        schema.TypeList,
		MaxItems:    1,
		Optional:    true,
		Computed:    true,
		Description: `If set, and enabled=true, services with external ips field will not be blocked`,
		Elem: &schema.Resource{
			Schema: map[string]*schema.Schema{
				"enabled": {
					Type:        schema.TypeBool,
					Required:    true,
					Description: `When enabled, services with external ips specified will be allowed.`,
				},
			},
		},
	},

	"mesh_certificates": {
			Type:        schema.TypeList,
			MaxItems:    1,
			Optional:    true,
			Computed:    true,
			Description: `If set, and enable_certificates=true, the GKE Workload Identity Certificates controller and node agent will be deployed in the cluster.`,
			Elem: &schema.Resource{
				Schema: map[string]*schema.Schema{
					"enable_certificates": {
						Type:        schema.TypeBool,
						Required:    true,
						Description: `When enabled the GKE Workload Identity Certificates controller and node agent will be deployed in the cluster.`,
					},
				},
			},
		},

      "database_encryption": {
        Type:        schema.TypeList,
        MaxItems:    1,
        Optional:    true,
        Computed:    true,
        Description: `Application-layer Secrets Encryption settings. The object format is {state = string, key_name = string}. Valid values of state are: "ENCRYPTED"; "DECRYPTED". key_name is the name of a CloudKMS key.`,
        Elem: &schema.Resource{
          Schema: map[string]*schema.Schema{
            "state": {
              Type:         schema.TypeString,
              Required:     true,
              ValidateFunc: validation.StringInSlice([]string{"ENCRYPTED", "DECRYPTED"}, false),
              Description:  `ENCRYPTED or DECRYPTED.`,
            },
            "key_name": {
              Type:        schema.TypeString,
              Optional:    true,
              Description: `The key to use to encrypt/decrypt secrets.`,
            },
          },
        },
      },

			"release_channel": {
				Type:        schema.TypeList,
				Optional:    true,
				Computed:    true,
				MaxItems:    1,
				Description: `Configuration options for the Release channel feature, which provide more control over automatic upgrades of your GKE clusters. Note that removing this field from your config will not unenroll it. Instead, use the "UNSPECIFIED" channel.`,
				Elem: &schema.Resource{
					Schema: map[string]*schema.Schema{
						"channel": {
							Type:             schema.TypeString,
							Required:         true,
							ValidateFunc:     validation.StringInSlice([]string{"UNSPECIFIED", "RAPID", "REGULAR", "STABLE"}, false),
							Description:      `The selected release channel. Accepted values are:
* UNSPECIFIED: Not set.
* RAPID: Weekly upgrade cadence; Early testers and developers who requires new features.
* REGULAR: Multiple per month upgrade cadence; Production users who need features not yet offered in the Stable channel.
* STABLE: Every few months upgrade cadence; Production users who need stability above all else, and for whom frequent upgrades are too risky.`,
						},
					},
				},
			},

			"tpu_ipv4_cidr_block": {
				Computed:    true,
				Type:        schema.TypeString,
				Description: `The IP address range of the Cloud TPUs in this cluster, in CIDR notation (e.g. 1.2.3.4/29).`,
			},

<% unless version == 'ga' -%>
			"cluster_telemetry": {
				Type:     schema.TypeList,
				Optional: true,
				Computed: true,
				Description: `Telemetry integration for the cluster.`,
				MaxItems: 1,
				Elem: &schema.Resource{
					Schema: map[string]*schema.Schema{
						"type": {
							Type:             schema.TypeString,
							Required:         true,
							ValidateFunc:     validation.StringInSlice([]string{"DISABLED","ENABLED","SYSTEM_ONLY"}, false),
							Description:      `Type of the integration.`,
						},
					},
				},
			},
<% end -%>

			"default_snat_status": {
				Type: schema.TypeList,
				MaxItems: 1,
				Optional: true,
				Computed: true,
				Description: `Whether the cluster disables default in-node sNAT rules. In-node sNAT rules will be disabled when defaultSnatStatus is disabled.`,
				Elem: &schema.Resource {
					Schema: map[string]*schema.Schema {
						"disabled": {
							Type: schema.TypeBool,
							Required: true,
							Description: `When disabled is set to false, default IP masquerade rules will be applied to the nodes to prevent sNAT on cluster internal traffic.`,
						},
					},
				},
			},

			"datapath_provider": {
				Type:             schema.TypeString,
				Optional:         true,
				ForceNew:         true,
				Computed:         true,
				Description:      `The desired datapath provider for this cluster. By default, uses the IPTables-based kube-proxy implementation.`,
				ValidateFunc:     validation.StringInSlice([]string{"DATAPATH_PROVIDER_UNSPECIFIED", "LEGACY_DATAPATH", "ADVANCED_DATAPATH"}, false),
				DiffSuppressFunc: tpgresource.EmptyOrDefaultStringSuppress("DATAPATH_PROVIDER_UNSPECIFIED"),
			},
			"enable_cilium_clusterwide_network_policy": {
				Type:        schema.TypeBool,
				Optional:    true,
				Description: `Whether Cilium cluster-wide network policy is enabled on this cluster.`,
				Default:     false,
			},
			"enable_intranode_visibility": {
			   Type: schema.TypeBool,
			   Optional: true,
			   Computed: true,
			   Description: `Whether Intra-node visibility is enabled for this cluster. This makes same node pod to pod traffic visible for VPC network.`,
			   ConflictsWith: []string{"enable_autopilot"},
			},
			"enable_l4_ilb_subsetting": {
			   Type: schema.TypeBool,
			   Optional: true,
			   Description: `Whether L4ILB Subsetting is enabled for this cluster.`,
			   Default: false,
			},
<% unless version == 'ga' -%>
			"enable_multi_networking": {
			   Type: schema.TypeBool,
			   Optional: true,
			   ForceNew: true,
			   Description: `Whether multi-networking is enabled for this cluster.`,
			   Default: false,
			},
			"enable_fqdn_network_policy": {
			   Type: schema.TypeBool,
			   Optional: true,
			   Description: `Whether FQDN Network Policy is enabled on this cluster.`,
			   Default: false,
			},
<% end -%>
			"private_ipv6_google_access": {
			   Type: schema.TypeString,
			   Optional: true,
			   Description: `The desired state of IPv6 connectivity to Google Services. By default, no private IPv6 access to or from Google Services (all access will be via IPv4).`,
			   Computed: true,
			},

			"cost_management_config": {
				Type:        schema.TypeList,
				MaxItems:    1,
				Optional:    true,
				Computed:    true,
				Description: `Cost management configuration for the cluster.`,
				Elem: &schema.Resource{
					Schema: map[string]*schema.Schema{
						"enabled": {
							Type:        schema.TypeBool,
							Required:    true,
							Description: `Whether to enable GKE cost allocation. When you enable GKE cost allocation, the cluster name and namespace of your GKE workloads appear in the labels field of the billing export to BigQuery. Defaults to false.`,
						},
					},
				},
			},

			"resource_usage_export_config": {
				Type:        schema.TypeList,
				MaxItems:    1,
				Optional:    true,
				Description: `Configuration for the ResourceUsageExportConfig feature.`,
				Elem: &schema.Resource{
					Schema: map[string]*schema.Schema{
						"enable_network_egress_metering": {
							Type:        schema.TypeBool,
							Optional:    true,
							Default:     false,
							Description: `Whether to enable network egress metering for this cluster. If enabled, a daemonset will be created in the cluster to meter network egress traffic.`,
						},
						"enable_resource_consumption_metering": {
							Type:        schema.TypeBool,
							Optional:    true,
							Default:     true,
							Description: `Whether to enable resource consumption metering on this cluster. When enabled, a table will be created in the resource export BigQuery dataset to store resource consumption data. The resulting table can be joined with the resource usage table or with BigQuery billing export. Defaults to true.`,
						},
						"bigquery_destination": {
							Type:        schema.TypeList,
							MaxItems:    1,
							Required:    true,
							Description: `Parameters for using BigQuery as the destination of resource usage export.`,
							Elem: &schema.Resource{
								Schema: map[string]*schema.Schema{
									"dataset_id": {
										Type:        schema.TypeString,
										Required:    true,
										Description: `The ID of a BigQuery Dataset.`,
									},
								},
							},
						},
					},
				},
			},
			"dns_config": {
				Type:        schema.TypeList,
				Optional:    true,
				MaxItems:    1,
				DiffSuppressFunc: suppressDiffForAutopilot,
				Description: `Configuration for Cloud DNS for Kubernetes Engine.`,
				Elem: &schema.Resource{
					Schema: map[string]*schema.Schema{
						<% unless version == 'ga' -%>
						"additive_vpc_scope_dns_domain": {
							Type:         schema.TypeString,
							Description:  `Enable additive VPC scope DNS in a GKE cluster.`,
							Optional:     true,
						},
						<% end -%>
						"cluster_dns": {
							Type:         schema.TypeString,
							Default:      "PROVIDER_UNSPECIFIED",
							ValidateFunc: validation.StringInSlice([]string{"PROVIDER_UNSPECIFIED", "PLATFORM_DEFAULT", "CLOUD_DNS"}, false),
							Description:  `Which in-cluster DNS provider should be used.`,
							Optional:     true,
						},
						"cluster_dns_scope": {
							Type:         schema.TypeString,
							Default:      "DNS_SCOPE_UNSPECIFIED",
							ValidateFunc: validation.StringInSlice([]string{"DNS_SCOPE_UNSPECIFIED", "CLUSTER_SCOPE", "VPC_SCOPE"}, false),
							Description:  `The scope of access to cluster DNS records.`,
							Optional:     true,
						},
						"cluster_dns_domain": {
							Type:        schema.TypeString,
							Description: `The suffix used for all cluster service records.`,
							Optional:    true,
						},
					},
				},
			},
			"gateway_api_config": {
				Type:        schema.TypeList,
				Optional:    true,
				Computed:    true,
				MaxItems:    1,
				Description: `Configuration for GKE Gateway API controller.`,
				Elem: &schema.Resource{
					Schema: map[string]*schema.Schema{
						"channel": {
							Type:         schema.TypeString,
							Required:     true,
							ValidateFunc: validation.StringInSlice([]string{"CHANNEL_DISABLED", "CHANNEL_EXPERIMENTAL", "CHANNEL_STANDARD"}, false),
							Description:  `The Gateway API release channel to use for Gateway API.`,
						},
					},
				},
			},
			"fleet": {
				Type:        schema.TypeList,
				Optional:    true,
				MaxItems:    1,
				Description: `Fleet configuration of the cluster.`,
				DiffSuppressFunc: suppressDiffForPreRegisteredFleet,
				Elem: &schema.Resource{
					Schema: map[string]*schema.Schema{
						"project": {
							Type:              schema.TypeString,
							Optional:          true,
							Description:       `The Fleet host project of the cluster.`,
						},
						"membership": {
							Type:             schema.TypeString,
							Computed:         true,
							Description:      `Full resource name of the registered fleet membership of the cluster.`,
						},
						"pre_registered": {
							Type:             schema.TypeBool,
							Computed:         true,
							Description:      `Whether the cluster has been registered via the fleet API.`,
						},
						"membership_id": {
							Type:             schema.TypeString,
							Computed:         true,
							Description:      `Short name of the fleet membership, for example "member-1".`,
						},
						"membership_location": {
							Type:             schema.TypeString,
							Computed:         true,
							Description:      `Location of the fleet membership, for example "us-central1".`,
						},
					},
				},
			},
			<% unless version == 'ga' -%>
				"workload_alts_config": {
					Type:             schema.TypeList,
					Optional:         true,
					Computed:         true,
					MaxItems:         1,
					Description:      `Configuration for direct-path (via ALTS) with workload identity.`,
					Elem: &schema.Resource{
							Schema: map[string]*schema.Schema{
									"enable_alts": {
											Type:          schema.TypeBool,
											Required:      true,
											Description:   `Whether the alts handshaker should be enabled or not for direct-path. Requires Workload Identity (workloadPool must be non-empty).`,
									},
							},
					},
				},
				<% end -%>
		},
	}
}

// Setting a guest accelerator block to count=0 is the equivalent to omitting the block: it won't get
// sent to the API and it won't be stored in state. This diffFunc will try to compare the old + new state
// by only comparing the blocks with a positive count and ignoring those with count=0
//
// One quirk with this approach is that configs with mixed count=0 and count>0 accelerator blocks will
// show a confusing diff if one of there are config changes that result in a legitimate diff as the count=0
// blocks will not be in state.
//
// This could also be modelled by setting `guest_accelerator = []` in the config. However since the
// previous syntax requires that schema.SchemaConfigModeAttr is set on the field it is advisable that
// we have a work around for removing guest accelerators. Also Terraform 0.11 cannot use dynamic blocks
// so this isn't a solution for module authors who want to dynamically omit guest accelerators
// See https://github.com/hashicorp/terraform-provider-google/issues/3786
func resourceNodeConfigEmptyGuestAccelerator(_ context.Context, diff *schema.ResourceDiff, meta interface{}) error {
	old, new := diff.GetChange("node_config.0.guest_accelerator")
	oList := old.([]interface{})
	nList := new.([]interface{})

	if len(nList) == len(oList) || len(nList) == 0 {
		return nil
	}
	var hasAcceleratorWithEmptyCount bool
	// the list of blocks in a desired state with count=0 accelerator blocks in it
	// will be longer than the current state.
	// this index tracks the location of positive count accelerator blocks
	index := 0
	for i, item := range nList {
		accel := item.(map[string]interface{})
		if accel["count"].(int) == 0 {
			hasAcceleratorWithEmptyCount = true
			// Ignore any 'empty' accelerators because they aren't sent to the API
			continue
		}
		if index >= len(oList) {
			// Return early if there are more positive count accelerator blocks in the desired state
			// than the current state since a difference in 'legit' blocks is a valid diff.
			// This will prevent array index overruns
			return nil
		}
		if !reflect.DeepEqual(nList[i], oList[index]) {
			return nil
		}
		index += 1
	}

	if hasAcceleratorWithEmptyCount && index == len(oList) {
		// If the number of count>0 blocks match, there are count=0 blocks present and we
		// haven't already returned due to a legitimate diff
		err := diff.Clear("node_config.0.guest_accelerator")
		if err != nil {
			return err
		}
	}

	return nil
}

func resourceContainerClusterCreate(d *schema.ResourceData, meta interface{}) error {
	config := meta.(*transport_tpg.Config)
	userAgent, err :=  tpgresource.GenerateUserAgentString(d, config.UserAgent)
	if err != nil {
		return err
	}

	project, err := tpgresource.GetProject(d, config)
	if err != nil {
		return err
	}

	location, err := tpgresource.GetLocation(d, config)
	if err != nil {
		return err
	}

	clusterName := d.Get("name").(string)

	// Default to VPC_NATIVE mode during initial creation
	// This solution (a conditional default) should not be considered to set a precedent on its own.
	// If you're considering a similar approach on a different resource, strongly weigh making the field required.
	// GKE tends to require exceptional handling in general- and this default was a breaking change in their API
	// that was compounded on by numerous product developments afterwards. We have not seen a similar case
	// since, after several years.
	networkingMode := d.Get("networking_mode").(string)
	clusterIpv4Cidr := d.Get("cluster_ipv4_cidr").(string)
	if networkingMode == "" && clusterIpv4Cidr == "" {
		err := d.Set("networking_mode", "VPC_NATIVE")
		if err != nil {
			return fmt.Errorf("Error setting networking mode during creation: %s", err)
		}
	}

	ipAllocationBlock, err := expandIPAllocationPolicy(d.Get("ip_allocation_policy"), d.Get("networking_mode").(string), d.Get("enable_autopilot").(bool))
	if err != nil {
		return err
	}

	var workloadPolicyConfig *container.WorkloadPolicyConfig
	if allowed := d.Get("allow_net_admin").(bool); allowed {
		workloadPolicyConfig = &container.WorkloadPolicyConfig{
			AllowNetAdmin: allowed,
		}
	}

	cluster := &container.Cluster{
		Name:                           clusterName,
		InitialNodeCount:               int64(d.Get("initial_node_count").(int)),
		MaintenancePolicy:              expandMaintenancePolicy(d, meta),
		MasterAuthorizedNetworksConfig: expandMasterAuthorizedNetworksConfig(d.Get("master_authorized_networks_config"), d),
		InitialClusterVersion:          d.Get("min_master_version").(string),
		ClusterIpv4Cidr:                d.Get("cluster_ipv4_cidr").(string),
		Description:                    d.Get("description").(string),
		LegacyAbac: &container.LegacyAbac{
			Enabled:         d.Get("enable_legacy_abac").(bool),
			ForceSendFields: []string{"Enabled"},
		},
		LoggingService:          d.Get("logging_service").(string),
		MonitoringService:       d.Get("monitoring_service").(string),
		NetworkPolicy:           expandNetworkPolicy(d.Get("network_policy")),
		AddonsConfig:            expandClusterAddonsConfig(d.Get("addons_config")),
		EnableKubernetesAlpha:   d.Get("enable_kubernetes_alpha").(bool),
		IpAllocationPolicy:      ipAllocationBlock,
<% unless version == "ga" -%>
		PodSecurityPolicyConfig: expandPodSecurityPolicyConfig(d.Get("pod_security_policy_config")),
<% end -%>
<% unless version == "ga" -%>
		SecretManagerConfig: expandSecretManagerConfig(d.Get("secret_manager_config")),
<% end -%>
		Autoscaling:             expandClusterAutoscaling(d.Get("cluster_autoscaling"), d),
		BinaryAuthorization:     expandBinaryAuthorization(d.Get("binary_authorization")),
		Autopilot: &container.Autopilot{
			Enabled:         d.Get("enable_autopilot").(bool),
			WorkloadPolicyConfig: workloadPolicyConfig,
			ForceSendFields: []string{"Enabled"},
		},
		ReleaseChannel:          expandReleaseChannel(d.Get("release_channel")),
<% unless version == 'ga' -%>
		ClusterTelemetry: expandClusterTelemetry(d.Get("cluster_telemetry")),
<% end -%>
		EnableTpu:               d.Get("enable_tpu").(bool),
		NetworkConfig: &container.NetworkConfig{
			EnableIntraNodeVisibility:            d.Get("enable_intranode_visibility").(bool),
			DefaultSnatStatus:                    expandDefaultSnatStatus(d.Get("default_snat_status")),
			DatapathProvider:                     d.Get("datapath_provider").(string),
			EnableCiliumClusterwideNetworkPolicy: d.Get("enable_cilium_clusterwide_network_policy").(bool),
			PrivateIpv6GoogleAccess:              d.Get("private_ipv6_google_access").(string),
			EnableL4ilbSubsetting:                d.Get("enable_l4_ilb_subsetting").(bool),
			DnsConfig:                            expandDnsConfig(d.Get("dns_config")),
			GatewayApiConfig:                     expandGatewayApiConfig(d.Get("gateway_api_config")),
<% unless version == "ga" -%>
			EnableMultiNetworking:                d.Get("enable_multi_networking").(bool),
			EnableFqdnNetworkPolicy:              d.Get("enable_fqdn_network_policy").(bool),
<% end -%>
	    },
		MasterAuth:     expandMasterAuth(d.Get("master_auth")),
		NotificationConfig: expandNotificationConfig(d.Get("notification_config")),
		ConfidentialNodes: expandConfidentialNodes(d.Get("confidential_nodes")),
		ResourceLabels: tpgresource.ExpandStringMap(d, "resource_labels"),
		NodePoolAutoConfig: expandNodePoolAutoConfig(d.Get("node_pool_auto_config")),
<% unless version == 'ga' -%>
		ProtectConfig: expandProtectConfig(d.Get("protect_config")),
<% end -%>
		CostManagementConfig: expandCostManagementConfig(d.Get("cost_management_config")),
		EnableK8sBetaApis:   expandEnableK8sBetaApis(d.Get("enable_k8s_beta_apis"), nil),
	}

	v:= d.Get("enable_shielded_nodes")
	cluster.ShieldedNodes = &container.ShieldedNodes{
		Enabled:         v.(bool),
		ForceSendFields: []string{"Enabled"},
	}

	if v, ok := d.GetOk("default_max_pods_per_node"); ok {
		cluster.DefaultMaxPodsConstraint = expandDefaultMaxPodsConstraint(v)
	}

	// Only allow setting node_version on create if it's set to the equivalent master version,
	// since `InitialClusterVersion` only accepts valid master-style versions.
	if v, ok := d.GetOk("node_version"); ok {
		// ignore -gke.X suffix for now. if it becomes a problem later, we can fix it.
		mv := strings.Split(cluster.InitialClusterVersion, "-")[0]
		nv := strings.Split(v.(string), "-")[0]
		if mv != nv {
			return fmt.Errorf("node_version and min_master_version must be set to equivalent values on create")
		}
	}

	if v, ok := d.GetOk("node_locations"); ok {
		locationsSet := v.(*schema.Set)
		if locationsSet.Contains(location) {
			return fmt.Errorf("when using a multi-zonal cluster, node_locations should not contain the original 'zone'")
		}

		// GKE requires a full list of node locations
		// but when using a multi-zonal cluster our schema only asks for the
		// additional zones, so append the cluster location if it's a zone
		if tpgresource.IsZone(location) {
			locationsSet.Add(location)
		}
		cluster.Locations = tpgresource.ConvertStringSet(locationsSet)
	}

	if v, ok := d.GetOk("network"); ok {
		network, err := tpgresource.ParseNetworkFieldValue(v.(string), d, config)
		if err != nil {
			return err
		}
		cluster.Network = network.RelativeLink()
	}

	if v, ok := d.GetOk("subnetwork"); ok {
		subnetwork, err := tpgresource.ParseRegionalFieldValue("subnetworks", v.(string), "project", "location", "location", d, config, true) // variant of ParseSubnetworkFieldValue
		if err != nil {
			return err
		}
		cluster.Subnetwork = subnetwork.RelativeLink()
	}

	nodePoolsCount := d.Get("node_pool.#").(int)
	if nodePoolsCount > 0 {
		nodePools := make([]*container.NodePool, 0, nodePoolsCount)
		for i := 0; i < nodePoolsCount; i++ {
			prefix := fmt.Sprintf("node_pool.%d.", i)
			nodePool, err := expandNodePool(d, prefix)
			if err != nil {
				return err
			}
			nodePools = append(nodePools, nodePool)
		}
		cluster.NodePools = nodePools
	} else {
		// Node Configs have default values that are set in the expand function,
		// but can only be set if node pools are unspecified.
		cluster.NodeConfig = expandNodeConfig([]interface{}{})
	}

        if v, ok := d.GetOk("node_pool_defaults"); ok {
                cluster.NodePoolDefaults = expandNodePoolDefaults(v)
        }

	if v, ok := d.GetOk("node_config"); ok {
		cluster.NodeConfig = expandNodeConfig(v)
	}

	if v, ok := d.GetOk("authenticator_groups_config"); ok {
		cluster.AuthenticatorGroupsConfig = expandAuthenticatorGroupsConfig(v)
	}

	if v, ok := d.GetOk("private_cluster_config"); ok {
		cluster.PrivateClusterConfig = expandPrivateClusterConfig(v)
	}

	if v, ok := d.GetOk("vertical_pod_autoscaling"); ok {
		cluster.VerticalPodAutoscaling = expandVerticalPodAutoscaling(v)
	}

	if v, ok := d.GetOk("service_external_ips_config"); ok {
		cluster.NetworkConfig.ServiceExternalIpsConfig = expandServiceExternalIpsConfig(v)
	}

	if v, ok := d.GetOk("mesh_certificates"); ok {
		cluster.MeshCertificates = expandMeshCertificates(v)
	}

	if v, ok := d.GetOk("database_encryption"); ok {
		cluster.DatabaseEncryption = expandDatabaseEncryption(v)
	}

	if v, ok := d.GetOk("workload_identity_config"); ok {
		cluster.WorkloadIdentityConfig = expandWorkloadIdentityConfig(v)
	}

	if v, ok := d.GetOk("identity_service_config"); ok {
		cluster.IdentityServiceConfig = expandIdentityServiceConfig(v)
	}

<% unless version == 'ga' -%>
	if v, ok := d.GetOk("tpu_config"); ok {
		cluster.TpuConfig = expandContainerClusterTpuConfig(v)
	}
<% end -%>

	if v, ok := d.GetOk("resource_usage_export_config"); ok {
		cluster.ResourceUsageExportConfig = expandResourceUsageExportConfig(v)
	}

	if v, ok := d.GetOk("logging_config"); ok {
		cluster.LoggingConfig = expandContainerClusterLoggingConfig(v)
	}

	if v, ok := d.GetOk("monitoring_config"); ok {
		cluster.MonitoringConfig = expandMonitoringConfig(v)
	}

	if v, ok := d.GetOk("fleet"); ok {
		cluster.Fleet = expandFleet(v)
	}

	if err := validateNodePoolAutoConfig(cluster); err != nil {
		return err
	}

	if err := validatePrivateClusterConfig(cluster); err != nil {
		return err
	}

	if v, ok := d.GetOk("security_posture_config"); ok {
		cluster.SecurityPostureConfig = expandSecurityPostureConfig(v)
	}

  needUpdateAfterCreate := false

	// For now PSC based cluster don't support `enable_private_endpoint` on `create`, but only on `update` API call.
	// If cluster is PSC based and enable_private_endpoint is set to true we will ignore it on `create` call and update cluster right after creation.
	enablePrivateEndpointPSCCluster := isEnablePrivateEndpointPSCCluster(cluster)
	if enablePrivateEndpointPSCCluster {
		cluster.PrivateClusterConfig.EnablePrivateEndpoint = false
		needUpdateAfterCreate = true
	}

	enablePDCSI := isEnablePDCSI(cluster);
	if !enablePDCSI {
		// GcePersistentDiskCsiDriver cannot be disabled at cluster create, only on cluster update. Ignore on create then update after creation.
		// If pdcsi is disabled, the config should be defined. But we will be paranoid and double-check.
		needUpdateAfterCreate = true
		if cluster.AddonsConfig == nil {
			cluster.AddonsConfig = &container.AddonsConfig{}
		}
		if cluster.AddonsConfig.GcePersistentDiskCsiDriverConfig == nil {
			cluster.AddonsConfig.GcePersistentDiskCsiDriverConfig = &container.GcePersistentDiskCsiDriverConfig{}
		}
		cluster.AddonsConfig.GcePersistentDiskCsiDriverConfig.Enabled = true
	}

	<% unless version == 'ga' -%>
	if v, ok := d.GetOk("workload_alts_config"); ok {
		cluster.WorkloadAltsConfig = expandWorkloadAltsConfig(v)
	}
	<% end -%>

	req := &container.CreateClusterRequest{
		Cluster: cluster,
	}

	transport_tpg.MutexStore.Lock(containerClusterMutexKey(project, location, clusterName))
	defer transport_tpg.MutexStore.Unlock(containerClusterMutexKey(project, location, clusterName))

	parent := fmt.Sprintf("projects/%s/locations/%s", project, location)
	var op *container.Operation
	err = transport_tpg.Retry(transport_tpg.RetryOptions{
		RetryFunc: func() error {
			clusterCreateCall := config.NewContainerClient(userAgent).Projects.Locations.Clusters.Create(parent, req)
			if config.UserProjectOverride {
				clusterCreateCall.Header().Add("X-Goog-User-Project", project)
			}
			op, err = clusterCreateCall.Do()
			return err
		},
	})
	if err != nil {
		return err
	}

	d.SetId(containerClusterFullName(project, location, clusterName))

	// Wait until it's created
	waitErr := ContainerOperationWait(config, op, project, location, "creating GKE cluster", userAgent, d.Timeout(schema.TimeoutCreate))
	if waitErr != nil {
		// Check if the create operation failed because Terraform was prematurely terminated. If it was we can persist the
		// operation id to state so that a subsequent refresh of this resource will wait until the operation has terminated
		// before attempting to Read the state of the cluster. This allows a graceful resumption of a Create that was killed
		// by the upstream Terraform process exiting early such as a sigterm.
		select {
		case <-config.Context.Done():
			log.Printf("[DEBUG] Persisting %s so this operation can be resumed \n", op.Name)
			if err := d.Set("operation", op.Name); err != nil {
				return fmt.Errorf("Error setting operation: %s", err)
			}

			return nil
		default:
			// leaving default case to ensure this is non blocking
		}

		// Try a GET on the cluster so we can see the state in debug logs. This will help classify error states.
		clusterGetCall := config.NewContainerClient(userAgent).Projects.Locations.Clusters.Get(containerClusterFullName(project, location, clusterName))
		if config.UserProjectOverride {
			clusterGetCall.Header().Add("X-Goog-User-Project", project)
		}

		_, getErr := clusterGetCall.Do()
		if getErr != nil {
			log.Printf("[WARN] Cluster %s was created in an error state and not found", clusterName)
			d.SetId("")
		}

		// Don't clear cluster id, this will taint the resource
		log.Printf("[WARN] GKE cluster %s was created in an error state, and has been marked as tainted", clusterName)
		return waitErr
	}

	log.Printf("[INFO] GKE cluster %s has been created", clusterName)

	if d.Get("remove_default_node_pool").(bool) {
		parent := fmt.Sprintf("%s/nodePools/%s", containerClusterFullName(project, location, clusterName), "default-pool")
		err = transport_tpg.Retry(transport_tpg.RetryOptions{
			RetryFunc: func() error {
				clusterNodePoolDeleteCall := config.NewContainerClient(userAgent).Projects.Locations.Clusters.NodePools.Delete(parent)
				if config.UserProjectOverride {
					clusterNodePoolDeleteCall.Header().Add("X-Goog-User-Project", project)
				}
				op, err = clusterNodePoolDeleteCall.Do()
				return err
			},
		})
		if err != nil {
			return errwrap.Wrapf("Error deleting default node pool: {{err}}", err)
		}
		err = ContainerOperationWait(config, op, project, location, "removing default node pool", userAgent, d.Timeout(schema.TimeoutCreate))
		if err != nil {
			return errwrap.Wrapf("Error while waiting to delete default node pool: {{err}}", err)
		}
	}

	if needUpdateAfterCreate {
		name := containerClusterFullName(project, location, clusterName)
		update := &container.ClusterUpdate{}
		if enablePrivateEndpointPSCCluster {
			update.DesiredEnablePrivateEndpoint = true
			update.ForceSendFields = append(update.ForceSendFields, "DesiredEnablePrivateEndpoint");
		}
		if !enablePDCSI {
			update.DesiredAddonsConfig = &container.AddonsConfig{
				GcePersistentDiskCsiDriverConfig: &container.GcePersistentDiskCsiDriverConfig{
					Enabled: false,
				},
			}
			update.ForceSendFields = append(update.ForceSendFields, "DesiredAddonsConfig.GcePersistentDiskCsiDriverConfig.Enabled");
		}
		req := &container.UpdateClusterRequest{Update: update}

		err = transport_tpg.Retry(transport_tpg.RetryOptions{
			RetryFunc: func() error {
				clusterUpdateCall := config.NewContainerClient(userAgent).Projects.Locations.Clusters.Update(name, req)
				if config.UserProjectOverride {
					clusterUpdateCall.Header().Add("X-Goog-User-Project", project)
				}
				op, err = clusterUpdateCall.Do()
				return err
			},
		})
		if err != nil {
			return errwrap.Wrapf(fmt.Sprintf("Error updating cluster for %v: {{err}}", update.ForceSendFields), err)
		}

		err = ContainerOperationWait(config, op, project, location, "updating enable private endpoint", userAgent, d.Timeout(schema.TimeoutCreate))
		if err != nil {
			return errwrap.Wrapf(fmt.Sprintf("Error while waiting on cluster update for %v: {{err}}", update.ForceSendFields), err)
		}
	}

	if names, ok := d.GetOk("ip_allocation_policy.0.additional_pod_ranges_config.0.pod_range_names"); ok {
		name := containerClusterFullName(project, location, clusterName)
		additionalPodRangesConfig := &container.AdditionalPodRangesConfig{
			PodRangeNames: tpgresource.ConvertStringSet(names.(*schema.Set)),
		}

		req := &container.UpdateClusterRequest{
			Update: &container.ClusterUpdate{
				AdditionalPodRangesConfig: additionalPodRangesConfig,
			},
		}

		err = transport_tpg.Retry(transport_tpg.RetryOptions{
			RetryFunc: func() error {
				clusterUpdateCall := config.NewContainerClient(userAgent).Projects.Locations.Clusters.Update(name, req)
				if config.UserProjectOverride {
					clusterUpdateCall.Header().Add("X-Goog-User-Project", project)
				}
				op, err = clusterUpdateCall.Do()
				return err
			},
		})
		if err != nil {
			return errwrap.Wrapf("Error updating AdditionalPodRangesConfig: {{err}}", err)
		}

		err = ContainerOperationWait(config, op, project, location, "updating AdditionalPodRangesConfig", userAgent, d.Timeout(schema.TimeoutCreate))
		if err != nil {
			return errwrap.Wrapf("Error while waiting to update AdditionalPodRangesConfig: {{err}}", err)
		}
	}

	if err := resourceContainerClusterRead(d, meta); err != nil {
		return err
	}

	state, err := containerClusterAwaitRestingState(config, project, location, clusterName, userAgent, d.Timeout(schema.TimeoutCreate))
	if err != nil {
		return err
	}

	if containerClusterRestingStates[state] == ErrorState {
		return fmt.Errorf("Cluster %s was created in the error state %q", clusterName, state)
	}

	return nil
}

func resourceContainerClusterRead(d *schema.ResourceData, meta interface{}) error {
	config := meta.(*transport_tpg.Config)
	userAgent, err :=  tpgresource.GenerateUserAgentString(d, config.UserAgent)
	if err != nil {
		return err
	}

	project, err := tpgresource.GetProject(d, config)
	if err != nil {
		return err
	}

	location, err := tpgresource.GetLocation(d, config)
	if err != nil {
		return err
	}

	clusterName := d.Get("name").(string)

	operation := d.Get("operation").(string)
	if operation != "" {
		log.Printf("[DEBUG] in progress operation detected at %v, attempting to resume", operation)
		op := &container.Operation{
			Name: operation,
		}
		if err := d.Set("operation", ""); err != nil {
			return fmt.Errorf("Error setting operation: %s", err)
		}
		waitErr := ContainerOperationWait(config, op, project, location, "resuming GKE cluster", userAgent, d.Timeout(schema.TimeoutRead))
		if waitErr != nil {
			// Try a GET on the cluster so we can see the state in debug logs. This will help classify error states.
			clusterGetCall := config.NewContainerClient(userAgent).Projects.Locations.Clusters.Get(containerClusterFullName(project, location, clusterName))
			if config.UserProjectOverride {
				clusterGetCall.Header().Add("X-Goog-User-Project", project)
			}
			_, getErr := clusterGetCall.Do()
			if getErr != nil {
				log.Printf("[WARN] Cluster %s was created in an error state and not found", clusterName)
				d.SetId("")
			}

			// Don't clear cluster id, this will taint the resource
			log.Printf("[WARN] GKE cluster %s was created in an error state, and has been marked as tainted", clusterName)
			return waitErr
		}
	}

	name := containerClusterFullName(project, location, clusterName)
	clusterGetCall := config.NewContainerClient(userAgent).Projects.Locations.Clusters.Get(name)
	if config.UserProjectOverride {
		clusterGetCall.Header().Add("X-Goog-User-Project", project)
	}

	cluster, err := clusterGetCall.Do()
	if err != nil {
		return transport_tpg.HandleNotFoundError(err, d, fmt.Sprintf("Container Cluster %q", d.Get("name").(string)))
	}

	if err := d.Set("name", cluster.Name); err != nil {
		return fmt.Errorf("Error setting name: %s", err)
	}
	if err := d.Set("network_policy", flattenNetworkPolicy(cluster.NetworkPolicy)); err != nil {
		return err
	}

	if err := d.Set("location", cluster.Location); err != nil {
		return fmt.Errorf("Error setting location: %s", err)
	}

	locations := schema.NewSet(schema.HashString, tpgresource.ConvertStringArrToInterface(cluster.Locations))
	locations.Remove(cluster.Zone) // Remove the original zone since we only store additional zones
	if err := d.Set("node_locations", locations); err != nil {
		return fmt.Errorf("Error setting node_locations: %s", err)
	}

	if err := d.Set("endpoint", cluster.Endpoint); err != nil {
		return fmt.Errorf("Error setting endpoint: %s", err)
	}
	if err := d.Set("self_link", cluster.SelfLink); err != nil {
		return fmt.Errorf("Error setting self link: %s", err)
	}
	if err := d.Set("maintenance_policy", flattenMaintenancePolicy(cluster.MaintenancePolicy)); err != nil {
		return err
	}
	if err := d.Set("master_auth", flattenMasterAuth(cluster.MasterAuth)); err != nil {
		return err
	}
	if err := d.Set("master_authorized_networks_config", flattenMasterAuthorizedNetworksConfig(cluster.MasterAuthorizedNetworksConfig)); err != nil {
		return err
	}
	if err := d.Set("initial_node_count", cluster.InitialNodeCount); err != nil {
		return fmt.Errorf("Error setting initial_node_count: %s", err)
	}
	if err := d.Set("master_version", cluster.CurrentMasterVersion); err != nil {
		return fmt.Errorf("Error setting master_version: %s", err)
	}
	if err := d.Set("node_version", cluster.CurrentNodeVersion); err != nil {
		return fmt.Errorf("Error setting node_version: %s", err)
	}
	if err := d.Set("cluster_ipv4_cidr", cluster.ClusterIpv4Cidr); err != nil {
		return fmt.Errorf("Error setting cluster_ipv4_cidr: %s", err)
	}
	if err := d.Set("services_ipv4_cidr", cluster.ServicesIpv4Cidr); err != nil {
		return fmt.Errorf("Error setting services_ipv4_cidr: %s", err)
	}
	if err := d.Set("description", cluster.Description); err != nil {
		return fmt.Errorf("Error setting description: %s", err)
	}
	if err := d.Set("enable_kubernetes_alpha", cluster.EnableKubernetesAlpha); err != nil {
		return fmt.Errorf("Error setting enable_kubernetes_alpha: %s", err)
	}
	if err := d.Set("enable_legacy_abac", cluster.LegacyAbac.Enabled); err != nil {
		return fmt.Errorf("Error setting enable_legacy_abac: %s", err)
	}
	if err := d.Set("logging_service", cluster.LoggingService); err != nil {
		return fmt.Errorf("Error setting logging_service: %s", err)
	}
	if err := d.Set("monitoring_service", cluster.MonitoringService); err != nil {
		return fmt.Errorf("Error setting monitoring_service: %s", err)
	}
	if err := d.Set("network", cluster.NetworkConfig.Network); err != nil {
		return fmt.Errorf("Error setting network: %s", err)
	}
	if err := d.Set("subnetwork", cluster.NetworkConfig.Subnetwork); err != nil {
		return fmt.Errorf("Error setting subnetwork: %s", err)
	}
	if err := d.Set("cluster_autoscaling", flattenClusterAutoscaling(cluster.Autoscaling)); err != nil {
		return err
	}
	if err := d.Set("binary_authorization", flattenBinaryAuthorization(cluster.BinaryAuthorization)); err != nil {
		return err
	}
	if autopilot := cluster.Autopilot; autopilot != nil {
		if err := d.Set("enable_autopilot", autopilot.Enabled); err != nil {
			return fmt.Errorf("Error setting enable_autopilot: %s", err)
		}
		if autopilot.WorkloadPolicyConfig != nil {
            if err := d.Set("allow_net_admin", autopilot.WorkloadPolicyConfig.AllowNetAdmin); err != nil {
                return fmt.Errorf("Error setting allow_net_admin: %s", err)
            }
        }
	}
	if cluster.ShieldedNodes != nil {
		if err := d.Set("enable_shielded_nodes", cluster.ShieldedNodes.Enabled); err != nil {
			return fmt.Errorf("Error setting enable_shielded_nodes: %s", err)
		}
	}
	if err := d.Set("release_channel", flattenReleaseChannel(cluster.ReleaseChannel)); err != nil {
		return err
	}
	if err := d.Set("notification_config", flattenNotificationConfig(cluster.NotificationConfig)); err != nil {
		return err
	}
	if err := d.Set("enable_l4_ilb_subsetting", cluster.NetworkConfig.EnableL4ilbSubsetting); err != nil {
		return fmt.Errorf("Error setting enable_l4_ilb_subsetting: %s", err)
	}
	if err := d.Set("cost_management_config", flattenManagementConfig(cluster.CostManagementConfig)); err != nil {
		return fmt.Errorf("Error setting cost_management_config: %s", err)
	}
	if err := d.Set("confidential_nodes", flattenConfidentialNodes(cluster.ConfidentialNodes)); err != nil {
		return err
	}
	if err := d.Set("enable_tpu", cluster.EnableTpu); err != nil {
		return fmt.Errorf("Error setting enable_tpu: %s", err)
	}
	if err := d.Set("tpu_ipv4_cidr_block", cluster.TpuIpv4CidrBlock); err != nil {
		return fmt.Errorf("Error setting tpu_ipv4_cidr_block: %s", err)
	}
	if err := d.Set("datapath_provider", cluster.NetworkConfig.DatapathProvider); err != nil {
		return fmt.Errorf("Error setting datapath_provider: %s", err)
	}
	if err := d.Set("enable_cilium_clusterwide_network_policy", cluster.NetworkConfig.EnableCiliumClusterwideNetworkPolicy); err != nil {
		return fmt.Errorf("Error setting enable_cilium_clusterwide_network_policy: %s", err)
	}
	if err := d.Set("default_snat_status", flattenDefaultSnatStatus(cluster.NetworkConfig.DefaultSnatStatus)); err != nil {
		return err
	}
	if err := d.Set("enable_intranode_visibility", cluster.NetworkConfig.EnableIntraNodeVisibility); err != nil {
		return fmt.Errorf("Error setting enable_intranode_visibility: %s", err)
	}
<% unless version == 'ga' -%>
	if err := d.Set("enable_multi_networking", cluster.NetworkConfig.EnableMultiNetworking); err != nil {
		return fmt.Errorf("Error setting enable_multi_networking: %s", err)
	}
	if err := d.Set("enable_fqdn_network_policy", cluster.NetworkConfig.EnableFqdnNetworkPolicy); err != nil {
		return fmt.Errorf("Error setting enable_fqdn_network_policy: %s", err)
	}
<% end -%>
	if err := d.Set("private_ipv6_google_access", cluster.NetworkConfig.PrivateIpv6GoogleAccess); err != nil {
		return fmt.Errorf("Error setting private_ipv6_google_access: %s", err)
	}
	if err := d.Set("authenticator_groups_config", flattenAuthenticatorGroupsConfig(cluster.AuthenticatorGroupsConfig)); err != nil {
		return err
	}
	if cluster.DefaultMaxPodsConstraint != nil {
		if err := d.Set("default_max_pods_per_node", cluster.DefaultMaxPodsConstraint.MaxPodsPerNode); err != nil {
			return fmt.Errorf("Error setting default_max_pods_per_node: %s", err)
		}
	}
	if err := d.Set("node_config", flattenNodeConfig(cluster.NodeConfig, d.Get("node_config"))); err != nil {
		return err
	}
	if err := d.Set("project", project); err != nil {
		return fmt.Errorf("Error setting project: %s", err)
	}
	if err := d.Set("addons_config", flattenClusterAddonsConfig(cluster.AddonsConfig)); err != nil {
		return err
	}
	nps, err := flattenClusterNodePools(d, config, cluster.NodePools)
	if err != nil {
		return err
	}
	if err := d.Set("node_pool", nps); err != nil {
		return err
	}

	ipAllocPolicy, err := flattenIPAllocationPolicy(cluster, d, config)
	if err != nil {
		return err
	}
	if err := d.Set("ip_allocation_policy", ipAllocPolicy); err != nil {
		return err
	}

	if err := d.Set("private_cluster_config", flattenPrivateClusterConfig(cluster.PrivateClusterConfig)); err != nil {
		return err
	}

	if err := d.Set("vertical_pod_autoscaling", flattenVerticalPodAutoscaling(cluster.VerticalPodAutoscaling)); err != nil {
		return err
	}

	if err := d.Set("workload_identity_config", flattenWorkloadIdentityConfig(cluster.WorkloadIdentityConfig, d, config)); err != nil {
		return err
	}

	if err := d.Set("identity_service_config", flattenIdentityServiceConfig(cluster.IdentityServiceConfig, d, config)); err != nil {
		return err
	}

	if err := d.Set("service_external_ips_config", flattenServiceExternalIpsConfig(cluster.NetworkConfig.ServiceExternalIpsConfig)); err != nil {
		return err
	}

	if err := d.Set("mesh_certificates", flattenMeshCertificates(cluster.MeshCertificates)); err != nil {
		return err
	}

	if err := d.Set("database_encryption", flattenDatabaseEncryption(cluster.DatabaseEncryption)); err != nil {
		return err
	}

<% unless version == 'ga' -%>
	if err := d.Set("pod_security_policy_config", flattenPodSecurityPolicyConfig(cluster.PodSecurityPolicyConfig)); err != nil {
		return err
	}

	if err := d.Set("cluster_telemetry", flattenClusterTelemetry(cluster.ClusterTelemetry)); err != nil {
		return err
	}

	if err := d.Set("secret_manager_config", flattenSecretManagerConfig(cluster.SecretManagerConfig)); err != nil {
		return err
	}
<% end -%>

	if err := d.Set("resource_labels", cluster.ResourceLabels); err != nil {
		return fmt.Errorf("Error setting resource_labels: %s", err)
	}
	if err := d.Set("label_fingerprint", cluster.LabelFingerprint); err != nil {
		return fmt.Errorf("Error setting label_fingerprint: %s", err)
	}

	if err := d.Set("resource_usage_export_config", flattenResourceUsageExportConfig(cluster.ResourceUsageExportConfig)); err != nil {
		return err
	}
	if err := d.Set("dns_config", flattenDnsConfig(cluster.NetworkConfig.DnsConfig)); err != nil {
		return err
	}
	if err := d.Set("gateway_api_config", flattenGatewayApiConfig(cluster.NetworkConfig.GatewayApiConfig)); err != nil {
		return err
	}
	if err := d.Set("fleet", flattenFleet(cluster.Fleet)); err != nil {
		return err
	}
	if err := d.Set("enable_k8s_beta_apis", flattenEnableK8sBetaApis(cluster.EnableK8sBetaApis)); err != nil {
		return err
	}
	if err := d.Set("logging_config", flattenContainerClusterLoggingConfig(cluster.LoggingConfig)); err != nil {
		return err
	}

	if err := d.Set("monitoring_config", flattenMonitoringConfig(cluster.MonitoringConfig)); err != nil {
		return err
	}

	if err := d.Set("node_pool_auto_config", flattenNodePoolAutoConfig(cluster.NodePoolAutoConfig)); err != nil {
		return err
	}

        if err := d.Set("node_pool_defaults", flattenNodePoolDefaults(cluster.NodePoolDefaults)); err != nil {
                return err
        }

	if err := d.Set("security_posture_config", flattenSecurityPostureConfig(cluster.SecurityPostureConfig)); err != nil {
		return err
	}

<% unless version == 'ga' -%>
	if err := d.Set("protect_config", flattenProtectConfig(cluster.ProtectConfig)); err != nil {
		return err
	}
<% end -%>

<% unless version == 'ga' -%>
	if err := d.Set("workload_alts_config", flattenWorkloadAltsConfig(cluster.WorkloadAltsConfig)); err != nil {
		return err
	}
<% end -%>

	return nil
}

func resourceContainerClusterUpdate(d *schema.ResourceData, meta interface{}) error {
	config := meta.(*transport_tpg.Config)
	userAgent, err :=  tpgresource.GenerateUserAgentString(d, config.UserAgent)
	if err != nil {
		return err
	}

	project, err := tpgresource.GetProject(d, config)
	if err != nil {
		return err
	}

	location, err := tpgresource.GetLocation(d, config)
	if err != nil {
		return err
	}

	clusterName := d.Get("name").(string)

	if _, err := containerClusterAwaitRestingState(config, project, location, clusterName, userAgent, d.Timeout(schema.TimeoutUpdate)); err != nil {
		return err
	}

	d.Partial(true)

	lockKey := containerClusterMutexKey(project, location, clusterName)

	updateFunc := func(req *container.UpdateClusterRequest, updateDescription string) func() error {
		return func() error {
			name := containerClusterFullName(project, location, clusterName)
			clusterUpdateCall := config.NewContainerClient(userAgent).Projects.Locations.Clusters.Update(name, req)
			if config.UserProjectOverride {
				clusterUpdateCall.Header().Add("X-Goog-User-Project", project)
			}
			op, err := clusterUpdateCall.Do()
			if err != nil {
				return err
			}
			// Wait until it's updated
			return ContainerOperationWait(config, op, project, location, updateDescription, userAgent, d.Timeout(schema.TimeoutUpdate))
		}
	}

	// The ClusterUpdate object that we use for most of these updates only allows updating one field at a time,
	// so we have to make separate calls for each field that we want to update. The order here is fairly arbitrary-
	// if the order of updating fields does matter, it is called out explicitly.
	if d.HasChange("master_authorized_networks_config") {
		c := d.Get("master_authorized_networks_config")
		req := &container.UpdateClusterRequest{
			Update: &container.ClusterUpdate{
				DesiredMasterAuthorizedNetworksConfig: expandMasterAuthorizedNetworksConfig(c, d),
			},
		}

		updateF := updateFunc(req, "updating GKE cluster master authorized networks")
		if err := transport_tpg.LockedCall(lockKey, updateF); err != nil {
			return err
		}
		log.Printf("[INFO] GKE cluster %s master authorized networks config has been updated", d.Id())
	}

	if d.HasChange("addons_config") {
		if ac, ok := d.GetOk("addons_config"); ok {
			req := &container.UpdateClusterRequest{
				Update: &container.ClusterUpdate{
					DesiredAddonsConfig: expandClusterAddonsConfig(ac),
				},
			}

			updateF := updateFunc(req, "updating GKE cluster addons")
			// Call update serially.
			if err := transport_tpg.LockedCall(lockKey, updateF); err != nil {
				return err
			}

			log.Printf("[INFO] GKE cluster %s addons have been updated", d.Id())
		}
	}

	if d.HasChange("cluster_autoscaling") {
		req := &container.UpdateClusterRequest{
			Update: &container.ClusterUpdate{
				DesiredClusterAutoscaling: expandClusterAutoscaling(d.Get("cluster_autoscaling"), d),
			}}

		updateF := updateFunc(req, "updating GKE cluster autoscaling")
		// Call update serially.
		if err := transport_tpg.LockedCall(lockKey, updateF); err != nil {
			return err
		}

		log.Printf("[INFO] GKE cluster %s's cluster-wide autoscaling has been updated", d.Id())
	}

	if d.HasChange("dns_config") {
		req := &container.UpdateClusterRequest{
			Update: &container.ClusterUpdate{
				DesiredDnsConfig: expandDnsConfig(d.Get("dns_config")),
			},
		}

		updateF := updateFunc(req, "updating GKE cluster DNSConfig")
		// Call update serially.
		if err := transport_tpg.LockedCall(lockKey, updateF); err != nil {
			return err
		}

		log.Printf("[INFO] GKE cluster %s's DNSConfig has been updated", d.Id())
	}

	if d.HasChange("allow_net_admin") {
		allowed := d.Get("allow_net_admin").(bool)
		req := &container.UpdateClusterRequest{
		    Update: &container.ClusterUpdate{
		        DesiredAutopilotWorkloadPolicyConfig: &container.WorkloadPolicyConfig{
					AllowNetAdmin: allowed,
				},
		    },
		}

	    updateF := updateFunc(req, "updating net admin for GKE autopilot workload policy config")
		// Call update serially.
		if err := transport_tpg.LockedCall(lockKey, updateF); err != nil {
		    return err
	    }

		log.Printf("[INFO] GKE cluster %s's autopilot workload policy config allow_net_admin has been set to %v", d.Id(), allowed)
	}

	if d.HasChange("private_cluster_config.0.enable_private_endpoint") {
		enabled := d.Get("private_cluster_config.0.enable_private_endpoint").(bool)
		req := &container.UpdateClusterRequest{
			Update: &container.ClusterUpdate{
				DesiredEnablePrivateEndpoint: enabled,
				ForceSendFields:              []string{"DesiredEnablePrivateEndpoint"},
			},
		}

		updateF := updateFunc(req, "updating enable private endpoint")
		// Call update serially.
		if err := transport_tpg.LockedCall(lockKey, updateF); err != nil {
			return err
		}

		log.Printf("[INFO] GKE cluster %s's enable private endpoint has been updated to %v", d.Id(), enabled)
	}

	if d.HasChange("private_cluster_config") && d.HasChange("private_cluster_config.0.master_global_access_config") {
		config := d.Get("private_cluster_config.0.master_global_access_config")
		req := &container.UpdateClusterRequest{
			Update: &container.ClusterUpdate{
				DesiredPrivateClusterConfig: &container.PrivateClusterConfig{
					MasterGlobalAccessConfig: expandPrivateClusterConfigMasterGlobalAccessConfig(config),
					ForceSendFields:          []string{"MasterGlobalAccessConfig"},
				},
			},
		}

		updateF := updateFunc(req, "updating master global access config")
		// Call update serially.
		if err := transport_tpg.LockedCall(lockKey, updateF); err != nil {
			return err
		}

		log.Printf("[INFO] GKE cluster %s's master global access config has been updated to %v", d.Id(), config)
	}

	if d.HasChange("binary_authorization") {
		req := &container.UpdateClusterRequest{
			Update: &container.ClusterUpdate{
				DesiredBinaryAuthorization: expandBinaryAuthorization(d.Get("binary_authorization")),
			},
		}

		updateF := updateFunc(req, "updating GKE binary authorization")
		// Call update serially.
		if err := transport_tpg.LockedCall(lockKey, updateF); err != nil {
			return err
		}

		log.Printf("[INFO] GKE cluster %s's binary authorization has been updated to %v", d.Id(), req.Update.DesiredBinaryAuthorization)
	}

	if d.HasChange("enable_shielded_nodes") {
		enabled := d.Get("enable_shielded_nodes").(bool)
		req := &container.UpdateClusterRequest{
			Update: &container.ClusterUpdate{
				DesiredShieldedNodes: &container.ShieldedNodes{
					Enabled:         enabled,
					ForceSendFields: []string{"Enabled"},
				},
			},
		}

		updateF := updateFunc(req, "updating GKE shielded nodes")
		// Call update serially.
		if err := transport_tpg.LockedCall(lockKey, updateF); err != nil {
			return err
		}

		log.Printf("[INFO] GKE cluster %s's shielded nodes has been updated to %v", d.Id(), enabled)
	}

	if d.HasChange("release_channel") {
		req := &container.UpdateClusterRequest{
			Update: &container.ClusterUpdate{
				DesiredReleaseChannel: expandReleaseChannel(d.Get("release_channel")),
			},
		}
		updateF := func() error {
			log.Println("[DEBUG] updating release_channel")
			name := containerClusterFullName(project, location, clusterName)
			clusterUpdateCall := config.NewContainerClient(userAgent).Projects.Locations.Clusters.Update(name, req)
			if config.UserProjectOverride {
				clusterUpdateCall.Header().Add("X-Goog-User-Project", project)
			}
			op, err := clusterUpdateCall.Do()
			if err != nil {
				return err
			}

			// Wait until it's updated
			err = ContainerOperationWait(config, op, project, location, "updating Release Channel", userAgent, d.Timeout(schema.TimeoutUpdate))
			log.Println("[DEBUG] done updating release_channel")
			return err
		}

		// Call update serially.
		if err := transport_tpg.LockedCall(lockKey, updateF); err != nil {
			return err
		}

		log.Printf("[INFO] GKE cluster %s Release Channel has been updated to %#v", d.Id(), req.Update.DesiredReleaseChannel)
	}

	if d.HasChange("enable_intranode_visibility") {
		enabled := d.Get("enable_intranode_visibility").(bool)
		req := &container.UpdateClusterRequest{
			Update: &container.ClusterUpdate{
				DesiredIntraNodeVisibilityConfig: &container.IntraNodeVisibilityConfig{
					Enabled:         enabled,
					ForceSendFields: []string{"Enabled"},
				},
			},
		}
		updateF := func() error {
			log.Println("[DEBUG] updating enable_intranode_visibility")
			name := containerClusterFullName(project, location, clusterName)
			clusterUpdateCall := config.NewContainerClient(userAgent).Projects.Locations.Clusters.Update(name, req)
			if config.UserProjectOverride {
				clusterUpdateCall.Header().Add("X-Goog-User-Project", project)
			}
			op, err := clusterUpdateCall.Do()
			if err != nil {
				return err
			}

			// Wait until it's updated
			err = ContainerOperationWait(config, op, project, location, "updating GKE Intra Node Visibility", userAgent, d.Timeout(schema.TimeoutUpdate))
			log.Println("[DEBUG] done updating enable_intranode_visibility")
			return err
		}

		// Call update serially.
		if err := transport_tpg.LockedCall(lockKey, updateF); err != nil {
			return err
		}

		log.Printf("[INFO] GKE cluster %s Intra Node Visibility has been updated to %v", d.Id(), enabled)
	}

	if d.HasChange("private_ipv6_google_access") {
		req := &container.UpdateClusterRequest{
			Update: &container.ClusterUpdate{
				DesiredPrivateIpv6GoogleAccess: d.Get("private_ipv6_google_access").(string),
			},
		}
		updateF := func() error {
			log.Println("[DEBUG] updating private_ipv6_google_access")
			name := containerClusterFullName(project, location, clusterName)
			clusterUpdateCall := config.NewContainerClient(userAgent).Projects.Locations.Clusters.Update(name, req)
			if config.UserProjectOverride {
				clusterUpdateCall.Header().Add("X-Goog-User-Project", project)
			}
			op, err := clusterUpdateCall.Do()
			if err != nil {
				return err
			}

			// Wait until it's updated
			err = ContainerOperationWait(config, op, project, location, "updating GKE Private IPv6 Google Access", userAgent, d.Timeout(schema.TimeoutUpdate))
			log.Println("[DEBUG] done updating private_ipv6_google_access")
			return err
		}

		// Call update serially.
		if err := transport_tpg.LockedCall(lockKey, updateF); err != nil {
			return err
		}

		log.Printf("[INFO] GKE cluster %s Private IPv6 Google Access has been updated", d.Id())
	}

	if d.HasChange("enable_l4_ilb_subsetting") {
	// This field can be changed from false to true but not from false to true. CustomizeDiff handles that check.
		enabled := d.Get("enable_l4_ilb_subsetting").(bool)
		req := &container.UpdateClusterRequest{
			Update: &container.ClusterUpdate{
				DesiredL4ilbSubsettingConfig: &container.ILBSubsettingConfig{
					Enabled:         enabled,
					ForceSendFields: []string{"Enabled"},
				},
			},
		}
		updateF := func() error {
			log.Println("[DEBUG] updating enable_l4_ilb_subsetting")
			name := containerClusterFullName(project, location, clusterName)
			clusterUpdateCall := config.NewContainerClient(userAgent).Projects.Locations.Clusters.Update(name, req)
			if config.UserProjectOverride {
				clusterUpdateCall.Header().Add("X-Goog-User-Project", project)
			}
			op, err := clusterUpdateCall.Do()
			if err != nil {
				return err
			}

			// Wait until it's updated
			err = ContainerOperationWait(config, op, project, location, "updating L4", userAgent, d.Timeout(schema.TimeoutUpdate))
			log.Println("[DEBUG] done updating enable_l4_ilb_subsetting")
			return err
		}

		// Call update serially.
		if err := transport_tpg.LockedCall(lockKey, updateF); err != nil {
			return err
		}

		log.Printf("[INFO] GKE cluster %s L4 ILB Subsetting has been updated to %v", d.Id(), enabled)
	}

<% unless version == 'ga' -%>
	if d.HasChange("enable_fqdn_network_policy") {
		enabled := d.Get("enable_fqdn_network_policy").(bool)
		req := &container.UpdateClusterRequest{
			Update: &container.ClusterUpdate{
				DesiredEnableFqdnNetworkPolicy: enabled,
			},
		}
		updateF := updateFunc(req, "updating fqdn network policy")
		// Call update serially.
		if err := transport_tpg.LockedCall(lockKey, updateF); err != nil {
			return err
		}

		log.Printf("[INFO] GKE cluster %s FQDN Network Policy has been updated to %v", d.Id(), enabled)
	}
<% end -%>

	if d.HasChange("enable_cilium_clusterwide_network_policy") {
		enabled := d.Get("enable_cilium_clusterwide_network_policy").(bool)
		req := &container.UpdateClusterRequest{
			Update: &container.ClusterUpdate{
				DesiredEnableCiliumClusterwideNetworkPolicy: enabled,
			},
		}
		updateF := updateFunc(req, "updating cilium clusterwide network policy")
		// Call update serially.
		if err := transport_tpg.LockedCall(lockKey, updateF); err != nil {
			return err
		}

		log.Printf("[INFO] GKE cluster %s Cilium Clusterwide Network Policy has been updated to %v", d.Id(), enabled)
	}

	if d.HasChange("cost_management_config") {
		c := d.Get("cost_management_config")
		req := &container.UpdateClusterRequest{
			Update: &container.ClusterUpdate{
				DesiredCostManagementConfig: expandCostManagementConfig(c),
			},
		}

		updateF := updateFunc(req, "updating cost management config")
		// Call update serially.
		if err := transport_tpg.LockedCall(lockKey, updateF); err != nil {
			return err
		}

		log.Printf("[INFO] GKE cluster %s cost management config has been updated", d.Id())
	}

	if d.HasChange("authenticator_groups_config") {
		req := &container.UpdateClusterRequest{
			Update: &container.ClusterUpdate{
				DesiredAuthenticatorGroupsConfig: expandContainerClusterAuthenticatorGroupsConfig(d.Get("authenticator_groups_config")),
			},
		}
		updateF := updateFunc(req, "updating GKE cluster authenticator groups config")
		// Call update serially.
		if err := transport_tpg.LockedCall(lockKey, updateF); err != nil {
			return err
		}

		log.Printf("[INFO] GKE cluster %s authenticator groups config has been updated", d.Id())
	}

	if d.HasChange("default_snat_status") {
		req := &container.UpdateClusterRequest{
			Update: &container.ClusterUpdate{
				DesiredDefaultSnatStatus: expandDefaultSnatStatus(d.Get("default_snat_status")),
			},
		}
		updateF := func() error {
			log.Println("[DEBUG] updating default_snat_status")
			name := containerClusterFullName(project, location, clusterName)
			clusterUpdateCall := config.NewContainerClient(userAgent).Projects.Locations.Clusters.Update(name, req)
			if config.UserProjectOverride {
				clusterUpdateCall.Header().Add("X-Goog-User-Project", project)
			}
			op, err := clusterUpdateCall.Do()
			if err != nil {
				return err
			}

			// Wait until it's updated
			err = ContainerOperationWait(config, op, project, location, "updating GKE Default SNAT status", userAgent, d.Timeout(schema.TimeoutUpdate))
			log.Println("[DEBUG] done updating default_snat_status")
			return err
		}

		// Call update serially.
		if err := transport_tpg.LockedCall(lockKey, updateF); err != nil {
			return err
		}

		log.Printf("[INFO] GKE cluster %s Default SNAT status has been updated", d.Id())
	}

	if d.HasChange("maintenance_policy") {
		req := &container.SetMaintenancePolicyRequest{
			MaintenancePolicy: expandMaintenancePolicy(d, meta),
		}

		updateF := func() error {
			name := containerClusterFullName(project, location, clusterName)
			clusterSetMaintenancePolicyCall := config.NewContainerClient(userAgent).Projects.Locations.Clusters.SetMaintenancePolicy(name, req)
			if config.UserProjectOverride {
				clusterSetMaintenancePolicyCall.Header().Add("X-Goog-User-Project", project)
			}
			op, err := clusterSetMaintenancePolicyCall.Do()

			if err != nil {
				return err
			}

			// Wait until it's updated
			return ContainerOperationWait(config, op, project, location, "updating GKE cluster maintenance policy", userAgent, d.Timeout(schema.TimeoutUpdate))
		}

		// Call update serially.
		if err := transport_tpg.LockedCall(lockKey, updateF); err != nil {
			return err
		}

		log.Printf("[INFO] GKE cluster %s maintenance policy has been updated", d.Id())
	}

	if d.HasChange("node_locations") {
		azSetOldI, azSetNewI := d.GetChange("node_locations")
		azSetNew := azSetNewI.(*schema.Set)
		azSetOld := azSetOldI.(*schema.Set)
		if azSetNew.Contains(location) {
			return fmt.Errorf("for multi-zonal clusters, node_locations should not contain the primary 'zone'")
		}
		// Since we can't add & remove zones in the same request, first add all the
		// zones, then remove the ones we aren't using anymore.
		azSet := azSetOld.Union(azSetNew)

		if tpgresource.IsZone(location) {
			azSet.Add(location)
		}

		req := &container.UpdateClusterRequest{
			Update: &container.ClusterUpdate{
				DesiredLocations: tpgresource.ConvertStringSet(azSet),
			},
		}

		updateF := updateFunc(req, "updating GKE cluster node locations")
		// Call update serially.
		if err := transport_tpg.LockedCall(lockKey, updateF); err != nil {
			return err
		}

		if tpgresource.IsZone(location) {
			azSetNew.Add(location)
		}
		if !azSet.Equal(azSetNew) {
			req = &container.UpdateClusterRequest{
				Update: &container.ClusterUpdate{
					DesiredLocations: tpgresource.ConvertStringSet(azSetNew),
				},
			}

			updateF := updateFunc(req, "updating GKE cluster node locations")
			// Call update serially.
			if err := transport_tpg.LockedCall(lockKey, updateF); err != nil {
				return err
			}
		}

		log.Printf("[INFO] GKE cluster %s node locations have been updated to %v", d.Id(), azSet.List())
	}

	if d.HasChange("enable_legacy_abac") {
		enabled := d.Get("enable_legacy_abac").(bool)
		req := &container.SetLegacyAbacRequest{
			Enabled:         enabled,
			ForceSendFields: []string{"Enabled"},
		}

		updateF := func() error {
			log.Println("[DEBUG] updating enable_legacy_abac")
			name := containerClusterFullName(project, location, clusterName)
			clusterSetLegacyAbacCall := config.NewContainerClient(userAgent).Projects.Locations.Clusters.SetLegacyAbac(name, req)
			if config.UserProjectOverride {
				clusterSetLegacyAbacCall.Header().Add("X-Goog-User-Project", project)
			}
			op, err := clusterSetLegacyAbacCall.Do()
			if err != nil {
				return err
			}

			// Wait until it's updated
			err = ContainerOperationWait(config, op, project, location, "updating GKE legacy ABAC", userAgent, d.Timeout(schema.TimeoutUpdate))
			log.Println("[DEBUG] done updating enable_legacy_abac")
			return err
		}

		// Call update serially.
		if err := transport_tpg.LockedCall(lockKey, updateF); err != nil {
			return err
		}

		log.Printf("[INFO] GKE cluster %s legacy ABAC has been updated to %v", d.Id(), enabled)
	}

	if d.HasChange("monitoring_service") || d.HasChange("logging_service") {
		logging := d.Get("logging_service").(string)
		monitoring := d.Get("monitoring_service").(string)

		updateF := func() error {
			name := containerClusterFullName(project, location, clusterName)
			req := &container.UpdateClusterRequest{
				Update: &container.ClusterUpdate{
					DesiredMonitoringService: monitoring,
					DesiredLoggingService:    logging,
				},
			}
			clusterUpdateCall := config.NewContainerClient(userAgent).Projects.Locations.Clusters.Update(name, req)
			if config.UserProjectOverride {
				clusterUpdateCall.Header().Add("X-Goog-User-Project", project)
			}
			op, err := clusterUpdateCall.Do()
			if err != nil {
				return err
			}

			// Wait until it's updated
			return ContainerOperationWait(config, op, project, location, "updating GKE logging+monitoring service", userAgent, d.Timeout(schema.TimeoutUpdate))
		}

		// Call update serially.
		if err := transport_tpg.LockedCall(lockKey, updateF); err != nil {
			return err
		}

		log.Printf("[INFO] GKE cluster %s: logging service has been updated to %s, monitoring service has been updated to %s", d.Id(), logging, monitoring)
	}

	if d.HasChange("network_policy") {
		np := d.Get("network_policy")
		req := &container.SetNetworkPolicyRequest{
			NetworkPolicy: expandNetworkPolicy(np),
		}

		updateF := func() error {
			log.Println("[DEBUG] updating network_policy")
			name := containerClusterFullName(project, location, clusterName)
			clusterSetNetworkPolicyCall := config.NewContainerClient(userAgent).Projects.Locations.Clusters.SetNetworkPolicy(name, req)
			if config.UserProjectOverride {
				clusterSetNetworkPolicyCall.Header().Add("X-Goog-User-Project", project)
			}
			op, err := clusterSetNetworkPolicyCall.Do()
			if err != nil {
				return err
			}

			// Wait until it's updated
			err = ContainerOperationWait(config, op, project, location, "updating GKE cluster network policy", userAgent, d.Timeout(schema.TimeoutUpdate))
			log.Println("[DEBUG] done updating network_policy")
			return err
		}

		// Call update serially.
		if err := transport_tpg.LockedCall(lockKey, updateF); err != nil {
			return err
		}

		log.Printf("[INFO] Network policy for GKE cluster %s has been updated", d.Id())

	}

	if d.HasChange("ip_allocation_policy.0.additional_pod_ranges_config") {
		o, n := d.GetChange("ip_allocation_policy.0.additional_pod_ranges_config.0.pod_range_names")
		old_names := o.(*schema.Set)
		new_names := n.(*schema.Set)

		// Filter unchanged names.
		removed_names := old_names.Difference(new_names)
		added_names := new_names.Difference(old_names)

		var additional_config *container.AdditionalPodRangesConfig
		var removed_config *container.AdditionalPodRangesConfig
		if added_names.Len() > 0 {
			var names []string
			for _, name := range added_names.List() {
				names = append(names, name.(string))
			}
			additional_config = &container.AdditionalPodRangesConfig{
				PodRangeNames: names,
			}
		}
		if removed_names.Len() > 0 {
			var names []string
			for _, name := range removed_names.List() {
				names = append(names, name.(string))
			}
			removed_config = &container.AdditionalPodRangesConfig{
				PodRangeNames: names,
			}
		}
		req := &container.UpdateClusterRequest{
			Update: &container.ClusterUpdate{
				AdditionalPodRangesConfig:        additional_config,
				RemovedAdditionalPodRangesConfig: removed_config,
			},
		}

		updateF := updateFunc(req, "updating AdditionalPodRangesConfig")
		// Call update serially.
		if err := transport_tpg.LockedCall(lockKey, updateF); err != nil {
			return err
		}

		log.Printf("[INFO] GKE cluster %s's AdditionalPodRangesConfig has been updated", d.Id())
	}

	if n, ok := d.GetOk("node_pool.#"); ok {
		for i := 0; i < n.(int); i++ {
			nodePoolInfo, err := extractNodePoolInformationFromCluster(d, config, clusterName)
			if err != nil {
				return err
			}

			if err := nodePoolUpdate(d, meta, nodePoolInfo, fmt.Sprintf("node_pool.%d.", i), d.Timeout(schema.TimeoutUpdate)); err != nil {
				return err
			}
		}
	}

	// The master must be updated before the nodes
	// If set to "", skip this step- any master version satisfies that minimum.
	if ver := d.Get("min_master_version").(string); d.HasChange("min_master_version") && ver != "" {
		des, err := version.NewVersion(ver)
		if err != nil {
			return err
		}

		currentMasterVersion := d.Get("master_version").(string)
		cur, err := version.NewVersion(currentMasterVersion)
		if err != nil {
			return err
		}

		// Only upgrade the master if the current version is lower than the desired version
		if cur.LessThan(des) {
			req := &container.UpdateClusterRequest{
				Update: &container.ClusterUpdate{
					DesiredMasterVersion: ver,
				},
			}

			updateF := updateFunc(req, "updating GKE master version")
			// Call update serially.
			if err := transport_tpg.LockedCall(lockKey, updateF); err != nil {
				return err
			}
			log.Printf("[INFO] GKE cluster %s: master has been updated to %s", d.Id(), ver)
		}
	}

	// It's not super important that this come after updating the node pools, but it still seems like a better
	// idea than doing it before.
	if d.HasChange("node_version") {
		foundDefault := false
		if n, ok := d.GetOk("node_pool.#"); ok {
			for i := 0; i < n.(int); i++ {
				key := fmt.Sprintf("node_pool.%d.", i)
				if d.Get(key+"name").(string) == "default-pool" {
					desiredNodeVersion := d.Get("node_version").(string)
					req := &container.UpdateClusterRequest{
						Update: &container.ClusterUpdate{
							DesiredNodeVersion: desiredNodeVersion,
							DesiredNodePoolId:  "default-pool",
						},
					}
					updateF := updateFunc(req, "updating GKE default node pool node version")
					// Call update serially.
					if err := transport_tpg.LockedCall(lockKey, updateF); err != nil {
						return err
					}
					log.Printf("[INFO] GKE cluster %s: default node pool has been updated to %s", d.Id(),
						desiredNodeVersion)
					foundDefault = true
				}
			}
		}

		if !foundDefault {
			return fmt.Errorf("node_version was updated but default-pool was not found. To update the version for a non-default pool, use the version attribute on that pool.")
		}
	}

	if d.HasChange("node_config") {
		if d.HasChange("node_config.0.image_type") {
			it := d.Get("node_config.0.image_type").(string)
			req := &container.UpdateClusterRequest{
				Update: &container.ClusterUpdate{
					DesiredImageType: it,
				},
			}

			updateF := func() error {
				name := containerClusterFullName(project, location, clusterName)
				clusterUpdateCall := config.NewContainerClient(userAgent).Projects.Locations.Clusters.Update(name, req)
				if config.UserProjectOverride {
					clusterUpdateCall.Header().Add("X-Goog-User-Project", project)
				}
				op, err := clusterUpdateCall.Do()
				if err != nil {
					return err
				}

				// Wait until it's updated
				return ContainerOperationWait(config, op, project, location, "updating GKE image type", userAgent, d.Timeout(schema.TimeoutUpdate))
			}

			// Call update serially.
			if err := transport_tpg.LockedCall(lockKey, updateF); err != nil {
				return err
			}

			log.Printf("[INFO] GKE cluster %s: image type has been updated to %s", d.Id(), it)
		}
	}

	if d.HasChange("notification_config") {
		req := &container.UpdateClusterRequest{
			Update: &container.ClusterUpdate{
				DesiredNotificationConfig: expandNotificationConfig(d.Get("notification_config")),
			},
		}
		updateF := func() error {
			log.Println("[DEBUG] updating notification_config")
			name := containerClusterFullName(project, location, clusterName)
			clusterUpdateCall := config.NewContainerClient(userAgent).Projects.Locations.Clusters.Update(name, req)
			if config.UserProjectOverride {
				clusterUpdateCall.Header().Add("X-Goog-User-Project", project)
			}
			op, err := clusterUpdateCall.Do()
			if err != nil {
				return err
			}

			// Wait until it's updated
			err = ContainerOperationWait(config, op, project, location, "updating Notification Config", userAgent, d.Timeout(schema.TimeoutUpdate))
			log.Println("[DEBUG] done updating notification_config")
			return err
		}

		// Call update serially.
		if err := transport_tpg.LockedCall(lockKey, updateF); err != nil {
			return err
		}

		log.Printf("[INFO] GKE cluster %s Notification Config has been updated to %#v", d.Id(), req.Update.DesiredNotificationConfig)
	}

	if d.HasChange("vertical_pod_autoscaling") {
		if ac, ok := d.GetOk("vertical_pod_autoscaling"); ok {
			req := &container.UpdateClusterRequest{
				Update: &container.ClusterUpdate{
					DesiredVerticalPodAutoscaling: expandVerticalPodAutoscaling(ac),
				},
			}

			updateF := updateFunc(req, "updating GKE cluster vertical pod autoscaling")
			// Call update serially.
			if err := transport_tpg.LockedCall(lockKey, updateF); err != nil {
				return err
			}

			log.Printf("[INFO] GKE cluster %s vertical pod autoscaling has been updated", d.Id())
		}
	}

	if d.HasChange("service_external_ips_config") {
		c := d.Get("service_external_ips_config")
		req := &container.UpdateClusterRequest{
			Update: &container.ClusterUpdate{
				DesiredServiceExternalIpsConfig: expandServiceExternalIpsConfig(c),
			},
		}

		updateF := func() error {
			name := containerClusterFullName(project, location, clusterName)
			clusterUpdateCall := config.NewContainerClient(userAgent).Projects.Locations.Clusters.Update(name, req)
			if config.UserProjectOverride {
				clusterUpdateCall.Header().Add("X-Goog-User-Project", project)
			}
			op, err := clusterUpdateCall.Do()
			if err != nil {
				return err
			}
			// Wait until it's updated
			return ContainerOperationWait(config, op, project, location, "updating GKE cluster service externalips config", userAgent, d.Timeout(schema.TimeoutUpdate))
		}
		if err := transport_tpg.LockedCall(lockKey, updateF); err != nil {
			return err
		}
		log.Printf("[INFO] GKE cluster %s service externalips config  has been updated", d.Id())
	}

	if d.HasChange("mesh_certificates") {
		c := d.Get("mesh_certificates")
		req := &container.UpdateClusterRequest{
			Update: &container.ClusterUpdate{
				DesiredMeshCertificates: expandMeshCertificates(c),
			},
		}

		updateF := func() error {
			name := containerClusterFullName(project, location, clusterName)
			clusterUpdateCall := config.NewContainerClient(userAgent).Projects.Locations.Clusters.Update(name, req)
			if config.UserProjectOverride {
				clusterUpdateCall.Header().Add("X-Goog-User-Project", project)
			}
			op, err := clusterUpdateCall.Do()
			if err != nil {
				return err
			}
			// Wait until it's updated
			return ContainerOperationWait(config, op, project, location, "updating GKE cluster mesh certificates config", userAgent, d.Timeout(schema.TimeoutUpdate))
		}
		if err := transport_tpg.LockedCall(lockKey, updateF); err != nil {
			return err
		}
		log.Printf("[INFO] GKE cluster %s mesh certificates config has been updated", d.Id())
	}

	if d.HasChange("database_encryption") {
		c := d.Get("database_encryption")
		req := &container.UpdateClusterRequest{
			Update: &container.ClusterUpdate{
				DesiredDatabaseEncryption: expandDatabaseEncryption(c),
			},
		}

		updateF := func() error {
			name := containerClusterFullName(project, location, clusterName)
			clusterUpdateCall := config.NewContainerClient(userAgent).Projects.Locations.Clusters.Update(name, req)
			if config.UserProjectOverride {
				clusterUpdateCall.Header().Add("X-Goog-User-Project", project)
			}
			op, err := clusterUpdateCall.Do()
			if err != nil {
				return err
			}
			// Wait until it's updated
			return ContainerOperationWait(config, op, project, location, "updating GKE cluster database encryption config", userAgent, d.Timeout(schema.TimeoutUpdate))
		}
		if err := transport_tpg.LockedCall(lockKey, updateF); err != nil {
			return err
		}
		log.Printf("[INFO] GKE cluster %s database encryption config has been updated", d.Id())
	}

<% unless version == 'ga' -%>
	if d.HasChange("pod_security_policy_config") {
		c := d.Get("pod_security_policy_config")
		req := &container.UpdateClusterRequest{
			Update: &container.ClusterUpdate{
				DesiredPodSecurityPolicyConfig: expandPodSecurityPolicyConfig(c),
			},
		}

		updateF := func() error {
			name := containerClusterFullName(project, location, clusterName)
			clusterUpdateCall := config.NewContainerClient(userAgent).Projects.Locations.Clusters.Update(name, req)
			if config.UserProjectOverride {
				clusterUpdateCall.Header().Add("X-Goog-User-Project", project)
			}
			op, err := clusterUpdateCall.Do()
			if err != nil {
				return err
			}
			// Wait until it's updated
			return ContainerOperationWait(config, op, project, location, "updating GKE cluster pod security policy config", userAgent, d.Timeout(schema.TimeoutUpdate))
		}
		if err := transport_tpg.LockedCall(lockKey, updateF); err != nil {
			return err
		}
		log.Printf("[INFO] GKE cluster %s pod security policy config has been updated", d.Id())
	}
<% end -%>

<% unless version == 'ga' -%>
	if d.HasChange("secret_manager_config") {
		c := d.Get("secret_manager_config")
		req := &container.UpdateClusterRequest{
			Update: &container.ClusterUpdate{
				DesiredSecretManagerConfig: expandSecretManagerConfig(c),
			},
		}

		updateF := func() error {
			name := containerClusterFullName(project, location, clusterName)
			clusterUpdateCall := config.NewContainerClient(userAgent).Projects.Locations.Clusters.Update(name, req)
			if config.UserProjectOverride {
				clusterUpdateCall.Header().Add("X-Goog-User-Project", project)
			}
			op, err := clusterUpdateCall.Do()
			if err != nil {
				return err
			}
			// Wait until it's updated
			return ContainerOperationWait(config, op, project, location, "updating secret manager csi driver config", userAgent, d.Timeout(schema.TimeoutUpdate))
		}
		if err := transport_tpg.LockedCall(lockKey, updateF); err != nil {
			return err
		}
		log.Printf("[INFO] GKE cluster %s secret manager csi add-on has been updated", d.Id())
	}
<% end -%>

	if d.HasChange("workload_identity_config") {
		// Because GKE uses a non-RESTful update function, when removing the
		// feature you need to specify a fairly full request body or it fails:
		// "update": {"desiredWorkloadIdentityConfig": {"identityNamespace": ""}}
		req := &container.UpdateClusterRequest{}
		if v, ok := d.GetOk("workload_identity_config"); !ok {
			req.Update = &container.ClusterUpdate{
				DesiredWorkloadIdentityConfig: &container.WorkloadIdentityConfig{
					WorkloadPool: "",
					ForceSendFields:   []string{"WorkloadPool"},
				},
			}
		} else {
			req.Update = &container.ClusterUpdate{
				DesiredWorkloadIdentityConfig: expandWorkloadIdentityConfig(v),
			}
		}

		updateF := updateFunc(req, "updating GKE cluster workload identity config")
		// Call update serially.
		if err := transport_tpg.LockedCall(lockKey, updateF); err != nil {
			return err
		}

		log.Printf("[INFO] GKE cluster %s workload identity config has been updated", d.Id())
	}

	if d.HasChange("identity_service_config") {
		req := &container.UpdateClusterRequest{}
		if v, ok := d.GetOk("identity_service_config"); !ok {
			req.Update = &container.ClusterUpdate{
				DesiredIdentityServiceConfig: &container.IdentityServiceConfig{
					Enabled: false,
				},
			}
		} else {
			req.Update = &container.ClusterUpdate{
				DesiredIdentityServiceConfig: expandIdentityServiceConfig(v),
			}
		}

		updateF := updateFunc(req, "updating GKE cluster identity service config")
		// Call update serially.
		if err := transport_tpg.LockedCall(lockKey, updateF); err != nil {
			return err
		}

		log.Printf("[INFO] GKE cluster %s identity service config has been updated", d.Id())
	}

	if d.HasChange("logging_config") {
		req := &container.UpdateClusterRequest{
			Update: &container.ClusterUpdate{
				DesiredLoggingConfig: expandContainerClusterLoggingConfig(d.Get("logging_config")),
			},
		}
		updateF := updateFunc(req, "updating GKE cluster logging config")
		// Call update serially.
		if err := transport_tpg.LockedCall(lockKey, updateF); err != nil {
			return err
		}

		log.Printf("[INFO] GKE cluster %s logging config has been updated", d.Id())
	}

	if d.HasChange("monitoring_config") {
		req := &container.UpdateClusterRequest{
			Update: &container.ClusterUpdate{
				DesiredMonitoringConfig: expandMonitoringConfig(d.Get("monitoring_config")),
			},
		}
		updateF := updateFunc(req, "updating GKE cluster monitoring config")
		// Call update serially.
		if err := transport_tpg.LockedCall(lockKey, updateF); err != nil {
			return err
		}

		log.Printf("[INFO] GKE cluster %s monitoring config has been updated", d.Id())
	}

	if d.HasChange("resource_labels") {
		resourceLabels := d.Get("resource_labels").(map[string]interface{})
		labelFingerprint := d.Get("label_fingerprint").(string)
		req := &container.SetLabelsRequest{
			ResourceLabels:   tpgresource.ConvertStringMap(resourceLabels),
			LabelFingerprint: labelFingerprint,
		}
		updateF := func() error {
			name := containerClusterFullName(project, location, clusterName)
			clusterSetResourceLabelsCall := config.NewContainerClient(userAgent).Projects.Locations.Clusters.SetResourceLabels(name, req)
			if config.UserProjectOverride {
				clusterSetResourceLabelsCall.Header().Add("X-Goog-User-Project", project)
			}
			op, err := clusterSetResourceLabelsCall.Do()
			if err != nil {
				return err
			}

			// Wait until it's updated
			return ContainerOperationWait(config, op, project, location, "updating GKE resource labels", userAgent, d.Timeout(schema.TimeoutUpdate))
		}

		// Call update serially.
		if err := transport_tpg.LockedCall(lockKey, updateF); err != nil {
			return err
		}
	}

	if d.HasChange("remove_default_node_pool") && d.Get("remove_default_node_pool").(bool) {
		name := fmt.Sprintf("%s/nodePools/%s", containerClusterFullName(project, location, clusterName), "default-pool")
		clusterNodePoolDeleteCall := config.NewContainerClient(userAgent).Projects.Locations.Clusters.NodePools.Delete(name)
		if config.UserProjectOverride {
			clusterNodePoolDeleteCall.Header().Add("X-Goog-User-Project", project)
		}
		op, err := clusterNodePoolDeleteCall.Do()
		if err != nil {
			if !transport_tpg.IsGoogleApiErrorWithCode(err, 404) {
				return errwrap.Wrapf("Error deleting default node pool: {{err}}", err)
			}
			log.Printf("[WARN] Container cluster %q default node pool already removed, no change", d.Id())
		} else {
			err = ContainerOperationWait(config, op, project, location, "removing default node pool", userAgent, d.Timeout(schema.TimeoutUpdate))
			if err != nil {
				return errwrap.Wrapf("Error deleting default node pool: {{err}}", err)
			}
		}
	}

	if d.HasChange("resource_usage_export_config") {
		c := d.Get("resource_usage_export_config")
		req := &container.UpdateClusterRequest{
			Update: &container.ClusterUpdate{
				DesiredResourceUsageExportConfig: expandResourceUsageExportConfig(c),
			},
		}

		updateF := func() error {
			name := containerClusterFullName(project, location, clusterName)
			clusterUpdateCall := config.NewContainerClient(userAgent).Projects.Locations.Clusters.Update(name, req)
			if config.UserProjectOverride {
				clusterUpdateCall.Header().Add("X-Goog-User-Project", project)
			}
			op, err := clusterUpdateCall.Do()
			if err != nil {
				return err
			}
			// Wait until it's updated
			return ContainerOperationWait(config, op, project, location, "updating GKE cluster resource usage export config", userAgent, d.Timeout(schema.TimeoutUpdate))
		}
		if err := transport_tpg.LockedCall(lockKey, updateF); err != nil {
			return err
		}
		log.Printf("[INFO] GKE cluster %s resource usage export config has been updated", d.Id())
	}

	if d.HasChange("gateway_api_config") {
		if gac, ok := d.GetOk("gateway_api_config"); ok {
			req := &container.UpdateClusterRequest{
				Update: &container.ClusterUpdate{
					DesiredGatewayApiConfig: expandGatewayApiConfig(gac),
				},
			}

			updateF := updateFunc(req, "updating GKE Gateway API")
			// Call update serially.
			if err := transport_tpg.LockedCall(lockKey, updateF); err != nil {
				return err
			}

			log.Printf("[INFO] GKE cluster %s Gateway API has been updated", d.Id())
		}
	}

	if d.HasChange("fleet") {
		// Because GKE uses a non-RESTful update function, when removing the
		// feature you need to specify a fairly full request body or it fails:
		// "update": {"desiredFleet": {"project": ""}}
		req := &container.UpdateClusterRequest{}
		if v, ok := d.GetOk("fleet"); !ok {
			req.Update = &container.ClusterUpdate{
				DesiredFleet: &container.Fleet{
					Project: "",
				},
			}
		} else {
			req.Update = &container.ClusterUpdate{
				DesiredFleet:  expandFleet(v),
			}
		}
		updateF := updateFunc(req, "updating GKE cluster fleet config")
		// Call update serially.
		if err := transport_tpg.LockedCall(lockKey, updateF); err != nil {
			return err
		}
		log.Printf("[INFO] GKE cluster %s fleet config has been updated", d.Id())
	}

	if d.HasChange("enable_k8s_beta_apis") {
		log.Print("[INFO] Enable Kubernetes Beta APIs")
		if v, ok := d.GetOk("enable_k8s_beta_apis"); ok {
			name := containerClusterFullName(project, location, clusterName)
			clusterGetCall := config.NewContainerClient(userAgent).Projects.Locations.Clusters.Get(name)
			if config.UserProjectOverride {
				clusterGetCall.Header().Add("X-Goog-User-Project", project)
			}
			// Fetch the cluster information to get the already enabled Beta APIs.
			cluster, err := clusterGetCall.Do()
			if err != nil {
				return err
			}

			// To avoid an already enabled Beta APIs error, we need to deduplicate the requested APIs
			// with those that are already enabled.
			var enabledAPIs []string
			if cluster.EnableK8sBetaApis != nil && len(cluster.EnableK8sBetaApis.EnabledApis) > 0 {
				enabledAPIs = cluster.EnableK8sBetaApis.EnabledApis
			}
			enableK8sBetaAPIs := expandEnableK8sBetaApis(v, enabledAPIs)

			req := &container.UpdateClusterRequest{
				Update: &container.ClusterUpdate{
					DesiredK8sBetaApis: enableK8sBetaAPIs,
				},
			}

			updateF := updateFunc(req, "updating enabled Kubernetes Beta APIs")
			// Call update serially.
			if err := transport_tpg.LockedCall(lockKey, updateF); err != nil {
				return err
			}

			log.Printf("[INFO] GKE cluster %s enabled Kubernetes Beta APIs has been updated", d.Id())
		}
	}

	if d.HasChange("node_pool_defaults") && d.HasChange("node_pool_defaults.0.node_config_defaults.0.logging_variant") {
		if v, ok := d.GetOk("node_pool_defaults.0.node_config_defaults.0.logging_variant"); ok {
			loggingVariant := v.(string)
			req := &container.UpdateClusterRequest{
				Update: &container.ClusterUpdate{
					DesiredNodePoolLoggingConfig: &container.NodePoolLoggingConfig{
						VariantConfig: &container.LoggingVariantConfig{
							Variant: loggingVariant,
						},
					},
				},
			}

			updateF := updateFunc(req, "updating GKE cluster desired node pool logging configuration defaults.")
			// Call update serially.
			if err := transport_tpg.LockedCall(lockKey, updateF); err != nil {
				return err
			}

			log.Printf("[INFO] GKE cluster %s node pool logging configuration defaults have been updated", d.Id())
		}
	}

<% unless version == 'ga' -%>
	if d.HasChange("node_pool_defaults") && d.HasChange("node_pool_defaults.0.node_config_defaults.0.gcfs_config") {
		if v, ok := d.GetOk("node_pool_defaults.0.node_config_defaults.0.gcfs_config"); ok {
			gcfsConfig := v.([]interface{})[0].(map[string]interface{})
			req := &container.UpdateClusterRequest{
				Update: &container.ClusterUpdate{
					DesiredGcfsConfig: &container.GcfsConfig{
						Enabled: gcfsConfig["enabled"].(bool),
					},
				},
			}

			updateF := updateFunc(req, "updating GKE cluster desired gcfs config.")
			// Call update serially.
			if err := transport_tpg.LockedCall(lockKey, updateF); err != nil {
				return err
			}

			log.Printf("[INFO] GKE cluster %s default gcfs config has been updated", d.Id())
		}
	}
<% end -%>

	if d.HasChange("security_posture_config") {
		req := &container.UpdateClusterRequest{
			Update: &container.ClusterUpdate{
				DesiredSecurityPostureConfig: expandSecurityPostureConfig(d.Get("security_posture_config")),
			},
		}
		updateF := updateFunc(req, "updating GKE cluster master Security Posture Config")
		if err := transport_tpg.LockedCall(lockKey, updateF); err != nil {
			return err
		}

		log.Printf("[INFO] GKE cluster %s Security Posture Config has been updated to %#v", d.Id(), req.Update.DesiredSecurityPostureConfig)
	}

	if d.HasChange("node_pool_defaults") && d.HasChange("node_pool_defaults.0.node_config_defaults.0.containerd_config") {
		if v, ok := d.GetOk("node_pool_defaults.0.node_config_defaults.0.containerd_config"); ok {
			req := &container.UpdateClusterRequest{
				Update: &container.ClusterUpdate{
					DesiredContainerdConfig: expandContainerdConfig(v),
				},
			}
			updateF := updateFunc(req, "updating GKE cluster containerd config")
			if err := transport_tpg.LockedCall(lockKey, updateF); err != nil {
				return err
			}
			log.Printf("[INFO] GKE cluster %s containerd config has been updated to %#v", d.Id(), req.Update.DesiredContainerdConfig)
		}
	}

	if d.HasChange("node_pool_auto_config.0.network_tags.0.tags") {
		tags := d.Get("node_pool_auto_config.0.network_tags.0.tags").([]interface{})

		req := &container.UpdateClusterRequest{
			Update: &container.ClusterUpdate{
				DesiredNodePoolAutoConfigNetworkTags: &container.NetworkTags{
					Tags:            tpgresource.ConvertStringArr(tags),
					ForceSendFields: []string{"Tags"},
				},
			},
		}

		updateF := updateFunc(req, "updating GKE cluster node pool auto config network tags")
		// Call update serially.
		if err := transport_tpg.LockedCall(lockKey, updateF); err != nil {
			return err
		}

		log.Printf("[INFO] GKE cluster %s node pool auto config network tags have been updated", d.Id())
	}

	if d.HasChange("node_pool_auto_config.0.resource_manager_tags") {
		rmtags := d.Get("node_pool_auto_config.0.resource_manager_tags")

		req := &container.UpdateClusterRequest{
			Update: &container.ClusterUpdate{
				DesiredNodePoolAutoConfigResourceManagerTags: expandResourceManagerTags(rmtags),
			},
		}

		updateF := updateFunc(req, "updating GKE cluster node pool auto config resource manager tags")
		// Call update serially.
		if err := transport_tpg.LockedCall(lockKey, updateF); err != nil {
			return err
		}

		log.Printf("[INFO] GKE cluster %s node pool auto config resource manager tags have been updated", d.Id())
	}

	d.Partial(false)

<% unless version == 'ga' -%>
	if d.HasChange("cluster_telemetry") {
		req := &container.UpdateClusterRequest{
			Update: &container.ClusterUpdate{
				DesiredClusterTelemetry: expandClusterTelemetry(d.Get("cluster_telemetry")),
			},
		}
		updateF := func() error {
			log.Println("[DEBUG] updating cluster_telemetry")
			name := containerClusterFullName(project, location, clusterName)
			clusterUpdateCall := config.NewContainerClient(userAgent).Projects.Locations.Clusters.Update(name, req)
			if config.UserProjectOverride {
				clusterUpdateCall.Header().Add("X-Goog-User-Project", project)
			}
			op, err := clusterUpdateCall.Do()
			if err != nil {
				return err
			}

			// Wait until it's updated
			err = ContainerOperationWait(config, op, project, location, "updating Cluster Telemetry", userAgent, d.Timeout(schema.TimeoutUpdate))
			log.Println("[DEBUG] done updating cluster_telemetry")
			return err
		}

		// Call update serially.
		if err := transport_tpg.LockedCall(lockKey, updateF); err != nil {
			return err
		}

		log.Printf("[INFO] GKE cluster %s Cluster Telemetry has been updated to %#v", d.Id(), req.Update.DesiredClusterTelemetry)
	}
<% end -%>

	if _, err := containerClusterAwaitRestingState(config, project, location, clusterName, userAgent, d.Timeout(schema.TimeoutUpdate)); err != nil {
		return err
	}

<% unless version == 'ga' -%>
	if d.HasChange("protect_config") {
		req := &container.UpdateClusterRequest{
			Update: &container.ClusterUpdate{
				DesiredProtectConfig: expandProtectConfig(d.Get("protect_config")),
			},
		}
		updateF := updateFunc(req, "updating GKE cluster master protect_config")
		if err := transport_tpg.LockedCall(lockKey, updateF); err != nil {
			return err
		}

		log.Printf("[INFO] GKE cluster %s Protect Config has been updated to %#v", d.Id(), req.Update.DesiredProtectConfig)
	}
<% end -%>
<% unless version == 'ga' -%>
	if d.HasChange("workload_alts_config") {
		req := &container.UpdateClusterRequest{
			Update: &container.ClusterUpdate{
				DesiredWorkloadAltsConfig: expandWorkloadAltsConfig(d.Get("workload_alts_config")),
			},
		}

		updateF := updateFunc(req, "updating GKE cluster WorkloadALTSConfig")
		if err := transport_tpg.LockedCall(lockKey, updateF); err != nil {
			return err
		}

		log.Printf("[INFO] GKE cluster %s's WorkloadALTSConfig has been updated", d.Id())
	}
<% end -%>
	return resourceContainerClusterRead(d, meta)
}

func resourceContainerClusterDelete(d *schema.ResourceData, meta interface{}) error {
	if d.Get("deletion_protection").(bool) {
		return fmt.Errorf("Cannot destroy cluster because deletion_protection is set to true. Set it to false to proceed with cluster deletion.")
	}
	config := meta.(*transport_tpg.Config)
	userAgent, err :=  tpgresource.GenerateUserAgentString(d, config.UserAgent)
	if err != nil {
		return err
	}

	project, err := tpgresource.GetProject(d, config)
	if err != nil {
		return err
	}

	location, err := tpgresource.GetLocation(d, config)
	if err != nil {
		return err
	}

	clusterName := d.Get("name").(string)

	if _, err := containerClusterAwaitRestingState(config, project, location, clusterName, userAgent, d.Timeout(schema.TimeoutDelete)); err != nil {
		if transport_tpg.IsGoogleApiErrorWithCode(err, 404) {
			log.Printf("[INFO] GKE cluster %s doesn't exist to delete", d.Id())
			return nil
		}
		return err
	}

	log.Printf("[DEBUG] Deleting GKE cluster %s", d.Get("name").(string))
	transport_tpg.MutexStore.Lock(containerClusterMutexKey(project, location, clusterName))
	defer transport_tpg.MutexStore.Unlock(containerClusterMutexKey(project, location, clusterName))

	var op *container.Operation
	var count = 0
	err = retry.Retry(30*time.Second, func() *retry.RetryError {
		count++

		name := containerClusterFullName(project, location, clusterName)
		clusterDeleteCall := config.NewContainerClient(userAgent).Projects.Locations.Clusters.Delete(name)
		if config.UserProjectOverride {
			clusterDeleteCall.Header().Add("X-Goog-User-Project", project)
		}
		op, err = clusterDeleteCall.Do()

		if err != nil {
			log.Printf("[WARNING] Cluster is still not ready to delete, retrying %s", clusterName)
			return retry.RetryableError(err)
		}

		if count == 15 {
			return retry.NonRetryableError(fmt.Errorf("Error retrying to delete cluster %s", clusterName))
		}
		return nil
	})

	if err != nil {
		return fmt.Errorf("Error deleting Cluster: %s", err)
	}

	// Wait until it's deleted
	waitErr := ContainerOperationWait(config, op, project, location, "deleting GKE cluster", userAgent, d.Timeout(schema.TimeoutDelete))
	if waitErr != nil {
		return waitErr
	}

	log.Printf("[INFO] GKE cluster %s has been deleted", d.Id())

	d.SetId("")

	return nil
}

var containerClusterRestingStates = RestingStates{
	"RUNNING":  ReadyState,
	"DEGRADED": ErrorState,
	"ERROR":    ErrorState,
}

// returns a state with no error if the state is a resting state, and the last state with an error otherwise
func containerClusterAwaitRestingState(config *transport_tpg.Config, project, location, clusterName, userAgent string, timeout time.Duration) (state string, err error) {
	err = retry.Retry(timeout, func() *retry.RetryError {
		name := containerClusterFullName(project, location, clusterName)
		clusterGetCall := config.NewContainerClient(userAgent).Projects.Locations.Clusters.Get(name)
		if config.UserProjectOverride {
			clusterGetCall.Header().Add("X-Goog-User-Project", project)
		}
		cluster, gErr := clusterGetCall.Do()
		if gErr != nil {
			return retry.NonRetryableError(gErr)
		}

		state = cluster.Status

		switch stateType := containerClusterRestingStates[cluster.Status]; stateType {
		case ReadyState:
			log.Printf("[DEBUG] Cluster %q has status %q with message %q.", clusterName, state, cluster.StatusMessage)
			return nil
		case ErrorState:
			log.Printf("[DEBUG] Cluster %q has error state %q with message %q.", clusterName, state, cluster.StatusMessage)
			return nil
		default:
			return retry.RetryableError(fmt.Errorf("Cluster %q has state %q with message %q", clusterName, state, cluster.StatusMessage))
		}
	})

	return state, err
}

func expandClusterAddonsConfig(configured interface{}) *container.AddonsConfig {
	l := configured.([]interface{})
	if len(l) == 0 || l[0] == nil {
		return nil
	}

	config := l[0].(map[string]interface{})
	ac := &container.AddonsConfig{}

	if v, ok := config["http_load_balancing"]; ok && len(v.([]interface{})) > 0 {
		addon := v.([]interface{})[0].(map[string]interface{})
		ac.HttpLoadBalancing = &container.HttpLoadBalancing{
			Disabled:        addon["disabled"].(bool),
			ForceSendFields: []string{"Disabled"},
		}
	}

	if v, ok := config["horizontal_pod_autoscaling"]; ok && len(v.([]interface{})) > 0 {
		addon := v.([]interface{})[0].(map[string]interface{})
		ac.HorizontalPodAutoscaling = &container.HorizontalPodAutoscaling{
			Disabled:        addon["disabled"].(bool),
			ForceSendFields: []string{"Disabled"},
		}
	}

	if v, ok := config["network_policy_config"]; ok && len(v.([]interface{})) > 0 {
		addon := v.([]interface{})[0].(map[string]interface{})
		ac.NetworkPolicyConfig = &container.NetworkPolicyConfig{
			Disabled:        addon["disabled"].(bool),
			ForceSendFields: []string{"Disabled"},
		}
	}

	if v, ok := config["gcp_filestore_csi_driver_config"]; ok && len(v.([]interface{})) > 0 {
		addon := v.([]interface{})[0].(map[string]interface{})
		ac.GcpFilestoreCsiDriverConfig = &container.GcpFilestoreCsiDriverConfig{
			Enabled:         addon["enabled"].(bool),
			ForceSendFields: []string{"Enabled"},
		}
	}

	if v, ok := config["cloudrun_config"]; ok && len(v.([]interface{})) > 0 {
		addon := v.([]interface{})[0].(map[string]interface{})
		ac.CloudRunConfig = &container.CloudRunConfig{
			Disabled:        addon["disabled"].(bool),
			ForceSendFields: []string{"Disabled"},
		}
		if addon["load_balancer_type"] != "" {
			ac.CloudRunConfig.LoadBalancerType = addon["load_balancer_type"].(string)
		}
	}

	if v, ok := config["dns_cache_config"]; ok && len(v.([]interface{})) > 0 {
		addon := v.([]interface{})[0].(map[string]interface{})
		ac.DnsCacheConfig = &container.DnsCacheConfig{
			Enabled:         addon["enabled"].(bool),
			ForceSendFields: []string{"Enabled"},
		}
	}

	if v, ok := config["gce_persistent_disk_csi_driver_config"]; ok && len(v.([]interface{})) > 0 {
		addon := v.([]interface{})[0].(map[string]interface{})
		ac.GcePersistentDiskCsiDriverConfig = &container.GcePersistentDiskCsiDriverConfig{
			Enabled:         addon["enabled"].(bool),
			ForceSendFields: []string{"Enabled"},
		}
	}
	if v, ok := config["gke_backup_agent_config"]; ok && len(v.([]interface{})) > 0 {
		addon := v.([]interface{})[0].(map[string]interface{})
		ac.GkeBackupAgentConfig = &container.GkeBackupAgentConfig{
			Enabled:         addon["enabled"].(bool),
			ForceSendFields: []string{"Enabled"},
		}
	}
	if v, ok := config["config_connector_config"]; ok && len(v.([]interface{})) > 0 {
		addon := v.([]interface{})[0].(map[string]interface{})
		ac.ConfigConnectorConfig = &container.ConfigConnectorConfig{
			Enabled:         addon["enabled"].(bool),
			ForceSendFields: []string{"Enabled"},
		}
	}
	if v, ok := config["gcs_fuse_csi_driver_config"]; ok && len(v.([]interface{})) > 0 {
		addon := v.([]interface{})[0].(map[string]interface{})
		ac.GcsFuseCsiDriverConfig = &container.GcsFuseCsiDriverConfig{
			Enabled:         addon["enabled"].(bool),
			ForceSendFields: []string{"Enabled"},
		}
	}

	if v, ok := config["stateful_ha_config"]; ok && len(v.([]interface{})) > 0 {
		addon := v.([]interface{})[0].(map[string]interface{})
		ac.StatefulHaConfig = &container.StatefulHAConfig{
			Enabled:         addon["enabled"].(bool),
			ForceSendFields: []string{"Enabled"},
		}
	}

<% unless version == 'ga' -%>
	if v, ok := config["istio_config"]; ok && len(v.([]interface{})) > 0 {
		addon := v.([]interface{})[0].(map[string]interface{})
		ac.IstioConfig = &container.IstioConfig{
			Disabled:        addon["disabled"].(bool),
			Auth:            addon["auth"].(string),
			ForceSendFields: []string{"Disabled"},
		}
	}

	if v, ok := config["kalm_config"]; ok && len(v.([]interface{})) > 0 {
		addon := v.([]interface{})[0].(map[string]interface{})
		ac.KalmConfig = &container.KalmConfig{
			Enabled:         addon["enabled"].(bool),
			ForceSendFields: []string{"Enabled"},
		}
	}
<% end -%>

	return ac
}

func expandPodCidrOverprovisionConfig(configured interface{}) *container.PodCIDROverprovisionConfig {
	l := configured.([]interface{})
	if len(l) == 0 || l[0] == nil {
		return nil
	}
	config := l[0].(map[string]interface{})
	return &container.PodCIDROverprovisionConfig{
		Disable:         config["disabled"].(bool),
		ForceSendFields: []string{"Disable"},
	}
}

func expandIPAllocationPolicy(configured interface{}, networkingMode string, autopilot bool) (*container.IPAllocationPolicy, error) {
	l := configured.([]interface{})
	if len(l) == 0 || l[0] == nil {
		if networkingMode == "VPC_NATIVE" {
			return nil, nil
		}
		return &container.IPAllocationPolicy{
			UseIpAliases:    false,
			UseRoutes:       true,
			StackType:       "IPV4",
			ForceSendFields: []string{"UseIpAliases"},
		}, nil
	}

	config := l[0].(map[string]interface{})
	stackType := config["stack_type"].(string)

	return &container.IPAllocationPolicy{
		UseIpAliases:          networkingMode == "VPC_NATIVE" || networkingMode == "",
		ClusterIpv4CidrBlock:  config["cluster_ipv4_cidr_block"].(string),
		ServicesIpv4CidrBlock: config["services_ipv4_cidr_block"].(string),
		ClusterSecondaryRangeName:  config["cluster_secondary_range_name"].(string),
		ServicesSecondaryRangeName: config["services_secondary_range_name"].(string),
		ForceSendFields:            []string{"UseIpAliases"},
		UseRoutes:              networkingMode == "ROUTES",
		StackType:              stackType,
		PodCidrOverprovisionConfig: expandPodCidrOverprovisionConfig(config["pod_cidr_overprovision_config"]),
	}, nil
}

func expandMaintenancePolicy(d *schema.ResourceData, meta interface{}) *container.MaintenancePolicy {
	config := meta.(*transport_tpg.Config)
	// We have to perform a full Get() as part of this, to get the fingerprint.  We can't do this
	// at any other time, because the fingerprint update might happen between plan and apply.
	// We can omit error checks, since to have gotten this far, a project is definitely configured.
	project, _ := tpgresource.GetProject(d, config)
	location, _ := tpgresource.GetLocation(d, config)
	clusterName := d.Get("name").(string)
	name := containerClusterFullName(project, location, clusterName)
	userAgent, err :=  tpgresource.GenerateUserAgentString(d, config.UserAgent)
	if err != nil {
		return nil
	}
	clusterGetCall := config.NewContainerClient(userAgent).Projects.Locations.Clusters.Get(name)
	if config.UserProjectOverride {
		clusterGetCall.Header().Add("X-Goog-User-Project", project)
	}
	cluster, _ := clusterGetCall.Do()
	resourceVersion := ""
	exclusions := make(map[string]container.TimeWindow)
	if cluster != nil && cluster.MaintenancePolicy != nil {
		// If the cluster doesn't exist or if there is a read error of any kind, we will pass in an empty
		// resourceVersion.  If there happens to be a change to maintenance policy, we will fail at that
		// point.  This is a compromise between code cleanliness and a slightly worse user experience in
		// an unlikely error case - we choose code cleanliness.
		resourceVersion = cluster.MaintenancePolicy.ResourceVersion

		// Having a MaintenancePolicy doesn't mean that you need MaintenanceExclusions, but if they were set,
		// they need to be assigned to exclusions.
		if cluster.MaintenancePolicy.Window != nil && cluster.MaintenancePolicy.Window.MaintenanceExclusions != nil {
			exclusions = cluster.MaintenancePolicy.Window.MaintenanceExclusions
		}
	}

	configured := d.Get("maintenance_policy")
	l := configured.([]interface{})
	if len(l) == 0 || l[0] == nil {
		return &container.MaintenancePolicy{
			ResourceVersion: resourceVersion,
			Window: &container.MaintenanceWindow{
				MaintenanceExclusions: exclusions,
			},
		}
	}
	maintenancePolicy := l[0].(map[string]interface{})

	if maintenanceExclusions, ok := maintenancePolicy["maintenance_exclusion"]; ok {
		for k := range exclusions {
			delete(exclusions, k)
		}
		for _, me := range maintenanceExclusions.(*schema.Set).List() {
			exclusion := me.(map[string]interface{})
			exclusions[exclusion["exclusion_name"].(string)] = container.TimeWindow{
				StartTime: exclusion["start_time"].(string),
				EndTime:   exclusion["end_time"].(string),
			}
			if exclusionOptions, ok := exclusion["exclusion_options"]; ok && len(exclusionOptions.([]interface{})) > 0 {
				meo := exclusionOptions.([]interface{})[0].(map[string]interface{})
				mex := exclusions[exclusion["exclusion_name"].(string)]
				mex.MaintenanceExclusionOptions = &container.MaintenanceExclusionOptions{
					Scope:           meo["scope"].(string),
					ForceSendFields: []string{"Scope"},
				}
				exclusions[exclusion["exclusion_name"].(string)] = mex
			}
		}
	}

	if dailyMaintenanceWindow, ok := maintenancePolicy["daily_maintenance_window"]; ok && len(dailyMaintenanceWindow.([]interface{})) > 0 {
		dmw := dailyMaintenanceWindow.([]interface{})[0].(map[string]interface{})
		startTime := dmw["start_time"].(string)
		return &container.MaintenancePolicy{
			Window: &container.MaintenanceWindow{
				MaintenanceExclusions: exclusions,
				DailyMaintenanceWindow: &container.DailyMaintenanceWindow{
					StartTime: startTime,
				},
			},
			ResourceVersion: resourceVersion,
		}
	}
	if recurringWindow, ok := maintenancePolicy["recurring_window"]; ok && len(recurringWindow.([]interface{})) > 0 {
		rw := recurringWindow.([]interface{})[0].(map[string]interface{})
		return &container.MaintenancePolicy{
			Window: &container.MaintenanceWindow{
				MaintenanceExclusions: exclusions,
				RecurringWindow: &container.RecurringTimeWindow{
					Window: &container.TimeWindow{
						StartTime: rw["start_time"].(string),
						EndTime:   rw["end_time"].(string),
					},
					Recurrence: rw["recurrence"].(string),
				},
			},
			ResourceVersion: resourceVersion,
		}
	}
	return nil
}

func expandClusterAutoscaling(configured interface{}, d *schema.ResourceData) *container.ClusterAutoscaling {
	l, ok := configured.([]interface{})
	enableAutopilot := false
	if v, ok := d.GetOk("enable_autopilot"); ok && v == true {
		enableAutopilot = true
	}
	if !ok || l == nil || len(l) == 0 || l[0] == nil {
		if enableAutopilot {
			return nil
		}
		return &container.ClusterAutoscaling{
			EnableNodeAutoprovisioning: false,
			ForceSendFields:            []string{"EnableNodeAutoprovisioning"},
		}
	}

	config := l[0].(map[string]interface{})

	// Conditionally provide an empty list to preserve a legacy 2.X behaviour
	// when `enabled` is false and resource_limits is unset, allowing users to
	// explicitly disable the feature. resource_limits don't work when node
	// auto-provisioning is disabled at time of writing. This may change API-side
	// in the future though, as the feature is intended to apply to both node
	// auto-provisioning and node autoscaling.
	var resourceLimits []*container.ResourceLimit
	if limits, ok := config["resource_limits"]; ok {
		resourceLimits = make([]*container.ResourceLimit, 0)
		if lmts, ok := limits.([]interface{}); ok {
			for _, v := range lmts {
				limit := v.(map[string]interface{})
				resourceLimits = append(resourceLimits,
					&container.ResourceLimit{
						ResourceType: limit["resource_type"].(string),
						// Here we're relying on *not* setting ForceSendFields for 0-values.
						Minimum: int64(limit["minimum"].(int)),
						Maximum: int64(limit["maximum"].(int)),
					})
			}
		}
	}
	return &container.ClusterAutoscaling{
		EnableNodeAutoprovisioning: config["enabled"].(bool),
		ResourceLimits:             resourceLimits,
		AutoscalingProfile: config["autoscaling_profile"].(string),
		AutoprovisioningNodePoolDefaults: expandAutoProvisioningDefaults(config["auto_provisioning_defaults"], d),
	}
}

func expandAutoProvisioningDefaults(configured interface{}, d *schema.ResourceData) *container.AutoprovisioningNodePoolDefaults {
	l, ok := configured.([]interface{})
	if !ok || l == nil || len(l) == 0 || l[0] == nil {
		return &container.AutoprovisioningNodePoolDefaults{}
	}
	config := l[0].(map[string]interface{})

	npd := &container.AutoprovisioningNodePoolDefaults{
		OauthScopes:      tpgresource.ConvertStringArr(config["oauth_scopes"].([]interface{})),
		ServiceAccount:   config["service_account"].(string),
		DiskSizeGb:       int64(config["disk_size"].(int)),
		DiskType:         config["disk_type"].(string),
		ImageType:        config["image_type"].(string),
		BootDiskKmsKey:   config["boot_disk_kms_key"].(string),
		Management:       expandManagement(config["management"]),
		UpgradeSettings:  expandUpgradeSettings(config["upgrade_settings"]),
	}

	if v, ok := config["shielded_instance_config"]; ok && len(v.([]interface{})) > 0 {
		conf := v.([]interface{})[0].(map[string]interface{})
		npd.ShieldedInstanceConfig = &container.ShieldedInstanceConfig{
			EnableSecureBoot:          conf["enable_secure_boot"].(bool),
			EnableIntegrityMonitoring: conf["enable_integrity_monitoring"].(bool),
		}
	}

	cpu := config["min_cpu_platform"].(string)
	// the only way to unset the field is to pass "automatic" as its value
	if cpu == "" {
		cpu = "automatic"
	}
	npd.MinCpuPlatform = cpu

	return npd
}

func expandUpgradeSettings(configured interface{}) *container.UpgradeSettings {
	l, ok := configured.([]interface{})
	if !ok || l == nil || len(l) == 0 || l[0] == nil {
		return &container.UpgradeSettings{}
	}
	config := l[0].(map[string]interface{})

	upgradeSettings := &container.UpgradeSettings{
		MaxSurge:          int64(config["max_surge"].(int)),
		MaxUnavailable:    int64(config["max_unavailable"].(int)),
		Strategy:          config["strategy"].(string),
		BlueGreenSettings: expandBlueGreenSettings(config["blue_green_settings"]),
	}

	return upgradeSettings
}

func expandBlueGreenSettings(configured interface{}) *container.BlueGreenSettings {
	l, ok := configured.([]interface{})
	if !ok || l == nil || len(l) == 0 || l[0] == nil {
		return &container.BlueGreenSettings{}
	}
	config := l[0].(map[string]interface{})

	blueGreenSettings := &container.BlueGreenSettings{
		NodePoolSoakDuration:  config["node_pool_soak_duration"].(string),
		StandardRolloutPolicy: expandStandardRolloutPolicy(config["standard_rollout_policy"]),
	}

	return blueGreenSettings
}

func expandStandardRolloutPolicy(configured interface{}) *container.StandardRolloutPolicy {
	l, ok := configured.([]interface{})
	if !ok || l == nil || len(l) == 0 || l[0] == nil {
		return &container.StandardRolloutPolicy{}
	}

	config := l[0].(map[string]interface{})
	standardRolloutPolicy := &container.StandardRolloutPolicy{
		BatchPercentage:   config["batch_percentage"].(float64),
		BatchNodeCount:    int64(config["batch_node_count"].(int)),
		BatchSoakDuration: config["batch_soak_duration"].(string),
	}

	return standardRolloutPolicy
}

func expandManagement(configured interface{}) *container.NodeManagement {
	l, ok := configured.([]interface{})
	if !ok || l == nil || len(l) == 0 || l[0] == nil {
		return nil
	}
	config := l[0].(map[string]interface{})

	mng := &container.NodeManagement{
		AutoUpgrade:    config["auto_upgrade"].(bool),
		AutoRepair:     config["auto_repair"].(bool),
		UpgradeOptions: expandUpgradeOptions(config["upgrade_options"]),
	}

	return mng
}

func expandUpgradeOptions(configured interface{}) *container.AutoUpgradeOptions {
	l, ok := configured.([]interface{})
	if !ok || l == nil || len(l) == 0 || l[0] == nil {
		return &container.AutoUpgradeOptions{}
	}
	config := l[0].(map[string]interface{})

	upgradeOptions := &container.AutoUpgradeOptions{
		AutoUpgradeStartTime: config["auto_upgrade_start_time"].(string),
		Description:          config["description"].(string),
	}

	return upgradeOptions
}

func expandAuthenticatorGroupsConfig(configured interface{}) *container.AuthenticatorGroupsConfig {
	l := configured.([]interface{})
	if len(l) == 0 {
		return nil
	}
	result := &container.AuthenticatorGroupsConfig{}
	config := l[0].(map[string]interface{})
	if securityGroup, ok := config["security_group"]; ok {
		result.Enabled = true
		result.SecurityGroup = securityGroup.(string)
	}
	return result
}

<% unless version == 'ga' -%>
func expandProtectConfig(configured interface{}) *container.ProtectConfig {
	l := configured.([]interface{})
	if len(l) == 0 || l[0] == nil {
		return nil
	}

	pc := &container.ProtectConfig{}
	protectConfig := l[0].(map[string]interface{})
	pc.WorkloadConfig = expandProtectConfigWorkloadConfig(protectConfig["workload_config"])
	if v, ok := protectConfig["workload_vulnerability_mode"]; ok {
		pc.WorkloadVulnerabilityMode = v.(string)
	}
	return pc
}

func expandProtectConfigWorkloadConfig(configured interface{}) *container.WorkloadConfig {
	l := configured.([]interface{})
	if len(l) == 0 || l[0] == nil {
		return nil
	}
	workloadConfig := l[0].(map[string]interface{})
	return &container.WorkloadConfig{
				AuditMode: workloadConfig["audit_mode"].(string),
			}
}

func flattenProtectConfig(pc *container.ProtectConfig) []map[string]interface{} {
	if pc == nil {
		return nil
	}

	result := make(map[string]interface{})

	result["workload_config"] = flattenProtectConfigWorkloadConfig(pc.WorkloadConfig)
	result["workload_vulnerability_mode"] = pc.WorkloadVulnerabilityMode

	return []map[string]interface{}{result}
}

func flattenProtectConfigWorkloadConfig(wc *container.WorkloadConfig) []map[string]interface{} {
	if wc == nil {
		return nil
	}

	result := make(map[string]interface{})
	result["audit_mode"] = wc.AuditMode

	return []map[string]interface{}{result}
}
<% end -%>

func expandSecurityPostureConfig(configured interface{}) *container.SecurityPostureConfig {
	l := configured.([]interface{})
	if len(l) == 0 || l[0] == nil {
		return nil
	}

	spc := &container.SecurityPostureConfig{}
	spConfig := l[0].(map[string]interface{})
	if v, ok := spConfig["mode"]; ok {
		spc.Mode = v.(string)
	}

	if v, ok := spConfig["vulnerability_mode"]; ok {
		spc.VulnerabilityMode = v.(string)
	}
	return spc
}

func flattenSecurityPostureConfig(spc *container.SecurityPostureConfig) []map[string]interface{} {
	if spc == nil {
		return nil
	}
	result := make(map[string]interface{})

	result["mode"] = spc.Mode
	result["vulnerability_mode"] = spc.VulnerabilityMode

	return []map[string]interface{}{result}
}

func flattenAdditionalPodRangesConfig(ipAllocationPolicy *container.IPAllocationPolicy) []map[string]interface{} {
	if ipAllocationPolicy == nil {
		return nil
	}
	result := make(map[string]interface{})

	if aprc := ipAllocationPolicy.AdditionalPodRangesConfig; aprc != nil {
		if len(aprc.PodRangeNames) > 0 {
			result["pod_range_names"] = aprc.PodRangeNames
		} else {
			return nil
		}
	} else {
		return nil
	}

	return []map[string]interface{}{result}
}

func expandNotificationConfig(configured interface{}) *container.NotificationConfig {
	l := configured.([]interface{})
	if len(l) == 0 || l[0] == nil {
		return &container.NotificationConfig{
			Pubsub: &container.PubSub{
				Enabled: false,
			},
		}
	}

	notificationConfig := l[0].(map[string]interface{})
	if v, ok := notificationConfig["pubsub"]; ok {
		if len(v.([]interface{})) > 0 {
			pubsub := notificationConfig["pubsub"].([]interface{})[0].(map[string]interface{})

			nc := &container.NotificationConfig{
				Pubsub: &container.PubSub{
					Enabled: pubsub["enabled"].(bool),
					Topic:   pubsub["topic"].(string),
				},
			}

			if vv, ok := pubsub["filter"]; ok && len(vv.([]interface{})) > 0 {
				filter := vv.([]interface{})[0].(map[string]interface{})
				eventType := filter["event_type"].([]interface{})
				nc.Pubsub.Filter = &container.Filter{
					EventType: tpgresource.ConvertStringArr(eventType),
				}
			}

			return nc
		}
	}

	return &container.NotificationConfig{
		Pubsub: &container.PubSub{
			Enabled: false,
		},
	}
}

func expandBinaryAuthorization(configured interface{}) *container.BinaryAuthorization {
	l := configured.([]interface{})
	if len(l) == 0 || l[0] == nil {
		return &container.BinaryAuthorization{
			Enabled:         false,
			ForceSendFields: []string{"Enabled"},
		}
	}
	config := l[0].(map[string]interface{})
	return &container.BinaryAuthorization{
		Enabled:        config["enabled"].(bool),
		EvaluationMode: config["evaluation_mode"].(string),
	}
}

func expandMasterAuth(configured interface{}) *container.MasterAuth {
	l := configured.([]interface{})
	if len(l) == 0 || l[0] == nil {
		return nil
	}

	masterAuth := l[0].(map[string]interface{})
	result := &container.MasterAuth{}

	if v, ok := masterAuth["client_certificate_config"]; ok {
		if len(v.([]interface{})) > 0 {
			clientCertificateConfig := masterAuth["client_certificate_config"].([]interface{})[0].(map[string]interface{})

			result.ClientCertificateConfig = &container.ClientCertificateConfig{
				IssueClientCertificate: clientCertificateConfig["issue_client_certificate"].(bool),
			}
		}
	}

	return result
}

func expandMasterAuthorizedNetworksConfig(configured interface{}, d *schema.ResourceData) *container.MasterAuthorizedNetworksConfig {
	l := configured.([]interface{})
	if len(l) == 0 {
		return &container.MasterAuthorizedNetworksConfig{
			Enabled: false,
		}
	}
	result := &container.MasterAuthorizedNetworksConfig{
		Enabled: true,
	}
	if config, ok := l[0].(map[string]interface{}); ok {
		if _, ok := config["cidr_blocks"]; ok {
			cidrBlocks := config["cidr_blocks"].(*schema.Set).List()
			result.CidrBlocks = make([]*container.CidrBlock, 0)
			for _, v := range cidrBlocks {
				cidrBlock := v.(map[string]interface{})
				result.CidrBlocks = append(result.CidrBlocks, &container.CidrBlock{
					CidrBlock:   cidrBlock["cidr_block"].(string),
					DisplayName: cidrBlock["display_name"].(string),
				})
			}
		}
		if v, ok := d.GetOkExists("master_authorized_networks_config.0.gcp_public_cidrs_access_enabled"); ok {
			result.GcpPublicCidrsAccessEnabled = v.(bool)
			result.ForceSendFields = []string{"GcpPublicCidrsAccessEnabled"}
		}
	}
	return result
}

func expandNetworkPolicy(configured interface{}) *container.NetworkPolicy {
	result := &container.NetworkPolicy{}
	l := configured.([]interface{})
	if len(l) == 0 {
		return result
	}
	config := l[0].(map[string]interface{})
	if enabled, ok := config["enabled"]; ok && enabled.(bool) {
		result.Enabled = true
		if provider, ok := config["provider"]; ok {
			result.Provider = provider.(string)
		}
	}
	return result
}

func isEnablePrivateEndpointPSCCluster(cluster *container.Cluster) bool {
	// EnablePrivateEndpoint not provided
	if cluster == nil || cluster.PrivateClusterConfig == nil {
		return false
	}
	// Not a PSC cluster
	if cluster.PrivateClusterConfig.EnablePrivateNodes || len(cluster.PrivateClusterConfig.MasterIpv4CidrBlock) > 0 {
		return false
	}
	// PSC Cluster with EnablePrivateEndpoint
	if cluster.PrivateClusterConfig.EnablePrivateEndpoint {
		return true
	}
	return false
}

func isEnablePDCSI(cluster *container.Cluster) bool {
	if cluster.AddonsConfig == nil || cluster.AddonsConfig.GcePersistentDiskCsiDriverConfig == nil {
		return true;	// PDCSI is enabled by default.
	}
	return cluster.AddonsConfig.GcePersistentDiskCsiDriverConfig.Enabled
}

func expandPrivateClusterConfig(configured interface{}) *container.PrivateClusterConfig {
	l := configured.([]interface{})
	if len(l) == 0 {
		return nil
	}
	config := l[0].(map[string]interface{})
	return &container.PrivateClusterConfig{
		EnablePrivateEndpoint:      config["enable_private_endpoint"].(bool),
		EnablePrivateNodes:         config["enable_private_nodes"].(bool),
		MasterIpv4CidrBlock:        config["master_ipv4_cidr_block"].(string),
		MasterGlobalAccessConfig:   expandPrivateClusterConfigMasterGlobalAccessConfig(config["master_global_access_config"]),
		PrivateEndpointSubnetwork:  config["private_endpoint_subnetwork"].(string),
		ForceSendFields:            []string{"EnablePrivateEndpoint", "EnablePrivateNodes", "MasterIpv4CidrBlock", "MasterGlobalAccessConfig"},
	}
}

func expandPrivateClusterConfigMasterGlobalAccessConfig(configured interface{}) *container.PrivateClusterMasterGlobalAccessConfig {
	l := configured.([]interface{})
	if len(l) == 0 {
		return nil
	}
	config := l[0].(map[string]interface{})
	return &container.PrivateClusterMasterGlobalAccessConfig{
		Enabled: config["enabled"].(bool),
		ForceSendFields:       []string{"Enabled"},
	}
}

func expandVerticalPodAutoscaling(configured interface{}) *container.VerticalPodAutoscaling {
	l := configured.([]interface{})
	if len(l) == 0 {
		return nil
	}
	config := l[0].(map[string]interface{})
	return &container.VerticalPodAutoscaling{
		Enabled: config["enabled"].(bool),
	}
}

func expandServiceExternalIpsConfig(configured interface{}) *container.ServiceExternalIPsConfig {
	l := configured.([]interface{})
	if len(l) == 0 {
		return nil
	}
	config := l[0].(map[string]interface{})
	return &container.ServiceExternalIPsConfig{
		Enabled: config["enabled"].(bool),
		ForceSendFields: []string{"Enabled"},
	}
}

func expandMeshCertificates(configured interface{}) *container.MeshCertificates {
	l := configured.([]interface{})
	if len(l) == 0 {
		return nil
	}
	config := l[0].(map[string]interface{})
	return &container.MeshCertificates{
		EnableCertificates: config["enable_certificates"].(bool),
		ForceSendFields:    []string{"EnableCertificates"},
	}
}

func expandDatabaseEncryption(configured interface{}) *container.DatabaseEncryption {
	l := configured.([]interface{})
	if len(l) == 0 {
		return nil
	}
	config := l[0].(map[string]interface{})
	return &container.DatabaseEncryption{
		State:   config["state"].(string),
		KeyName: config["key_name"].(string),
	}
}

func expandReleaseChannel(configured interface{}) *container.ReleaseChannel {
	l := configured.([]interface{})
	if len(l) == 0 || l[0] == nil {
		return nil
	}
	config := l[0].(map[string]interface{})
	return &container.ReleaseChannel{
		Channel: config["channel"].(string),
	}
}

<% unless version == 'ga' -%>
func expandClusterTelemetry(configured interface{}) *container.ClusterTelemetry {
	l := configured.([]interface{})
	if len(l) == 0 || l[0] == nil {
		return nil
	}
	config := l[0].(map[string]interface{})
	return &container.ClusterTelemetry{
		Type: config["type"].(string),
	}
}

<% end -%>
func expandDefaultSnatStatus(configured interface{}) *container.DefaultSnatStatus {
	l := configured.([]interface{})
	if len(l) == 0 || l[0] == nil {
		return nil
	}
	config := l[0].(map[string]interface{})
	return &container.DefaultSnatStatus{
		Disabled:        config["disabled"].(bool),
		ForceSendFields: []string{"Disabled"},
	}

}

func expandWorkloadIdentityConfig(configured interface{}) *container.WorkloadIdentityConfig {
	l := configured.([]interface{})
	v := &container.WorkloadIdentityConfig{}

	// this API considers unset and set-to-empty equivalent. Note that it will
	// always return an empty block given that we always send one, but clusters
	// not created in TF will not always return one (and may return nil)
	if len(l) == 0 || l[0] == nil {
		return v
	}

	config := l[0].(map[string]interface{})
	v.WorkloadPool = config["workload_pool"].(string)

	return v
}

func expandIdentityServiceConfig(configured interface{}) *container.IdentityServiceConfig {
	l := configured.([]interface{})
	v := &container.IdentityServiceConfig{}

	config := l[0].(map[string]interface{})
	v.Enabled = config["enabled"].(bool)

	return v
}

<% unless version == 'ga' -%>
func expandPodSecurityPolicyConfig(configured interface{}) *container.PodSecurityPolicyConfig {
	l := configured.([]interface{})
	if len(l) == 0 || l[0] == nil {
		return nil
	}

	config := l[0].(map[string]interface{})
	return &container.PodSecurityPolicyConfig{
		Enabled:         config["enabled"].(bool),
		ForceSendFields: []string{"Enabled"},
	}
}
<% end -%>

<% unless version == 'ga' -%>
func expandSecretManagerConfig(configured interface{}) *container.SecretManagerConfig {
	l := configured.([]interface{})
	if len(l) == 0 || l[0] == nil {
		return nil
	}

	config := l[0].(map[string]interface{})
	return &container.SecretManagerConfig{
		Enabled:         config["enabled"].(bool),
		ForceSendFields: []string{"Enabled"},
	}
}
<% end -%>

func expandDefaultMaxPodsConstraint(v interface{}) *container.MaxPodsConstraint {
	if v == nil {
		return nil
	}

	return &container.MaxPodsConstraint{
		MaxPodsPerNode: int64(v.(int)),
	}
}

func expandCostManagementConfig(configured interface{}) *container.CostManagementConfig {
	l := configured.([]interface{})
	if len(l) == 0 {
		return nil
	}

	config := l[0].(map[string]interface{})
	return &container.CostManagementConfig{
		Enabled:         config["enabled"].(bool),
		ForceSendFields: []string{"Enabled"},
	}
}

func expandResourceUsageExportConfig(configured interface{}) *container.ResourceUsageExportConfig {
	l := configured.([]interface{})
	if len(l) == 0 || l[0] == nil {
		return &container.ResourceUsageExportConfig{}
	}

	resourceUsageConfig := l[0].(map[string]interface{})

	result := &container.ResourceUsageExportConfig{
		EnableNetworkEgressMetering: resourceUsageConfig["enable_network_egress_metering"].(bool),
		ConsumptionMeteringConfig: &container.ConsumptionMeteringConfig{
			Enabled:         resourceUsageConfig["enable_resource_consumption_metering"].(bool),
			ForceSendFields: []string{"Enabled"},
		},
		ForceSendFields: []string{"EnableNetworkEgressMetering"},
	}
	if _, ok := resourceUsageConfig["bigquery_destination"]; ok {
		destinationArr := resourceUsageConfig["bigquery_destination"].([]interface{})
		if len(destinationArr) > 0 && destinationArr[0] != nil {
			bigqueryDestination := destinationArr[0].(map[string]interface{})
			if _, ok := bigqueryDestination["dataset_id"]; ok {
				result.BigqueryDestination = &container.BigQueryDestination{
					DatasetId: bigqueryDestination["dataset_id"].(string),
				}
			}
		}
	}
	return result
}

func expandDnsConfig(configured interface{}) *container.DNSConfig {
	l := configured.([]interface{})
	if len(l) == 0 || l[0] == nil {
		return nil
	}

	config := l[0].(map[string]interface{})
	return &container.DNSConfig{
<% unless version == 'ga' -%>
		AdditiveVpcScopeDnsDomain: 	config["additive_vpc_scope_dns_domain"].(string),
<% end -%>
		ClusterDns:       			config["cluster_dns"].(string),
		ClusterDnsScope:  			config["cluster_dns_scope"].(string),
		ClusterDnsDomain: 			config["cluster_dns_domain"].(string),
	}
}

func expandGatewayApiConfig(configured interface{}) *container.GatewayAPIConfig {
	l := configured.([]interface{})
	if len(l) == 0 || l[0] == nil {
		return nil
	}

	config := l[0].(map[string]interface{})
	return &container.GatewayAPIConfig{
		Channel: config["channel"].(string),
	}
}

func expandFleet(configured interface{}) *container.Fleet {
	l := configured.([]interface{})
	if len(l) == 0 || l[0] == nil {
		return nil
	}

	config := l[0].(map[string]interface{})
	return &container.Fleet{
		Project: config["project"].(string),
	}
}

func expandEnableK8sBetaApis(configured interface{}, enabledAPIs []string) *container.K8sBetaAPIConfig {
	l := configured.([]interface{})
	if len(l) == 0 || l[0] == nil {
		return nil
	}

	config := l[0].(map[string]interface{})
	result := &container.K8sBetaAPIConfig{}
	if v, ok := config["enabled_apis"]; ok {
		notEnabledAPIsSet := v.(*schema.Set)
		for _, enabledAPI := range enabledAPIs {
			if notEnabledAPIsSet.Contains(enabledAPI) {
				notEnabledAPIsSet.Remove(enabledAPI)
			}
		}

		result.EnabledApis = tpgresource.ConvertStringSet(notEnabledAPIsSet)
	}

	return result
}

func expandContainerClusterLoggingConfig(configured interface{}) *container.LoggingConfig {
	l := configured.([]interface{})
	if len(l) == 0 {
		return nil
	}

	var components []string
	if l[0] != nil {
		config := l[0].(map[string]interface{})
		components = tpgresource.ConvertStringArr(config["enable_components"].([]interface{}))
	}

	return &container.LoggingConfig{
		ComponentConfig: &container.LoggingComponentConfig{
			EnableComponents: components,
		},
	}
}

func expandMonitoringConfig(configured interface{}) *container.MonitoringConfig {
	l := configured.([]interface{})
	if len(l) == 0 || l[0] == nil {
		return nil
	}
	mc := &container.MonitoringConfig{}
	config := l[0].(map[string]interface{})
<%# In version == 'ga' enable_components will always be specified. %>
	if v, ok := config["enable_components"]; ok {
		enable_components := v.([]interface{})
		mc.ComponentConfig = &container.MonitoringComponentConfig{
			EnableComponents: tpgresource.ConvertStringArr(enable_components),
		}
	}
	if v, ok := config["managed_prometheus"]; ok && len(v.([]interface{})) > 0 {
		managed_prometheus := v.([]interface{})[0].(map[string]interface{})
		mc.ManagedPrometheusConfig = &container.ManagedPrometheusConfig{
			Enabled: managed_prometheus["enabled"].(bool),
		}
	}

	if v, ok := config["advanced_datapath_observability_config"]; ok && len(v.([]interface{})) > 0 {
		advanced_datapath_observability_config := v.([]interface{})[0].(map[string]interface{})

		mc.AdvancedDatapathObservabilityConfig = &container.AdvancedDatapathObservabilityConfig{
			EnableMetrics: advanced_datapath_observability_config["enable_metrics"].(bool),
		}

		enable_relay := advanced_datapath_observability_config["enable_relay"].(bool)
		relay_mode := advanced_datapath_observability_config["relay_mode"].(string)
		if enable_relay {
			mc.AdvancedDatapathObservabilityConfig.EnableRelay = enable_relay
		} else if relay_mode == "INTERNAL_VPC_LB" || relay_mode == "EXTERNAL_LB" {
			mc.AdvancedDatapathObservabilityConfig.RelayMode = relay_mode
		} else {
			mc.AdvancedDatapathObservabilityConfig.EnableRelay = enable_relay
			mc.AdvancedDatapathObservabilityConfig.RelayMode = "DISABLED"
			mc.AdvancedDatapathObservabilityConfig.ForceSendFields = []string{"EnableRelay"}
		}
	}

	return mc
}

<% unless version == 'ga' -%>
func expandContainerClusterTpuConfig(configured interface{}) *container.TpuConfig {
	l := configured.([]interface{})
	if len(l) == 0 || l[0] == nil {
		return nil
	}

	config := l[0].(map[string]interface{})
	return &container.TpuConfig{
		Enabled:              config["enabled"].(bool),
		UseServiceNetworking: config["use_service_networking"].(bool),
	}
}
<% end -%>

func expandContainerClusterAuthenticatorGroupsConfig(configured interface{}) *container.AuthenticatorGroupsConfig {
	l := configured.([]interface{})
	if len(l) == 0 || l[0] == nil {
		return nil
	}

	config := l[0].(map[string]interface{})
	result := &container.AuthenticatorGroupsConfig{}
	if securityGroup, ok := config["security_group"]; ok {
		if securityGroup == nil || securityGroup.(string) == "" {
			result.Enabled = false
		} else {
			result.Enabled = true
			result.SecurityGroup = securityGroup.(string)
		}
	}
	return result
}

func expandNodePoolDefaults(configured interface{}) *container.NodePoolDefaults {
	l, ok := configured.([]interface{})
	if !ok || l == nil || len(l) == 0 || l[0] == nil {
		return nil
	}
	nodePoolDefaults := &container.NodePoolDefaults{}
	config := l[0].(map[string]interface{})
	if v, ok := config["node_config_defaults"]; ok && len(v.([]interface{})) > 0 {
		nodePoolDefaults.NodeConfigDefaults = expandNodeConfigDefaults(v)
	}
	return nodePoolDefaults
}

func flattenNodePoolDefaults(c *container.NodePoolDefaults) []map[string]interface{} {
	if c == nil {
		return nil
	}

	result := make(map[string]interface{})
	if c.NodeConfigDefaults != nil {
		result["node_config_defaults"] = flattenNodeConfigDefaults(c.NodeConfigDefaults)
	}

	return []map[string]interface{}{result}
}

func expandNodePoolAutoConfig(configured interface{}) *container.NodePoolAutoConfig {
	l := configured.([]interface{})
	if len(l) == 0 || l[0] == nil {
		return nil
	}
	npac := &container.NodePoolAutoConfig{}
	config := l[0].(map[string]interface{})

	if v, ok := config["network_tags"]; ok && len(v.([]interface{})) > 0 {
		npac.NetworkTags = expandNodePoolAutoConfigNetworkTags(v)
	}

	if v, ok := config["resource_manager_tags"]; ok && len(v.(map[string]interface{})) > 0 {
		npac.ResourceManagerTags = expandResourceManagerTags(v)
	}

	return npac
}

func expandNodePoolAutoConfigNetworkTags(configured interface{}) *container.NetworkTags {
	l := configured.([]interface{})
	if len(l) == 0 || l[0] == nil {
		return nil
	}
	nt := &container.NetworkTags{}
	config := l[0].(map[string]interface{})

	if v, ok := config["tags"]; ok && len(v.([]interface{})) > 0 {
		nt.Tags = tpgresource.ConvertStringArr(v.([]interface{}))
	}
	return nt
}

<% unless version == 'ga' -%>
func expandWorkloadAltsConfig(configured interface{}) *container.WorkloadALTSConfig {
	l := configured.([]interface{})
	if len(l) == 0 || l[0] == nil {
		return nil
	}

	config := l[0].(map[string]interface{})
	return &container.WorkloadALTSConfig{
		EnableAlts:              config["enable_alts"].(bool),
		ForceSendFields: []string{"EnableAlts"},
	}
}
<% end -%>

func flattenNotificationConfig(c *container.NotificationConfig) []map[string]interface{} {
	if c == nil {
		return nil
	}

	if c.Pubsub.Filter != nil {
		filter := []map[string]interface{}{}
		if len(c.Pubsub.Filter.EventType) > 0 {
			filter = append(filter, map[string]interface{}{
				"event_type": c.Pubsub.Filter.EventType,
			})
		}

		return []map[string]interface{}{
			{
				"pubsub": []map[string]interface{}{
					{
						"enabled": c.Pubsub.Enabled,
						"topic":   c.Pubsub.Topic,
						"filter":  filter,
					},
				},
			},
		}
	}

	return []map[string]interface{}{
		{
			"pubsub": []map[string]interface{}{
				{
					"enabled": c.Pubsub.Enabled,
					"topic":   c.Pubsub.Topic,
				},
			},
		},
	}
}

func flattenBinaryAuthorization(c *container.BinaryAuthorization) []map[string]interface{} {
	result := []map[string]interface{}{}
	if c != nil {
		result = append(result, map[string]interface{}{
                        "enabled":         c.Enabled,
			"evaluation_mode": c.EvaluationMode,
		})
        }
	return result
}

func flattenNetworkPolicy(c *container.NetworkPolicy) []map[string]interface{} {
	result := []map[string]interface{}{}
	if c != nil {
		result = append(result, map[string]interface{}{
			"enabled":  c.Enabled,
			"provider": c.Provider,
		})
	} else {
		// Explicitly set the network policy to the default.
		result = append(result, map[string]interface{}{
			"enabled":  false,
			"provider": "PROVIDER_UNSPECIFIED",
		})
	}
	return result
}

func flattenClusterAddonsConfig(c *container.AddonsConfig) []map[string]interface{} {
	result := make(map[string]interface{})
	if c == nil {
		return nil
	}
	if c.HorizontalPodAutoscaling != nil {
		result["horizontal_pod_autoscaling"] = []map[string]interface{}{
			{
				"disabled": c.HorizontalPodAutoscaling.Disabled,
			},
		}
	}
	if c.HttpLoadBalancing != nil {
		result["http_load_balancing"] = []map[string]interface{}{
			{
				"disabled": c.HttpLoadBalancing.Disabled,
			},
		}
	}
	if c.NetworkPolicyConfig != nil {
		result["network_policy_config"] = []map[string]interface{}{
			{
				"disabled": c.NetworkPolicyConfig.Disabled,
			},
		}
	}

	if c.GcpFilestoreCsiDriverConfig != nil {
		result["gcp_filestore_csi_driver_config"] = []map[string]interface{}{
			{
				"enabled": c.GcpFilestoreCsiDriverConfig.Enabled,
			},
		}
	}

	if c.CloudRunConfig != nil {
		cloudRunConfig := map[string]interface{}{
			"disabled": c.CloudRunConfig.Disabled,
		}
		if c.CloudRunConfig.LoadBalancerType == "LOAD_BALANCER_TYPE_INTERNAL" {
			// Currently we only allow setting load_balancer_type to LOAD_BALANCER_TYPE_INTERNAL
			cloudRunConfig["load_balancer_type"] = "LOAD_BALANCER_TYPE_INTERNAL"
		}
		result["cloudrun_config"] = []map[string]interface{}{cloudRunConfig}
	}

	if c.DnsCacheConfig != nil {
		result["dns_cache_config"] = []map[string]interface{}{
			{
				"enabled": c.DnsCacheConfig.Enabled,
			},
		}
	}

	if c.GcePersistentDiskCsiDriverConfig != nil {
		result["gce_persistent_disk_csi_driver_config"] = []map[string]interface{}{
			{
				"enabled": c.GcePersistentDiskCsiDriverConfig.Enabled,
			},
		}
	}
	if c.GkeBackupAgentConfig != nil {
		result["gke_backup_agent_config"] = []map[string]interface{}{
			{
				"enabled": c.GkeBackupAgentConfig.Enabled,
			},
		}
	}
	if c.ConfigConnectorConfig != nil {
		result["config_connector_config"] = []map[string]interface{}{
			{
				"enabled": c.ConfigConnectorConfig.Enabled,
			},
		}
	}
	if c.GcsFuseCsiDriverConfig != nil {
		result["gcs_fuse_csi_driver_config"] = []map[string]interface{}{
			{
				"enabled": c.GcsFuseCsiDriverConfig.Enabled,
			},
		}
	}
	if c.StatefulHaConfig != nil {
		result["stateful_ha_config"] = []map[string]interface{}{
			{
				"enabled": c.StatefulHaConfig.Enabled,
			},
		}
	}

<% unless version == 'ga' -%>
	if c.IstioConfig != nil {
		result["istio_config"] = []map[string]interface{}{
			{
				"disabled": c.IstioConfig.Disabled,
				"auth":     c.IstioConfig.Auth,
			},
		}
	}

	if c.KalmConfig != nil {
		result["kalm_config"] = []map[string]interface{}{
			{
				"enabled": c.KalmConfig.Enabled,
			},
		}
	}
<% end -%>

	return []map[string]interface{}{result}
}

func flattenClusterNodePools(d *schema.ResourceData, config *transport_tpg.Config, c []*container.NodePool) ([]map[string]interface{}, error) {
	nodePools := make([]map[string]interface{}, 0, len(c))

	for i, np := range c {
		nodePool, err := flattenNodePool(d, config, np, fmt.Sprintf("node_pool.%d.", i))
		if err != nil {
			return nil, err
		}
		nodePools = append(nodePools, nodePool)
	}

	return nodePools, nil
}

func flattenAuthenticatorGroupsConfig(c *container.AuthenticatorGroupsConfig) []map[string]interface{} {
	if c == nil {
		return nil
	}
	return []map[string]interface{}{
		{
			"security_group": c.SecurityGroup,
		},
	}
}

func flattenPrivateClusterConfig(c *container.PrivateClusterConfig) []map[string]interface{} {
	if c == nil {
		return nil
	}
	return []map[string]interface{}{
		{
			"enable_private_endpoint":     c.EnablePrivateEndpoint,
			"enable_private_nodes":        c.EnablePrivateNodes,
			"master_ipv4_cidr_block":      c.MasterIpv4CidrBlock,
			"master_global_access_config": flattenPrivateClusterConfigMasterGlobalAccessConfig(c.MasterGlobalAccessConfig),
			"peering_name":                c.PeeringName,
			"private_endpoint":            c.PrivateEndpoint,
			"private_endpoint_subnetwork": c.PrivateEndpointSubnetwork,
			"public_endpoint":             c.PublicEndpoint,
		},
	}
}

// Like most GKE blocks, this is not returned from the API at all when false. This causes trouble
// for users who've set enabled = false in config as they will get a permadiff. Always setting the
// field resolves that. We can assume if it was not returned, it's false.
func flattenPrivateClusterConfigMasterGlobalAccessConfig(c *container.PrivateClusterMasterGlobalAccessConfig) []map[string]interface{} {
	return []map[string]interface{}{
		{
			"enabled": c != nil && c.Enabled,
		},
	}
}

func flattenVerticalPodAutoscaling(c *container.VerticalPodAutoscaling) []map[string]interface{} {
	if c == nil {
		return nil
	}
	return []map[string]interface{}{
		{
			"enabled": c.Enabled,
		},
	}
}

func flattenReleaseChannel(c *container.ReleaseChannel) []map[string]interface{} {
	result := []map[string]interface{}{}
	if c != nil && c.Channel != "" {
		result = append(result, map[string]interface{}{
			"channel": c.Channel,
		})
	} else {
		// Explicitly set the release channel to the UNSPECIFIED.
		result = append(result, map[string]interface{}{
			"channel": "UNSPECIFIED",
		})
	}
	return result
}

<% unless version == 'ga' -%>

func flattenClusterTelemetry(c *container.ClusterTelemetry) []map[string]interface{} {
	result := []map[string]interface{}{}
	if c != nil {
		result = append(result, map[string]interface{}{
			"type": c.Type,
		})
	}
	return result
}

<% end -%>

func flattenDefaultSnatStatus(c *container.DefaultSnatStatus) []map[string]interface{} {
	result := []map[string]interface{}{}
	if c != nil {
		result = append(result, map[string]interface{}{
			"disabled": c.Disabled,
		})
	}
	return result
}

func flattenWorkloadIdentityConfig(c *container.WorkloadIdentityConfig, d *schema.ResourceData, config *transport_tpg.Config) []map[string]interface{} {
	if c == nil {
		return nil
	}

	return []map[string]interface{}{
		{
			"workload_pool": c.WorkloadPool,
		},
	}
}

func flattenIdentityServiceConfig(c *container.IdentityServiceConfig, d *schema.ResourceData, config *transport_tpg.Config) []map[string]interface{} {
	if c == nil {
		return nil
	}

	return []map[string]interface{}{
		{
			"enabled": c.Enabled,
		},
	}
}

func flattenPodCidrOverprovisionConfig(c *container.PodCIDROverprovisionConfig) []map[string]interface{} {
	if c == nil {
		return nil
	}

	return []map[string]interface{}{
		{
			"disabled": c.Disable,
		},
	}
}

func flattenIPAllocationPolicy(c *container.Cluster, d *schema.ResourceData, config *transport_tpg.Config) ([]map[string]interface{}, error) {
	// If IP aliasing isn't enabled, none of the values in this block can be set.
	if c == nil || c.IpAllocationPolicy == nil || !c.IpAllocationPolicy.UseIpAliases {
		if err := d.Set("networking_mode", "ROUTES"); err != nil {
			return nil, fmt.Errorf("Error setting networking_mode: %s", err)
		}
		return nil, nil
	}
		if err := d.Set("networking_mode", "VPC_NATIVE"); err != nil {
			return nil, fmt.Errorf("Error setting networking_mode: %s", err)
		}

	p := c.IpAllocationPolicy

	// handle older clusters that return JSON null
	// corresponding to "STACK_TYPE_UNSPECIFIED" due to GKE declining to backfill
	// equivalent to default_if_empty
	if p.StackType == "" {
		p.StackType = "IPV4"
	}

	return []map[string]interface{}{
		{
			"cluster_ipv4_cidr_block":       p.ClusterIpv4CidrBlock,
			"services_ipv4_cidr_block":      p.ServicesIpv4CidrBlock,
			"cluster_secondary_range_name":  p.ClusterSecondaryRangeName,
			"services_secondary_range_name": p.ServicesSecondaryRangeName,
			"stack_type":                    p.StackType,
			"pod_cidr_overprovision_config": flattenPodCidrOverprovisionConfig(p.PodCidrOverprovisionConfig),
			"additional_pod_ranges_config":  flattenAdditionalPodRangesConfig(c.IpAllocationPolicy),
		},
	}, nil
}

func flattenMaintenancePolicy(mp *container.MaintenancePolicy) []map[string]interface{} {
	if mp == nil || mp.Window == nil {
		return nil
	}

	exclusions := []map[string]interface{}{}
	if mp.Window.MaintenanceExclusions != nil {
		for wName, window := range mp.Window.MaintenanceExclusions {
			exclusion := map[string]interface{}{
				"start_time":  window.StartTime,
				"end_time":    window.EndTime,
				"exclusion_name": wName,
			}
			if window.MaintenanceExclusionOptions != nil {
				// When the scope is set to NO_UPGRADES which is the default value,
				// the maintenance exclusion returned by GCP will be empty.
				// This seems like a bug. To workaround this, assign NO_UPGRADES to the scope explicitly
				scope := "NO_UPGRADES"
				if window.MaintenanceExclusionOptions.Scope != "" {
					scope = window.MaintenanceExclusionOptions.Scope
				}
				exclusion["exclusion_options"] = []map[string]interface{}{
					{
						"scope": scope,
					},
				}
			}
			exclusions = append(exclusions, exclusion)
		}
	}

	if mp.Window.DailyMaintenanceWindow != nil {
		return []map[string]interface{}{
			{
				"daily_maintenance_window": []map[string]interface{}{
					{
						"start_time": mp.Window.DailyMaintenanceWindow.StartTime,
						"duration":   mp.Window.DailyMaintenanceWindow.Duration,
					},
				},
				"maintenance_exclusion": exclusions,
			},
		}
	}
	if mp.Window.RecurringWindow != nil {
		return []map[string]interface{}{
			{
				"recurring_window": []map[string]interface{}{
					{
						"start_time": mp.Window.RecurringWindow.Window.StartTime,
						"end_time":   mp.Window.RecurringWindow.Window.EndTime,
						"recurrence": mp.Window.RecurringWindow.Recurrence,
					},
				},
				"maintenance_exclusion": exclusions,
			},
		}
	}
	return nil
}

func flattenMasterAuth(ma *container.MasterAuth) []map[string]interface{} {
	if ma == nil {
		return nil
	}
	masterAuth := []map[string]interface{}{
		{
			"client_certificate":     ma.ClientCertificate,
			"client_key":             ma.ClientKey,
			"cluster_ca_certificate": ma.ClusterCaCertificate,
		},
	}

	// No version of the GKE API returns the client_certificate_config value.
	// Instead, we need to infer whether or not it was set based on the
	// client cert being returned from the API or not.
	// Previous versions of the provider didn't record anything in state when
	// a client cert was enabled, only setting the block when it was false.
	masterAuth[0]["client_certificate_config"] = []map[string]interface{}{
		{
			"issue_client_certificate": len(ma.ClientCertificate) != 0,
		},
	}

	return masterAuth
}

func flattenClusterAutoscaling(a *container.ClusterAutoscaling) []map[string]interface{} {
	r := make(map[string]interface{})
	if a == nil {
		r["enabled"] = false
		return []map[string]interface{}{r}
	}

	if a.EnableNodeAutoprovisioning {
		resourceLimits := make([]interface{}, 0, len(a.ResourceLimits))
		for _, rl := range a.ResourceLimits {
			resourceLimits = append(resourceLimits, map[string]interface{}{
				"resource_type": rl.ResourceType,
				"minimum":       rl.Minimum,
				"maximum":       rl.Maximum,
			})
		}
		r["resource_limits"] = resourceLimits
		r["enabled"] = true
		r["auto_provisioning_defaults"] = flattenAutoProvisioningDefaults(a.AutoprovisioningNodePoolDefaults)
	} else {
		r["enabled"] = false
	}
	r["autoscaling_profile"] = a.AutoscalingProfile

	return []map[string]interface{}{r}
}

func flattenAutoProvisioningDefaults(a *container.AutoprovisioningNodePoolDefaults) []map[string]interface{} {
	r := make(map[string]interface{})
	r["oauth_scopes"] = a.OauthScopes
	r["service_account"] = a.ServiceAccount
	r["disk_size"] = a.DiskSizeGb
	r["disk_type"] = a.DiskType
	r["image_type"] = a.ImageType
	r["min_cpu_platform"] = a.MinCpuPlatform
	r["boot_disk_kms_key"] = a.BootDiskKmsKey
	r["shielded_instance_config"] = flattenShieldedInstanceConfig(a.ShieldedInstanceConfig)
	r["management"] = flattenManagement(a.Management)
	r["upgrade_settings"] = flattenUpgradeSettings(a.UpgradeSettings)

	return []map[string]interface{}{r}
}

func flattenUpgradeSettings(a *container.UpgradeSettings) []map[string]interface{} {
	if a == nil {
		return nil
	}
	r := make(map[string]interface{})
	r["max_surge"] = a.MaxSurge
	r["max_unavailable"] = a.MaxUnavailable
	r["strategy"] = a.Strategy
	r["blue_green_settings"] = flattenBlueGreenSettings(a.BlueGreenSettings)

	return []map[string]interface{}{r}
}

func flattenBlueGreenSettings(a *container.BlueGreenSettings) []map[string]interface{} {
	if a == nil {
		return nil
	}

	r := make(map[string]interface{})
	r["node_pool_soak_duration"] = a.NodePoolSoakDuration
	r["standard_rollout_policy"] = flattenStandardRolloutPolicy(a.StandardRolloutPolicy)

	return []map[string]interface{}{r}
}

func flattenStandardRolloutPolicy(a *container.StandardRolloutPolicy) []map[string]interface{} {
	if a == nil {
		return nil
	}

	r := make(map[string]interface{})
	r["batch_percentage"] = a.BatchPercentage
	r["batch_node_count"] = a.BatchNodeCount
	r["batch_soak_duration"] = a.BatchSoakDuration

	return []map[string]interface{}{r}
}

func flattenManagement(a *container.NodeManagement) []map[string]interface{} {
	if a == nil {
		return nil
	}
	r := make(map[string]interface{})
	r["auto_upgrade"] = a.AutoUpgrade
	r["auto_repair"] = a.AutoRepair
	r["upgrade_options"] = flattenUpgradeOptions(a.UpgradeOptions)

	return []map[string]interface{}{r}
}

func flattenUpgradeOptions(a *container.AutoUpgradeOptions) []map[string]interface{} {
	if a == nil {
		return nil
	}

	r := make(map[string]interface{})
	r["auto_upgrade_start_time"] = a.AutoUpgradeStartTime
	r["description"] = a.Description

	return []map[string]interface{}{r}
}

func flattenMasterAuthorizedNetworksConfig(c *container.MasterAuthorizedNetworksConfig) []map[string]interface{} {
	if c == nil || !c.Enabled {
		return nil
	}
	result := make(map[string]interface{})
	cidrBlocks := make([]interface{}, 0, len(c.CidrBlocks))
	for _, v := range c.CidrBlocks {
		cidrBlocks = append(cidrBlocks, map[string]interface{}{
			"cidr_block":   v.CidrBlock,
			"display_name": v.DisplayName,
		})
	}
	result["cidr_blocks"] = schema.NewSet(schema.HashResource(cidrBlockConfig), cidrBlocks)
	result["gcp_public_cidrs_access_enabled"] = c.GcpPublicCidrsAccessEnabled
	return []map[string]interface{}{result}
}

<% unless version == 'ga' -%>
func flattenPodSecurityPolicyConfig(c *container.PodSecurityPolicyConfig) []map[string]interface{} {
	if c == nil {
		return []map[string]interface{}{
			{
				"enabled": false,
			},
		}
	}
	return []map[string]interface{}{
		{
			"enabled": c.Enabled,
		},
	}
}

<% end -%>

<% unless version == 'ga' -%>
func flattenSecretManagerConfig(c *container.SecretManagerConfig) []map[string]interface{} {
	if c == nil {
		return []map[string]interface{}{
			{
				"enabled": false,
			},
		}
	}
	return []map[string]interface{}{
		{
			"enabled": c.Enabled,
		},
	}
}

<% end -%>

func flattenResourceUsageExportConfig(c *container.ResourceUsageExportConfig) []map[string]interface{} {
	if c == nil {
		return nil
	}

	enableResourceConsumptionMetering := false
	if c.ConsumptionMeteringConfig != nil && c.ConsumptionMeteringConfig.Enabled == true {
		enableResourceConsumptionMetering = true
	}

	return []map[string]interface{}{
		{
			"enable_network_egress_metering":       c.EnableNetworkEgressMetering,
			"enable_resource_consumption_metering": enableResourceConsumptionMetering,
			"bigquery_destination": []map[string]interface{}{
				{"dataset_id": c.BigqueryDestination.DatasetId},
			},
		},
	}
}

func flattenServiceExternalIpsConfig(c *container.ServiceExternalIPsConfig) []map[string]interface{} {
	if c == nil {
		return nil
	}
	return []map[string]interface{}{
		{
			"enabled": c.Enabled,
		},
	}
}

func flattenMeshCertificates(c *container.MeshCertificates) []map[string]interface{} {
	if c == nil {
		return nil
	}
	return []map[string]interface{}{
		{
			"enable_certificates": c.EnableCertificates,
		},
	}
}

func flattenManagementConfig(c *container.CostManagementConfig) []map[string]interface{} {
	if c == nil {
		return nil
	}
	return []map[string]interface{}{
		{
			"enabled": c.Enabled,
		},
	}
}

func flattenDatabaseEncryption(c *container.DatabaseEncryption) []map[string]interface{} {
	if c == nil {
		return nil
	}
	return []map[string]interface{}{
		{
			"state":    c.State,
			"key_name": c.KeyName,
		},
	}
}

func flattenDnsConfig(c *container.DNSConfig) []map[string]interface{} {
	if c == nil {
		return nil
	}
	return []map[string]interface{}{
		{
<% unless version == 'ga' -%>
			"additive_vpc_scope_dns_domain": 	c.AdditiveVpcScopeDnsDomain,
<% end -%>
			"cluster_dns":        				c.ClusterDns,
			"cluster_dns_scope":  				c.ClusterDnsScope,
			"cluster_dns_domain": 				c.ClusterDnsDomain,
		},
	}
}

func flattenGatewayApiConfig(c *container.GatewayAPIConfig) []map[string]interface{} {
	if c == nil {
		return nil
	}
	return []map[string]interface{}{
		{
			"channel":        c.Channel,
		},
	}
}

func flattenFleet(c *container.Fleet) []map[string]interface{} {
	if c == nil {
		return nil
	}

	// Parse membership_id and membership_location from full membership name.
	var membership_id, membership_location string
	membershipRE := regexp.MustCompile(`^(//[a-zA-Z0-9\.\-]+)?/?projects/([^/]+)/locations/([a-zA-Z0-9\-]+)/memberships/([^/]+)$`)
	if match := membershipRE.FindStringSubmatch(c.Membership); match != nil {
		membership_id = match[4]
		membership_location = match[3]
	}

	return []map[string]interface{}{
		{
			"project": c.Project,
			"membership": c.Membership,
			"membership_id": membership_id,
			"membership_location": membership_location,
			"pre_registered": c.PreRegistered,
		},
	}
}

func flattenEnableK8sBetaApis(c *container.K8sBetaAPIConfig) []map[string]interface{} {
	if c == nil {
		return nil
	}
	return []map[string]interface{}{
		{
			"enabled_apis": c.EnabledApis,
		},
	}
}

func flattenContainerClusterLoggingConfig(c *container.LoggingConfig) []map[string]interface{} {
	if c == nil {
		return nil
	}

	return []map[string]interface{}{
		{
			"enable_components":        c.ComponentConfig.EnableComponents,
		},
	}
}

func flattenMonitoringConfig(c *container.MonitoringConfig) []map[string]interface{} {
	if c == nil {
		return nil
	}

	result := make(map[string]interface{})
	if c.ComponentConfig != nil {
		result["enable_components"] = c.ComponentConfig.EnableComponents
	}
	if c.ManagedPrometheusConfig != nil {
		result["managed_prometheus"] = flattenManagedPrometheusConfig(c.ManagedPrometheusConfig)
	}
	if c.AdvancedDatapathObservabilityConfig != nil {
		result["advanced_datapath_observability_config"] = flattenAdvancedDatapathObservabilityConfig(c.AdvancedDatapathObservabilityConfig)
	}

	return []map[string]interface{}{result}
}

func flattenAdvancedDatapathObservabilityConfig(c *container.AdvancedDatapathObservabilityConfig) []map[string]interface{} {
	if c == nil {
		return nil
	}

	if c.EnableRelay {
		return []map[string]interface{}{
			{
				"enable_metrics": c.EnableMetrics,
				"enable_relay":   c.EnableRelay,
			},
		}
	}

	if c.RelayMode == "INTERNAL_VPC_LB" || c.RelayMode == "EXTERNAL_LB" {
		return []map[string]interface{}{
			{
				"enable_metrics": c.EnableMetrics,
				"relay_mode":     c.RelayMode,
			},
		}
	}

	return []map[string]interface{}{
		{
			"enable_metrics": c.EnableMetrics,
			"enable_relay":   false,
			"relay_mode":     "DISABLED",
		},
	}
}

func flattenManagedPrometheusConfig(c *container.ManagedPrometheusConfig) []map[string]interface{} {
	return []map[string]interface{}{
		{
			"enabled": c != nil && c.Enabled,
		},
	}
}

func flattenNodePoolAutoConfig(c *container.NodePoolAutoConfig) []map[string]interface{} {
	if c == nil {
		return nil
	}

	result := make(map[string]interface{})
	if c.NetworkTags != nil {
		result["network_tags"] = flattenNodePoolAutoConfigNetworkTags(c.NetworkTags)
	}
	if c.ResourceManagerTags != nil {
		result["resource_manager_tags"] = flattenResourceManagerTags(c.ResourceManagerTags)
	}

	return []map[string]interface{}{result}
}

func flattenNodePoolAutoConfigNetworkTags(c *container.NetworkTags) []map[string]interface{} {
	if c == nil {
		return nil
	}

	result := make(map[string]interface{})
	if c.Tags != nil {
		result["tags"] = c.Tags
	}
	return []map[string]interface{}{result}
}

<% unless version == 'ga' -%>
func flattenWorkloadAltsConfig(c *container.WorkloadALTSConfig) []map[string]interface{} {
	if c == nil {
		return nil
	}
	return []map[string]interface{}{
		{
			"enable_alts":        c.EnableAlts,
		},
	}
}
<% end -%>

func resourceContainerClusterStateImporter(d *schema.ResourceData, meta interface{}) ([]*schema.ResourceData, error) {
	config := meta.(*transport_tpg.Config)

	userAgent, err :=  tpgresource.GenerateUserAgentString(d, config.UserAgent)
	if err != nil {
		return nil, err
	}

	if err := tpgresource.ParseImportId([]string{"projects/(?P<project>[^/]+)/locations/(?P<location>[^/]+)/clusters/(?P<name>[^/]+)", "(?P<project>[^/]+)/(?P<location>[^/]+)/(?P<name>[^/]+)", "(?P<location>[^/]+)/(?P<name>[^/]+)"}, d, config); err != nil {
		return nil, err
	}
	project, err := tpgresource.GetProject(d, config)
	if err != nil {
		return nil, err
	}

	location, err := tpgresource.GetLocation(d, config)
	if err != nil {
		return nil, err
	}

	clusterName := d.Get("name").(string)

	if err := d.Set("location", location); err != nil {
		return nil, fmt.Errorf("Error setting location: %s", err)
	}

	if err := d.Set("deletion_protection", true); err != nil {
		return nil, fmt.Errorf("Error setting deletion_protection: %s", err)
	}

	if _, err := containerClusterAwaitRestingState(config, project, location, clusterName, userAgent, d.Timeout(schema.TimeoutCreate)); err != nil {
		return nil, err
	}

	d.SetId(containerClusterFullName(project, location, clusterName))

	return []*schema.ResourceData{d}, nil
}

func containerClusterMutexKey(project, location, clusterName string) string {
	return fmt.Sprintf("google-container-cluster/%s/%s/%s", project, location, clusterName)
}

func containerClusterFullName(project, location, cluster string) string {
	return fmt.Sprintf("projects/%s/locations/%s/clusters/%s", project, location, cluster)
}

func extractNodePoolInformationFromCluster(d *schema.ResourceData, config *transport_tpg.Config, clusterName string) (*NodePoolInformation, error) {
	project, err := tpgresource.GetProject(d, config)
	if err != nil {
		return nil, err
	}

	location, err := tpgresource.GetLocation(d, config)
	if err != nil {
		return nil, err
	}

	return &NodePoolInformation{
		project:  project,
		location: location,
		cluster:  d.Get("name").(string),
	}, nil
}

// Suppress unremovable default scope values from GCP.
// If the default service account would not otherwise have it, the `monitoring.write` scope
// is added to a GKE cluster's scopes regardless of what the user provided.
// monitoring.write is inherited from monitoring (rw) and cloud-platform, so it won't always
// be present.
// Enabling Stackdriver features through logging_service and monitoring_service may enable
// monitoring or logging.write. We've chosen not to suppress in those cases because they're
// removable by disabling those features.
func containerClusterAddedScopesSuppress(k, old, new string, d *schema.ResourceData) bool {
	o, n := d.GetChange("cluster_autoscaling.0.auto_provisioning_defaults.0.oauth_scopes")
	if o == nil || n == nil {
		return false
	}

	addedScopes := []string{
		"https://www.googleapis.com/auth/monitoring.write",
	}

	// combine what the default scopes are with what was passed
	m := tpgresource.GolangSetFromStringSlice(append(addedScopes, tpgresource.ConvertStringArr(n.([]interface{}))...))
	combined := tpgresource.StringSliceFromGolangSet(m)

	// compare if the combined new scopes and default scopes differ from the old scopes
	if len(combined) != len(tpgresource.ConvertStringArr(o.([]interface{}))) {
		return false
	}

	for _, i := range combined {
		if tpgresource.StringInSlice(tpgresource.ConvertStringArr(o.([]interface{})), i) {
			continue
		}

		return false
	}

	return true
}

// We want to suppress diffs for empty/disabled private cluster config.
func containerClusterPrivateClusterConfigSuppress(k, old, new string, d *schema.ResourceData) bool {
	o, n := d.GetChange("private_cluster_config.0.enable_private_endpoint")
	suppressEndpoint := !o.(bool) && !n.(bool)

	o, n = d.GetChange("private_cluster_config.0.enable_private_nodes")
	suppressNodes := !o.(bool) && !n.(bool)

	// Do not suppress diffs when private_endpoint_subnetwork is configured
	_, hasSubnet := d.GetOk("private_cluster_config.0.private_endpoint_subnetwork")

	// Do not suppress diffs when master_global_access_config is configured
	_, hasGlobalAccessConfig := d.GetOk("private_cluster_config.0.master_global_access_config")

	if k == "private_cluster_config.0.enable_private_endpoint" {
		return suppressEndpoint && !hasSubnet
	} else if k == "private_cluster_config.0.enable_private_nodes" {
		return suppressNodes && !hasSubnet
	} else if k == "private_cluster_config.#" {
		return suppressEndpoint && suppressNodes && !hasSubnet && !hasGlobalAccessConfig
	} else if k == "private_cluster_config.0.private_endpoint_subnetwork" {
		// Before regular compare, for the sake of private flexible cluster,
		// suppress diffs in private_endpoint_subnetwork when
		//   master_ipv4_cidr_block is set
		//   && private_endpoint_subnetwork is unset in terraform (new value == "")
		//   && private_endpoint_subnetwork is returned from resource (old value != "")
		_, hasMasterCidr := d.GetOk("private_cluster_config.0.master_ipv4_cidr_block")
		return (hasMasterCidr && new == "" && old != "") || tpgresource.CompareSelfLinkOrResourceName(k, old, new, d)
	}
	return false
}

func validatePrivateClusterConfig(cluster *container.Cluster) error {
	if cluster == nil || cluster.PrivateClusterConfig == nil {
		return nil
	}
	if !cluster.PrivateClusterConfig.EnablePrivateNodes && len(cluster.PrivateClusterConfig.MasterIpv4CidrBlock) > 0 {
		return fmt.Errorf("master_ipv4_cidr_block can only be set if enable_private_nodes is true")
	}
	if cluster.PrivateClusterConfig.EnablePrivateNodes && len(cluster.PrivateClusterConfig.MasterIpv4CidrBlock) == 0 {
		if len(cluster.PrivateClusterConfig.PrivateEndpointSubnetwork) > 0 {
			return nil
		}
		if cluster.Autopilot == nil || !cluster.Autopilot.Enabled {
			return fmt.Errorf("master_ipv4_cidr_block must be set if enable_private_nodes is true")
		}
	}
	return nil
}

// Autopilot clusters have preconfigured defaults: https://cloud.google.com/kubernetes-engine/docs/concepts/autopilot-overview#comparison.
// This function modifies the diff so users can see what these will be during plan time.
func containerClusterAutopilotCustomizeDiff(_ context.Context, d *schema.ResourceDiff, meta interface{}) error {
	if d.HasChange("enable_autopilot") && d.Get("enable_autopilot").(bool) {
		if err := d.SetNew("enable_intranode_visibility", true); err != nil {
			return err
		}
		if err := d.SetNew("networking_mode", "VPC_NATIVE"); err != nil {
			return err
		}
	}
	return nil
}

// node_version only applies to the default node pool, so it should conflict with remove_default_node_pool = true
func containerClusterNodeVersionRemoveDefaultCustomizeDiff(_ context.Context, d *schema.ResourceDiff, meta interface{}) error {
	// node_version is computed, so we can only check this on initial creation
	o, _ := d.GetChange("name")
	if o != "" {
		return nil
	}
	if d.Get("node_version").(string) != "" && d.Get("remove_default_node_pool").(bool) {
		return fmt.Errorf("node_version can only be specified if remove_default_node_pool is not true")
	}
	return nil
}

func containerClusterNetworkPolicyEmptyCustomizeDiff(_ context.Context, d *schema.ResourceDiff, meta interface{}) error {
	// we want to set computed only in the case that there wasn't a previous network_policy configured
	// because we default a returned empty network policy to a configured false, this will only apply
	// on the first run, if network_policy is not configured - all other runs will store empty configurations
	// as enabled=false and provider=PROVIDER_UNSPECIFIED
	o, n := d.GetChange("network_policy")
	if o == nil && n == nil {
		return d.SetNewComputed("network_policy")
	}
	return nil
}

<% unless version == 'ga' -%>
func podSecurityPolicyCfgSuppress(k, old, new string, r *schema.ResourceData) bool {
	if k == "pod_security_policy_config.#" && old == "1" && new == "0" {
		if v, ok := r.GetOk("pod_security_policy_config"); ok {
			cfgList := v.([]interface{})
			if len(cfgList) > 0 {
				d := cfgList[0].(map[string]interface{})
				// Suppress if old value was {enabled == false}
				return !d["enabled"].(bool)
			}
		}
	}
	return false
}
<% end -%>

<% unless version == 'ga' -%>
func SecretManagerCfgSuppress(k, old, new string, r *schema.ResourceData) bool {
	if k == "secret_manager_config.#" && old == "1" && new == "0" {
		if v, ok := r.GetOk("secret_manager_config"); ok {
			cfgList := v.([]interface{})
			if len(cfgList) > 0 {
				d := cfgList[0].(map[string]interface{})
				// Suppress if old value was {enabled == false}
				return !d["enabled"].(bool)
			}
		}
	}
	return false
}
<% end -%>

func containerClusterNetworkPolicyDiffSuppress(k, old, new string, r *schema.ResourceData) bool {
	// if network_policy configuration is empty, we store it as populated and enabled=false, and
	// provider=PROVIDER_UNSPECIFIED, in the case that it was previously stored with this state,
	// and the configuration removed, we want to suppress the diff
	if k == "network_policy.#" && old == "1" && new == "0" {
		o, _ := r.GetChange("network_policy.0.enabled")
		if !o.(bool) {
			return true
		}
	}

	return false
}

func BinaryAuthorizationDiffSuppress(k, old, new string, r *schema.ResourceData) bool {
	// An empty config is equivalent to a config with enabled set to false.
	if k == "binary_authorization.#" && old == "1" && new == "0" {
		o, _ := r.GetChange("binary_authorization.0.enabled")
		if !o.(bool) && !r.HasChange("binary_authorization.0.evaluation_mode") {
			return true
		}
	}

	return false
}

func validateNodePoolAutoConfig(cluster *container.Cluster) error {
	if cluster == nil || cluster.NodePoolAutoConfig == nil {
		return nil
	}
	if cluster.NodePoolAutoConfig != nil && cluster.NodePoolAutoConfig.NetworkTags != nil && len(cluster.NodePoolAutoConfig.NetworkTags.Tags) > 0 {
		if (cluster.Autopilot == nil || !cluster.Autopilot.Enabled) && (cluster.Autoscaling == nil || !cluster.Autoscaling.EnableNodeAutoprovisioning) {
			return fmt.Errorf("node_pool_auto_config network tags can only be set if enable_autopilot or cluster_autoscaling is enabled")
		}
	}

	return nil
}

func containerClusterSurgeSettingsCustomizeDiff(_ context.Context, d *schema.ResourceDiff, meta interface{}) error {
	if v, ok := d.GetOk("cluster_autoscaling.0.auto_provisioning_defaults.0.upgrade_settings.0.strategy"); ok {
		if v != "SURGE" {
			if _, maxSurgeIsPresent := d.GetOk("cluster_autoscaling.0.auto_provisioning_defaults.0.upgrade_settings.0.max_surge"); maxSurgeIsPresent {
				return fmt.Errorf("Surge upgrade settings max_surge/max_unavailable can only be used when strategy is set to SURGE")
			}
		}
		if v != "SURGE" {
			if _, maxSurgeIsPresent := d.GetOk("cluster_autoscaling.0.auto_provisioning_defaults.0.upgrade_settings.0.max_unavailable"); maxSurgeIsPresent {
				return fmt.Errorf("Surge upgrade settings max_surge/max_unavailable can only be used when strategy is set to SURGE")
			}
		}
	}

	return nil
}

func containerClusterEnableK8sBetaApisCustomizeDiff(_ context.Context, d *schema.ResourceDiff, meta interface{}) error {
	// separate func to allow unit testing
	return containerClusterEnableK8sBetaApisCustomizeDiffFunc(d)
}

func containerClusterEnableK8sBetaApisCustomizeDiffFunc(d tpgresource.TerraformResourceDiff) error {
	// The Kubernetes Beta APIs cannot be disabled once they have been enabled by users.
	// The reason why we don't allow disabling is that the controller does not have the
	// ability to clean up the Kubernetes objects created by the APIs. If the user
	// removes the already enabled Kubernetes Beta API from the list, we need to force
	// a new cluster.
	if !d.HasChange("enable_k8s_beta_apis.0.enabled_apis") {
		return nil
	}
	old, new := d.GetChange("enable_k8s_beta_apis.0.enabled_apis")
	if old != "" && new != "" {
		oldAPIsSet := old.(*schema.Set)
		newAPIsSet := new.(*schema.Set)
		for _, oldAPI := range oldAPIsSet.List() {
			if !newAPIsSet.Contains(oldAPI) {
				return d.ForceNew("enable_k8s_beta_apis.0.enabled_apis")
			}
		}
	}

	return nil
}

func containerClusterNodeVersionCustomizeDiff(_ context.Context,diff *schema.ResourceDiff, meta interface{}) error {
	// separate func to allow unit testing
	return containerClusterNodeVersionCustomizeDiffFunc(diff)
}

func containerClusterNodeVersionCustomizeDiffFunc(diff tpgresource.TerraformResourceDiff) error {
	oldValueName, _ := diff.GetChange("name")
	if oldValueName != "" {
		return nil
	}

	_, newValueNode := diff.GetChange("node_version")
	_, newValueMaster := diff.GetChange("min_master_version")

	if newValueNode == "" || newValueMaster == "" {
		return nil
	}

	//ignore -gke.X suffix for now. If it becomes a problem later, we can fix it
	masterVersion := strings.Split(newValueMaster.(string), "-")[0]
	nodeVersion := strings.Split(newValueNode.(string), "-")[0]

	if masterVersion != nodeVersion {
		return fmt.Errorf("Resource argument node_version (value: %s) must either be unset or set to the same value as min_master_version (value: %s) on create." , newValueNode, newValueMaster)
	}

	return nil
}<|MERGE_RESOLUTION|>--- conflicted
+++ resolved
@@ -1198,15 +1198,9 @@
 							Optional:    true,
 							Computed:    true,
 <% if version == "ga" -%>
-<<<<<<< HEAD
-							Description: `GKE components exposing metrics. Valid values include SYSTEM_COMPONENTS, APISERVER, SCHEDULER, CONTROLLER_MANAGER, STORAGE, HPA, POD, DAEMONSET, DEPLOYMENT, STATEFULSET and DCGM.`,
+							Description: `GKE components exposing metrics. Valid values include SYSTEM_COMPONENTS, APISERVER, SCHEDULER, CONTROLLER_MANAGER, STORAGE, HPA, POD, DAEMONSET, DEPLOYMENT, STATEFULSET, KUBELET, CADVISOR and DCGM.`,
 <% else -%>
-							Description: `GKE components exposing metrics. Valid values include SYSTEM_COMPONENTS, APISERVER, SCHEDULER, CONTROLLER_MANAGER, STORAGE, HPA, POD, DAEMONSET, DEPLOYMENT, STATEFULSET, WORKLOADS and DCGM.`,
-=======
-							Description: `GKE components exposing metrics. Valid values include SYSTEM_COMPONENTS, APISERVER, SCHEDULER, CONTROLLER_MANAGER, STORAGE, HPA, POD, DAEMONSET, DEPLOYMENT, STATEFULSET, KUBELET and CADVISOR.`,
-<% else -%>
-							Description: `GKE components exposing metrics. Valid values include SYSTEM_COMPONENTS, APISERVER, SCHEDULER, CONTROLLER_MANAGER, STORAGE, HPA, POD, DAEMONSET, DEPLOYMENT, STATEFULSET, WORKLOADS, KUBELET and CADVISOR.`,
->>>>>>> fe588b38
+							Description: `GKE components exposing metrics. Valid values include SYSTEM_COMPONENTS, APISERVER, SCHEDULER, CONTROLLER_MANAGER, STORAGE, HPA, POD, DAEMONSET, DEPLOYMENT, STATEFULSET, WORKLOADS, KUBELET, CADVISOR and DCGM.`,
 <% end -%>
 							Elem: &schema.Schema{
 								Type: schema.TypeString,
