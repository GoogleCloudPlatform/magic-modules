--- conflicted
+++ resolved
@@ -2372,10 +2372,6 @@
 	if enablePrivateEndpointPSCCluster {
 		cluster.PrivateClusterConfig.EnablePrivateEndpoint = false
 	}
-<<<<<<< HEAD
-
-=======
->>>>>>> c6531043
 
 	req := &container.CreateClusterRequest{
 		Cluster: cluster,
