<% autogen_exception -%>
package container

import (
	"context"
	"fmt"
	"log"
	"reflect"
	"regexp"
	"strings"
	"time"

	"github.com/hashicorp/errwrap"
	"github.com/hashicorp/go-version"
	"github.com/hashicorp/terraform-plugin-sdk/v2/helper/customdiff"
	"github.com/hashicorp/terraform-plugin-sdk/v2/helper/retry"
	"github.com/hashicorp/terraform-plugin-sdk/v2/helper/schema"
	"github.com/hashicorp/terraform-plugin-sdk/v2/helper/validation"

	"github.com/hashicorp/terraform-provider-google/google/tpgresource"
	transport_tpg "github.com/hashicorp/terraform-provider-google/google/transport"
	"github.com/hashicorp/terraform-provider-google/google/verify"

<% if version == "ga" -%>
	"google.golang.org/api/container/v1"
<% else -%>
	container "google.golang.org/api/container/v1beta1"
<% end -%>
)

// Single-digit hour is equivalent to hour with leading zero e.g. suppress diff 1:00 => 01:00.
// Assume either value could be in either format.
func Rfc3339TimeDiffSuppress(k, old, new string, d *schema.ResourceData) bool {
	if (len(old) == 4 && "0"+old == new) || (len(new) == 4 && "0"+new == old) {
		return true
	}
	return false
}

var (
	instanceGroupManagerURL = regexp.MustCompile(fmt.Sprintf("projects/(%s)/zones/([a-z0-9-]*)/instanceGroupManagers/([^/]*)", verify.ProjectRegex))

	masterAuthorizedNetworksConfig = &schema.Resource{
		Schema: map[string]*schema.Schema{
			"cidr_blocks": {
				Type: schema.TypeSet,
				// This should be kept Optional. Expressing the
				// parent with no entries and omitting the
				// parent entirely are semantically different.
				Optional: true,
				Elem:     cidrBlockConfig,
				Description: `External networks that can access the Kubernetes cluster master through HTTPS.`,
			},
			"gcp_public_cidrs_access_enabled": {
				Type: schema.TypeBool,
				Optional: true,
				Computed: true,
				Description: `Whether Kubernetes master is accessible via Google Compute Engine Public IPs.`,
			},
		},
	}
	cidrBlockConfig = &schema.Resource{
		Schema: map[string]*schema.Schema{
			"cidr_block": {
				Type:         schema.TypeString,
				Required:     true,
				ValidateFunc: validation.IsCIDRNetwork(0, 32),
				Description: `External network that can access Kubernetes master through HTTPS. Must be specified in CIDR notation.`,
			},
			"display_name": {
				Type:     schema.TypeString,
				Optional: true,
				Description: `Field for users to identify CIDR blocks.`,
			},
		},
	}

	ipAllocationCidrBlockFields = []string{"ip_allocation_policy.0.cluster_ipv4_cidr_block", "ip_allocation_policy.0.services_ipv4_cidr_block"}
	ipAllocationRangeFields     = []string{"ip_allocation_policy.0.cluster_secondary_range_name", "ip_allocation_policy.0.services_secondary_range_name"}

	addonsConfigKeys = []string{
		"addons_config.0.http_load_balancing",
		"addons_config.0.horizontal_pod_autoscaling",
		"addons_config.0.network_policy_config",
		"addons_config.0.cloudrun_config",
		"addons_config.0.gcp_filestore_csi_driver_config",
		"addons_config.0.dns_cache_config",
		"addons_config.0.gce_persistent_disk_csi_driver_config",
		"addons_config.0.gke_backup_agent_config",
		"addons_config.0.config_connector_config",
		"addons_config.0.gcs_fuse_csi_driver_config",
		"addons_config.0.stateful_ha_config",
		"addons_config.0.ray_operator_config",
	<% unless version == 'ga' -%>
		"addons_config.0.istio_config",
		"addons_config.0.kalm_config",
	<% end -%>
	}

	privateClusterConfigKeys = []string{
		"private_cluster_config.0.enable_private_endpoint",
		"private_cluster_config.0.enable_private_nodes",
		"private_cluster_config.0.master_ipv4_cidr_block",
		"private_cluster_config.0.private_endpoint_subnetwork",
		"private_cluster_config.0.master_global_access_config",
	}

	forceNewClusterNodeConfigFields = []string{
		"labels",
		"workload_metadata_config",
		"resource_manager_tags",
	}

	suppressDiffForAutopilot = schema.SchemaDiffSuppressFunc(func(k, oldValue, newValue string, d *schema.ResourceData) bool {
		if v, _ := d.Get("enable_autopilot").(bool); v {
			return true
		}
		return false
	})

	suppressDiffForPreRegisteredFleet = schema.SchemaDiffSuppressFunc(func(k, oldValue, newValue string, d *schema.ResourceData) bool {
		if v, _ := d.Get("fleet.0.pre_registered").(bool); v {
			log.Printf("[DEBUG] fleet suppress pre_registered: %v\n", v)
			return true
		}
		return false
	})
)

// This uses the node pool nodeConfig schema but sets
// node-pool-only updatable fields to ForceNew
func clusterSchemaNodeConfig() *schema.Schema {
	nodeConfigSch := schemaNodeConfig()
	schemaMap := nodeConfigSch.Elem.(*schema.Resource).Schema
	for _, k := range forceNewClusterNodeConfigFields {
		if sch, ok := schemaMap[k]; ok {
			tpgresource.ChangeFieldSchemaToForceNew(sch)
		}
	}
	return nodeConfigSch
}

// Defines default nodel pool settings for the entire cluster. These settings are
// overridden if specified on the specific NodePool object.
func clusterSchemaNodePoolDefaults() *schema.Schema {
	return &schema.Schema{
		Type:        schema.TypeList,
		Optional:    true,
		Computed:    true,
		Description: `The default nodel pool settings for the entire cluster.`,
		MaxItems: 1,
		Elem: &schema.Resource{
			Schema: map[string]*schema.Schema{
				"node_config_defaults": {
					Type:        schema.TypeList,
					Optional:    true,
					Description: `Subset of NodeConfig message that has defaults.`,
					MaxItems:    1,
					Elem: &schema.Resource{
						Schema: map[string]*schema.Schema{
							"containerd_config": schemaContainerdConfig(),
<% unless version == 'ga' -%>
							"gcfs_config": schemaGcfsConfig(false),
<% end -%>
							"logging_variant": schemaLoggingVariant(),
						},
					},
				},
			},
		},
	}
}

func rfc5545RecurrenceDiffSuppress(k, o, n string, d *schema.ResourceData) bool {
	// This diff gets applied in the cloud console if you specify
	// "FREQ=DAILY" in your config and add a maintenance exclusion.
	if o == "FREQ=WEEKLY;BYDAY=MO,TU,WE,TH,FR,SA,SU" && n == "FREQ=DAILY" {
		return true
	}
	// Writing a full diff suppress for identical recurrences would be
	// complex and error-prone - it's not a big problem if a user
	// changes the recurrence and it's textually difference but semantically
	// identical.
	return false
}

// Has the field (e.g. enable_l4_ilb_subsetting and enable_fqdn_network_policy) been enabled before?
func isBeenEnabled(_ context.Context, old, new, _ interface{}) bool {
	if old == nil || new == nil {
		return false
	}

	// if subsetting is enabled, but is not now
	if old.(bool) && !new.(bool) {
		return true
	}

	return false
}

func ResourceContainerCluster() *schema.Resource {
	return &schema.Resource{
		UseJSONNumber: true,
		Create: resourceContainerClusterCreate,
		Read:   resourceContainerClusterRead,
		Update: resourceContainerClusterUpdate,
		Delete: resourceContainerClusterDelete,

		CustomizeDiff: customdiff.All(
			resourceNodeConfigEmptyGuestAccelerator,
			customdiff.ForceNewIfChange("enable_l4_ilb_subsetting", isBeenEnabled),
<% unless version == 'ga' -%>
			customdiff.ForceNewIfChange("enable_fqdn_network_policy", isBeenEnabled),
<% end -%>
			containerClusterAutopilotCustomizeDiff,
			containerClusterNodeVersionRemoveDefaultCustomizeDiff,
			containerClusterNetworkPolicyEmptyCustomizeDiff,
			containerClusterSurgeSettingsCustomizeDiff,
			containerClusterEnableK8sBetaApisCustomizeDiff,
			containerClusterNodeVersionCustomizeDiff,
			tpgresource.SetDiffForLabelsWithCustomizedName("resource_labels"),
		),

		Timeouts: &schema.ResourceTimeout{
			Create: schema.DefaultTimeout(40 * time.Minute),
			Read:   schema.DefaultTimeout(40 * time.Minute),
			Update: schema.DefaultTimeout(60 * time.Minute),
			Delete: schema.DefaultTimeout(40 * time.Minute),
		},

		SchemaVersion: 2,
		MigrateState:  resourceContainerClusterMigrateState,
		StateUpgraders: []schema.StateUpgrader{
			{
				Type:    resourceContainerClusterResourceV1().CoreConfigSchema().ImpliedType(),
				Upgrade: ResourceContainerClusterUpgradeV1,
				Version: 1,
			},
		},

		Importer: &schema.ResourceImporter{
			State: resourceContainerClusterStateImporter,
		},

		Schema: map[string]*schema.Schema{
			"name": {
				Type:        schema.TypeString,
				Required:    true,
				ForceNew:    true,
				Description: `The name of the cluster, unique within the project and location.`,
				ValidateFunc: func(v interface{}, k string) (ws []string, errors []error) {
					value := v.(string)

					if len(value) > 40 {
						errors = append(errors, fmt.Errorf(
							"%q cannot be longer than 40 characters", k))
					}
					if !regexp.MustCompile("^[a-z0-9-]+$").MatchString(value) {
						errors = append(errors, fmt.Errorf(
							"%q can only contain lowercase letters, numbers and hyphens", k))
					}
					if !regexp.MustCompile("^[a-z]").MatchString(value) {
						errors = append(errors, fmt.Errorf(
							"%q must start with a letter", k))
					}
					if !regexp.MustCompile("[a-z0-9]$").MatchString(value) {
						errors = append(errors, fmt.Errorf(
							"%q must end with a number or a letter", k))
					}
					return
				},
			},

			"operation": {
				Type:     schema.TypeString,
				Computed: true,
			},

			"location": {
				Type:        schema.TypeString,
				Optional:    true,
				Computed:    true,
				ForceNew:    true,
				Description: `The location (region or zone) in which the cluster master will be created, as well as the default node location. If you specify a zone (such as us-central1-a), the cluster will be a zonal cluster with a single cluster master. If you specify a region (such as us-west1), the cluster will be a regional cluster with multiple masters spread across zones in the region, and with default node locations in those zones as well.`,
			},

			"node_locations": {
				Type:        schema.TypeSet,
				Optional:    true,
				Computed:    true,
				Elem:        &schema.Schema{Type: schema.TypeString},
				Description: `The list of zones in which the cluster's nodes are located. Nodes must be in the region of their regional cluster or in the same region as their cluster's zone for zonal clusters. If this is specified for a zonal cluster, omit the cluster's zone.`,
			},

			"deletion_protection": {
				Type:        schema.TypeBool,
				Optional:    true,
				Default:     true,
				Description: `When the field is set to true or unset in Terraform state, a terraform apply or terraform destroy that would delete the cluster will fail. When the field is set to false, deleting the cluster is allowed.`,
			},

			"addons_config": {
				Type:        schema.TypeList,
				Optional:    true,
				Computed:    true,
				MaxItems:    1,
				Description: `The configuration for addons supported by GKE.`,
				Elem: &schema.Resource{
					Schema: map[string]*schema.Schema{
						"http_load_balancing": {
							Type:         schema.TypeList,
							Optional:     true,
							Computed:     true,
							AtLeastOneOf: addonsConfigKeys,
							MaxItems:     1,
							Description:  `The status of the HTTP (L7) load balancing controller addon, which makes it easy to set up HTTP load balancers for services in a cluster. It is enabled by default; set disabled = true to disable.`,
							Elem: &schema.Resource{
								Schema: map[string]*schema.Schema{
									"disabled": {
										Type:     schema.TypeBool,
										Required: true,
									},
								},
							},
						},
						"horizontal_pod_autoscaling": {
							Type:         schema.TypeList,
							Optional:     true,
							Computed:     true,
							AtLeastOneOf: addonsConfigKeys,
							MaxItems:     1,
							Description:  `The status of the Horizontal Pod Autoscaling addon, which increases or decreases the number of replica pods a replication controller has based on the resource usage of the existing pods. It ensures that a Heapster pod is running in the cluster, which is also used by the Cloud Monitoring service. It is enabled by default; set disabled = true to disable.`,
							Elem: &schema.Resource{
								Schema: map[string]*schema.Schema{
									"disabled": {
										Type:     schema.TypeBool,
										Required: true,
									},
								},
							},
						},
						"network_policy_config": {
							Type:         schema.TypeList,
							Optional:     true,
							Computed:     true,
							AtLeastOneOf: addonsConfigKeys,
							MaxItems:     1,
							Description:  `Whether we should enable the network policy addon for the master. This must be enabled in order to enable network policy for the nodes. To enable this, you must also define a network_policy block, otherwise nothing will happen. It can only be disabled if the nodes already do not have network policies enabled. Defaults to disabled; set disabled = false to enable.`,
							ConflictsWith: []string{"enable_autopilot"},
							Elem: &schema.Resource{
								Schema: map[string]*schema.Schema{
									"disabled": {
										Type:     schema.TypeBool,
										Required: true,
									},
								},
							},
						},
						"gcp_filestore_csi_driver_config": {
							Type:          schema.TypeList,
							Optional:      true,
							Computed:      true,
							AtLeastOneOf:  addonsConfigKeys,
							MaxItems:      1,
							Description:   `The status of the Filestore CSI driver addon, which allows the usage of filestore instance as volumes. Defaults to disabled; set enabled = true to enable.`,
							ConflictsWith: []string{"enable_autopilot"},
							Elem: &schema.Resource{
								Schema: map[string]*schema.Schema{
									"enabled": {
										Type:     schema.TypeBool,
										Required: true,
									},
								},
							},
						},
						"cloudrun_config": {
							Type:         schema.TypeList,
							Optional:     true,
							Computed:     true,
							AtLeastOneOf: addonsConfigKeys,
							MaxItems:     1,
							Description:  `The status of the CloudRun addon. It is disabled by default. Set disabled = false to enable.`,
							Elem: &schema.Resource{
								Schema: map[string]*schema.Schema{
									"disabled": {
										Type:     schema.TypeBool,
										Required: true,
									},
									"load_balancer_type": {
										Type:         schema.TypeString,
										ValidateFunc: validation.StringInSlice([]string{"LOAD_BALANCER_TYPE_INTERNAL"}, false),
										Optional:     true,
									},
								},
							},
						},
						"dns_cache_config": {
							Type:         schema.TypeList,
							Optional:     true,
							Computed:     true,
							AtLeastOneOf: addonsConfigKeys,
							MaxItems:     1,
							Description:  `The status of the NodeLocal DNSCache addon. It is disabled by default. Set enabled = true to enable.`,
							ConflictsWith: []string{"enable_autopilot"},
							Elem: &schema.Resource{
								Schema: map[string]*schema.Schema{
									"enabled": {
										Type:     schema.TypeBool,
										Required: true,
									},
								},
							},
						},
						"gce_persistent_disk_csi_driver_config": {
							Type:         schema.TypeList,
							Optional:     true,
							Computed:     true,
							AtLeastOneOf: addonsConfigKeys,
							MaxItems:     1,
							Description:  `Whether this cluster should enable the Google Compute Engine Persistent Disk Container Storage Interface (CSI) Driver. Set enabled = true to enable. The Compute Engine persistent disk CSI Driver is enabled by default on newly created clusters for the following versions: Linux clusters: GKE version 1.18.10-gke.2100 or later, or 1.19.3-gke.2100 or later.`,
							Elem: &schema.Resource{
								Schema: map[string]*schema.Schema{
									"enabled": {
										Type:     schema.TypeBool,
										Required: true,
									},
								},
							},
						},
						"gke_backup_agent_config": {
							Type:         schema.TypeList,
							Optional:     true,
							Computed:     true,
							AtLeastOneOf: addonsConfigKeys,
							MaxItems:     1,
							Description:  `The status of the Backup for GKE Agent addon. It is disabled by default. Set enabled = true to enable.`,
							Elem: &schema.Resource{
								Schema: map[string]*schema.Schema{
									"enabled": {
										Type:     schema.TypeBool,
										Required: true,
									},
								},
							},
						},
						"gcs_fuse_csi_driver_config": {
							Type:         schema.TypeList,
							Optional:     true,
							Computed:     true,
							AtLeastOneOf: addonsConfigKeys,
							MaxItems:     1,
							Description:  `The status of the GCS Fuse CSI driver addon, which allows the usage of gcs bucket as volumes. Defaults to disabled; set enabled = true to enable.`,
							Elem: &schema.Resource{
								Schema: map[string]*schema.Schema{
									"enabled": {
										Type:     schema.TypeBool,
										Required: true,
									},
								},
							},
						},
						<% unless version == 'ga' -%>
						"istio_config": {
							Type:         schema.TypeList,
							Optional:     true,
							Computed:     true,
							AtLeastOneOf: addonsConfigKeys,
							MaxItems:     1,
							Description:  `The status of the Istio addon.`,
							Elem: &schema.Resource{
								Schema: map[string]*schema.Schema{
									"disabled": {
										Type:        schema.TypeBool,
										Required:    true,
										Description: `The status of the Istio addon, which makes it easy to set up Istio for services in a cluster. It is disabled by default. Set disabled = false to enable.`,
									},
									"auth": {
										Type:     schema.TypeString,
										Optional: true,
										// We can't use a Terraform-level default because it won't be true when the block is disabled: true
										DiffSuppressFunc: tpgresource.EmptyOrDefaultStringSuppress("AUTH_NONE"),
										ValidateFunc:     validation.StringInSlice([]string{"AUTH_NONE", "AUTH_MUTUAL_TLS"}, false),
										Description:      `The authentication type between services in Istio. Available options include AUTH_MUTUAL_TLS.`,
									},
								},
							},
						},
						"kalm_config": {
							Type:         schema.TypeList,
							Optional:     true,
							Computed:     true,
							AtLeastOneOf: addonsConfigKeys,
							MaxItems:     1,
							Description:  `Configuration for the KALM addon, which manages the lifecycle of k8s. It is disabled by default; Set enabled = true to enable.`,
							Elem: &schema.Resource{
								Schema: map[string]*schema.Schema{
									"enabled": {
										Type:     schema.TypeBool,
										Required: true,
									},
								},
							},
						},
						<% end -%>
						"config_connector_config": {
							Type:         schema.TypeList,
							Optional:     true,
							Computed:     true,
							AtLeastOneOf: addonsConfigKeys,
							MaxItems:     1,
							Description:  `The of the Config Connector addon.`,
							Elem: &schema.Resource{
								Schema: map[string]*schema.Schema{
									"enabled": {
										Type:     schema.TypeBool,
										Required: true,
									},
								},
							},
						},
						"stateful_ha_config": {
							Type:          schema.TypeList,
							Optional:      true,
							Computed:      true,
							AtLeastOneOf:  addonsConfigKeys,
							MaxItems:      1,
							Description:   `The status of the Stateful HA addon, which provides automatic configurable failover for stateful applications. Defaults to disabled; set enabled = true to enable.`,
							ConflictsWith: []string{"enable_autopilot"},
							Elem: &schema.Resource{
								Schema: map[string]*schema.Schema{
									"enabled": {
										Type:     schema.TypeBool,
										Required: true,
									},
								},
							},
						},
						"ray_operator_config": {
							Type:         schema.TypeList,
							Optional:     true,
							Computed:     true,
							AtLeastOneOf: addonsConfigKeys,
							MaxItems:     3,
							Description:  `The status of the Ray Operator addon, which enabled management of Ray AI/ML jobs on GKE. Defaults to disabled; set enabled = true to enable.`,
							Elem: &schema.Resource{
								Schema: map[string]*schema.Schema{
									"enabled": {
										Type:     schema.TypeBool,
										Required: true,
									},
									"ray_cluster_logging_config": {
										Type:     schema.TypeList,
										Optional: true,
										Computed: true,
										MaxItems: 1,
										Description:  `The status of Ray Logging, which scrapes Ray cluster logs to Cloud Logging. Defaults to disabled; set enabled = true to enable.`,
										Elem: &schema.Resource{
											Schema: map[string]*schema.Schema{
												"enabled": {
													Type:     schema.TypeBool,
													Required: true,
												},
											},
										},
									},
									"ray_cluster_monitoring_config": {
										Type:     schema.TypeList,
										Optional: true,
										Computed: true,
										MaxItems: 1,
										Description:  `The status of Ray Cluster monitoring, which shows Ray cluster metrics in Cloud Console. Defaults to disabled; set enabled = true to enable.`,
										Elem: &schema.Resource{
											Schema: map[string]*schema.Schema{
												"enabled": {
													Type:     schema.TypeBool,
													Required: true,
												},
											},
										},
									},
								},
							},
						},
					},
				},
			},

			"cluster_autoscaling": {
				Type:     schema.TypeList,
				MaxItems: 1,
				// This field is Optional + Computed because we automatically set the
				// enabled value to false if the block is not returned in API responses.
				Optional:    true,
				Computed:    true,
				Description: `Per-cluster configuration of Node Auto-Provisioning with Cluster Autoscaler to automatically adjust the size of the cluster and create/delete node pools based on the current needs of the cluster's workload. See the guide to using Node Auto-Provisioning for more details.`,
				Elem: &schema.Resource{
					Schema: map[string]*schema.Schema{
						"enabled": {
							Type:          schema.TypeBool,
							Optional:      true,
							Computed:      true,
							ConflictsWith: []string{"enable_autopilot"},
							Description: `Whether node auto-provisioning is enabled. Resource limits for cpu and memory must be defined to enable node auto-provisioning.`,
						},
						"resource_limits": {
							Type:             schema.TypeList,
							Optional:         true,
							ConflictsWith:    []string{"enable_autopilot"},
							DiffSuppressFunc: suppressDiffForAutopilot,
							Description:      `Global constraints for machine resources in the cluster. Configuring the cpu and memory types is required if node auto-provisioning is enabled. These limits will apply to node pool autoscaling in addition to node auto-provisioning.`,
							Elem: &schema.Resource{
								Schema: map[string]*schema.Schema{
									"resource_type": {
										Type:        schema.TypeString,
										Required:    true,
										Description: `The type of the resource. For example, cpu and memory. See the guide to using Node Auto-Provisioning for a list of types.`,
									},
									"minimum": {
										Type:        schema.TypeInt,
										Optional:    true,
										Description: `Minimum amount of the resource in the cluster.`,
									},
									"maximum": {
										Type:        schema.TypeInt,
										Optional:    true,
										Description: `Maximum amount of the resource in the cluster.`,
									},
								},
							},
						},
						"auto_provisioning_defaults": {
							Type:        schema.TypeList,
							MaxItems:    1,
							Optional:    true,
							Computed:    true,
							Description: `Contains defaults for a node pool created by NAP.`,
							Elem: &schema.Resource{
								Schema: map[string]*schema.Schema{
									"oauth_scopes": {
										Type:             schema.TypeList,
										Optional:         true,
										Computed:         true,
										Elem:             &schema.Schema{Type: schema.TypeString},
										DiffSuppressFunc: containerClusterAddedScopesSuppress,
										Description:      `Scopes that are used by NAP when creating node pools.`,
									},
									"service_account": {
										Type:        schema.TypeString,
										Optional:    true,
										Default:     "default",
										Description: `The Google Cloud Platform Service Account to be used by the node VMs.`,
									},
									"disk_size": {
										Type:             schema.TypeInt,
										Optional:         true,
										Default:          100,
										Description:      `Size of the disk attached to each node, specified in GB. The smallest allowed disk size is 10GB.`,
										DiffSuppressFunc: suppressDiffForAutopilot,
										ValidateFunc: validation.IntAtLeast(10),
									},
									"disk_type": {
										Type:             schema.TypeString,
										Optional:         true,
										Default:          "pd-standard",
										Description:      `Type of the disk attached to each node.`,
										DiffSuppressFunc: suppressDiffForAutopilot,
										ValidateFunc: validation.StringInSlice([]string{"pd-standard", "pd-ssd", "pd-balanced"}, false),
									},
									"image_type": {
										Type:             schema.TypeString,
										Optional:         true,
										Default:          "COS_CONTAINERD",
										Description:      `The default image type used by NAP once a new node pool is being created.`,
										DiffSuppressFunc: suppressDiffForAutopilot,
										ValidateFunc: validation.StringInSlice([]string{"COS_CONTAINERD", "COS", "UBUNTU_CONTAINERD", "UBUNTU"}, false),
									},
									"min_cpu_platform": {
										Type:             schema.TypeString,
										Optional:         true,
										DiffSuppressFunc: tpgresource.EmptyOrDefaultStringSuppress("automatic"),
										Description:      `Minimum CPU platform to be used by this instance. The instance may be scheduled on the specified or newer CPU platform. Applicable values are the friendly names of CPU platforms, such as Intel Haswell.`,
									},
									"boot_disk_kms_key": {
										Type:        schema.TypeString,
										Optional:    true,
										ForceNew:    true,
										Description: `The Customer Managed Encryption Key used to encrypt the boot disk attached to each node in the node pool.`,
									},
									"shielded_instance_config": {
										Type:        schema.TypeList,
										Optional:    true,
										Description: `Shielded Instance options.`,
										MaxItems:    1,
										Elem: &schema.Resource{
											Schema: map[string]*schema.Schema{
												"enable_secure_boot": {
													Type:         schema.TypeBool,
													Optional:     true,
													Default:      false,
													Description:  `Defines whether the instance has Secure Boot enabled.`,
													AtLeastOneOf: []string{
														"cluster_autoscaling.0.auto_provisioning_defaults.0.shielded_instance_config.0.enable_secure_boot",
														"cluster_autoscaling.0.auto_provisioning_defaults.0.shielded_instance_config.0.enable_integrity_monitoring",
													},
												},
												"enable_integrity_monitoring": {
													Type:         schema.TypeBool,
													Optional:     true,
													Default:      true,
													Description:  `Defines whether the instance has integrity monitoring enabled.`,
													AtLeastOneOf: []string{
														"cluster_autoscaling.0.auto_provisioning_defaults.0.shielded_instance_config.0.enable_secure_boot",
														"cluster_autoscaling.0.auto_provisioning_defaults.0.shielded_instance_config.0.enable_integrity_monitoring",
													},
												},
											},
										},
									},
									"management": {
										Type:        schema.TypeList,
										Optional:    true,
										Computed:    true,
										MaxItems:    1,
										Description: `NodeManagement configuration for this NodePool.`,
										Elem: &schema.Resource{
											Schema: map[string]*schema.Schema{
												"auto_upgrade": {
													Type:        schema.TypeBool,
													Optional:    true,
													Computed:    true,
													Description: `Specifies whether node auto-upgrade is enabled for the node pool. If enabled, node auto-upgrade helps keep the nodes in your node pool up to date with the latest release version of Kubernetes.`,
												},
												"auto_repair": {
													Type:        schema.TypeBool,
													Optional:    true,
													Computed:    true,
													Description: `Specifies whether the node auto-repair is enabled for the node pool. If enabled, the nodes in this node pool will be monitored and, if they fail health checks too many times, an automatic repair action will be triggered.`,
												},
												"upgrade_options": {
													Type:        schema.TypeList,
													Computed:    true,
													Description: `Specifies the Auto Upgrade knobs for the node pool.`,
													Elem: &schema.Resource{
														Schema: map[string]*schema.Schema{
															"auto_upgrade_start_time": {
																Type:        schema.TypeString,
																Computed:    true,
																Description: `This field is set when upgrades are about to commence with the approximate start time for the upgrades, in RFC3339 text format.`,
															},
															"description": {
																Type:        schema.TypeString,
																Computed:    true,
																Description: `This field is set when upgrades are about to commence with the description of the upgrade.`,
															},
														},
													},
												},
											},
										},
									},
									"upgrade_settings": {
										Type:             schema.TypeList,
										Optional:         true,
										Description:      `Specifies the upgrade settings for NAP created node pools`,
										Computed:         true,
										MaxItems:         1,
										Elem: &schema.Resource{
											Schema: map[string]*schema.Schema{
												"max_surge": {
													Type:        schema.TypeInt,
													Optional:    true,
													Description: `The maximum number of nodes that can be created beyond the current size of the node pool during the upgrade process.`,
												},
												"max_unavailable": {
													Type:        schema.TypeInt,
													Optional:    true,
													Description: `The maximum number of nodes that can be simultaneously unavailable during the upgrade process.`,
												},
												"strategy": {
													Type:         schema.TypeString,
													Optional:     true,
													Computed:     true,
													Description:  `Update strategy of the node pool.`,
													ValidateFunc: validation.StringInSlice([]string{"NODE_POOL_UPDATE_STRATEGY_UNSPECIFIED", "BLUE_GREEN", "SURGE"}, false),
												},
												"blue_green_settings": {
													Type:        schema.TypeList,
													Optional:    true,
													Computed:    true,
													MaxItems:    1,
													Description: `Settings for blue-green upgrade strategy.`,
													Elem: &schema.Resource{
														Schema: map[string]*schema.Schema{
															"node_pool_soak_duration": {
																Type:     schema.TypeString,
																Optional: true,
																Computed: true,
																Description: `Time needed after draining entire blue pool. After this period, blue pool will be cleaned up.

																A duration in seconds with up to nine fractional digits, ending with 's'. Example: "3.5s".`,
															},
															"standard_rollout_policy": {
																Type:        schema.TypeList,
																Optional:    true,
																Computed:    true,
																MaxItems:    1,
																Description: `Standard policy for the blue-green upgrade.`,
																Elem: &schema.Resource{
																	Schema: map[string]*schema.Schema{
																		"batch_percentage": {
																			Type:         schema.TypeFloat,
																			Optional:     true,
																			Computed:     true,
																			ValidateFunc: validation.FloatBetween(0.0, 1.0),
																			ExactlyOneOf: []string{
																				"cluster_autoscaling.0.auto_provisioning_defaults.0.upgrade_settings.0.blue_green_settings.0.standard_rollout_policy.0.batch_percentage",
																				"cluster_autoscaling.0.auto_provisioning_defaults.0.upgrade_settings.0.blue_green_settings.0.standard_rollout_policy.0.batch_node_count",
																			},
																			Description: `Percentage of the bool pool nodes to drain in a batch. The range of this field should be (0.0, 1.0].`,
																		},
																		"batch_node_count": {
																			Type:     schema.TypeInt,
																			Optional: true,
																			Computed: true,
																			ExactlyOneOf: []string{
																				"cluster_autoscaling.0.auto_provisioning_defaults.0.upgrade_settings.0.blue_green_settings.0.standard_rollout_policy.0.batch_percentage",
																				"cluster_autoscaling.0.auto_provisioning_defaults.0.upgrade_settings.0.blue_green_settings.0.standard_rollout_policy.0.batch_node_count",
																			},
																			Description: `Number of blue nodes to drain in a batch.`,
																		},
																		"batch_soak_duration": {
																			Type:     schema.TypeString,
																			Optional: true,
																			Default:  "0s",
																			Description: `Soak time after each batch gets drained.

																			A duration in seconds with up to nine fractional digits, ending with 's'. Example: "3.5s".`,
																		},
																	},
																},
															},
														},
													},
												},
											},
										},
									},
								},
							},
						},
						"auto_provisioning_locations": {
							Type:             schema.TypeList,
							Optional:         true,
							Computed:         true,
							Elem:             &schema.Schema{Type: schema.TypeString},
							Description:      `The list of Google Compute Engine zones in which the NodePool's nodes can be created by NAP.`,
						},
						"autoscaling_profile": {
							Type:             schema.TypeString,
							Default:          "BALANCED",
							Optional:         true,
							DiffSuppressFunc: suppressDiffForAutopilot,
							ValidateFunc:     validation.StringInSlice([]string{"BALANCED", "OPTIMIZE_UTILIZATION"}, false),
							Description:      `Configuration options for the Autoscaling profile feature, which lets you choose whether the cluster autoscaler should optimize for resource utilization or resource availability when deciding to remove nodes from a cluster. Can be BALANCED or OPTIMIZE_UTILIZATION. Defaults to BALANCED.`,
						},
					},
				},
			},

			"cluster_ipv4_cidr": {
				Type:          schema.TypeString,
				Optional:      true,
				Computed:      true,
				ForceNew:      true,
				ValidateFunc:  verify.OrEmpty(verify.ValidateRFC1918Network(8, 32)),
				ConflictsWith: []string{"ip_allocation_policy"},
				Description:   `The IP address range of the Kubernetes pods in this cluster in CIDR notation (e.g. 10.96.0.0/14). Leave blank to have one automatically chosen or specify a /14 block in 10.0.0.0/8. This field will only work for routes-based clusters, where ip_allocation_policy is not defined.`,
			},

			"description": {
				Type:        schema.TypeString,
				Optional:    true,
				ForceNew:    true,
				Description: ` Description of the cluster.`,
			},

			"binary_authorization": {
					Type:             schema.TypeList,
					Optional:         true,
					DiffSuppressFunc: BinaryAuthorizationDiffSuppress,
					MaxItems:         1,
					Description:      "Configuration options for the Binary Authorization feature.",
					Elem: &schema.Resource{
							Schema: map[string]*schema.Schema{
									"enabled": {
											Type:          schema.TypeBool,
											Optional:      true,
											Deprecated:    "Deprecated in favor of evaluation_mode.",
											Description:   "Enable Binary Authorization for this cluster.",
											ConflictsWith: []string{"enable_autopilot", "binary_authorization.0.evaluation_mode"},
									},
									"evaluation_mode": {
											Type:          schema.TypeString,
											Optional:      true,
                     									Computed:      true,
											ValidateFunc:  validation.StringInSlice([]string{"DISABLED", "PROJECT_SINGLETON_POLICY_ENFORCE"}, false),
											Description:   "Mode of operation for Binary Authorization policy evaluation.",
											ConflictsWith: []string{"binary_authorization.0.enabled"},
									},
							},
					},
			},

			"enable_kubernetes_alpha": {
				Type:        schema.TypeBool,
				Optional:    true,
				ForceNew:    true,
				Default:     false,
				Description: `Whether to enable Kubernetes Alpha features for this cluster. Note that when this option is enabled, the cluster cannot be upgraded and will be automatically deleted after 30 days.`,
			},

			"enable_k8s_beta_apis": {
				Type:        schema.TypeList,
				Optional:    true,
				MaxItems:    1,
				Description: `Configuration for Kubernetes Beta APIs.`,
				Elem: &schema.Resource{
					Schema: map[string]*schema.Schema{
						"enabled_apis": {
							Type:        schema.TypeSet,
							Required:    true,
							Elem:        &schema.Schema{Type: schema.TypeString},
							Description: `Enabled Kubernetes Beta APIs.`,
						},
					},
				},
			},

			"enable_tpu": {
				Type:        schema.TypeBool,
				Optional:    true,
				ForceNew:    true,
				Description: `Whether to enable Cloud TPU resources in this cluster.`,
<% unless version == 'ga' -%>
				ConflictsWith: []string{"tpu_config"},
				Computed: true,
				// TODO: deprecate when tpu_config is correctly returned by the API
				// Deprecated: "Deprecated in favor of tpu_config",
<% end -%>
			},

<% unless version == 'ga' -%>
			"tpu_config": {
				Type:        schema.TypeList,
				Optional:    true,
				Computed:    true,
				MaxItems:    1,
				Description: `TPU configuration for the cluster.`,
				Elem: &schema.Resource{
					Schema: map[string]*schema.Schema{
						"enabled": {
							Type:        schema.TypeBool,
							Required:    true,
							ForceNew:    true,
							Description: `Whether Cloud TPU integration is enabled or not`,
						},
						"ipv4_cidr_block": {
							Type:        schema.TypeString,
							Computed:    true,
							Description: `IPv4 CIDR block reserved for Cloud TPU in the VPC.`,
						},
						"use_service_networking": {
							Type:        schema.TypeBool,
							Optional:    true,
							ForceNew:    true,
							Description: `Whether to use service networking for Cloud TPU or not`,
						},
					},
				},
			},
<% end -%>

			"enable_legacy_abac": {
				Type:        schema.TypeBool,
				Optional:    true,
				Default:     false,
				Description: `Whether the ABAC authorizer is enabled for this cluster. When enabled, identities in the system, including service accounts, nodes, and controllers, will have statically granted permissions beyond those provided by the RBAC configuration or IAM. Defaults to false.`,
			},

			"enable_shielded_nodes": {
				Type:        schema.TypeBool,
				Optional:    true,
				Default:     true,
				Description: `Enable Shielded Nodes features on all nodes in this cluster. Defaults to true.`,
				ConflictsWith: []string{"enable_autopilot"},
			},

			"enable_autopilot": {
				Type:        schema.TypeBool,
				Optional:    true,
				ForceNew:    true,
				Description: `Enable Autopilot for this cluster.`,
				// ConflictsWith: many fields, see https://cloud.google.com/kubernetes-engine/docs/concepts/autopilot-overview#comparison. The conflict is only set one-way, on other fields w/ this field.
			},

			"allow_net_admin": {
				Type: schema.TypeBool,
				Optional: true,
				Description: `Enable NET_ADMIN for this cluster.`,
            },

			"authenticator_groups_config": {
				Type:        schema.TypeList,
				Optional:    true,
				Computed:    true,
				MaxItems:    1,
				Description: `Configuration for the Google Groups for GKE feature.`,
				Elem: &schema.Resource{
					Schema: map[string]*schema.Schema{
						"security_group": {
							Type:        schema.TypeString,
							Required:    true,
							Description: `The name of the RBAC security group for use with Google security groups in Kubernetes RBAC. Group name must be in format gke-security-groups@yourdomain.com.`,
						},
					},
				},
			},

			"initial_node_count": {
				Type:        schema.TypeInt,
				Optional:    true,
				ForceNew:    true,
				Description: `The number of nodes to create in this cluster's default node pool. In regional or multi-zonal clusters, this is the number of nodes per zone. Must be set if node_pool is not set. If you're using google_container_node_pool objects with no default node pool, you'll need to set this to a value of at least 1, alongside setting remove_default_node_pool to true.`,
			},

			"logging_config": {
				Type:        schema.TypeList,
				Optional:    true,
				Computed:    true,
				MaxItems:    1,
				Description: `Logging configuration for the cluster.`,
				Elem: &schema.Resource{
					Schema: map[string]*schema.Schema{
						"enable_components": {
							Type:        schema.TypeList,
							Required:    true,
							Description: `GKE components exposing logs. Valid values include SYSTEM_COMPONENTS, APISERVER, CONTROLLER_MANAGER, SCHEDULER, and WORKLOADS.`,
							Elem: &schema.Schema{
								Type: schema.TypeString,
								ValidateFunc: validation.StringInSlice([]string{"SYSTEM_COMPONENTS", "APISERVER", "CONTROLLER_MANAGER", "SCHEDULER", "WORKLOADS"}, false),
							},
						},
					},
				},
			},

			"logging_service": {
				Type:         schema.TypeString,
				Optional:     true,
				Computed:     true,
<% unless version == 'ga' -%>
				ConflictsWith: []string{"cluster_telemetry"},
<% end -%>
				ValidateFunc: validation.StringInSlice([]string{"logging.googleapis.com", "logging.googleapis.com/kubernetes", "none"}, false),
				Description:  `The logging service that the cluster should write logs to. Available options include logging.googleapis.com(Legacy Stackdriver), logging.googleapis.com/kubernetes(Stackdriver Kubernetes Engine Logging), and none. Defaults to logging.googleapis.com/kubernetes.`,
			},

			"maintenance_policy": {
				Type:        schema.TypeList,
				Optional:    true,
				MaxItems:    1,
				Description: `The maintenance policy to use for the cluster.`,
				Elem: &schema.Resource{
					Schema: map[string]*schema.Schema{
						"daily_maintenance_window": {
							Type:     schema.TypeList,
							Optional: true,
							ExactlyOneOf: []string{
								"maintenance_policy.0.daily_maintenance_window",
								"maintenance_policy.0.recurring_window",
							},
							MaxItems:    1,
							Description: `Time window specified for daily maintenance operations. Specify start_time in RFC3339 format "HH:MM”, where HH : [00-23] and MM : [00-59] GMT.`,
							Elem: &schema.Resource{
								Schema: map[string]*schema.Schema{
									"start_time": {
										Type:             schema.TypeString,
										Required:         true,
										ValidateFunc:     verify.ValidateRFC3339Time,
										DiffSuppressFunc: Rfc3339TimeDiffSuppress,
									},
									"duration": {
										Type:     schema.TypeString,
										Computed: true,
									},
								},
							},
						},
						"recurring_window": {
							Type:     schema.TypeList,
							Optional: true,
							MaxItems: 1,
							ExactlyOneOf: []string{
								"maintenance_policy.0.daily_maintenance_window",
								"maintenance_policy.0.recurring_window",
							},
							Description: `Time window for recurring maintenance operations.`,
							Elem: &schema.Resource{
								Schema: map[string]*schema.Schema{
									"start_time": {
										Type:         schema.TypeString,
										Required:     true,
										ValidateFunc: verify.ValidateRFC3339Date,
									},
									"end_time": {
										Type:         schema.TypeString,
										Required:     true,
										ValidateFunc: verify.ValidateRFC3339Date,
									},
									"recurrence": {
										Type:             schema.TypeString,
										Required:         true,
										DiffSuppressFunc: rfc5545RecurrenceDiffSuppress,
									},
								},
							},
						},
						"maintenance_exclusion": {
							Type:        schema.TypeSet,
							Optional:    true,
							MaxItems:    20,
							Description: `Exceptions to maintenance window. Non-emergency maintenance should not occur in these windows.`,
							Elem: &schema.Resource{
								Schema: map[string]*schema.Schema{
									"exclusion_name": {
										Type:         schema.TypeString,
										Required:     true,
									},
									"start_time": {
										Type:         schema.TypeString,
										Required:     true,
										ValidateFunc: verify.ValidateRFC3339Date,
									},
									"end_time": {
										Type:         schema.TypeString,
										Required:     true,
										ValidateFunc: verify.ValidateRFC3339Date,
									},
									"exclusion_options": {
										Type:        schema.TypeList,
										Optional:    true,
										MaxItems:    1,
										Description: `Maintenance exclusion related options.`,
										Elem: &schema.Resource{
											Schema: map[string]*schema.Schema{
												"scope": {
													Type:         schema.TypeString,
													Required:     true,
													ValidateFunc: validation.StringInSlice([]string{"NO_UPGRADES", "NO_MINOR_UPGRADES", "NO_MINOR_OR_NODE_UPGRADES"}, false),
													Description: `The scope of automatic upgrades to restrict in the exclusion window.`,
												},
											},
										},
									},
								},
							},
						},
					},
				},
			},

<% unless version == 'ga' -%>
			"protect_config": {
				Type:        schema.TypeList,
				Optional:    true,
				Computed:    true,
				MaxItems:    1,
				Description: `Enable/Disable Protect API features for the cluster.`,
				Elem: &schema.Resource{
					Schema: map[string]*schema.Schema{
						"workload_config": {
							Type:        schema.TypeList,
							Optional:    true,
							Computed:    true,
							MaxItems:    1,
							Description: `WorkloadConfig defines which actions are enabled for a cluster's workload configurations.`,
							Elem: &schema.Resource{
								Schema: map[string]*schema.Schema{
									"audit_mode": {
										Type:        schema.TypeString,
										Required:    true,
										Description: `Sets which mode of auditing should be used for the cluster's workloads. Accepted values are DISABLED, BASIC.`,
									},
								},
							},
							AtLeastOneOf: []string{
								"protect_config.0.workload_config",
								"protect_config.0.workload_vulnerability_mode",
							},
						},
						"workload_vulnerability_mode": {
										Type:             schema.TypeString,
										Optional:         true,
										Computed:    true,
										Description: `Sets which mode to use for Protect workload vulnerability scanning feature. Accepted values are DISABLED, BASIC.`,
										AtLeastOneOf: []string{
											"protect_config.0.workload_config",
											"protect_config.0.workload_vulnerability_mode",
										},
									},
					},
				},
			},
<% end -%>

			"security_posture_config": {
				Type:        schema.TypeList,
				Optional:    true,
				MaxItems:    1,
				Computed:    true,
				Description: `Defines the config needed to enable/disable features for the Security Posture API`,
				Elem: &schema.Resource{
					Schema: map[string]*schema.Schema{
						"mode": {
							Type:             schema.TypeString,
							Optional:         true,
							Computed:         true,
							ValidateFunc:     validation.StringInSlice([]string{"DISABLED", "BASIC", "ENTERPRISE", "MODE_UNSPECIFIED"}, false),
							Description:      `Sets the mode of the Kubernetes security posture API's off-cluster features. Available options include DISABLED, BASIC, and ENTERPRISE.`,
							DiffSuppressFunc: tpgresource.EmptyOrDefaultStringSuppress("MODE_UNSPECIFIED"),
						},
						"vulnerability_mode": {
							Type:             schema.TypeString,
							Optional:         true,
							Computed:         true,
							ValidateFunc:     validation.StringInSlice([]string{"VULNERABILITY_DISABLED", "VULNERABILITY_BASIC", "VULNERABILITY_ENTERPRISE", "VULNERABILITY_MODE_UNSPECIFIED"}, false),
							Description:      `Sets the mode of the Kubernetes security posture API's workload vulnerability scanning. Available options include VULNERABILITY_DISABLED, VULNERABILITY_BASIC and VULNERABILITY_ENTERPRISE.`,
							DiffSuppressFunc: tpgresource.EmptyOrDefaultStringSuppress("VULNERABILITY_MODE_UNSPECIFIED"),
						},
					},
				},
			},
			"compliance_config": {
				Type:        schema.TypeList,
				Optional:    true,
				MaxItems:    1,
				Computed:    true,
				Description: `Defines the config needed to enable/disable features for Compliance Posture`,
				Elem: &schema.Resource{
					Schema: map[string]*schema.Schema{
						"mode": {
							Type:             schema.TypeString,
                                                        Required:         true,
							ValidateFunc:     validation.StringInSlice([]string{"DISABLED", "ENABLED"}, false),
							Description:      `Defines the enablement mode for Compliance Posture.`,
							DiffSuppressFunc: tpgresource.EmptyOrDefaultStringSuppress("MODE_UNSPECIFIED"),
						},
						"compliance_standards": {
							Type:             schema.TypeList,
							Optional:         true,
							Computed:         true,
							Description:      `List of enabled compliance standards.`,
              Elem: &schema.Resource{
								Schema: map[string]*schema.Schema{
									"standard": {
										Type: schema.TypeString,
										Required: true,
										Description: `Name of the compliance standard.`,
									},
								},
							},
						},
					},
				},
			},
			"monitoring_config": {
				Type:        schema.TypeList,
				Optional:    true,
				Computed:    true,
				MaxItems:    1,
				Description: `Monitoring configuration for the cluster.`,
				Elem: &schema.Resource{
					Schema: map[string]*schema.Schema{
						"enable_components": {
							Type:        schema.TypeList,
							Optional:    true,
							Computed:    true,
<% if version == "ga" -%>
							Description: `GKE components exposing metrics. Valid values include SYSTEM_COMPONENTS, APISERVER, SCHEDULER, CONTROLLER_MANAGER, STORAGE, HPA, POD, DAEMONSET, DEPLOYMENT, STATEFULSET, KUBELET, CADVISOR and DCGM.`,
<% else -%>
							Description: `GKE components exposing metrics. Valid values include SYSTEM_COMPONENTS, APISERVER, SCHEDULER, CONTROLLER_MANAGER, STORAGE, HPA, POD, DAEMONSET, DEPLOYMENT, STATEFULSET, WORKLOADS, KUBELET, CADVISOR and DCGM.`,
<% end -%>
							Elem: &schema.Schema{
								Type: schema.TypeString,
							},
						},
						"managed_prometheus": {
							Type:        schema.TypeList,
							Optional:    true,
							Computed:    true,
							MaxItems:    1,
							Description: `Configuration for Google Cloud Managed Services for Prometheus.`,
							Elem: &schema.Resource{
								Schema: map[string]*schema.Schema{
									"enabled": {
										Type:        schema.TypeBool,
										Required:    true,
										Description: `Whether or not the managed collection is enabled.`,
									},
								},
							},
						},
						"advanced_datapath_observability_config": {
							Type:        schema.TypeList,
							Optional:    true,
							Computed:    true,
							MaxItems:    1,
							Description: `Configuration of Advanced Datapath Observability features.`,
							Elem: &schema.Resource{
								Schema: map[string]*schema.Schema{
									"enable_metrics": {
										Type:        schema.TypeBool,
										Required:    true,
										Description: `Whether or not the advanced datapath metrics are enabled.`,
									},
									"enable_relay": {
										Type:        schema.TypeBool,
										Required:    true,
										Description: `Whether or not Relay is enabled.`,
									},
								},
							},
						},
					},
				},
			},

			"notification_config": {
				Type:        schema.TypeList,
				Optional:    true,
				Computed:    true,
				MaxItems: 	 1,
				Description: `The notification config for sending cluster upgrade notifications`,
				Elem: &schema.Resource{
					Schema: map[string]*schema.Schema{
						"pubsub": {
							Type:        schema.TypeList,
							Required:    true,
							MaxItems:    1,
							Description: `Notification config for Cloud Pub/Sub`,
							Elem: &schema.Resource{
								Schema: map[string]*schema.Schema{
									"enabled": {
										Type:        schema.TypeBool,
										Required:    true,
										Description: `Whether or not the notification config is enabled`,
									},
									"topic": {
										Type:        schema.TypeString,
										Optional:    true,
										Description: `The pubsub topic to push upgrade notifications to. Must be in the same project as the cluster. Must be in the format: projects/{project}/topics/{topic}.`,
									},
									"filter": {
										Type:        schema.TypeList,
										Optional:    true,
										MaxItems:    1,
										Description: `Allows filtering to one or more specific event types. If event types are present, those and only those event types will be transmitted to the cluster. Other types will be skipped. If no filter is specified, or no event types are present, all event types will be sent`,
										Elem: &schema.Resource{
											Schema: map[string]*schema.Schema{
												"event_type": {
													Type:        schema.TypeList,
													Required:    true,
													Description: `Can be used to filter what notifications are sent. Valid values include include UPGRADE_AVAILABLE_EVENT, UPGRADE_EVENT and SECURITY_BULLETIN_EVENT`,
													Elem: &schema.Schema{
														Type:         schema.TypeString,
														ValidateFunc: validation.StringInSlice([]string{"UPGRADE_AVAILABLE_EVENT", "UPGRADE_EVENT", "SECURITY_BULLETIN_EVENT"}, false),
													},
												},
											},
										},
									},
								},
							},
						},
					},
				},
			},

			"confidential_nodes": {
				Type:        schema.TypeList,
				Optional:    true,
				Computed:    true,
				ForceNew:    true,
				MaxItems:    1,
				Description: `Configuration for the confidential nodes feature, which makes nodes run on confidential VMs. Warning: This configuration can't be changed (or added/removed) after cluster creation without deleting and recreating the entire cluster.`,
				Elem: &schema.Resource{
					Schema: map[string]*schema.Schema{
						"enabled": {
							Type:        schema.TypeBool,
							Required:    true,
							ForceNew:    true,
							Description: `Whether Confidential Nodes feature is enabled for all nodes in this cluster.`,
						},
					},
				},
			},

			"master_auth": {
				Type:        schema.TypeList,
				Optional:    true,
				MaxItems:    1,
				Computed:    true,
				Description: `The authentication information for accessing the Kubernetes master. Some values in this block are only returned by the API if your service account has permission to get credentials for your GKE cluster. If you see an unexpected diff unsetting your client cert, ensure you have the container.clusters.getCredentials permission.`,
				Elem: &schema.Resource{
					Schema: map[string]*schema.Schema{
						"client_certificate_config": {
							Type:         schema.TypeList,
							MaxItems:     1,
							Required:     true,
							ForceNew:     true,
							Description:  `Whether client certificate authorization is enabled for this cluster.`,
							Elem: &schema.Resource{
								Schema: map[string]*schema.Schema{
									"issue_client_certificate": {
										Type:        schema.TypeBool,
										Required:    true,
										ForceNew:    true,
										Description: `Whether client certificate authorization is enabled for this cluster.`,
									},
								},
							},
						},

						"client_certificate": {
							Type:        schema.TypeString,
							Computed:    true,
							Description: `Base64 encoded public certificate used by clients to authenticate to the cluster endpoint.`,
						},

						"client_key": {
							Type:        schema.TypeString,
							Computed:    true,
							Sensitive:   true,
							Description: `Base64 encoded private key used by clients to authenticate to the cluster endpoint.`,
						},

						"cluster_ca_certificate": {
							Type:        schema.TypeString,
							Computed:    true,
							Description: `Base64 encoded public certificate that is the root of trust for the cluster.`,
						},
					},
				},
			},

			"master_authorized_networks_config": {
				Type:        schema.TypeList,
				Optional:    true,
				Computed:    true,
				MaxItems:    1,
				Elem:        masterAuthorizedNetworksConfig,
				Description: `The desired configuration options for master authorized networks. Omit the nested cidr_blocks attribute to disallow external access (except the cluster node IPs, which GKE automatically whitelists).`,
			},

			"min_master_version": {
				Type:        schema.TypeString,
				Optional:    true,
				Description: `The minimum version of the master. GKE will auto-update the master to new versions, so this does not guarantee the current master version--use the read-only master_version field to obtain that. If unset, the cluster's version will be set by GKE to the version of the most recent official release (which is not necessarily the latest version).`,
			},

			"monitoring_service": {
				Type:         schema.TypeString,
				Optional:     true,
				Computed:     true,
<% unless version == 'ga' -%>
				ConflictsWith: []string{"cluster_telemetry"},
<% end -%>
				ValidateFunc: validation.StringInSlice([]string{"monitoring.googleapis.com", "monitoring.googleapis.com/kubernetes", "none"}, false),
				Description:  `The monitoring service that the cluster should write metrics to. Automatically send metrics from pods in the cluster to the Google Cloud Monitoring API. VM metrics will be collected by Google Compute Engine regardless of this setting Available options include monitoring.googleapis.com(Legacy Stackdriver), monitoring.googleapis.com/kubernetes(Stackdriver Kubernetes Engine Monitoring), and none. Defaults to monitoring.googleapis.com/kubernetes.`,
			},

			"network": {
				Type:             schema.TypeString,
				Optional:         true,
				Default:          "default",
				ForceNew:         true,
				DiffSuppressFunc: tpgresource.CompareSelfLinkOrResourceName,
				Description:      `The name or self_link of the Google Compute Engine network to which the cluster is connected. For Shared VPC, set this to the self link of the shared network.`,
			},

			"network_policy": {
				Type:             schema.TypeList,
				Optional:         true,
				MaxItems:         1,
				Description:      `Configuration options for the NetworkPolicy feature.`,
				ConflictsWith:    []string{"enable_autopilot"},
				DiffSuppressFunc: containerClusterNetworkPolicyDiffSuppress,
				Elem: &schema.Resource{
					Schema: map[string]*schema.Schema{
						"enabled": {
							Type:        schema.TypeBool,
							Required:    true,
							Description: `Whether network policy is enabled on the cluster.`,
						},
						"provider": {
							Type:             schema.TypeString,
							Optional:         true,
							ValidateFunc:     validation.StringInSlice([]string{"PROVIDER_UNSPECIFIED", "CALICO"}, false),
							DiffSuppressFunc: tpgresource.EmptyOrDefaultStringSuppress("PROVIDER_UNSPECIFIED"),
							Description:      `The selected network policy provider.`,
						},
					},
				},
			},

			"node_config": clusterSchemaNodeConfig(),

			"node_pool": {
				Type:     schema.TypeList,
				Optional: true,
				Computed: true,
				ForceNew: true, // TODO: Add ability to add/remove nodePools
				Elem: &schema.Resource{
					Schema: schemaNodePool,
				},
				Description: `List of node pools associated with this cluster. See google_container_node_pool for schema. Warning: node pools defined inside a cluster can't be changed (or added/removed) after cluster creation without deleting and recreating the entire cluster. Unless you absolutely need the ability to say "these are the only node pools associated with this cluster", use the google_container_node_pool resource instead of this property.`,
				ConflictsWith: []string{"enable_autopilot"},
			},

			"node_pool_defaults": clusterSchemaNodePoolDefaults(),

			"node_pool_auto_config": {
				Type:        schema.TypeList,
				Optional:    true,
				Computed:    true,
				MaxItems:    1,
				Description: `Node pool configs that apply to all auto-provisioned node pools in autopilot clusters and node auto-provisioning enabled clusters.`,
				Elem: &schema.Resource{
					Schema: map[string]*schema.Schema{
						"network_tags": {
							Type:        schema.TypeList,
							Optional:    true,
							MaxItems:    1,
							Description: `Collection of Compute Engine network tags that can be applied to a node's underlying VM instance.`,
							Elem: &schema.Resource{
								Schema: map[string]*schema.Schema{
									"tags": {
										Type:        schema.TypeList,
										Optional:    true,
										Elem:        &schema.Schema{Type: schema.TypeString},
										Description: `List of network tags applied to auto-provisioned node pools.`,
									},
								},
							},
						},
						"resource_manager_tags": {
							Type:        schema.TypeMap,
							Optional:    true,
							Description: `A map of resource manager tags. Resource manager tag keys and values have the same definition as resource manager tags. Keys must be in the format tagKeys/{tag_key_id}, and values are in the format tagValues/456. The field is ignored (both PUT & PATCH) when empty.`,
						},
					},
				},
			},

			"node_version": {
				Type:        schema.TypeString,
				Optional:    true,
				Computed:    true,
				Description: `The Kubernetes version on the nodes. Must either be unset or set to the same value as min_master_version on create. Defaults to the default version set by GKE which is not necessarily the latest version. This only affects nodes in the default node pool. While a fuzzy version can be specified, it's recommended that you specify explicit versions as Terraform will see spurious diffs when fuzzy versions are used. See the google_container_engine_versions data source's version_prefix field to approximate fuzzy versions in a Terraform-compatible way. To update nodes in other node pools, use the version attribute on the node pool.`,
			},

<% unless version == "ga" -%>
			"pod_security_policy_config": {
				Type:        schema.TypeList,
				Optional:    true,
				Description: `Configuration for the PodSecurityPolicy feature.`,
				MaxItems:    1,
				DiffSuppressFunc: podSecurityPolicyCfgSuppress,
				Elem: &schema.Resource{
					Schema: map[string]*schema.Schema{
						"enabled": {
							Type:        schema.TypeBool,
							Required:    true,
							Description: `Enable the PodSecurityPolicy controller for this cluster. If enabled, pods must be valid under a PodSecurityPolicy to be created.`,
						},
					},
				},
			},
<% end -%>
<% unless version == "ga" -%>
			"secret_manager_config": {
				Type:        schema.TypeList,
				Optional:    true,
				Description: `Configuration for the Secret Manager feature.`,
				MaxItems:    1,
				DiffSuppressFunc: SecretManagerCfgSuppress,
				Elem: &schema.Resource{
					Schema: map[string]*schema.Schema{
						"enabled": {
							Type:        schema.TypeBool,
							Required:    true,
							Description: `Enable the Secret manager csi component.`,
						},
					},
				},
			},
<% end -%>

			"project": {
				Type:        schema.TypeString,
				Optional:    true,
				Computed:    true,
				ForceNew:    true,
				Description: `The ID of the project in which the resource belongs. If it is not provided, the provider project is used.`,
			},

			"subnetwork": {
				Type:             schema.TypeString,
				Optional:         true,
				Computed:         true,
				ForceNew:         true,
				DiffSuppressFunc: tpgresource.CompareSelfLinkOrResourceName,
				Description:      `The name or self_link of the Google Compute Engine subnetwork in which the cluster's instances are launched.`,
			},

			"self_link": {
				Type:        schema.TypeString,
				Computed:    true,
				Description: `Server-defined URL for the resource.`,
			},

			"endpoint": {
				Type:        schema.TypeString,
				Computed:    true,
				Description: `The IP address of this cluster's Kubernetes master.`,
			},

			"master_version": {
				Type:        schema.TypeString,
				Computed:    true,
				Description: `The current version of the master in the cluster. This may be different than the min_master_version set in the config if the master has been updated by GKE.`,
			},

			"services_ipv4_cidr": {
				Type:        schema.TypeString,
				Computed:    true,
				Description: `The IP address range of the Kubernetes services in this cluster, in CIDR notation (e.g. 1.2.3.4/29). Service addresses are typically put in the last /16 from the container CIDR.`,
			},

			"ip_allocation_policy": {
				Type:          schema.TypeList,
				MaxItems:      1,
				ForceNew:      true,
				Computed:      true,
				Optional:      true,
				ConflictsWith: []string{"cluster_ipv4_cidr"},
				Description:   `Configuration of cluster IP allocation for VPC-native clusters. Adding this block enables IP aliasing, making the cluster VPC-native instead of routes-based.`,
				Elem: &schema.Resource{
					Schema: map[string]*schema.Schema{
						// GKE creates/deletes secondary ranges in VPC
						"cluster_ipv4_cidr_block": {
							Type:             schema.TypeString,
							Optional:         true,
							Computed:         true,
							ForceNew:         true,
							ConflictsWith:    ipAllocationRangeFields,
							DiffSuppressFunc: tpgresource.CidrOrSizeDiffSuppress,
							Description:      `The IP address range for the cluster pod IPs. Set to blank to have a range chosen with the default size. Set to /netmask (e.g. /14) to have a range chosen with a specific netmask. Set to a CIDR notation (e.g. 10.96.0.0/14) from the RFC-1918 private networks (e.g. 10.0.0.0/8, 172.16.0.0/12, 192.168.0.0/16) to pick a specific range to use.`,
						},

						"services_ipv4_cidr_block": {
							Type:             schema.TypeString,
							Optional:         true,
							Computed:         true,
							ForceNew:         true,
							ConflictsWith:    ipAllocationRangeFields,
							DiffSuppressFunc: tpgresource.CidrOrSizeDiffSuppress,
							Description:      `The IP address range of the services IPs in this cluster. Set to blank to have a range chosen with the default size. Set to /netmask (e.g. /14) to have a range chosen with a specific netmask. Set to a CIDR notation (e.g. 10.96.0.0/14) from the RFC-1918 private networks (e.g. 10.0.0.0/8, 172.16.0.0/12, 192.168.0.0/16) to pick a specific range to use.`,
						},

						// User manages secondary ranges manually
						"cluster_secondary_range_name": {
							Type:          schema.TypeString,
							Optional:      true,
							Computed:      true,
							ForceNew:      true,
							ConflictsWith: ipAllocationCidrBlockFields,
							Description:   `The name of the existing secondary range in the cluster's subnetwork to use for pod IP addresses. Alternatively, cluster_ipv4_cidr_block can be used to automatically create a GKE-managed one.`,
						},

						"services_secondary_range_name": {
							Type:          schema.TypeString,
							Optional:      true,
							Computed:      true,
							ForceNew:      true,
							ConflictsWith: ipAllocationCidrBlockFields,
							Description:   `The name of the existing secondary range in the cluster's subnetwork to use for service ClusterIPs. Alternatively, services_ipv4_cidr_block can be used to automatically create a GKE-managed one.`,
						},

						"stack_type": {
							Type:             schema.TypeString,
							Optional:    	  true,
							ForceNew:         true,
							Default:          "IPV4",
							ValidateFunc:     validation.StringInSlice([]string{"IPV4", "IPV4_IPV6"}, false),
							Description: 	  `The IP Stack type of the cluster. Choose between IPV4 and IPV4_IPV6. Default type is IPV4 Only if not set`,
						},
						"pod_cidr_overprovision_config": {
							Type:     schema.TypeList,
							Optional: true,
							Computed: true,
							ForceNew: true,
							MaxItems: 1,
							Description: `Configuration for cluster level pod cidr overprovision. Default is disabled=false.`,
							Elem: &schema.Resource{
								Schema: map[string]*schema.Schema{
									"disabled": {
										Type:     schema.TypeBool,
										Required: true,
									},
								},
							},
						},
						"additional_pod_ranges_config": {
							Type:        schema.TypeList,
							MaxItems:    1,
							Optional:    true,
							Description: `AdditionalPodRangesConfig is the configuration for additional pod secondary ranges supporting the ClusterUpdate message.`,
							Elem: &schema.Resource{
								Schema: map[string]*schema.Schema{
									"pod_range_names": {
										Type:        schema.TypeSet,
										MinItems:    1,
										Required:    true,
										Elem:        &schema.Schema{Type: schema.TypeString},
										Description: `Name for pod secondary ipv4 range which has the actual range defined ahead.`,
									},
								},
							},
						},
					},
				},
			},

			// Defaults to "VPC_NATIVE" during create only
			"networking_mode": {
				Type:         schema.TypeString,
				Optional:     true,
				Computed:     true,
				ForceNew:     true,
				ValidateFunc: validation.StringInSlice([]string{"VPC_NATIVE", "ROUTES"}, false),
				Description:  `Determines whether alias IPs or routes will be used for pod IPs in the cluster. Defaults to VPC_NATIVE for new clusters.`,
			},

			"remove_default_node_pool": {
				Type:        schema.TypeBool,
				Optional:    true,
				Description: `If true, deletes the default node pool upon cluster creation. If you're using google_container_node_pool resources with no default node pool, this should be set to true, alongside setting initial_node_count to at least 1.`,
				ConflictsWith: []string{"enable_autopilot"},
			},

			"private_cluster_config": {
				Type:             schema.TypeList,
				MaxItems:         1,
				Optional:         true,
				Computed:         true,
				DiffSuppressFunc: containerClusterPrivateClusterConfigSuppress,
				Description:      `Configuration for private clusters, clusters with private nodes.`,
				Elem: &schema.Resource{
					Schema: map[string]*schema.Schema{
						// enable_private_endpoint is orthogonal to private_endpoint_subnetwork.
						// User can create a private_cluster_config block without including
						// either one of those two fields. Both fields are optional.
						// At the same time, we use 'AtLeastOneOf' to prevent an empty block
						// like 'private_cluster_config{}'
						"enable_private_endpoint": {
							Type:             schema.TypeBool,
							Optional:         true,
							AtLeastOneOf:     privateClusterConfigKeys,
							DiffSuppressFunc: containerClusterPrivateClusterConfigSuppress,
							Description:      `When true, the cluster's private endpoint is used as the cluster endpoint and access through the public endpoint is disabled. When false, either endpoint can be used.`,
						},
						"enable_private_nodes": {
							Type:             schema.TypeBool,
							Optional:         true,
							ForceNew:         true,
							AtLeastOneOf:     privateClusterConfigKeys,
							DiffSuppressFunc: containerClusterPrivateClusterConfigSuppress,
							Description:      `Enables the private cluster feature, creating a private endpoint on the cluster. In a private cluster, nodes only have RFC 1918 private addresses and communicate with the master's private endpoint via private networking.`,
						},
						"master_ipv4_cidr_block": {
							Type:         schema.TypeString,
							Computed:     true,
							Optional:     true,
							ForceNew:     true,
							AtLeastOneOf: privateClusterConfigKeys,
							ValidateFunc: verify.OrEmpty(validation.IsCIDRNetwork(28, 28)),
							Description:  `The IP range in CIDR notation to use for the hosted master network. This range will be used for assigning private IP addresses to the cluster master(s) and the ILB VIP. This range must not overlap with any other ranges in use within the cluster's network, and it must be a /28 subnet. See Private Cluster Limitations for more details. This field only applies to private clusters, when enable_private_nodes is true.`,
						},
						"peering_name": {
							Type:         schema.TypeString,
							Computed:     true,
							Description: `The name of the peering between this cluster and the Google owned VPC.`,
						},
						"private_endpoint": {
							Type:         schema.TypeString,
							Computed:     true,
							Description: `The internal IP address of this cluster's master endpoint.`,
						},
						"private_endpoint_subnetwork": {
							Type:         schema.TypeString,
							Optional:     true,
							ForceNew:     true,
							AtLeastOneOf: privateClusterConfigKeys,
							DiffSuppressFunc: containerClusterPrivateClusterConfigSuppress,
							Description: `Subnetwork in cluster's network where master's endpoint will be provisioned.`,
						},
						"public_endpoint": {
							Type:         schema.TypeString,
							Computed:     true,
							Description: `The external IP address of this cluster's master endpoint.`,
						},
						"master_global_access_config": {
							Type:         schema.TypeList,
							MaxItems:     1,
							Optional:     true,
							Computed:     true,
							AtLeastOneOf: privateClusterConfigKeys,
							Description: "Controls cluster master global access settings.",
							Elem: &schema.Resource{
								Schema: map[string]*schema.Schema{
									"enabled": {
										Type:        schema.TypeBool,
										Required:    true,
										Description: `Whether the cluster master is accessible globally or not.`,
									},
								},
							},
						},
					},
				},
			},

			"resource_labels": {
				Type:        schema.TypeMap,
				Optional:    true,
				Elem:        &schema.Schema{Type: schema.TypeString},
				Description: `The GCE resource labels (a map of key/value pairs) to be applied to the cluster.

				**Note**: This field is non-authoritative, and will only manage the labels present in your configuration.
				Please refer to the field 'effective_labels' for all of the labels present on the resource.`,
			},
			"terraform_labels": {
				Type:        schema.TypeMap,
				Computed:    true,
				Description: `The combination of labels configured directly on the resource and default labels configured on the provider.`,
				Elem:        &schema.Schema{Type: schema.TypeString},
			},
			"effective_labels": {
				Type:        schema.TypeMap,
				Computed:    true,
				Description: `All of labels (key/value pairs) present on the resource in GCP, including the labels configured through Terraform, other clients and services.`,
				Elem:        &schema.Schema{Type: schema.TypeString},
			},

			"label_fingerprint": {
				Type:        schema.TypeString,
				Computed:    true,
				Description: `The fingerprint of the set of labels for this cluster.`,
			},

			"default_max_pods_per_node": {
				Type:        schema.TypeInt,
				Optional:    true,
				ForceNew:    true,
				Computed:    true,
				Description: `The default maximum number of pods per node in this cluster. This doesn't work on "routes-based" clusters, clusters that don't have IP Aliasing enabled.`,
				ConflictsWith: []string{"enable_autopilot"},
			},

			"vertical_pod_autoscaling": {
				Type:        schema.TypeList,
				MaxItems:    1,
				Optional:    true,
				Computed:    true,
				Description: `Vertical Pod Autoscaling automatically adjusts the resources of pods controlled by it.`,
				Elem: &schema.Resource{
					Schema: map[string]*schema.Schema{
						"enabled": {
							Type:        schema.TypeBool,
							Required:    true,
							Description: `Enables vertical pod autoscaling.`,
						},
					},
				},
			},
			"workload_identity_config": {
				Type:     schema.TypeList,
				MaxItems: 1,
				Optional: true,
				// Computed is unsafe to remove- this API may return `"workloadIdentityConfig": {},` or omit the key entirely
				// and both will be valid. Note that we don't handle the case where the API returns nothing & the user has defined
				// workload_identity_config today.
				Computed: true,
				Description: `Configuration for the use of Kubernetes Service Accounts in GCP IAM policies.`,
				Elem: &schema.Resource{
					Schema: map[string]*schema.Schema{
						"workload_pool": {
							Type:     schema.TypeString,
							Optional: true,
							Description: "The workload pool to attach all Kubernetes service accounts to.",
						},
					},
				},
			},

			"identity_service_config": {
				Type:     schema.TypeList,
				MaxItems: 1,
				Optional: true,
				Computed: true,
				Description: `Configuration for Identity Service which allows customers to use external identity providers with the K8S API.`,
				Elem: &schema.Resource{
					Schema: map[string]*schema.Schema{
						"enabled": {
							Type:     schema.TypeBool,
							Optional: true,
							Description: "Whether to enable the Identity Service component.",
						},
					},
				},
			},

	"service_external_ips_config": {
		Type:        schema.TypeList,
		MaxItems:    1,
		Optional:    true,
		Computed:    true,
		Description: `If set, and enabled=true, services with external ips field will not be blocked`,
		Elem: &schema.Resource{
			Schema: map[string]*schema.Schema{
				"enabled": {
					Type:        schema.TypeBool,
					Required:    true,
					Description: `When enabled, services with external ips specified will be allowed.`,
				},
			},
		},
	},

	"mesh_certificates": {
			Type:        schema.TypeList,
			MaxItems:    1,
			Optional:    true,
			Computed:    true,
			Description: `If set, and enable_certificates=true, the GKE Workload Identity Certificates controller and node agent will be deployed in the cluster.`,
			Elem: &schema.Resource{
				Schema: map[string]*schema.Schema{
					"enable_certificates": {
						Type:        schema.TypeBool,
						Required:    true,
						Description: `When enabled the GKE Workload Identity Certificates controller and node agent will be deployed in the cluster.`,
					},
				},
			},
		},

      "database_encryption": {
        Type:        schema.TypeList,
        MaxItems:    1,
        Optional:    true,
        Computed:    true,
        Description: `Application-layer Secrets Encryption settings. The object format is {state = string, key_name = string}. Valid values of state are: "ENCRYPTED"; "DECRYPTED". key_name is the name of a CloudKMS key.`,
        Elem: &schema.Resource{
          Schema: map[string]*schema.Schema{
            "state": {
              Type:         schema.TypeString,
              Required:     true,
              ValidateFunc: validation.StringInSlice([]string{"ENCRYPTED", "DECRYPTED"}, false),
              Description:  `ENCRYPTED or DECRYPTED.`,
            },
            "key_name": {
              Type:        schema.TypeString,
              Optional:    true,
              Description: `The key to use to encrypt/decrypt secrets.`,
            },
          },
        },
      },

			"release_channel": {
				Type:        schema.TypeList,
				Optional:    true,
				Computed:    true,
				MaxItems:    1,
				Description: `Configuration options for the Release channel feature, which provide more control over automatic upgrades of your GKE clusters. Note that removing this field from your config will not unenroll it. Instead, use the "UNSPECIFIED" channel.`,
				Elem: &schema.Resource{
					Schema: map[string]*schema.Schema{
						"channel": {
							Type:             schema.TypeString,
							Required:         true,
							ValidateFunc:     validation.StringInSlice([]string{"UNSPECIFIED", "RAPID", "REGULAR", "STABLE", "EXTENDED"}, false),
							Description:      `The selected release channel. Accepted values are:
* UNSPECIFIED: Not set.
* RAPID: Weekly upgrade cadence; Early testers and developers who requires new features.
* REGULAR: Multiple per month upgrade cadence; Production users who need features not yet offered in the Stable channel.
* STABLE: Every few months upgrade cadence; Production users who need stability above all else, and for whom frequent upgrades are too risky.
* EXTENDED: GKE provides extended support for Kubernetes minor versions through the Extended channel. With this channel, you can stay on a minor version for up to 24 months.`,
						},
					},
				},
			},

			"tpu_ipv4_cidr_block": {
				Computed:    true,
				Type:        schema.TypeString,
				Description: `The IP address range of the Cloud TPUs in this cluster, in CIDR notation (e.g. 1.2.3.4/29).`,
			},

<% unless version == 'ga' -%>
			"cluster_telemetry": {
				Type:     schema.TypeList,
				Optional: true,
				Computed: true,
				Description: `Telemetry integration for the cluster.`,
				MaxItems: 1,
				Elem: &schema.Resource{
					Schema: map[string]*schema.Schema{
						"type": {
							Type:             schema.TypeString,
							Required:         true,
							ValidateFunc:     validation.StringInSlice([]string{"DISABLED","ENABLED","SYSTEM_ONLY"}, false),
							Description:      `Type of the integration.`,
						},
					},
				},
			},
<% end -%>

			"default_snat_status": {
				Type: schema.TypeList,
				MaxItems: 1,
				Optional: true,
				Computed: true,
				Description: `Whether the cluster disables default in-node sNAT rules. In-node sNAT rules will be disabled when defaultSnatStatus is disabled.`,
				Elem: &schema.Resource {
					Schema: map[string]*schema.Schema {
						"disabled": {
							Type: schema.TypeBool,
							Required: true,
							Description: `When disabled is set to false, default IP masquerade rules will be applied to the nodes to prevent sNAT on cluster internal traffic.`,
						},
					},
				},
			},

			"datapath_provider": {
				Type:             schema.TypeString,
				Optional:         true,
				ForceNew:         true,
				Computed:         true,
				Description:      `The desired datapath provider for this cluster. By default, uses the IPTables-based kube-proxy implementation.`,
				ValidateFunc:     validation.StringInSlice([]string{"DATAPATH_PROVIDER_UNSPECIFIED", "LEGACY_DATAPATH", "ADVANCED_DATAPATH"}, false),
				DiffSuppressFunc: tpgresource.EmptyOrDefaultStringSuppress("DATAPATH_PROVIDER_UNSPECIFIED"),
			},
			"enable_cilium_clusterwide_network_policy": {
				Type:        schema.TypeBool,
				Optional:    true,
				Description: `Whether Cilium cluster-wide network policy is enabled on this cluster.`,
				Default:     false,
			},
			"enable_intranode_visibility": {
			   Type: schema.TypeBool,
			   Optional: true,
			   Computed: true,
			   Description: `Whether Intra-node visibility is enabled for this cluster. This makes same node pod to pod traffic visible for VPC network.`,
			   ConflictsWith: []string{"enable_autopilot"},
			},
			"enable_l4_ilb_subsetting": {
			   Type: schema.TypeBool,
			   Optional: true,
			   Description: `Whether L4ILB Subsetting is enabled for this cluster.`,
			   Default: false,
			},
			"enable_multi_networking": {
			   Type: schema.TypeBool,
			   Optional: true,
			   ForceNew: true,
			   Description: `Whether multi-networking is enabled for this cluster.`,
			   Default: false,
			},
<% unless version == 'ga' -%>
			"enable_fqdn_network_policy": {
			   Type: schema.TypeBool,
			   Optional: true,
			   Description: `Whether FQDN Network Policy is enabled on this cluster.`,
			   Default: false,
			},
<% end -%>
			"private_ipv6_google_access": {
			   Type: schema.TypeString,
			   Optional: true,
			   Description: `The desired state of IPv6 connectivity to Google Services. By default, no private IPv6 access to or from Google Services (all access will be via IPv4).`,
			   Computed: true,
			},

			"cost_management_config": {
				Type:        schema.TypeList,
				MaxItems:    1,
				Optional:    true,
				Computed:    true,
				Description: `Cost management configuration for the cluster.`,
				Elem: &schema.Resource{
					Schema: map[string]*schema.Schema{
						"enabled": {
							Type:        schema.TypeBool,
							Required:    true,
							Description: `Whether to enable GKE cost allocation. When you enable GKE cost allocation, the cluster name and namespace of your GKE workloads appear in the labels field of the billing export to BigQuery. Defaults to false.`,
						},
					},
				},
			},

			"resource_usage_export_config": {
				Type:        schema.TypeList,
				MaxItems:    1,
				Optional:    true,
				Description: `Configuration for the ResourceUsageExportConfig feature.`,
				Elem: &schema.Resource{
					Schema: map[string]*schema.Schema{
						"enable_network_egress_metering": {
							Type:        schema.TypeBool,
							Optional:    true,
							Default:     false,
							Description: `Whether to enable network egress metering for this cluster. If enabled, a daemonset will be created in the cluster to meter network egress traffic.`,
						},
						"enable_resource_consumption_metering": {
							Type:        schema.TypeBool,
							Optional:    true,
							Default:     true,
							Description: `Whether to enable resource consumption metering on this cluster. When enabled, a table will be created in the resource export BigQuery dataset to store resource consumption data. The resulting table can be joined with the resource usage table or with BigQuery billing export. Defaults to true.`,
						},
						"bigquery_destination": {
							Type:        schema.TypeList,
							MaxItems:    1,
							Required:    true,
							Description: `Parameters for using BigQuery as the destination of resource usage export.`,
							Elem: &schema.Resource{
								Schema: map[string]*schema.Schema{
									"dataset_id": {
										Type:        schema.TypeString,
										Required:    true,
										Description: `The ID of a BigQuery Dataset.`,
									},
								},
							},
						},
					},
				},
			},
			"dns_config": {
				Type:        schema.TypeList,
				Optional:    true,
				MaxItems:    1,
				DiffSuppressFunc: suppressDiffForAutopilot,
				Description: `Configuration for Cloud DNS for Kubernetes Engine.`,
				Elem: &schema.Resource{
					Schema: map[string]*schema.Schema{
						<% unless version == 'ga' -%>
						"additive_vpc_scope_dns_domain": {
							Type:         schema.TypeString,
							Description:  `Enable additive VPC scope DNS in a GKE cluster.`,
							Optional:     true,
						},
						<% end -%>
						"cluster_dns": {
							Type:         schema.TypeString,
							Default:      "PROVIDER_UNSPECIFIED",
							ValidateFunc: validation.StringInSlice([]string{"PROVIDER_UNSPECIFIED", "PLATFORM_DEFAULT", "CLOUD_DNS"}, false),
							Description:  `Which in-cluster DNS provider should be used.`,
							Optional:     true,
						},
						"cluster_dns_scope": {
							Type:         schema.TypeString,
							Default:      "DNS_SCOPE_UNSPECIFIED",
							ValidateFunc: validation.StringInSlice([]string{"DNS_SCOPE_UNSPECIFIED", "CLUSTER_SCOPE", "VPC_SCOPE"}, false),
							Description:  `The scope of access to cluster DNS records.`,
							Optional:     true,
						},
						"cluster_dns_domain": {
							Type:        schema.TypeString,
							Description: `The suffix used for all cluster service records.`,
							Optional:    true,
						},
					},
				},
			},
			"gateway_api_config": {
				Type:        schema.TypeList,
				Optional:    true,
				Computed:    true,
				MaxItems:    1,
				Description: `Configuration for GKE Gateway API controller.`,
				Elem: &schema.Resource{
					Schema: map[string]*schema.Schema{
						"channel": {
							Type:         schema.TypeString,
							Required:     true,
							ValidateFunc: validation.StringInSlice([]string{"CHANNEL_DISABLED", "CHANNEL_EXPERIMENTAL", "CHANNEL_STANDARD"}, false),
							Description:  `The Gateway API release channel to use for Gateway API.`,
						},
					},
				},
			},
			"fleet": {
				Type:        schema.TypeList,
				Optional:    true,
				MaxItems:    1,
				Description: `Fleet configuration of the cluster.`,
				DiffSuppressFunc: suppressDiffForPreRegisteredFleet,
				Elem: &schema.Resource{
					Schema: map[string]*schema.Schema{
						"project": {
							Type:              schema.TypeString,
							Optional:          true,
							Description:       `The Fleet host project of the cluster.`,
						},
						"membership": {
							Type:             schema.TypeString,
							Computed:         true,
							Description:      `Full resource name of the registered fleet membership of the cluster.`,
						},
						"pre_registered": {
							Type:             schema.TypeBool,
							Computed:         true,
							Description:      `Whether the cluster has been registered via the fleet API.`,
						},
						"membership_id": {
							Type:             schema.TypeString,
							Computed:         true,
							Description:      `Short name of the fleet membership, for example "member-1".`,
						},
						"membership_location": {
							Type:             schema.TypeString,
							Computed:         true,
							Description:      `Location of the fleet membership, for example "us-central1".`,
						},
					},
				},
			},
			<% unless version == 'ga' -%>
				"workload_alts_config": {
					Type:             schema.TypeList,
					Optional:         true,
					Computed:         true,
					MaxItems:         1,
					Description:      `Configuration for direct-path (via ALTS) with workload identity.`,
					Elem: &schema.Resource{
							Schema: map[string]*schema.Schema{
									"enable_alts": {
											Type:          schema.TypeBool,
											Required:      true,
											Description:   `Whether the alts handshaker should be enabled or not for direct-path. Requires Workload Identity (workloadPool must be non-empty).`,
									},
							},
					},
				},
				<% end -%>
		},
	}
}

// Setting a guest accelerator block to count=0 is the equivalent to omitting the block: it won't get
// sent to the API and it won't be stored in state. This diffFunc will try to compare the old + new state
// by only comparing the blocks with a positive count and ignoring those with count=0
//
// One quirk with this approach is that configs with mixed count=0 and count>0 accelerator blocks will
// show a confusing diff if one of there are config changes that result in a legitimate diff as the count=0
// blocks will not be in state.
func resourceNodeConfigEmptyGuestAccelerator(_ context.Context, diff *schema.ResourceDiff, meta interface{}) error {
	old, new := diff.GetChange("node_config.0.guest_accelerator")
	oList := old.([]interface{})
	nList := new.([]interface{})

	if len(nList) == len(oList) || len(nList) == 0 {
		return nil
	}
	var hasAcceleratorWithEmptyCount bool
	// the list of blocks in a desired state with count=0 accelerator blocks in it
	// will be longer than the current state.
	// this index tracks the location of positive count accelerator blocks
	index := 0
	for i, item := range nList {
		accel := item.(map[string]interface{})
		if accel["count"].(int) == 0 {
			hasAcceleratorWithEmptyCount = true
			// Ignore any 'empty' accelerators because they aren't sent to the API
			continue
		}
		if index >= len(oList) {
			// Return early if there are more positive count accelerator blocks in the desired state
			// than the current state since a difference in 'legit' blocks is a valid diff.
			// This will prevent array index overruns
			return nil
		}
		if !reflect.DeepEqual(nList[i], oList[index]) {
			return nil
		}
		index += 1
	}

	if hasAcceleratorWithEmptyCount && index == len(oList) {
		// If the number of count>0 blocks match, there are count=0 blocks present and we
		// haven't already returned due to a legitimate diff
		err := diff.Clear("node_config.0.guest_accelerator")
		if err != nil {
			return err
		}
	}

	return nil
}

func resourceContainerClusterCreate(d *schema.ResourceData, meta interface{}) error {
	config := meta.(*transport_tpg.Config)
	userAgent, err :=  tpgresource.GenerateUserAgentString(d, config.UserAgent)
	if err != nil {
		return err
	}

	project, err := tpgresource.GetProject(d, config)
	if err != nil {
		return err
	}

	location, err := tpgresource.GetLocation(d, config)
	if err != nil {
		return err
	}

	clusterName := d.Get("name").(string)

	// Default to VPC_NATIVE mode during initial creation
	// This solution (a conditional default) should not be considered to set a precedent on its own.
	// If you're considering a similar approach on a different resource, strongly weigh making the field required.
	// GKE tends to require exceptional handling in general- and this default was a breaking change in their API
	// that was compounded on by numerous product developments afterwards. We have not seen a similar case
	// since, after several years.
	networkingMode := d.Get("networking_mode").(string)
	clusterIpv4Cidr := d.Get("cluster_ipv4_cidr").(string)
	if networkingMode == "" && clusterIpv4Cidr == "" {
		err := d.Set("networking_mode", "VPC_NATIVE")
		if err != nil {
			return fmt.Errorf("Error setting networking mode during creation: %s", err)
		}
	}

	ipAllocationBlock, err := expandIPAllocationPolicy(d.Get("ip_allocation_policy"), d.Get("networking_mode").(string), d.Get("enable_autopilot").(bool))
	if err != nil {
		return err
	}

	var workloadPolicyConfig *container.WorkloadPolicyConfig
	if allowed := d.Get("allow_net_admin").(bool); allowed {
		workloadPolicyConfig = &container.WorkloadPolicyConfig{
			AllowNetAdmin: allowed,
		}
	}

	cluster := &container.Cluster{
		Name:                           clusterName,
		InitialNodeCount:               int64(d.Get("initial_node_count").(int)),
		MaintenancePolicy:              expandMaintenancePolicy(d, meta),
		MasterAuthorizedNetworksConfig: expandMasterAuthorizedNetworksConfig(d.Get("master_authorized_networks_config"), d),
		InitialClusterVersion:          d.Get("min_master_version").(string),
		ClusterIpv4Cidr:                d.Get("cluster_ipv4_cidr").(string),
		Description:                    d.Get("description").(string),
		LegacyAbac: &container.LegacyAbac{
			Enabled:         d.Get("enable_legacy_abac").(bool),
			ForceSendFields: []string{"Enabled"},
		},
		LoggingService:          d.Get("logging_service").(string),
		MonitoringService:       d.Get("monitoring_service").(string),
		NetworkPolicy:           expandNetworkPolicy(d.Get("network_policy")),
		AddonsConfig:            expandClusterAddonsConfig(d.Get("addons_config")),
		EnableKubernetesAlpha:   d.Get("enable_kubernetes_alpha").(bool),
		IpAllocationPolicy:      ipAllocationBlock,
<% unless version == "ga" -%>
		PodSecurityPolicyConfig: expandPodSecurityPolicyConfig(d.Get("pod_security_policy_config")),
<% end -%>
<% unless version == "ga" -%>
		SecretManagerConfig: expandSecretManagerConfig(d.Get("secret_manager_config")),
<% end -%>
		Autoscaling:             expandClusterAutoscaling(d.Get("cluster_autoscaling"), d),
		BinaryAuthorization:     expandBinaryAuthorization(d.Get("binary_authorization")),
		Autopilot: &container.Autopilot{
			Enabled:         d.Get("enable_autopilot").(bool),
			WorkloadPolicyConfig: workloadPolicyConfig,
			ForceSendFields: []string{"Enabled"},
		},
		ReleaseChannel:          expandReleaseChannel(d.Get("release_channel")),
<% unless version == 'ga' -%>
		ClusterTelemetry: expandClusterTelemetry(d.Get("cluster_telemetry")),
<% end -%>
		EnableTpu:               d.Get("enable_tpu").(bool),
		NetworkConfig: &container.NetworkConfig{
			EnableIntraNodeVisibility:            d.Get("enable_intranode_visibility").(bool),
			DefaultSnatStatus:                    expandDefaultSnatStatus(d.Get("default_snat_status")),
			DatapathProvider:                     d.Get("datapath_provider").(string),
			EnableCiliumClusterwideNetworkPolicy: d.Get("enable_cilium_clusterwide_network_policy").(bool),
			PrivateIpv6GoogleAccess:              d.Get("private_ipv6_google_access").(string),
			EnableL4ilbSubsetting:                d.Get("enable_l4_ilb_subsetting").(bool),
			DnsConfig:                            expandDnsConfig(d.Get("dns_config")),
			GatewayApiConfig:                     expandGatewayApiConfig(d.Get("gateway_api_config")),
			EnableMultiNetworking:                d.Get("enable_multi_networking").(bool),
<% unless version == "ga" -%>
			EnableFqdnNetworkPolicy:              d.Get("enable_fqdn_network_policy").(bool),
<% end -%>
	    },
		MasterAuth:     expandMasterAuth(d.Get("master_auth")),
		NotificationConfig: expandNotificationConfig(d.Get("notification_config")),
		ConfidentialNodes: expandConfidentialNodes(d.Get("confidential_nodes")),
		ResourceLabels: tpgresource.ExpandStringMap(d, "effective_labels"),
		NodePoolAutoConfig: expandNodePoolAutoConfig(d.Get("node_pool_auto_config")),
<% unless version == 'ga' -%>
		ProtectConfig: expandProtectConfig(d.Get("protect_config")),
<% end -%>
		CostManagementConfig: expandCostManagementConfig(d.Get("cost_management_config")),
		EnableK8sBetaApis:   expandEnableK8sBetaApis(d.Get("enable_k8s_beta_apis"), nil),
	}

	v:= d.Get("enable_shielded_nodes")
	cluster.ShieldedNodes = &container.ShieldedNodes{
		Enabled:         v.(bool),
		ForceSendFields: []string{"Enabled"},
	}

	if v, ok := d.GetOk("default_max_pods_per_node"); ok {
		cluster.DefaultMaxPodsConstraint = expandDefaultMaxPodsConstraint(v)
	}

	// Only allow setting node_version on create if it's set to the equivalent master version,
	// since `InitialClusterVersion` only accepts valid master-style versions.
	if v, ok := d.GetOk("node_version"); ok {
		// ignore -gke.X suffix for now. if it becomes a problem later, we can fix it.
		mv := strings.Split(cluster.InitialClusterVersion, "-")[0]
		nv := strings.Split(v.(string), "-")[0]
		if mv != nv {
			return fmt.Errorf("node_version and min_master_version must be set to equivalent values on create")
		}
	}

	if v, ok := d.GetOk("node_locations"); ok {
		locationsSet := v.(*schema.Set)
		if locationsSet.Contains(location) {
			return fmt.Errorf("when using a multi-zonal cluster, node_locations should not contain the original 'zone'")
		}

		// GKE requires a full list of node locations
		// but when using a multi-zonal cluster our schema only asks for the
		// additional zones, so append the cluster location if it's a zone
		if tpgresource.IsZone(location) {
			locationsSet.Add(location)
		}
		cluster.Locations = tpgresource.ConvertStringSet(locationsSet)
	}

	if v, ok := d.GetOk("network"); ok {
		network, err := tpgresource.ParseNetworkFieldValue(v.(string), d, config)
		if err != nil {
			return err
		}
		cluster.Network = network.RelativeLink()
	}

	if v, ok := d.GetOk("subnetwork"); ok {
		subnetwork, err := tpgresource.ParseRegionalFieldValue("subnetworks", v.(string), "project", "location", "location", d, config, true) // variant of ParseSubnetworkFieldValue
		if err != nil {
			return err
		}
		cluster.Subnetwork = subnetwork.RelativeLink()
	}

	nodePoolsCount := d.Get("node_pool.#").(int)
	if nodePoolsCount > 0 {
		nodePools := make([]*container.NodePool, 0, nodePoolsCount)
		for i := 0; i < nodePoolsCount; i++ {
			prefix := fmt.Sprintf("node_pool.%d.", i)
			nodePool, err := expandNodePool(d, prefix)
			if err != nil {
				return err
			}
			nodePools = append(nodePools, nodePool)
		}
		cluster.NodePools = nodePools
	} else {
		// Node Configs have default values that are set in the expand function,
		// but can only be set if node pools are unspecified.
		cluster.NodeConfig = expandNodeConfig([]interface{}{})
	}

        if v, ok := d.GetOk("node_pool_defaults"); ok {
                cluster.NodePoolDefaults = expandNodePoolDefaults(v)
        }

	if v, ok := d.GetOk("node_config"); ok {
		cluster.NodeConfig = expandNodeConfig(v)
	}

	if v, ok := d.GetOk("authenticator_groups_config"); ok {
		cluster.AuthenticatorGroupsConfig = expandAuthenticatorGroupsConfig(v)
	}

	if v, ok := d.GetOk("private_cluster_config"); ok {
		cluster.PrivateClusterConfig = expandPrivateClusterConfig(v)
	}

	if v, ok := d.GetOk("vertical_pod_autoscaling"); ok {
		cluster.VerticalPodAutoscaling = expandVerticalPodAutoscaling(v)
	}

	if v, ok := d.GetOk("service_external_ips_config"); ok {
		cluster.NetworkConfig.ServiceExternalIpsConfig = expandServiceExternalIpsConfig(v)
	}

	if v, ok := d.GetOk("mesh_certificates"); ok {
		cluster.MeshCertificates = expandMeshCertificates(v)
	}

	if v, ok := d.GetOk("database_encryption"); ok {
		cluster.DatabaseEncryption = expandDatabaseEncryption(v)
	}

	if v, ok := d.GetOk("workload_identity_config"); ok {
		cluster.WorkloadIdentityConfig = expandWorkloadIdentityConfig(v)
	}

	if v, ok := d.GetOk("identity_service_config"); ok {
		cluster.IdentityServiceConfig = expandIdentityServiceConfig(v)
	}

<% unless version == 'ga' -%>
	if v, ok := d.GetOk("tpu_config"); ok {
		cluster.TpuConfig = expandContainerClusterTpuConfig(v)
	}
<% end -%>

	if v, ok := d.GetOk("resource_usage_export_config"); ok {
		cluster.ResourceUsageExportConfig = expandResourceUsageExportConfig(v)
	}

	if v, ok := d.GetOk("logging_config"); ok {
		cluster.LoggingConfig = expandContainerClusterLoggingConfig(v)
	}

	if v, ok := d.GetOk("monitoring_config"); ok {
		cluster.MonitoringConfig = expandMonitoringConfig(v)
	}

	if v, ok := d.GetOk("fleet"); ok {
		cluster.Fleet = expandFleet(v)
	}

	if err := validateNodePoolAutoConfig(cluster); err != nil {
		return err
	}

	if err := validatePrivateClusterConfig(cluster); err != nil {
		return err
	}

	if v, ok := d.GetOk("security_posture_config"); ok {
		cluster.SecurityPostureConfig = expandSecurityPostureConfig(v)
	}

	if v, ok := d.GetOk("compliance_config"); ok {
		cluster.CompliancePostureConfig = expandCompliancePostureConfig(v)
	}

  needUpdateAfterCreate := false

	// For now PSC based cluster don't support `enable_private_endpoint` on `create`, but only on `update` API call.
	// If cluster is PSC based and enable_private_endpoint is set to true we will ignore it on `create` call and update cluster right after creation.
	enablePrivateEndpointPSCCluster := isEnablePrivateEndpointPSCCluster(cluster)
	if enablePrivateEndpointPSCCluster {
		cluster.PrivateClusterConfig.EnablePrivateEndpoint = false
		needUpdateAfterCreate = true
	}

	enablePDCSI := isEnablePDCSI(cluster);
	if !enablePDCSI {
		// GcePersistentDiskCsiDriver cannot be disabled at cluster create, only on cluster update. Ignore on create then update after creation.
		// If pdcsi is disabled, the config should be defined. But we will be paranoid and double-check.
		needUpdateAfterCreate = true
		if cluster.AddonsConfig == nil {
			cluster.AddonsConfig = &container.AddonsConfig{}
		}
		if cluster.AddonsConfig.GcePersistentDiskCsiDriverConfig == nil {
			cluster.AddonsConfig.GcePersistentDiskCsiDriverConfig = &container.GcePersistentDiskCsiDriverConfig{}
		}
		cluster.AddonsConfig.GcePersistentDiskCsiDriverConfig.Enabled = true
	}

	<% unless version == 'ga' -%>
	if v, ok := d.GetOk("workload_alts_config"); ok {
		cluster.WorkloadAltsConfig = expandWorkloadAltsConfig(v)
	}
	<% end -%>

	req := &container.CreateClusterRequest{
		Cluster: cluster,
	}

	transport_tpg.MutexStore.Lock(containerClusterMutexKey(project, location, clusterName))
	defer transport_tpg.MutexStore.Unlock(containerClusterMutexKey(project, location, clusterName))

	parent := fmt.Sprintf("projects/%s/locations/%s", project, location)
	var op *container.Operation
	err = transport_tpg.Retry(transport_tpg.RetryOptions{
		RetryFunc: func() error {
			clusterCreateCall := config.NewContainerClient(userAgent).Projects.Locations.Clusters.Create(parent, req)
			if config.UserProjectOverride {
				clusterCreateCall.Header().Add("X-Goog-User-Project", project)
			}
			op, err = clusterCreateCall.Do()
			return err
		},
	})
	if err != nil {
		return err
	}

	d.SetId(containerClusterFullName(project, location, clusterName))

	// Wait until it's created
	waitErr := ContainerOperationWait(config, op, project, location, "creating GKE cluster", userAgent, d.Timeout(schema.TimeoutCreate))
	if waitErr != nil {
		// Check if the create operation failed because Terraform was prematurely terminated. If it was we can persist the
		// operation id to state so that a subsequent refresh of this resource will wait until the operation has terminated
		// before attempting to Read the state of the cluster. This allows a graceful resumption of a Create that was killed
		// by the upstream Terraform process exiting early such as a sigterm.
		select {
		case <-config.Context.Done():
			log.Printf("[DEBUG] Persisting %s so this operation can be resumed \n", op.Name)
			if err := d.Set("operation", op.Name); err != nil {
				return fmt.Errorf("Error setting operation: %s", err)
			}

			return nil
		default:
			// leaving default case to ensure this is non blocking
		}

		// Try a GET on the cluster so we can see the state in debug logs. This will help classify error states.
		clusterGetCall := config.NewContainerClient(userAgent).Projects.Locations.Clusters.Get(containerClusterFullName(project, location, clusterName))
		if config.UserProjectOverride {
			clusterGetCall.Header().Add("X-Goog-User-Project", project)
		}

		_, getErr := clusterGetCall.Do()
		if getErr != nil {
			log.Printf("[WARN] Cluster %s was created in an error state and not found", clusterName)
			d.SetId("")
		}

		// Don't clear cluster id, this will taint the resource
		log.Printf("[WARN] GKE cluster %s was created in an error state, and has been marked as tainted", clusterName)
		return waitErr
	}

	log.Printf("[INFO] GKE cluster %s has been created", clusterName)

	if d.Get("remove_default_node_pool").(bool) {
		parent := fmt.Sprintf("%s/nodePools/%s", containerClusterFullName(project, location, clusterName), "default-pool")
		err = transport_tpg.Retry(transport_tpg.RetryOptions{
			RetryFunc: func() error {
				clusterNodePoolDeleteCall := config.NewContainerClient(userAgent).Projects.Locations.Clusters.NodePools.Delete(parent)
				if config.UserProjectOverride {
					clusterNodePoolDeleteCall.Header().Add("X-Goog-User-Project", project)
				}
				op, err = clusterNodePoolDeleteCall.Do()
				return err
			},
		})
		if err != nil {
			return errwrap.Wrapf("Error deleting default node pool: {{err}}", err)
		}
		err = ContainerOperationWait(config, op, project, location, "removing default node pool", userAgent, d.Timeout(schema.TimeoutCreate))
		if err != nil {
			return errwrap.Wrapf("Error while waiting to delete default node pool: {{err}}", err)
		}
	}

	if needUpdateAfterCreate {
		name := containerClusterFullName(project, location, clusterName)
		update := &container.ClusterUpdate{}
		if enablePrivateEndpointPSCCluster {
			update.DesiredEnablePrivateEndpoint = true
			update.ForceSendFields = append(update.ForceSendFields, "DesiredEnablePrivateEndpoint");
		}
		if !enablePDCSI {
			update.DesiredAddonsConfig = &container.AddonsConfig{
				GcePersistentDiskCsiDriverConfig: &container.GcePersistentDiskCsiDriverConfig{
					Enabled: false,
				},
			}
			update.ForceSendFields = append(update.ForceSendFields, "DesiredAddonsConfig.GcePersistentDiskCsiDriverConfig.Enabled");
		}
		req := &container.UpdateClusterRequest{Update: update}

		err = transport_tpg.Retry(transport_tpg.RetryOptions{
			RetryFunc: func() error {
				clusterUpdateCall := config.NewContainerClient(userAgent).Projects.Locations.Clusters.Update(name, req)
				if config.UserProjectOverride {
					clusterUpdateCall.Header().Add("X-Goog-User-Project", project)
				}
				op, err = clusterUpdateCall.Do()
				return err
			},
		})
		if err != nil {
			return errwrap.Wrapf(fmt.Sprintf("Error updating cluster for %v: {{err}}", update.ForceSendFields), err)
		}

		err = ContainerOperationWait(config, op, project, location, "updating enable private endpoint", userAgent, d.Timeout(schema.TimeoutCreate))
		if err != nil {
			return errwrap.Wrapf(fmt.Sprintf("Error while waiting on cluster update for %v: {{err}}", update.ForceSendFields), err)
		}
	}

	if names, ok := d.GetOk("ip_allocation_policy.0.additional_pod_ranges_config.0.pod_range_names"); ok {
		name := containerClusterFullName(project, location, clusterName)
		additionalPodRangesConfig := &container.AdditionalPodRangesConfig{
			PodRangeNames: tpgresource.ConvertStringSet(names.(*schema.Set)),
		}

		req := &container.UpdateClusterRequest{
			Update: &container.ClusterUpdate{
				AdditionalPodRangesConfig: additionalPodRangesConfig,
			},
		}

		err = transport_tpg.Retry(transport_tpg.RetryOptions{
			RetryFunc: func() error {
				clusterUpdateCall := config.NewContainerClient(userAgent).Projects.Locations.Clusters.Update(name, req)
				if config.UserProjectOverride {
					clusterUpdateCall.Header().Add("X-Goog-User-Project", project)
				}
				op, err = clusterUpdateCall.Do()
				return err
			},
		})
		if err != nil {
			return errwrap.Wrapf("Error updating AdditionalPodRangesConfig: {{err}}", err)
		}

		err = ContainerOperationWait(config, op, project, location, "updating AdditionalPodRangesConfig", userAgent, d.Timeout(schema.TimeoutCreate))
		if err != nil {
			return errwrap.Wrapf("Error while waiting to update AdditionalPodRangesConfig: {{err}}", err)
		}
	}

	if err := resourceContainerClusterRead(d, meta); err != nil {
		return err
	}

	state, err := containerClusterAwaitRestingState(config, project, location, clusterName, userAgent, d.Timeout(schema.TimeoutCreate))
	if err != nil {
		return err
	}

	if containerClusterRestingStates[state] == ErrorState {
		return fmt.Errorf("Cluster %s was created in the error state %q", clusterName, state)
	}

	return nil
}

func resourceContainerClusterRead(d *schema.ResourceData, meta interface{}) error {
	config := meta.(*transport_tpg.Config)
	userAgent, err :=  tpgresource.GenerateUserAgentString(d, config.UserAgent)
	if err != nil {
		return err
	}

	project, err := tpgresource.GetProject(d, config)
	if err != nil {
		return err
	}

	location, err := tpgresource.GetLocation(d, config)
	if err != nil {
		return err
	}

	clusterName := d.Get("name").(string)

	operation := d.Get("operation").(string)
	if operation != "" {
		log.Printf("[DEBUG] in progress operation detected at %v, attempting to resume", operation)
		op := &container.Operation{
			Name: operation,
		}
		if err := d.Set("operation", ""); err != nil {
			return fmt.Errorf("Error setting operation: %s", err)
		}
		waitErr := ContainerOperationWait(config, op, project, location, "resuming GKE cluster", userAgent, d.Timeout(schema.TimeoutRead))
		if waitErr != nil {
			// Try a GET on the cluster so we can see the state in debug logs. This will help classify error states.
			clusterGetCall := config.NewContainerClient(userAgent).Projects.Locations.Clusters.Get(containerClusterFullName(project, location, clusterName))
			if config.UserProjectOverride {
				clusterGetCall.Header().Add("X-Goog-User-Project", project)
			}
			_, getErr := clusterGetCall.Do()
			if getErr != nil {
				log.Printf("[WARN] Cluster %s was created in an error state and not found", clusterName)
				d.SetId("")
			}

			// Don't clear cluster id, this will taint the resource
			log.Printf("[WARN] GKE cluster %s was created in an error state, and has been marked as tainted", clusterName)
			return waitErr
		}
	}

	name := containerClusterFullName(project, location, clusterName)
	clusterGetCall := config.NewContainerClient(userAgent).Projects.Locations.Clusters.Get(name)
	if config.UserProjectOverride {
		clusterGetCall.Header().Add("X-Goog-User-Project", project)
	}

	cluster, err := clusterGetCall.Do()
	if err != nil {
		return transport_tpg.HandleNotFoundError(err, d, fmt.Sprintf("Container Cluster %q", d.Get("name").(string)))
	}

	if err := d.Set("name", cluster.Name); err != nil {
		return fmt.Errorf("Error setting name: %s", err)
	}
	if err := d.Set("network_policy", flattenNetworkPolicy(cluster.NetworkPolicy)); err != nil {
		return err
	}

	if err := d.Set("location", cluster.Location); err != nil {
		return fmt.Errorf("Error setting location: %s", err)
	}

	locations := schema.NewSet(schema.HashString, tpgresource.ConvertStringArrToInterface(cluster.Locations))
	locations.Remove(cluster.Zone) // Remove the original zone since we only store additional zones
	if err := d.Set("node_locations", locations); err != nil {
		return fmt.Errorf("Error setting node_locations: %s", err)
	}

	if err := d.Set("endpoint", cluster.Endpoint); err != nil {
		return fmt.Errorf("Error setting endpoint: %s", err)
	}
	if err := d.Set("self_link", cluster.SelfLink); err != nil {
		return fmt.Errorf("Error setting self link: %s", err)
	}
	if err := d.Set("maintenance_policy", flattenMaintenancePolicy(cluster.MaintenancePolicy)); err != nil {
		return err
	}
	if err := d.Set("master_auth", flattenMasterAuth(cluster.MasterAuth)); err != nil {
		return err
	}
	if err := d.Set("master_authorized_networks_config", flattenMasterAuthorizedNetworksConfig(cluster.MasterAuthorizedNetworksConfig)); err != nil {
		return err
	}
	if err := d.Set("initial_node_count", cluster.InitialNodeCount); err != nil {
		return fmt.Errorf("Error setting initial_node_count: %s", err)
	}
	if err := d.Set("master_version", cluster.CurrentMasterVersion); err != nil {
		return fmt.Errorf("Error setting master_version: %s", err)
	}
	if err := d.Set("node_version", cluster.CurrentNodeVersion); err != nil {
		return fmt.Errorf("Error setting node_version: %s", err)
	}
	if err := d.Set("cluster_ipv4_cidr", cluster.ClusterIpv4Cidr); err != nil {
		return fmt.Errorf("Error setting cluster_ipv4_cidr: %s", err)
	}
	if err := d.Set("services_ipv4_cidr", cluster.ServicesIpv4Cidr); err != nil {
		return fmt.Errorf("Error setting services_ipv4_cidr: %s", err)
	}
	if err := d.Set("description", cluster.Description); err != nil {
		return fmt.Errorf("Error setting description: %s", err)
	}
	if err := d.Set("enable_kubernetes_alpha", cluster.EnableKubernetesAlpha); err != nil {
		return fmt.Errorf("Error setting enable_kubernetes_alpha: %s", err)
	}
	if err := d.Set("enable_legacy_abac", cluster.LegacyAbac.Enabled); err != nil {
		return fmt.Errorf("Error setting enable_legacy_abac: %s", err)
	}
	if err := d.Set("logging_service", cluster.LoggingService); err != nil {
		return fmt.Errorf("Error setting logging_service: %s", err)
	}
	if err := d.Set("monitoring_service", cluster.MonitoringService); err != nil {
		return fmt.Errorf("Error setting monitoring_service: %s", err)
	}
	if err := d.Set("network", cluster.NetworkConfig.Network); err != nil {
		return fmt.Errorf("Error setting network: %s", err)
	}
	if err := d.Set("subnetwork", cluster.NetworkConfig.Subnetwork); err != nil {
		return fmt.Errorf("Error setting subnetwork: %s", err)
	}
	if err := d.Set("cluster_autoscaling", flattenClusterAutoscaling(cluster.Autoscaling)); err != nil {
		return err
	}
	if err := d.Set("binary_authorization", flattenBinaryAuthorization(cluster.BinaryAuthorization)); err != nil {
		return err
	}
	if autopilot := cluster.Autopilot; autopilot != nil {
		if err := d.Set("enable_autopilot", autopilot.Enabled); err != nil {
			return fmt.Errorf("Error setting enable_autopilot: %s", err)
		}
		if autopilot.WorkloadPolicyConfig != nil {
            if err := d.Set("allow_net_admin", autopilot.WorkloadPolicyConfig.AllowNetAdmin); err != nil {
                return fmt.Errorf("Error setting allow_net_admin: %s", err)
            }
        }
	}
	if cluster.ShieldedNodes != nil {
		if err := d.Set("enable_shielded_nodes", cluster.ShieldedNodes.Enabled); err != nil {
			return fmt.Errorf("Error setting enable_shielded_nodes: %s", err)
		}
	}
	if err := d.Set("release_channel", flattenReleaseChannel(cluster.ReleaseChannel)); err != nil {
		return err
	}
	if err := d.Set("notification_config", flattenNotificationConfig(cluster.NotificationConfig)); err != nil {
		return err
	}
	if err := d.Set("enable_l4_ilb_subsetting", cluster.NetworkConfig.EnableL4ilbSubsetting); err != nil {
		return fmt.Errorf("Error setting enable_l4_ilb_subsetting: %s", err)
	}
	if err := d.Set("cost_management_config", flattenManagementConfig(cluster.CostManagementConfig)); err != nil {
		return fmt.Errorf("Error setting cost_management_config: %s", err)
	}
	if err := d.Set("confidential_nodes", flattenConfidentialNodes(cluster.ConfidentialNodes)); err != nil {
		return err
	}
	if err := d.Set("enable_tpu", cluster.EnableTpu); err != nil {
		return fmt.Errorf("Error setting enable_tpu: %s", err)
	}
	if err := d.Set("tpu_ipv4_cidr_block", cluster.TpuIpv4CidrBlock); err != nil {
		return fmt.Errorf("Error setting tpu_ipv4_cidr_block: %s", err)
	}
	if err := d.Set("datapath_provider", cluster.NetworkConfig.DatapathProvider); err != nil {
		return fmt.Errorf("Error setting datapath_provider: %s", err)
	}
	if err := d.Set("enable_cilium_clusterwide_network_policy", cluster.NetworkConfig.EnableCiliumClusterwideNetworkPolicy); err != nil {
		return fmt.Errorf("Error setting enable_cilium_clusterwide_network_policy: %s", err)
	}
	if err := d.Set("default_snat_status", flattenDefaultSnatStatus(cluster.NetworkConfig.DefaultSnatStatus)); err != nil {
		return err
	}
	if err := d.Set("enable_intranode_visibility", cluster.NetworkConfig.EnableIntraNodeVisibility); err != nil {
		return fmt.Errorf("Error setting enable_intranode_visibility: %s", err)
	}
	if err := d.Set("enable_multi_networking", cluster.NetworkConfig.EnableMultiNetworking); err != nil {
		return fmt.Errorf("Error setting enable_multi_networking: %s", err)
	}
<% unless version == 'ga' -%>
	if err := d.Set("enable_fqdn_network_policy", cluster.NetworkConfig.EnableFqdnNetworkPolicy); err != nil {
		return fmt.Errorf("Error setting enable_fqdn_network_policy: %s", err)
	}
<% end -%>
	if err := d.Set("private_ipv6_google_access", cluster.NetworkConfig.PrivateIpv6GoogleAccess); err != nil {
		return fmt.Errorf("Error setting private_ipv6_google_access: %s", err)
	}
	if err := d.Set("authenticator_groups_config", flattenAuthenticatorGroupsConfig(cluster.AuthenticatorGroupsConfig)); err != nil {
		return err
	}
	if cluster.DefaultMaxPodsConstraint != nil {
		if err := d.Set("default_max_pods_per_node", cluster.DefaultMaxPodsConstraint.MaxPodsPerNode); err != nil {
			return fmt.Errorf("Error setting default_max_pods_per_node: %s", err)
		}
	}
	if err := d.Set("node_config", flattenNodeConfig(cluster.NodeConfig, d.Get("node_config"))); err != nil {
		return err
	}
	if err := d.Set("project", project); err != nil {
		return fmt.Errorf("Error setting project: %s", err)
	}
	if err := d.Set("addons_config", flattenClusterAddonsConfig(cluster.AddonsConfig)); err != nil {
		return err
	}
	nps, err := flattenClusterNodePools(d, config, cluster.NodePools)
	if err != nil {
		return err
	}
	if err := d.Set("node_pool", nps); err != nil {
		return err
	}

	ipAllocPolicy, err := flattenIPAllocationPolicy(cluster, d, config)
	if err != nil {
		return err
	}
	if err := d.Set("ip_allocation_policy", ipAllocPolicy); err != nil {
		return err
	}

	if err := d.Set("private_cluster_config", flattenPrivateClusterConfig(cluster.PrivateClusterConfig)); err != nil {
		return err
	}

	if err := d.Set("vertical_pod_autoscaling", flattenVerticalPodAutoscaling(cluster.VerticalPodAutoscaling)); err != nil {
		return err
	}

	if err := d.Set("workload_identity_config", flattenWorkloadIdentityConfig(cluster.WorkloadIdentityConfig, d, config)); err != nil {
		return err
	}

	if err := d.Set("identity_service_config", flattenIdentityServiceConfig(cluster.IdentityServiceConfig, d, config)); err != nil {
		return err
	}

	if err := d.Set("service_external_ips_config", flattenServiceExternalIpsConfig(cluster.NetworkConfig.ServiceExternalIpsConfig)); err != nil {
		return err
	}

	if err := d.Set("mesh_certificates", flattenMeshCertificates(cluster.MeshCertificates)); err != nil {
		return err
	}

	if err := d.Set("database_encryption", flattenDatabaseEncryption(cluster.DatabaseEncryption)); err != nil {
		return err
	}

<% unless version == 'ga' -%>
	if err := d.Set("pod_security_policy_config", flattenPodSecurityPolicyConfig(cluster.PodSecurityPolicyConfig)); err != nil {
		return err
	}

	if err := d.Set("cluster_telemetry", flattenClusterTelemetry(cluster.ClusterTelemetry)); err != nil {
		return err
	}

	if err := d.Set("secret_manager_config", flattenSecretManagerConfig(cluster.SecretManagerConfig)); err != nil {
		return err
	}
<% end -%>

	if err := tpgresource.SetLabels(cluster.ResourceLabels, d, "resource_labels"); err != nil {
		return fmt.Errorf("Error setting labels: %s", err)
	}
	if err := tpgresource.SetLabels(cluster.ResourceLabels, d, "terraform_labels"); err != nil {
		return fmt.Errorf("Error setting terraform_labels: %s", err)
	}
	if err := d.Set("effective_labels", cluster.ResourceLabels); err != nil {
		return fmt.Errorf("Error setting effective_labels: %s", err)
	}
	if err := d.Set("label_fingerprint", cluster.LabelFingerprint); err != nil {
		return fmt.Errorf("Error setting label_fingerprint: %s", err)
	}

	if err := d.Set("resource_usage_export_config", flattenResourceUsageExportConfig(cluster.ResourceUsageExportConfig)); err != nil {
		return err
	}
	if err := d.Set("dns_config", flattenDnsConfig(cluster.NetworkConfig.DnsConfig)); err != nil {
		return err
	}
	if err := d.Set("gateway_api_config", flattenGatewayApiConfig(cluster.NetworkConfig.GatewayApiConfig)); err != nil {
		return err
	}
	if err := d.Set("fleet", flattenFleet(cluster.Fleet)); err != nil {
		return err
	}
	if err := d.Set("enable_k8s_beta_apis", flattenEnableK8sBetaApis(cluster.EnableK8sBetaApis)); err != nil {
		return err
	}
	if err := d.Set("logging_config", flattenContainerClusterLoggingConfig(cluster.LoggingConfig)); err != nil {
		return err
	}

	if err := d.Set("monitoring_config", flattenMonitoringConfig(cluster.MonitoringConfig)); err != nil {
		return err
	}

	if err := d.Set("node_pool_auto_config", flattenNodePoolAutoConfig(cluster.NodePoolAutoConfig)); err != nil {
		return err
	}

        if err := d.Set("node_pool_defaults", flattenNodePoolDefaults(cluster.NodePoolDefaults)); err != nil {
                return err
        }

	if err := d.Set("security_posture_config", flattenSecurityPostureConfig(cluster.SecurityPostureConfig)); err != nil {
		return err
	}

	if err := d.Set("compliance_config", flattenCompliancePostureConfig(cluster.CompliancePostureConfig)); err != nil {
		return err
	}

<% unless version == 'ga' -%>
	if err := d.Set("protect_config", flattenProtectConfig(cluster.ProtectConfig)); err != nil {
		return err
	}
<% end -%>

<% unless version == 'ga' -%>
	if err := d.Set("workload_alts_config", flattenWorkloadAltsConfig(cluster.WorkloadAltsConfig)); err != nil {
		return err
	}
<% end -%>

	return nil
}

func resourceContainerClusterUpdate(d *schema.ResourceData, meta interface{}) error {
	config := meta.(*transport_tpg.Config)
	userAgent, err :=  tpgresource.GenerateUserAgentString(d, config.UserAgent)
	if err != nil {
		return err
	}

	project, err := tpgresource.GetProject(d, config)
	if err != nil {
		return err
	}

	location, err := tpgresource.GetLocation(d, config)
	if err != nil {
		return err
	}

	clusterName := d.Get("name").(string)

	if _, err := containerClusterAwaitRestingState(config, project, location, clusterName, userAgent, d.Timeout(schema.TimeoutUpdate)); err != nil {
		return err
	}

	d.Partial(true)

	lockKey := containerClusterMutexKey(project, location, clusterName)

	updateFunc := func(req *container.UpdateClusterRequest, updateDescription string) func() error {
		return func() error {
			name := containerClusterFullName(project, location, clusterName)
			clusterUpdateCall := config.NewContainerClient(userAgent).Projects.Locations.Clusters.Update(name, req)
			if config.UserProjectOverride {
				clusterUpdateCall.Header().Add("X-Goog-User-Project", project)
			}
			op, err := clusterUpdateCall.Do()
			if err != nil {
				return err
			}
			// Wait until it's updated
			return ContainerOperationWait(config, op, project, location, updateDescription, userAgent, d.Timeout(schema.TimeoutUpdate))
		}
	}

	// The ClusterUpdate object that we use for most of these updates only allows updating one field at a time,
	// so we have to make separate calls for each field that we want to update. The order here is fairly arbitrary-
	// if the order of updating fields does matter, it is called out explicitly.
	if d.HasChange("master_authorized_networks_config") {
		c := d.Get("master_authorized_networks_config")
		req := &container.UpdateClusterRequest{
			Update: &container.ClusterUpdate{
				DesiredMasterAuthorizedNetworksConfig: expandMasterAuthorizedNetworksConfig(c, d),
			},
		}

		updateF := updateFunc(req, "updating GKE cluster master authorized networks")
		if err := transport_tpg.LockedCall(lockKey, updateF); err != nil {
			return err
		}
		log.Printf("[INFO] GKE cluster %s master authorized networks config has been updated", d.Id())
	}

	if d.HasChange("addons_config") {
		if ac, ok := d.GetOk("addons_config"); ok {
			req := &container.UpdateClusterRequest{
				Update: &container.ClusterUpdate{
					DesiredAddonsConfig: expandClusterAddonsConfig(ac),
				},
			}

			updateF := updateFunc(req, "updating GKE cluster addons")
			// Call update serially.
			if err := transport_tpg.LockedCall(lockKey, updateF); err != nil {
				return err
			}

			log.Printf("[INFO] GKE cluster %s addons have been updated", d.Id())
		}
	}

	if d.HasChange("cluster_autoscaling") {
		req := &container.UpdateClusterRequest{
			Update: &container.ClusterUpdate{
				DesiredClusterAutoscaling: expandClusterAutoscaling(d.Get("cluster_autoscaling"), d),
			}}

		updateF := updateFunc(req, "updating GKE cluster autoscaling")
		// Call update serially.
		if err := transport_tpg.LockedCall(lockKey, updateF); err != nil {
			return err
		}

		log.Printf("[INFO] GKE cluster %s's cluster-wide autoscaling has been updated", d.Id())
	}

	if d.HasChange("dns_config") {
		req := &container.UpdateClusterRequest{
			Update: &container.ClusterUpdate{
				DesiredDnsConfig: expandDnsConfig(d.Get("dns_config")),
			},
		}

		updateF := updateFunc(req, "updating GKE cluster DNSConfig")
		// Call update serially.
		if err := transport_tpg.LockedCall(lockKey, updateF); err != nil {
			return err
		}

		log.Printf("[INFO] GKE cluster %s's DNSConfig has been updated", d.Id())
	}

	if d.HasChange("allow_net_admin") {
		allowed := d.Get("allow_net_admin").(bool)
		req := &container.UpdateClusterRequest{
		    Update: &container.ClusterUpdate{
		        DesiredAutopilotWorkloadPolicyConfig: &container.WorkloadPolicyConfig{
					AllowNetAdmin: allowed,
				},
		    },
		}

	    updateF := updateFunc(req, "updating net admin for GKE autopilot workload policy config")
		// Call update serially.
		if err := transport_tpg.LockedCall(lockKey, updateF); err != nil {
		    return err
	    }

		log.Printf("[INFO] GKE cluster %s's autopilot workload policy config allow_net_admin has been set to %v", d.Id(), allowed)
	}

	if d.HasChange("private_cluster_config.0.enable_private_endpoint") {
		enabled := d.Get("private_cluster_config.0.enable_private_endpoint").(bool)
		req := &container.UpdateClusterRequest{
			Update: &container.ClusterUpdate{
				DesiredEnablePrivateEndpoint: enabled,
				ForceSendFields:              []string{"DesiredEnablePrivateEndpoint"},
			},
		}

		updateF := updateFunc(req, "updating enable private endpoint")
		// Call update serially.
		if err := transport_tpg.LockedCall(lockKey, updateF); err != nil {
			return err
		}

		log.Printf("[INFO] GKE cluster %s's enable private endpoint has been updated to %v", d.Id(), enabled)
	}

	if d.HasChange("private_cluster_config") && d.HasChange("private_cluster_config.0.master_global_access_config") {
		config := d.Get("private_cluster_config.0.master_global_access_config")
		req := &container.UpdateClusterRequest{
			Update: &container.ClusterUpdate{
				DesiredPrivateClusterConfig: &container.PrivateClusterConfig{
					MasterGlobalAccessConfig: expandPrivateClusterConfigMasterGlobalAccessConfig(config),
					ForceSendFields:          []string{"MasterGlobalAccessConfig"},
				},
			},
		}

		updateF := updateFunc(req, "updating master global access config")
		// Call update serially.
		if err := transport_tpg.LockedCall(lockKey, updateF); err != nil {
			return err
		}

		log.Printf("[INFO] GKE cluster %s's master global access config has been updated to %v", d.Id(), config)
	}

	if d.HasChange("binary_authorization") {
		req := &container.UpdateClusterRequest{
			Update: &container.ClusterUpdate{
				DesiredBinaryAuthorization: expandBinaryAuthorization(d.Get("binary_authorization")),
			},
		}

		updateF := updateFunc(req, "updating GKE binary authorization")
		// Call update serially.
		if err := transport_tpg.LockedCall(lockKey, updateF); err != nil {
			return err
		}

		log.Printf("[INFO] GKE cluster %s's binary authorization has been updated to %v", d.Id(), req.Update.DesiredBinaryAuthorization)
	}

	if d.HasChange("enable_shielded_nodes") {
		enabled := d.Get("enable_shielded_nodes").(bool)
		req := &container.UpdateClusterRequest{
			Update: &container.ClusterUpdate{
				DesiredShieldedNodes: &container.ShieldedNodes{
					Enabled:         enabled,
					ForceSendFields: []string{"Enabled"},
				},
			},
		}

		updateF := updateFunc(req, "updating GKE shielded nodes")
		// Call update serially.
		if err := transport_tpg.LockedCall(lockKey, updateF); err != nil {
			return err
		}

		log.Printf("[INFO] GKE cluster %s's shielded nodes has been updated to %v", d.Id(), enabled)
	}

	if d.HasChange("release_channel") {
		req := &container.UpdateClusterRequest{
			Update: &container.ClusterUpdate{
				DesiredReleaseChannel: expandReleaseChannel(d.Get("release_channel")),
			},
		}
		updateF := func() error {
			log.Println("[DEBUG] updating release_channel")
			name := containerClusterFullName(project, location, clusterName)
			clusterUpdateCall := config.NewContainerClient(userAgent).Projects.Locations.Clusters.Update(name, req)
			if config.UserProjectOverride {
				clusterUpdateCall.Header().Add("X-Goog-User-Project", project)
			}
			op, err := clusterUpdateCall.Do()
			if err != nil {
				return err
			}

			// Wait until it's updated
			err = ContainerOperationWait(config, op, project, location, "updating Release Channel", userAgent, d.Timeout(schema.TimeoutUpdate))
			log.Println("[DEBUG] done updating release_channel")
			return err
		}

		// Call update serially.
		if err := transport_tpg.LockedCall(lockKey, updateF); err != nil {
			return err
		}

		log.Printf("[INFO] GKE cluster %s Release Channel has been updated to %#v", d.Id(), req.Update.DesiredReleaseChannel)
	}

	if d.HasChange("enable_intranode_visibility") {
		enabled := d.Get("enable_intranode_visibility").(bool)
		req := &container.UpdateClusterRequest{
			Update: &container.ClusterUpdate{
				DesiredIntraNodeVisibilityConfig: &container.IntraNodeVisibilityConfig{
					Enabled:         enabled,
					ForceSendFields: []string{"Enabled"},
				},
			},
		}
		updateF := func() error {
			log.Println("[DEBUG] updating enable_intranode_visibility")
			name := containerClusterFullName(project, location, clusterName)
			clusterUpdateCall := config.NewContainerClient(userAgent).Projects.Locations.Clusters.Update(name, req)
			if config.UserProjectOverride {
				clusterUpdateCall.Header().Add("X-Goog-User-Project", project)
			}
			op, err := clusterUpdateCall.Do()
			if err != nil {
				return err
			}

			// Wait until it's updated
			err = ContainerOperationWait(config, op, project, location, "updating GKE Intra Node Visibility", userAgent, d.Timeout(schema.TimeoutUpdate))
			log.Println("[DEBUG] done updating enable_intranode_visibility")
			return err
		}

		// Call update serially.
		if err := transport_tpg.LockedCall(lockKey, updateF); err != nil {
			return err
		}

		log.Printf("[INFO] GKE cluster %s Intra Node Visibility has been updated to %v", d.Id(), enabled)
	}

	if d.HasChange("private_ipv6_google_access") {
		req := &container.UpdateClusterRequest{
			Update: &container.ClusterUpdate{
				DesiredPrivateIpv6GoogleAccess: d.Get("private_ipv6_google_access").(string),
			},
		}
		updateF := func() error {
			log.Println("[DEBUG] updating private_ipv6_google_access")
			name := containerClusterFullName(project, location, clusterName)
			clusterUpdateCall := config.NewContainerClient(userAgent).Projects.Locations.Clusters.Update(name, req)
			if config.UserProjectOverride {
				clusterUpdateCall.Header().Add("X-Goog-User-Project", project)
			}
			op, err := clusterUpdateCall.Do()
			if err != nil {
				return err
			}

			// Wait until it's updated
			err = ContainerOperationWait(config, op, project, location, "updating GKE Private IPv6 Google Access", userAgent, d.Timeout(schema.TimeoutUpdate))
			log.Println("[DEBUG] done updating private_ipv6_google_access")
			return err
		}

		// Call update serially.
		if err := transport_tpg.LockedCall(lockKey, updateF); err != nil {
			return err
		}

		log.Printf("[INFO] GKE cluster %s Private IPv6 Google Access has been updated", d.Id())
	}

	if d.HasChange("enable_l4_ilb_subsetting") {
	// This field can be changed from false to true but not from false to true. CustomizeDiff handles that check.
		enabled := d.Get("enable_l4_ilb_subsetting").(bool)
		req := &container.UpdateClusterRequest{
			Update: &container.ClusterUpdate{
				DesiredL4ilbSubsettingConfig: &container.ILBSubsettingConfig{
					Enabled:         enabled,
					ForceSendFields: []string{"Enabled"},
				},
			},
		}
		updateF := func() error {
			log.Println("[DEBUG] updating enable_l4_ilb_subsetting")
			name := containerClusterFullName(project, location, clusterName)
			clusterUpdateCall := config.NewContainerClient(userAgent).Projects.Locations.Clusters.Update(name, req)
			if config.UserProjectOverride {
				clusterUpdateCall.Header().Add("X-Goog-User-Project", project)
			}
			op, err := clusterUpdateCall.Do()
			if err != nil {
				return err
			}

			// Wait until it's updated
			err = ContainerOperationWait(config, op, project, location, "updating L4", userAgent, d.Timeout(schema.TimeoutUpdate))
			log.Println("[DEBUG] done updating enable_l4_ilb_subsetting")
			return err
		}

		// Call update serially.
		if err := transport_tpg.LockedCall(lockKey, updateF); err != nil {
			return err
		}

		log.Printf("[INFO] GKE cluster %s L4 ILB Subsetting has been updated to %v", d.Id(), enabled)
	}

<% unless version == 'ga' -%>
	if d.HasChange("enable_fqdn_network_policy") {
		enabled := d.Get("enable_fqdn_network_policy").(bool)
		req := &container.UpdateClusterRequest{
			Update: &container.ClusterUpdate{
				DesiredEnableFqdnNetworkPolicy: enabled,
			},
		}
		updateF := updateFunc(req, "updating fqdn network policy")
		// Call update serially.
		if err := transport_tpg.LockedCall(lockKey, updateF); err != nil {
			return err
		}

		log.Printf("[INFO] GKE cluster %s FQDN Network Policy has been updated to %v", d.Id(), enabled)
	}
<% end -%>

	if d.HasChange("enable_cilium_clusterwide_network_policy") {
		enabled := d.Get("enable_cilium_clusterwide_network_policy").(bool)
		req := &container.UpdateClusterRequest{
			Update: &container.ClusterUpdate{
				DesiredEnableCiliumClusterwideNetworkPolicy: enabled,
			},
		}
		updateF := updateFunc(req, "updating cilium clusterwide network policy")
		// Call update serially.
		if err := transport_tpg.LockedCall(lockKey, updateF); err != nil {
			return err
		}

		log.Printf("[INFO] GKE cluster %s Cilium Clusterwide Network Policy has been updated to %v", d.Id(), enabled)
	}

	if d.HasChange("cost_management_config") {
		c := d.Get("cost_management_config")
		req := &container.UpdateClusterRequest{
			Update: &container.ClusterUpdate{
				DesiredCostManagementConfig: expandCostManagementConfig(c),
			},
		}

		updateF := updateFunc(req, "updating cost management config")
		// Call update serially.
		if err := transport_tpg.LockedCall(lockKey, updateF); err != nil {
			return err
		}

		log.Printf("[INFO] GKE cluster %s cost management config has been updated", d.Id())
	}

	if d.HasChange("authenticator_groups_config") {
		req := &container.UpdateClusterRequest{
			Update: &container.ClusterUpdate{
				DesiredAuthenticatorGroupsConfig: expandContainerClusterAuthenticatorGroupsConfig(d.Get("authenticator_groups_config")),
			},
		}
		updateF := updateFunc(req, "updating GKE cluster authenticator groups config")
		// Call update serially.
		if err := transport_tpg.LockedCall(lockKey, updateF); err != nil {
			return err
		}

		log.Printf("[INFO] GKE cluster %s authenticator groups config has been updated", d.Id())
	}

	if d.HasChange("default_snat_status") {
		req := &container.UpdateClusterRequest{
			Update: &container.ClusterUpdate{
				DesiredDefaultSnatStatus: expandDefaultSnatStatus(d.Get("default_snat_status")),
			},
		}
		updateF := func() error {
			log.Println("[DEBUG] updating default_snat_status")
			name := containerClusterFullName(project, location, clusterName)
			clusterUpdateCall := config.NewContainerClient(userAgent).Projects.Locations.Clusters.Update(name, req)
			if config.UserProjectOverride {
				clusterUpdateCall.Header().Add("X-Goog-User-Project", project)
			}
			op, err := clusterUpdateCall.Do()
			if err != nil {
				return err
			}

			// Wait until it's updated
			err = ContainerOperationWait(config, op, project, location, "updating GKE Default SNAT status", userAgent, d.Timeout(schema.TimeoutUpdate))
			log.Println("[DEBUG] done updating default_snat_status")
			return err
		}

		// Call update serially.
		if err := transport_tpg.LockedCall(lockKey, updateF); err != nil {
			return err
		}

		log.Printf("[INFO] GKE cluster %s Default SNAT status has been updated", d.Id())
	}

	if d.HasChange("maintenance_policy") {
		req := &container.SetMaintenancePolicyRequest{
			MaintenancePolicy: expandMaintenancePolicy(d, meta),
		}

		updateF := func() error {
			name := containerClusterFullName(project, location, clusterName)
			clusterSetMaintenancePolicyCall := config.NewContainerClient(userAgent).Projects.Locations.Clusters.SetMaintenancePolicy(name, req)
			if config.UserProjectOverride {
				clusterSetMaintenancePolicyCall.Header().Add("X-Goog-User-Project", project)
			}
			op, err := clusterSetMaintenancePolicyCall.Do()

			if err != nil {
				return err
			}

			// Wait until it's updated
			return ContainerOperationWait(config, op, project, location, "updating GKE cluster maintenance policy", userAgent, d.Timeout(schema.TimeoutUpdate))
		}

		// Call update serially.
		if err := transport_tpg.LockedCall(lockKey, updateF); err != nil {
			return err
		}

		log.Printf("[INFO] GKE cluster %s maintenance policy has been updated", d.Id())
	}

	if d.HasChange("node_locations") {
		azSetOldI, azSetNewI := d.GetChange("node_locations")
		azSetNew := azSetNewI.(*schema.Set)
		azSetOld := azSetOldI.(*schema.Set)
		if azSetNew.Contains(location) {
			return fmt.Errorf("for multi-zonal clusters, node_locations should not contain the primary 'zone'")
		}
		// Since we can't add & remove zones in the same request, first add all the
		// zones, then remove the ones we aren't using anymore.
		azSet := azSetOld.Union(azSetNew)

		if tpgresource.IsZone(location) {
			azSet.Add(location)
		}

		req := &container.UpdateClusterRequest{
			Update: &container.ClusterUpdate{
				DesiredLocations: tpgresource.ConvertStringSet(azSet),
			},
		}

		updateF := updateFunc(req, "updating GKE cluster node locations")
		// Call update serially.
		if err := transport_tpg.LockedCall(lockKey, updateF); err != nil {
			return err
		}

		if tpgresource.IsZone(location) {
			azSetNew.Add(location)
		}
		if !azSet.Equal(azSetNew) {
			req = &container.UpdateClusterRequest{
				Update: &container.ClusterUpdate{
					DesiredLocations: tpgresource.ConvertStringSet(azSetNew),
				},
			}

			updateF := updateFunc(req, "updating GKE cluster node locations")
			// Call update serially.
			if err := transport_tpg.LockedCall(lockKey, updateF); err != nil {
				return err
			}
		}

		log.Printf("[INFO] GKE cluster %s node locations have been updated to %v", d.Id(), azSet.List())
	}

	if d.HasChange("enable_legacy_abac") {
		enabled := d.Get("enable_legacy_abac").(bool)
		req := &container.SetLegacyAbacRequest{
			Enabled:         enabled,
			ForceSendFields: []string{"Enabled"},
		}

		updateF := func() error {
			log.Println("[DEBUG] updating enable_legacy_abac")
			name := containerClusterFullName(project, location, clusterName)
			clusterSetLegacyAbacCall := config.NewContainerClient(userAgent).Projects.Locations.Clusters.SetLegacyAbac(name, req)
			if config.UserProjectOverride {
				clusterSetLegacyAbacCall.Header().Add("X-Goog-User-Project", project)
			}
			op, err := clusterSetLegacyAbacCall.Do()
			if err != nil {
				return err
			}

			// Wait until it's updated
			err = ContainerOperationWait(config, op, project, location, "updating GKE legacy ABAC", userAgent, d.Timeout(schema.TimeoutUpdate))
			log.Println("[DEBUG] done updating enable_legacy_abac")
			return err
		}

		// Call update serially.
		if err := transport_tpg.LockedCall(lockKey, updateF); err != nil {
			return err
		}

		log.Printf("[INFO] GKE cluster %s legacy ABAC has been updated to %v", d.Id(), enabled)
	}

	if d.HasChange("monitoring_service") || d.HasChange("logging_service") {
		logging := d.Get("logging_service").(string)
		monitoring := d.Get("monitoring_service").(string)

		updateF := func() error {
			name := containerClusterFullName(project, location, clusterName)
			req := &container.UpdateClusterRequest{
				Update: &container.ClusterUpdate{
					DesiredMonitoringService: monitoring,
					DesiredLoggingService:    logging,
				},
			}
			clusterUpdateCall := config.NewContainerClient(userAgent).Projects.Locations.Clusters.Update(name, req)
			if config.UserProjectOverride {
				clusterUpdateCall.Header().Add("X-Goog-User-Project", project)
			}
			op, err := clusterUpdateCall.Do()
			if err != nil {
				return err
			}

			// Wait until it's updated
			return ContainerOperationWait(config, op, project, location, "updating GKE logging+monitoring service", userAgent, d.Timeout(schema.TimeoutUpdate))
		}

		// Call update serially.
		if err := transport_tpg.LockedCall(lockKey, updateF); err != nil {
			return err
		}

		log.Printf("[INFO] GKE cluster %s: logging service has been updated to %s, monitoring service has been updated to %s", d.Id(), logging, monitoring)
	}

	if d.HasChange("network_policy") {
		np := d.Get("network_policy")
		req := &container.SetNetworkPolicyRequest{
			NetworkPolicy: expandNetworkPolicy(np),
		}

		updateF := func() error {
			log.Println("[DEBUG] updating network_policy")
			name := containerClusterFullName(project, location, clusterName)
			clusterSetNetworkPolicyCall := config.NewContainerClient(userAgent).Projects.Locations.Clusters.SetNetworkPolicy(name, req)
			if config.UserProjectOverride {
				clusterSetNetworkPolicyCall.Header().Add("X-Goog-User-Project", project)
			}
			op, err := clusterSetNetworkPolicyCall.Do()
			if err != nil {
				return err
			}

			// Wait until it's updated
			err = ContainerOperationWait(config, op, project, location, "updating GKE cluster network policy", userAgent, d.Timeout(schema.TimeoutUpdate))
			log.Println("[DEBUG] done updating network_policy")
			return err
		}

		// Call update serially.
		if err := transport_tpg.LockedCall(lockKey, updateF); err != nil {
			return err
		}

		log.Printf("[INFO] Network policy for GKE cluster %s has been updated", d.Id())

	}

	if d.HasChange("ip_allocation_policy.0.additional_pod_ranges_config") {
		o, n := d.GetChange("ip_allocation_policy.0.additional_pod_ranges_config.0.pod_range_names")
		old_names := o.(*schema.Set)
		new_names := n.(*schema.Set)

		// Filter unchanged names.
		removed_names := old_names.Difference(new_names)
		added_names := new_names.Difference(old_names)

		var additional_config *container.AdditionalPodRangesConfig
		var removed_config *container.AdditionalPodRangesConfig
		if added_names.Len() > 0 {
			var names []string
			for _, name := range added_names.List() {
				names = append(names, name.(string))
			}
			additional_config = &container.AdditionalPodRangesConfig{
				PodRangeNames: names,
			}
		}
		if removed_names.Len() > 0 {
			var names []string
			for _, name := range removed_names.List() {
				names = append(names, name.(string))
			}
			removed_config = &container.AdditionalPodRangesConfig{
				PodRangeNames: names,
			}
		}
		req := &container.UpdateClusterRequest{
			Update: &container.ClusterUpdate{
				AdditionalPodRangesConfig:        additional_config,
				RemovedAdditionalPodRangesConfig: removed_config,
			},
		}

		updateF := updateFunc(req, "updating AdditionalPodRangesConfig")
		// Call update serially.
		if err := transport_tpg.LockedCall(lockKey, updateF); err != nil {
			return err
		}

		log.Printf("[INFO] GKE cluster %s's AdditionalPodRangesConfig has been updated", d.Id())
	}

	if n, ok := d.GetOk("node_pool.#"); ok {
		for i := 0; i < n.(int); i++ {
			nodePoolInfo, err := extractNodePoolInformationFromCluster(d, config, clusterName)
			if err != nil {
				return err
			}

			if err := nodePoolUpdate(d, meta, nodePoolInfo, fmt.Sprintf("node_pool.%d.", i), d.Timeout(schema.TimeoutUpdate)); err != nil {
				return err
			}
		}
	}

	// The master must be updated before the nodes
	// If set to "", skip this step- any master version satisfies that minimum.
	if ver := d.Get("min_master_version").(string); d.HasChange("min_master_version") && ver != "" {
		des, err := version.NewVersion(ver)
		if err != nil {
			return err
		}

		currentMasterVersion := d.Get("master_version").(string)
		cur, err := version.NewVersion(currentMasterVersion)
		if err != nil {
			return err
		}

		// Only upgrade the master if the current version is lower than the desired version
		if cur.LessThan(des) {
			req := &container.UpdateClusterRequest{
				Update: &container.ClusterUpdate{
					DesiredMasterVersion: ver,
				},
			}

			updateF := updateFunc(req, "updating GKE master version")
			// Call update serially.
			if err := transport_tpg.LockedCall(lockKey, updateF); err != nil {
				return err
			}
			log.Printf("[INFO] GKE cluster %s: master has been updated to %s", d.Id(), ver)
		}
	}

	// It's not super important that this come after updating the node pools, but it still seems like a better
	// idea than doing it before.
	if d.HasChange("node_version") {
		foundDefault := false
		if n, ok := d.GetOk("node_pool.#"); ok {
			for i := 0; i < n.(int); i++ {
				key := fmt.Sprintf("node_pool.%d.", i)
				if d.Get(key+"name").(string) == "default-pool" {
					desiredNodeVersion := d.Get("node_version").(string)
					req := &container.UpdateClusterRequest{
						Update: &container.ClusterUpdate{
							DesiredNodeVersion: desiredNodeVersion,
							DesiredNodePoolId:  "default-pool",
						},
					}
					updateF := updateFunc(req, "updating GKE default node pool node version")
					// Call update serially.
					if err := transport_tpg.LockedCall(lockKey, updateF); err != nil {
						return err
					}
					log.Printf("[INFO] GKE cluster %s: default node pool has been updated to %s", d.Id(),
						desiredNodeVersion)
					foundDefault = true
				}
			}
		}

		if !foundDefault {
			return fmt.Errorf("node_version was updated but default-pool was not found. To update the version for a non-default pool, use the version attribute on that pool.")
		}
	}

	if d.HasChange("node_config") {
		if d.HasChange("node_config.0.image_type") {
			it := d.Get("node_config.0.image_type").(string)
			req := &container.UpdateClusterRequest{
				Update: &container.ClusterUpdate{
					DesiredImageType: it,
				},
			}

			updateF := func() error {
				name := containerClusterFullName(project, location, clusterName)
				clusterUpdateCall := config.NewContainerClient(userAgent).Projects.Locations.Clusters.Update(name, req)
				if config.UserProjectOverride {
					clusterUpdateCall.Header().Add("X-Goog-User-Project", project)
				}
				op, err := clusterUpdateCall.Do()
				if err != nil {
					return err
				}

				// Wait until it's updated
				return ContainerOperationWait(config, op, project, location, "updating GKE image type", userAgent, d.Timeout(schema.TimeoutUpdate))
			}

			// Call update serially.
			if err := transport_tpg.LockedCall(lockKey, updateF); err != nil {
				return err
			}

			log.Printf("[INFO] GKE cluster %s: image type has been updated to %s", d.Id(), it)
		}
	}

	if d.HasChange("notification_config") {
		req := &container.UpdateClusterRequest{
			Update: &container.ClusterUpdate{
				DesiredNotificationConfig: expandNotificationConfig(d.Get("notification_config")),
			},
		}
		updateF := func() error {
			log.Println("[DEBUG] updating notification_config")
			name := containerClusterFullName(project, location, clusterName)
			clusterUpdateCall := config.NewContainerClient(userAgent).Projects.Locations.Clusters.Update(name, req)
			if config.UserProjectOverride {
				clusterUpdateCall.Header().Add("X-Goog-User-Project", project)
			}
			op, err := clusterUpdateCall.Do()
			if err != nil {
				return err
			}

			// Wait until it's updated
			err = ContainerOperationWait(config, op, project, location, "updating Notification Config", userAgent, d.Timeout(schema.TimeoutUpdate))
			log.Println("[DEBUG] done updating notification_config")
			return err
		}

		// Call update serially.
		if err := transport_tpg.LockedCall(lockKey, updateF); err != nil {
			return err
		}

		log.Printf("[INFO] GKE cluster %s Notification Config has been updated to %#v", d.Id(), req.Update.DesiredNotificationConfig)
	}

	if d.HasChange("vertical_pod_autoscaling") {
		if ac, ok := d.GetOk("vertical_pod_autoscaling"); ok {
			req := &container.UpdateClusterRequest{
				Update: &container.ClusterUpdate{
					DesiredVerticalPodAutoscaling: expandVerticalPodAutoscaling(ac),
				},
			}

			updateF := updateFunc(req, "updating GKE cluster vertical pod autoscaling")
			// Call update serially.
			if err := transport_tpg.LockedCall(lockKey, updateF); err != nil {
				return err
			}

			log.Printf("[INFO] GKE cluster %s vertical pod autoscaling has been updated", d.Id())
		}
	}

	if d.HasChange("service_external_ips_config") {
		c := d.Get("service_external_ips_config")
		req := &container.UpdateClusterRequest{
			Update: &container.ClusterUpdate{
				DesiredServiceExternalIpsConfig: expandServiceExternalIpsConfig(c),
			},
		}

		updateF := func() error {
			name := containerClusterFullName(project, location, clusterName)
			clusterUpdateCall := config.NewContainerClient(userAgent).Projects.Locations.Clusters.Update(name, req)
			if config.UserProjectOverride {
				clusterUpdateCall.Header().Add("X-Goog-User-Project", project)
			}
			op, err := clusterUpdateCall.Do()
			if err != nil {
				return err
			}
			// Wait until it's updated
			return ContainerOperationWait(config, op, project, location, "updating GKE cluster service externalips config", userAgent, d.Timeout(schema.TimeoutUpdate))
		}
		if err := transport_tpg.LockedCall(lockKey, updateF); err != nil {
			return err
		}
		log.Printf("[INFO] GKE cluster %s service externalips config  has been updated", d.Id())
	}

	if d.HasChange("mesh_certificates") {
		c := d.Get("mesh_certificates")
		req := &container.UpdateClusterRequest{
			Update: &container.ClusterUpdate{
				DesiredMeshCertificates: expandMeshCertificates(c),
			},
		}

		updateF := func() error {
			name := containerClusterFullName(project, location, clusterName)
			clusterUpdateCall := config.NewContainerClient(userAgent).Projects.Locations.Clusters.Update(name, req)
			if config.UserProjectOverride {
				clusterUpdateCall.Header().Add("X-Goog-User-Project", project)
			}
			op, err := clusterUpdateCall.Do()
			if err != nil {
				return err
			}
			// Wait until it's updated
			return ContainerOperationWait(config, op, project, location, "updating GKE cluster mesh certificates config", userAgent, d.Timeout(schema.TimeoutUpdate))
		}
		if err := transport_tpg.LockedCall(lockKey, updateF); err != nil {
			return err
		}
		log.Printf("[INFO] GKE cluster %s mesh certificates config has been updated", d.Id())
	}

	if d.HasChange("database_encryption") {
		c := d.Get("database_encryption")
		req := &container.UpdateClusterRequest{
			Update: &container.ClusterUpdate{
				DesiredDatabaseEncryption: expandDatabaseEncryption(c),
			},
		}

		updateF := func() error {
			name := containerClusterFullName(project, location, clusterName)
			clusterUpdateCall := config.NewContainerClient(userAgent).Projects.Locations.Clusters.Update(name, req)
			if config.UserProjectOverride {
				clusterUpdateCall.Header().Add("X-Goog-User-Project", project)
			}
			op, err := clusterUpdateCall.Do()
			if err != nil {
				return err
			}
			// Wait until it's updated
			return ContainerOperationWait(config, op, project, location, "updating GKE cluster database encryption config", userAgent, d.Timeout(schema.TimeoutUpdate))
		}
		if err := transport_tpg.LockedCall(lockKey, updateF); err != nil {
			return err
		}
		log.Printf("[INFO] GKE cluster %s database encryption config has been updated", d.Id())
	}

<% unless version == 'ga' -%>
	if d.HasChange("pod_security_policy_config") {
		c := d.Get("pod_security_policy_config")
		req := &container.UpdateClusterRequest{
			Update: &container.ClusterUpdate{
				DesiredPodSecurityPolicyConfig: expandPodSecurityPolicyConfig(c),
			},
		}

		updateF := func() error {
			name := containerClusterFullName(project, location, clusterName)
			clusterUpdateCall := config.NewContainerClient(userAgent).Projects.Locations.Clusters.Update(name, req)
			if config.UserProjectOverride {
				clusterUpdateCall.Header().Add("X-Goog-User-Project", project)
			}
			op, err := clusterUpdateCall.Do()
			if err != nil {
				return err
			}
			// Wait until it's updated
			return ContainerOperationWait(config, op, project, location, "updating GKE cluster pod security policy config", userAgent, d.Timeout(schema.TimeoutUpdate))
		}
		if err := transport_tpg.LockedCall(lockKey, updateF); err != nil {
			return err
		}
		log.Printf("[INFO] GKE cluster %s pod security policy config has been updated", d.Id())
	}
<% end -%>

<% unless version == 'ga' -%>
	if d.HasChange("secret_manager_config") {
		c := d.Get("secret_manager_config")
		req := &container.UpdateClusterRequest{
			Update: &container.ClusterUpdate{
				DesiredSecretManagerConfig: expandSecretManagerConfig(c),
			},
		}

		updateF := func() error {
			name := containerClusterFullName(project, location, clusterName)
			clusterUpdateCall := config.NewContainerClient(userAgent).Projects.Locations.Clusters.Update(name, req)
			if config.UserProjectOverride {
				clusterUpdateCall.Header().Add("X-Goog-User-Project", project)
			}
			op, err := clusterUpdateCall.Do()
			if err != nil {
				return err
			}
			// Wait until it's updated
			return ContainerOperationWait(config, op, project, location, "updating secret manager csi driver config", userAgent, d.Timeout(schema.TimeoutUpdate))
		}
		if err := transport_tpg.LockedCall(lockKey, updateF); err != nil {
			return err
		}
		log.Printf("[INFO] GKE cluster %s secret manager csi add-on has been updated", d.Id())
	}
<% end -%>

	if d.HasChange("workload_identity_config") {
		// Because GKE uses a non-RESTful update function, when removing the
		// feature you need to specify a fairly full request body or it fails:
		// "update": {"desiredWorkloadIdentityConfig": {"identityNamespace": ""}}
		req := &container.UpdateClusterRequest{}
		if v, ok := d.GetOk("workload_identity_config"); !ok {
			req.Update = &container.ClusterUpdate{
				DesiredWorkloadIdentityConfig: &container.WorkloadIdentityConfig{
					WorkloadPool: "",
					ForceSendFields:   []string{"WorkloadPool"},
				},
			}
		} else {
			req.Update = &container.ClusterUpdate{
				DesiredWorkloadIdentityConfig: expandWorkloadIdentityConfig(v),
			}
		}

		updateF := updateFunc(req, "updating GKE cluster workload identity config")
		// Call update serially.
		if err := transport_tpg.LockedCall(lockKey, updateF); err != nil {
			return err
		}

		log.Printf("[INFO] GKE cluster %s workload identity config has been updated", d.Id())
	}

	if d.HasChange("identity_service_config") {
		req := &container.UpdateClusterRequest{}
		if v, ok := d.GetOk("identity_service_config"); !ok {
			req.Update = &container.ClusterUpdate{
				DesiredIdentityServiceConfig: &container.IdentityServiceConfig{
					Enabled: false,
				},
			}
		} else {
			req.Update = &container.ClusterUpdate{
				DesiredIdentityServiceConfig: expandIdentityServiceConfig(v),
			}
		}

		updateF := updateFunc(req, "updating GKE cluster identity service config")
		// Call update serially.
		if err := transport_tpg.LockedCall(lockKey, updateF); err != nil {
			return err
		}

		log.Printf("[INFO] GKE cluster %s identity service config has been updated", d.Id())
	}

	if d.HasChange("logging_config") {
		req := &container.UpdateClusterRequest{
			Update: &container.ClusterUpdate{
				DesiredLoggingConfig: expandContainerClusterLoggingConfig(d.Get("logging_config")),
			},
		}
		updateF := updateFunc(req, "updating GKE cluster logging config")
		// Call update serially.
		if err := transport_tpg.LockedCall(lockKey, updateF); err != nil {
			return err
		}

		log.Printf("[INFO] GKE cluster %s logging config has been updated", d.Id())
	}

	if d.HasChange("monitoring_config") {
		req := &container.UpdateClusterRequest{
			Update: &container.ClusterUpdate{
				DesiredMonitoringConfig: expandMonitoringConfig(d.Get("monitoring_config")),
			},
		}
		updateF := updateFunc(req, "updating GKE cluster monitoring config")
		// Call update serially.
		if err := transport_tpg.LockedCall(lockKey, updateF); err != nil {
			return err
		}

		log.Printf("[INFO] GKE cluster %s monitoring config has been updated", d.Id())
	}

	if d.HasChange("effective_labels") {
		resourceLabels := d.Get("effective_labels").(map[string]interface{})
		labelFingerprint := d.Get("label_fingerprint").(string)
		req := &container.SetLabelsRequest{
			ResourceLabels:   tpgresource.ConvertStringMap(resourceLabels),
			LabelFingerprint: labelFingerprint,
		}
		updateF := func() error {
			name := containerClusterFullName(project, location, clusterName)
			clusterSetResourceLabelsCall := config.NewContainerClient(userAgent).Projects.Locations.Clusters.SetResourceLabels(name, req)
			if config.UserProjectOverride {
				clusterSetResourceLabelsCall.Header().Add("X-Goog-User-Project", project)
			}
			op, err := clusterSetResourceLabelsCall.Do()
			if err != nil {
				return err
			}

			// Wait until it's updated
			return ContainerOperationWait(config, op, project, location, "updating GKE resource labels", userAgent, d.Timeout(schema.TimeoutUpdate))
		}

		// Call update serially.
		if err := transport_tpg.LockedCall(lockKey, updateF); err != nil {
			return err
		}
	}

	if d.HasChange("remove_default_node_pool") && d.Get("remove_default_node_pool").(bool) {
		name := fmt.Sprintf("%s/nodePools/%s", containerClusterFullName(project, location, clusterName), "default-pool")
		clusterNodePoolDeleteCall := config.NewContainerClient(userAgent).Projects.Locations.Clusters.NodePools.Delete(name)
		if config.UserProjectOverride {
			clusterNodePoolDeleteCall.Header().Add("X-Goog-User-Project", project)
		}
		op, err := clusterNodePoolDeleteCall.Do()
		if err != nil {
			if !transport_tpg.IsGoogleApiErrorWithCode(err, 404) {
				return errwrap.Wrapf("Error deleting default node pool: {{err}}", err)
			}
			log.Printf("[WARN] Container cluster %q default node pool already removed, no change", d.Id())
		} else {
			err = ContainerOperationWait(config, op, project, location, "removing default node pool", userAgent, d.Timeout(schema.TimeoutUpdate))
			if err != nil {
				return errwrap.Wrapf("Error deleting default node pool: {{err}}", err)
			}
		}
	}

	if d.HasChange("resource_usage_export_config") {
		c := d.Get("resource_usage_export_config")
		req := &container.UpdateClusterRequest{
			Update: &container.ClusterUpdate{
				DesiredResourceUsageExportConfig: expandResourceUsageExportConfig(c),
			},
		}

		updateF := func() error {
			name := containerClusterFullName(project, location, clusterName)
			clusterUpdateCall := config.NewContainerClient(userAgent).Projects.Locations.Clusters.Update(name, req)
			if config.UserProjectOverride {
				clusterUpdateCall.Header().Add("X-Goog-User-Project", project)
			}
			op, err := clusterUpdateCall.Do()
			if err != nil {
				return err
			}
			// Wait until it's updated
			return ContainerOperationWait(config, op, project, location, "updating GKE cluster resource usage export config", userAgent, d.Timeout(schema.TimeoutUpdate))
		}
		if err := transport_tpg.LockedCall(lockKey, updateF); err != nil {
			return err
		}
		log.Printf("[INFO] GKE cluster %s resource usage export config has been updated", d.Id())
	}

	if d.HasChange("gateway_api_config") {
		if gac, ok := d.GetOk("gateway_api_config"); ok {
			req := &container.UpdateClusterRequest{
				Update: &container.ClusterUpdate{
					DesiredGatewayApiConfig: expandGatewayApiConfig(gac),
				},
			}

			updateF := updateFunc(req, "updating GKE Gateway API")
			// Call update serially.
			if err := transport_tpg.LockedCall(lockKey, updateF); err != nil {
				return err
			}

			log.Printf("[INFO] GKE cluster %s Gateway API has been updated", d.Id())
		}
	}

	if d.HasChange("fleet") {
		// Because GKE uses a non-RESTful update function, when removing the
		// feature you need to specify a fairly full request body or it fails:
		// "update": {"desiredFleet": {"project": ""}}
		req := &container.UpdateClusterRequest{}
		if v, ok := d.GetOk("fleet"); !ok {
			req.Update = &container.ClusterUpdate{
				DesiredFleet: &container.Fleet{
					Project: "",
				},
			}
		} else {
			req.Update = &container.ClusterUpdate{
				DesiredFleet:  expandFleet(v),
			}
		}
		updateF := updateFunc(req, "updating GKE cluster fleet config")
		// Call update serially.
		if err := transport_tpg.LockedCall(lockKey, updateF); err != nil {
			return err
		}
		log.Printf("[INFO] GKE cluster %s fleet config has been updated", d.Id())
	}

	if d.HasChange("enable_k8s_beta_apis") {
		log.Print("[INFO] Enable Kubernetes Beta APIs")
		if v, ok := d.GetOk("enable_k8s_beta_apis"); ok {
			name := containerClusterFullName(project, location, clusterName)
			clusterGetCall := config.NewContainerClient(userAgent).Projects.Locations.Clusters.Get(name)
			if config.UserProjectOverride {
				clusterGetCall.Header().Add("X-Goog-User-Project", project)
			}
			// Fetch the cluster information to get the already enabled Beta APIs.
			cluster, err := clusterGetCall.Do()
			if err != nil {
				return err
			}

			// To avoid an already enabled Beta APIs error, we need to deduplicate the requested APIs
			// with those that are already enabled.
			var enabledAPIs []string
			if cluster.EnableK8sBetaApis != nil && len(cluster.EnableK8sBetaApis.EnabledApis) > 0 {
				enabledAPIs = cluster.EnableK8sBetaApis.EnabledApis
			}
			enableK8sBetaAPIs := expandEnableK8sBetaApis(v, enabledAPIs)

			req := &container.UpdateClusterRequest{
				Update: &container.ClusterUpdate{
					DesiredK8sBetaApis: enableK8sBetaAPIs,
				},
			}

			updateF := updateFunc(req, "updating enabled Kubernetes Beta APIs")
			// Call update serially.
			if err := transport_tpg.LockedCall(lockKey, updateF); err != nil {
				return err
			}

			log.Printf("[INFO] GKE cluster %s enabled Kubernetes Beta APIs has been updated", d.Id())
		}
	}

	if d.HasChange("node_pool_defaults") && d.HasChange("node_pool_defaults.0.node_config_defaults.0.logging_variant") {
		if v, ok := d.GetOk("node_pool_defaults.0.node_config_defaults.0.logging_variant"); ok {
			loggingVariant := v.(string)
			req := &container.UpdateClusterRequest{
				Update: &container.ClusterUpdate{
					DesiredNodePoolLoggingConfig: &container.NodePoolLoggingConfig{
						VariantConfig: &container.LoggingVariantConfig{
							Variant: loggingVariant,
						},
					},
				},
			}

			updateF := updateFunc(req, "updating GKE cluster desired node pool logging configuration defaults.")
			// Call update serially.
			if err := transport_tpg.LockedCall(lockKey, updateF); err != nil {
				return err
			}

			log.Printf("[INFO] GKE cluster %s node pool logging configuration defaults have been updated", d.Id())
		}
	}

<% unless version == 'ga' -%>
	if d.HasChange("node_pool_defaults") && d.HasChange("node_pool_defaults.0.node_config_defaults.0.gcfs_config") {
		if v, ok := d.GetOk("node_pool_defaults.0.node_config_defaults.0.gcfs_config"); ok {
			gcfsConfig := v.([]interface{})[0].(map[string]interface{})
			req := &container.UpdateClusterRequest{
				Update: &container.ClusterUpdate{
					DesiredGcfsConfig: &container.GcfsConfig{
						Enabled: gcfsConfig["enabled"].(bool),
					},
				},
			}

			updateF := updateFunc(req, "updating GKE cluster desired gcfs config.")
			// Call update serially.
			if err := transport_tpg.LockedCall(lockKey, updateF); err != nil {
				return err
			}

			log.Printf("[INFO] GKE cluster %s default gcfs config has been updated", d.Id())
		}
	}
<% end -%>

	if d.HasChange("security_posture_config") {
		req := &container.UpdateClusterRequest{
			Update: &container.ClusterUpdate{
				DesiredSecurityPostureConfig: expandSecurityPostureConfig(d.Get("security_posture_config")),
			},
		}
		updateF := updateFunc(req, "updating GKE cluster master Security Posture Config")
		if err := transport_tpg.LockedCall(lockKey, updateF); err != nil {
			return err
		}

		log.Printf("[INFO] GKE cluster %s Security Posture Config has been updated to %#v", d.Id(), req.Update.DesiredSecurityPostureConfig)
	}

<<<<<<< HEAD
	if d.HasChange("compliance_config") {
		req := &container.UpdateClusterRequest{
			Update: &container.ClusterUpdate{
				DesiredCompliancePostureConfig: expandCompliancePostureConfig(d.Get("compliance_config")),
			},
		}
		updateF := updateFunc(req, "updating GKE cluster master Compliance Posture Config")
		if err := transport_tpg.LockedCall(lockKey, updateF); err != nil {
			return err
		}

		log.Printf("[INFO] GKE cluster %s Compliance Config has been updated to %#v", d.Id(), req.Update.DesiredCompliancePostureConfig)
=======
	if d.HasChange("node_pool_defaults") && d.HasChange("node_pool_defaults.0.node_config_defaults.0.containerd_config") {
		if v, ok := d.GetOk("node_pool_defaults.0.node_config_defaults.0.containerd_config"); ok {
			req := &container.UpdateClusterRequest{
				Update: &container.ClusterUpdate{
					DesiredContainerdConfig: expandContainerdConfig(v),
				},
			}
			updateF := updateFunc(req, "updating GKE cluster containerd config")
			if err := transport_tpg.LockedCall(lockKey, updateF); err != nil {
				return err
			}
			log.Printf("[INFO] GKE cluster %s containerd config has been updated to %#v", d.Id(), req.Update.DesiredContainerdConfig)
		}
>>>>>>> dd672815
	}

	if d.HasChange("node_pool_auto_config.0.network_tags.0.tags") {
		tags := d.Get("node_pool_auto_config.0.network_tags.0.tags").([]interface{})

		req := &container.UpdateClusterRequest{
			Update: &container.ClusterUpdate{
				DesiredNodePoolAutoConfigNetworkTags: &container.NetworkTags{
					Tags:            tpgresource.ConvertStringArr(tags),
					ForceSendFields: []string{"Tags"},
				},
			},
		}

		updateF := updateFunc(req, "updating GKE cluster node pool auto config network tags")
		// Call update serially.
		if err := transport_tpg.LockedCall(lockKey, updateF); err != nil {
			return err
		}

		log.Printf("[INFO] GKE cluster %s node pool auto config network tags have been updated", d.Id())
	}

	if d.HasChange("node_pool_auto_config.0.resource_manager_tags") {
		rmtags := d.Get("node_pool_auto_config.0.resource_manager_tags")

		req := &container.UpdateClusterRequest{
			Update: &container.ClusterUpdate{
				DesiredNodePoolAutoConfigResourceManagerTags: expandResourceManagerTags(rmtags),
			},
		}

		updateF := updateFunc(req, "updating GKE cluster node pool auto config resource manager tags")
		// Call update serially.
		if err := transport_tpg.LockedCall(lockKey, updateF); err != nil {
			return err
		}

		log.Printf("[INFO] GKE cluster %s node pool auto config resource manager tags have been updated", d.Id())
	}

	d.Partial(false)

<% unless version == 'ga' -%>
	if d.HasChange("cluster_telemetry") {
		req := &container.UpdateClusterRequest{
			Update: &container.ClusterUpdate{
				DesiredClusterTelemetry: expandClusterTelemetry(d.Get("cluster_telemetry")),
			},
		}
		updateF := func() error {
			log.Println("[DEBUG] updating cluster_telemetry")
			name := containerClusterFullName(project, location, clusterName)
			clusterUpdateCall := config.NewContainerClient(userAgent).Projects.Locations.Clusters.Update(name, req)
			if config.UserProjectOverride {
				clusterUpdateCall.Header().Add("X-Goog-User-Project", project)
			}
			op, err := clusterUpdateCall.Do()
			if err != nil {
				return err
			}

			// Wait until it's updated
			err = ContainerOperationWait(config, op, project, location, "updating Cluster Telemetry", userAgent, d.Timeout(schema.TimeoutUpdate))
			log.Println("[DEBUG] done updating cluster_telemetry")
			return err
		}

		// Call update serially.
		if err := transport_tpg.LockedCall(lockKey, updateF); err != nil {
			return err
		}

		log.Printf("[INFO] GKE cluster %s Cluster Telemetry has been updated to %#v", d.Id(), req.Update.DesiredClusterTelemetry)
	}
<% end -%>

	if _, err := containerClusterAwaitRestingState(config, project, location, clusterName, userAgent, d.Timeout(schema.TimeoutUpdate)); err != nil {
		return err
	}

<% unless version == 'ga' -%>
	if d.HasChange("protect_config") {
		req := &container.UpdateClusterRequest{
			Update: &container.ClusterUpdate{
				DesiredProtectConfig: expandProtectConfig(d.Get("protect_config")),
			},
		}
		updateF := updateFunc(req, "updating GKE cluster master protect_config")
		if err := transport_tpg.LockedCall(lockKey, updateF); err != nil {
			return err
		}

		log.Printf("[INFO] GKE cluster %s Protect Config has been updated to %#v", d.Id(), req.Update.DesiredProtectConfig)
	}
<% end -%>
<% unless version == 'ga' -%>
	if d.HasChange("workload_alts_config") {
		req := &container.UpdateClusterRequest{
			Update: &container.ClusterUpdate{
				DesiredWorkloadAltsConfig: expandWorkloadAltsConfig(d.Get("workload_alts_config")),
			},
		}

		updateF := updateFunc(req, "updating GKE cluster WorkloadALTSConfig")
		if err := transport_tpg.LockedCall(lockKey, updateF); err != nil {
			return err
		}

		log.Printf("[INFO] GKE cluster %s's WorkloadALTSConfig has been updated", d.Id())
	}
<% end -%>
	return resourceContainerClusterRead(d, meta)
}

func resourceContainerClusterDelete(d *schema.ResourceData, meta interface{}) error {
	if d.Get("deletion_protection").(bool) {
		return fmt.Errorf("Cannot destroy cluster because deletion_protection is set to true. Set it to false to proceed with cluster deletion.")
	}
	config := meta.(*transport_tpg.Config)
	userAgent, err :=  tpgresource.GenerateUserAgentString(d, config.UserAgent)
	if err != nil {
		return err
	}

	project, err := tpgresource.GetProject(d, config)
	if err != nil {
		return err
	}

	location, err := tpgresource.GetLocation(d, config)
	if err != nil {
		return err
	}

	clusterName := d.Get("name").(string)

	if _, err := containerClusterAwaitRestingState(config, project, location, clusterName, userAgent, d.Timeout(schema.TimeoutDelete)); err != nil {
		if transport_tpg.IsGoogleApiErrorWithCode(err, 404) {
			log.Printf("[INFO] GKE cluster %s doesn't exist to delete", d.Id())
			return nil
		}
		return err
	}

	log.Printf("[DEBUG] Deleting GKE cluster %s", d.Get("name").(string))
	transport_tpg.MutexStore.Lock(containerClusterMutexKey(project, location, clusterName))
	defer transport_tpg.MutexStore.Unlock(containerClusterMutexKey(project, location, clusterName))

	var op *container.Operation
	var count = 0
	err = retry.Retry(30*time.Second, func() *retry.RetryError {
		count++

		name := containerClusterFullName(project, location, clusterName)
		clusterDeleteCall := config.NewContainerClient(userAgent).Projects.Locations.Clusters.Delete(name)
		if config.UserProjectOverride {
			clusterDeleteCall.Header().Add("X-Goog-User-Project", project)
		}
		op, err = clusterDeleteCall.Do()

		if err != nil {
			log.Printf("[WARNING] Cluster is still not ready to delete, retrying %s", clusterName)
			return retry.RetryableError(err)
		}

		if count == 15 {
			return retry.NonRetryableError(fmt.Errorf("Error retrying to delete cluster %s", clusterName))
		}
		return nil
	})

	if err != nil {
		return fmt.Errorf("Error deleting Cluster: %s", err)
	}

	// Wait until it's deleted
	waitErr := ContainerOperationWait(config, op, project, location, "deleting GKE cluster", userAgent, d.Timeout(schema.TimeoutDelete))
	if waitErr != nil {
		return waitErr
	}

	log.Printf("[INFO] GKE cluster %s has been deleted", d.Id())

	d.SetId("")

	return nil
}

var containerClusterRestingStates = RestingStates{
	"RUNNING":  ReadyState,
	"DEGRADED": ErrorState,
	"ERROR":    ErrorState,
}

// returns a state with no error if the state is a resting state, and the last state with an error otherwise
func containerClusterAwaitRestingState(config *transport_tpg.Config, project, location, clusterName, userAgent string, timeout time.Duration) (state string, err error) {
	err = retry.Retry(timeout, func() *retry.RetryError {
		name := containerClusterFullName(project, location, clusterName)
		clusterGetCall := config.NewContainerClient(userAgent).Projects.Locations.Clusters.Get(name)
		if config.UserProjectOverride {
			clusterGetCall.Header().Add("X-Goog-User-Project", project)
		}
		cluster, gErr := clusterGetCall.Do()
		if gErr != nil {
			return retry.NonRetryableError(gErr)
		}

		state = cluster.Status

		switch stateType := containerClusterRestingStates[cluster.Status]; stateType {
		case ReadyState:
			log.Printf("[DEBUG] Cluster %q has status %q with message %q.", clusterName, state, cluster.StatusMessage)
			return nil
		case ErrorState:
			log.Printf("[DEBUG] Cluster %q has error state %q with message %q.", clusterName, state, cluster.StatusMessage)
			return nil
		default:
			return retry.RetryableError(fmt.Errorf("Cluster %q has state %q with message %q", clusterName, state, cluster.StatusMessage))
		}
	})

	return state, err
}

func expandClusterAddonsConfig(configured interface{}) *container.AddonsConfig {
	l := configured.([]interface{})
	if len(l) == 0 || l[0] == nil {
		return nil
	}

	config := l[0].(map[string]interface{})
	ac := &container.AddonsConfig{}

	if v, ok := config["http_load_balancing"]; ok && len(v.([]interface{})) > 0 {
		addon := v.([]interface{})[0].(map[string]interface{})
		ac.HttpLoadBalancing = &container.HttpLoadBalancing{
			Disabled:        addon["disabled"].(bool),
			ForceSendFields: []string{"Disabled"},
		}
	}

	if v, ok := config["horizontal_pod_autoscaling"]; ok && len(v.([]interface{})) > 0 {
		addon := v.([]interface{})[0].(map[string]interface{})
		ac.HorizontalPodAutoscaling = &container.HorizontalPodAutoscaling{
			Disabled:        addon["disabled"].(bool),
			ForceSendFields: []string{"Disabled"},
		}
	}

	if v, ok := config["network_policy_config"]; ok && len(v.([]interface{})) > 0 {
		addon := v.([]interface{})[0].(map[string]interface{})
		ac.NetworkPolicyConfig = &container.NetworkPolicyConfig{
			Disabled:        addon["disabled"].(bool),
			ForceSendFields: []string{"Disabled"},
		}
	}

	if v, ok := config["gcp_filestore_csi_driver_config"]; ok && len(v.([]interface{})) > 0 {
		addon := v.([]interface{})[0].(map[string]interface{})
		ac.GcpFilestoreCsiDriverConfig = &container.GcpFilestoreCsiDriverConfig{
			Enabled:         addon["enabled"].(bool),
			ForceSendFields: []string{"Enabled"},
		}
	}

	if v, ok := config["cloudrun_config"]; ok && len(v.([]interface{})) > 0 {
		addon := v.([]interface{})[0].(map[string]interface{})
		ac.CloudRunConfig = &container.CloudRunConfig{
			Disabled:        addon["disabled"].(bool),
			ForceSendFields: []string{"Disabled"},
		}
		if addon["load_balancer_type"] != "" {
			ac.CloudRunConfig.LoadBalancerType = addon["load_balancer_type"].(string)
		}
	}

	if v, ok := config["dns_cache_config"]; ok && len(v.([]interface{})) > 0 {
		addon := v.([]interface{})[0].(map[string]interface{})
		ac.DnsCacheConfig = &container.DnsCacheConfig{
			Enabled:         addon["enabled"].(bool),
			ForceSendFields: []string{"Enabled"},
		}
	}

	if v, ok := config["gce_persistent_disk_csi_driver_config"]; ok && len(v.([]interface{})) > 0 {
		addon := v.([]interface{})[0].(map[string]interface{})
		ac.GcePersistentDiskCsiDriverConfig = &container.GcePersistentDiskCsiDriverConfig{
			Enabled:         addon["enabled"].(bool),
			ForceSendFields: []string{"Enabled"},
		}
	}
	if v, ok := config["gke_backup_agent_config"]; ok && len(v.([]interface{})) > 0 {
		addon := v.([]interface{})[0].(map[string]interface{})
		ac.GkeBackupAgentConfig = &container.GkeBackupAgentConfig{
			Enabled:         addon["enabled"].(bool),
			ForceSendFields: []string{"Enabled"},
		}
	}
	if v, ok := config["config_connector_config"]; ok && len(v.([]interface{})) > 0 {
		addon := v.([]interface{})[0].(map[string]interface{})
		ac.ConfigConnectorConfig = &container.ConfigConnectorConfig{
			Enabled:         addon["enabled"].(bool),
			ForceSendFields: []string{"Enabled"},
		}
	}
	if v, ok := config["gcs_fuse_csi_driver_config"]; ok && len(v.([]interface{})) > 0 {
		addon := v.([]interface{})[0].(map[string]interface{})
		ac.GcsFuseCsiDriverConfig = &container.GcsFuseCsiDriverConfig{
			Enabled:         addon["enabled"].(bool),
			ForceSendFields: []string{"Enabled"},
		}
	}

	if v, ok := config["stateful_ha_config"]; ok && len(v.([]interface{})) > 0 {
		addon := v.([]interface{})[0].(map[string]interface{})
		ac.StatefulHaConfig = &container.StatefulHAConfig{
			Enabled:         addon["enabled"].(bool),
			ForceSendFields: []string{"Enabled"},
		}
	}

	if v, ok := config["ray_operator_config"]; ok && len(v.([]interface{})) > 0 {
		addon := v.([]interface{})[0].(map[string]interface{})
		ac.RayOperatorConfig = &container.RayOperatorConfig{
			Enabled:         addon["enabled"].(bool),
			ForceSendFields: []string{"Enabled"},
		}
		if v, ok := addon["ray_cluster_logging_config"]; ok && len(v.([]interface{})) > 0 {
			loggingConfig := v.([]interface{})[0].(map[string]interface{})
			ac.RayOperatorConfig.RayClusterLoggingConfig = &container.RayClusterLoggingConfig{
				Enabled:         loggingConfig["enabled"].(bool),
				ForceSendFields: []string{"Enabled"},
			}
		}
		if v, ok := addon["ray_cluster_monitoring_config"]; ok && len(v.([]interface{})) > 0 {
			loggingConfig := v.([]interface{})[0].(map[string]interface{})
			ac.RayOperatorConfig.RayClusterMonitoringConfig = &container.RayClusterMonitoringConfig{
				Enabled:         loggingConfig["enabled"].(bool),
				ForceSendFields: []string{"Enabled"},
			}
		}
	}

<% unless version == 'ga' -%>
	if v, ok := config["istio_config"]; ok && len(v.([]interface{})) > 0 {
		addon := v.([]interface{})[0].(map[string]interface{})
		ac.IstioConfig = &container.IstioConfig{
			Disabled:        addon["disabled"].(bool),
			Auth:            addon["auth"].(string),
			ForceSendFields: []string{"Disabled"},
		}
	}

	if v, ok := config["kalm_config"]; ok && len(v.([]interface{})) > 0 {
		addon := v.([]interface{})[0].(map[string]interface{})
		ac.KalmConfig = &container.KalmConfig{
			Enabled:         addon["enabled"].(bool),
			ForceSendFields: []string{"Enabled"},
		}
	}
<% end -%>

	return ac
}

func expandPodCidrOverprovisionConfig(configured interface{}) *container.PodCIDROverprovisionConfig {
	l := configured.([]interface{})
	if len(l) == 0 || l[0] == nil {
		return nil
	}
	config := l[0].(map[string]interface{})
	return &container.PodCIDROverprovisionConfig{
		Disable:         config["disabled"].(bool),
		ForceSendFields: []string{"Disable"},
	}
}

func expandIPAllocationPolicy(configured interface{}, networkingMode string, autopilot bool) (*container.IPAllocationPolicy, error) {
	l := configured.([]interface{})
	if len(l) == 0 || l[0] == nil {
		if networkingMode == "VPC_NATIVE" {
			return nil, nil
		}
		return &container.IPAllocationPolicy{
			UseIpAliases:    false,
			UseRoutes:       true,
			StackType:       "IPV4",
			ForceSendFields: []string{"UseIpAliases"},
		}, nil
	}

	config := l[0].(map[string]interface{})
	stackType := config["stack_type"].(string)

	return &container.IPAllocationPolicy{
		UseIpAliases:          networkingMode == "VPC_NATIVE" || networkingMode == "",
		ClusterIpv4CidrBlock:  config["cluster_ipv4_cidr_block"].(string),
		ServicesIpv4CidrBlock: config["services_ipv4_cidr_block"].(string),
		ClusterSecondaryRangeName:  config["cluster_secondary_range_name"].(string),
		ServicesSecondaryRangeName: config["services_secondary_range_name"].(string),
		ForceSendFields:            []string{"UseIpAliases"},
		UseRoutes:              networkingMode == "ROUTES",
		StackType:              stackType,
		PodCidrOverprovisionConfig: expandPodCidrOverprovisionConfig(config["pod_cidr_overprovision_config"]),
	}, nil
}

func expandMaintenancePolicy(d *schema.ResourceData, meta interface{}) *container.MaintenancePolicy {
	config := meta.(*transport_tpg.Config)
	// We have to perform a full Get() as part of this, to get the fingerprint.  We can't do this
	// at any other time, because the fingerprint update might happen between plan and apply.
	// We can omit error checks, since to have gotten this far, a project is definitely configured.
	project, _ := tpgresource.GetProject(d, config)
	location, _ := tpgresource.GetLocation(d, config)
	clusterName := d.Get("name").(string)
	name := containerClusterFullName(project, location, clusterName)
	userAgent, err :=  tpgresource.GenerateUserAgentString(d, config.UserAgent)
	if err != nil {
		return nil
	}
	clusterGetCall := config.NewContainerClient(userAgent).Projects.Locations.Clusters.Get(name)
	if config.UserProjectOverride {
		clusterGetCall.Header().Add("X-Goog-User-Project", project)
	}
	cluster, _ := clusterGetCall.Do()
	resourceVersion := ""
	exclusions := make(map[string]container.TimeWindow)
	if cluster != nil && cluster.MaintenancePolicy != nil {
		// If the cluster doesn't exist or if there is a read error of any kind, we will pass in an empty
		// resourceVersion.  If there happens to be a change to maintenance policy, we will fail at that
		// point.  This is a compromise between code cleanliness and a slightly worse user experience in
		// an unlikely error case - we choose code cleanliness.
		resourceVersion = cluster.MaintenancePolicy.ResourceVersion

		// Having a MaintenancePolicy doesn't mean that you need MaintenanceExclusions, but if they were set,
		// they need to be assigned to exclusions.
		if cluster.MaintenancePolicy.Window != nil && cluster.MaintenancePolicy.Window.MaintenanceExclusions != nil {
			exclusions = cluster.MaintenancePolicy.Window.MaintenanceExclusions
		}
	}

	configured := d.Get("maintenance_policy")
	l := configured.([]interface{})
	if len(l) == 0 || l[0] == nil {
		return &container.MaintenancePolicy{
			ResourceVersion: resourceVersion,
			Window: &container.MaintenanceWindow{
				MaintenanceExclusions: exclusions,
			},
		}
	}
	maintenancePolicy := l[0].(map[string]interface{})

	if maintenanceExclusions, ok := maintenancePolicy["maintenance_exclusion"]; ok {
		for k := range exclusions {
			delete(exclusions, k)
		}
		for _, me := range maintenanceExclusions.(*schema.Set).List() {
			exclusion := me.(map[string]interface{})
			exclusions[exclusion["exclusion_name"].(string)] = container.TimeWindow{
				StartTime: exclusion["start_time"].(string),
				EndTime:   exclusion["end_time"].(string),
			}
			if exclusionOptions, ok := exclusion["exclusion_options"]; ok && len(exclusionOptions.([]interface{})) > 0 {
				meo := exclusionOptions.([]interface{})[0].(map[string]interface{})
				mex := exclusions[exclusion["exclusion_name"].(string)]
				mex.MaintenanceExclusionOptions = &container.MaintenanceExclusionOptions{
					Scope:           meo["scope"].(string),
					ForceSendFields: []string{"Scope"},
				}
				exclusions[exclusion["exclusion_name"].(string)] = mex
			}
		}
	}

	if dailyMaintenanceWindow, ok := maintenancePolicy["daily_maintenance_window"]; ok && len(dailyMaintenanceWindow.([]interface{})) > 0 {
		dmw := dailyMaintenanceWindow.([]interface{})[0].(map[string]interface{})
		startTime := dmw["start_time"].(string)
		return &container.MaintenancePolicy{
			Window: &container.MaintenanceWindow{
				MaintenanceExclusions: exclusions,
				DailyMaintenanceWindow: &container.DailyMaintenanceWindow{
					StartTime: startTime,
				},
			},
			ResourceVersion: resourceVersion,
		}
	}
	if recurringWindow, ok := maintenancePolicy["recurring_window"]; ok && len(recurringWindow.([]interface{})) > 0 {
		rw := recurringWindow.([]interface{})[0].(map[string]interface{})
		return &container.MaintenancePolicy{
			Window: &container.MaintenanceWindow{
				MaintenanceExclusions: exclusions,
				RecurringWindow: &container.RecurringTimeWindow{
					Window: &container.TimeWindow{
						StartTime: rw["start_time"].(string),
						EndTime:   rw["end_time"].(string),
					},
					Recurrence: rw["recurrence"].(string),
				},
			},
			ResourceVersion: resourceVersion,
		}
	}
	return nil
}

func expandClusterAutoscaling(configured interface{}, d *schema.ResourceData) *container.ClusterAutoscaling {
	l, ok := configured.([]interface{})
	enableAutopilot := false
	if v, ok := d.GetOk("enable_autopilot"); ok && v == true {
		enableAutopilot = true
	}
	if !ok || l == nil || len(l) == 0 || l[0] == nil {
		if enableAutopilot {
			return nil
		}
		return &container.ClusterAutoscaling{
			EnableNodeAutoprovisioning: false,
			ForceSendFields:            []string{"EnableNodeAutoprovisioning"},
		}
	}

	config := l[0].(map[string]interface{})

	// Conditionally provide an empty list to preserve a legacy 2.X behaviour
	// when `enabled` is false and resource_limits is unset, allowing users to
	// explicitly disable the feature. resource_limits don't work when node
	// auto-provisioning is disabled at time of writing. This may change API-side
	// in the future though, as the feature is intended to apply to both node
	// auto-provisioning and node autoscaling.
	var resourceLimits []*container.ResourceLimit
	if limits, ok := config["resource_limits"]; ok {
		resourceLimits = make([]*container.ResourceLimit, 0)
		if lmts, ok := limits.([]interface{}); ok {
			for _, v := range lmts {
				limit := v.(map[string]interface{})
				resourceLimits = append(resourceLimits,
					&container.ResourceLimit{
						ResourceType: limit["resource_type"].(string),
						// Here we're relying on *not* setting ForceSendFields for 0-values.
						Minimum: int64(limit["minimum"].(int)),
						Maximum: int64(limit["maximum"].(int)),
					})
			}
		}
	}
	return &container.ClusterAutoscaling{
		EnableNodeAutoprovisioning: config["enabled"].(bool),
		ResourceLimits:             resourceLimits,
		AutoscalingProfile: config["autoscaling_profile"].(string),
		AutoprovisioningNodePoolDefaults: expandAutoProvisioningDefaults(config["auto_provisioning_defaults"], d),
		AutoprovisioningLocations: 	tpgresource.ConvertStringArr(config["auto_provisioning_locations"].([]interface{})),
	}
}

func expandAutoProvisioningDefaults(configured interface{}, d *schema.ResourceData) *container.AutoprovisioningNodePoolDefaults {
	l, ok := configured.([]interface{})
	if !ok || l == nil || len(l) == 0 || l[0] == nil {
		return &container.AutoprovisioningNodePoolDefaults{}
	}
	config := l[0].(map[string]interface{})

	npd := &container.AutoprovisioningNodePoolDefaults{
		OauthScopes:      tpgresource.ConvertStringArr(config["oauth_scopes"].([]interface{})),
		ServiceAccount:   config["service_account"].(string),
		DiskSizeGb:       int64(config["disk_size"].(int)),
		DiskType:         config["disk_type"].(string),
		ImageType:        config["image_type"].(string),
		BootDiskKmsKey:   config["boot_disk_kms_key"].(string),
		Management:       expandManagement(config["management"]),
		UpgradeSettings:  expandUpgradeSettings(config["upgrade_settings"]),
	}

	if v, ok := config["shielded_instance_config"]; ok && len(v.([]interface{})) > 0 {
		conf := v.([]interface{})[0].(map[string]interface{})
		npd.ShieldedInstanceConfig = &container.ShieldedInstanceConfig{
			EnableSecureBoot:          conf["enable_secure_boot"].(bool),
			EnableIntegrityMonitoring: conf["enable_integrity_monitoring"].(bool),
		}
	}

	cpu := config["min_cpu_platform"].(string)
	// the only way to unset the field is to pass "automatic" as its value
	if cpu == "" {
		cpu = "automatic"
	}
	npd.MinCpuPlatform = cpu

	return npd
}

func expandUpgradeSettings(configured interface{}) *container.UpgradeSettings {
	l, ok := configured.([]interface{})
	if !ok || l == nil || len(l) == 0 || l[0] == nil {
		return &container.UpgradeSettings{}
	}
	config := l[0].(map[string]interface{})

	upgradeSettings := &container.UpgradeSettings{
		MaxSurge:          int64(config["max_surge"].(int)),
		MaxUnavailable:    int64(config["max_unavailable"].(int)),
		Strategy:          config["strategy"].(string),
		BlueGreenSettings: expandBlueGreenSettings(config["blue_green_settings"]),
	}

	return upgradeSettings
}

func expandBlueGreenSettings(configured interface{}) *container.BlueGreenSettings {
	l, ok := configured.([]interface{})
	if !ok || l == nil || len(l) == 0 || l[0] == nil {
		return &container.BlueGreenSettings{}
	}
	config := l[0].(map[string]interface{})

	blueGreenSettings := &container.BlueGreenSettings{
		NodePoolSoakDuration:  config["node_pool_soak_duration"].(string),
		StandardRolloutPolicy: expandStandardRolloutPolicy(config["standard_rollout_policy"]),
	}

	return blueGreenSettings
}

func expandStandardRolloutPolicy(configured interface{}) *container.StandardRolloutPolicy {
	l, ok := configured.([]interface{})
	if !ok || l == nil || len(l) == 0 || l[0] == nil {
		return &container.StandardRolloutPolicy{}
	}

	config := l[0].(map[string]interface{})
	standardRolloutPolicy := &container.StandardRolloutPolicy{
		BatchPercentage:   config["batch_percentage"].(float64),
		BatchNodeCount:    int64(config["batch_node_count"].(int)),
		BatchSoakDuration: config["batch_soak_duration"].(string),
	}

	return standardRolloutPolicy
}

func expandManagement(configured interface{}) *container.NodeManagement {
	l, ok := configured.([]interface{})
	if !ok || l == nil || len(l) == 0 || l[0] == nil {
		return nil
	}
	config := l[0].(map[string]interface{})

	mng := &container.NodeManagement{
		AutoUpgrade:    config["auto_upgrade"].(bool),
		AutoRepair:     config["auto_repair"].(bool),
		UpgradeOptions: expandUpgradeOptions(config["upgrade_options"]),
	}

	return mng
}

func expandUpgradeOptions(configured interface{}) *container.AutoUpgradeOptions {
	l, ok := configured.([]interface{})
	if !ok || l == nil || len(l) == 0 || l[0] == nil {
		return &container.AutoUpgradeOptions{}
	}
	config := l[0].(map[string]interface{})

	upgradeOptions := &container.AutoUpgradeOptions{
		AutoUpgradeStartTime: config["auto_upgrade_start_time"].(string),
		Description:          config["description"].(string),
	}

	return upgradeOptions
}

func expandAuthenticatorGroupsConfig(configured interface{}) *container.AuthenticatorGroupsConfig {
	l := configured.([]interface{})
	if len(l) == 0 {
		return nil
	}
	result := &container.AuthenticatorGroupsConfig{}
	config := l[0].(map[string]interface{})
	if securityGroup, ok := config["security_group"]; ok {
		result.Enabled = true
		result.SecurityGroup = securityGroup.(string)
	}
	return result
}

<% unless version == 'ga' -%>
func expandProtectConfig(configured interface{}) *container.ProtectConfig {
	l := configured.([]interface{})
	if len(l) == 0 || l[0] == nil {
		return nil
	}

	pc := &container.ProtectConfig{}
	protectConfig := l[0].(map[string]interface{})
	pc.WorkloadConfig = expandProtectConfigWorkloadConfig(protectConfig["workload_config"])
	if v, ok := protectConfig["workload_vulnerability_mode"]; ok {
		pc.WorkloadVulnerabilityMode = v.(string)
	}
	return pc
}

func expandProtectConfigWorkloadConfig(configured interface{}) *container.WorkloadConfig {
	l := configured.([]interface{})
	if len(l) == 0 || l[0] == nil {
		return nil
	}
	workloadConfig := l[0].(map[string]interface{})
	return &container.WorkloadConfig{
				AuditMode: workloadConfig["audit_mode"].(string),
			}
}

func flattenProtectConfig(pc *container.ProtectConfig) []map[string]interface{} {
	if pc == nil {
		return nil
	}

	result := make(map[string]interface{})

	result["workload_config"] = flattenProtectConfigWorkloadConfig(pc.WorkloadConfig)
	result["workload_vulnerability_mode"] = pc.WorkloadVulnerabilityMode

	return []map[string]interface{}{result}
}

func flattenProtectConfigWorkloadConfig(wc *container.WorkloadConfig) []map[string]interface{} {
	if wc == nil {
		return nil
	}

	result := make(map[string]interface{})
	result["audit_mode"] = wc.AuditMode

	return []map[string]interface{}{result}
}
<% end -%>

func expandSecurityPostureConfig(configured interface{}) *container.SecurityPostureConfig {
	l := configured.([]interface{})
	if len(l) == 0 || l[0] == nil {
		return nil
	}

	spc := &container.SecurityPostureConfig{}
	spConfig := l[0].(map[string]interface{})
	if v, ok := spConfig["mode"]; ok {
		spc.Mode = v.(string)
	}

	if v, ok := spConfig["vulnerability_mode"]; ok {
		spc.VulnerabilityMode = v.(string)
	}
	return spc
}

func flattenSecurityPostureConfig(spc *container.SecurityPostureConfig) []map[string]interface{} {
	if spc == nil {
		return nil
	}
	result := make(map[string]interface{})

	result["mode"] = spc.Mode
	result["vulnerability_mode"] = spc.VulnerabilityMode

	return []map[string]interface{}{result}
}

func expandCompliancePostureConfig(configured interface{}) *container.CompliancePostureConfig {
	l := configured.([]interface{})
	if len(l) == 0 || l[0] == nil {
		return nil
	}

	cpc := &container.CompliancePostureConfig{}
	cpConfig := l[0].(map[string]interface{})
	if v, ok := cpConfig["mode"]; ok {
		cpc.Mode = v.(string)
	}

	if v, ok := cpConfig["compliance_standards"]; ok {
		cpc.ComplianceStandards = expandCompliancePostureConfigComplianceStandardList(v)
	}
	return cpc
}

func flattenCompliancePostureConfig(cpc *container.CompliancePostureConfig) []map[string]interface{} {
	if cpc == nil {
		return nil
	}
	result := make(map[string]interface{})

	result["mode"] = cpc.Mode

	if cs := flattenCompliancePostureConfigComplianceStandardList(cpc.ComplianceStandards); cs != nil {
		result["compliance_standards"] = cs
	}

	return []map[string]interface{}{result}
}

func expandCompliancePostureConfigComplianceStandardList(configured interface{}) []*container.ComplianceStandard {

	l := configured.([]interface{})
	if len(l) == 0 {
		return nil
	}

	standardsList := []*container.ComplianceStandard{}
	for _, s := range l {
		standardsList = append(standardsList, expandCompliancePostureConfigComplianceStandard(s))
	}

	return standardsList
}

func expandCompliancePostureConfigComplianceStandard(configured interface{}) *container.ComplianceStandard {
	if configured == nil {
		return nil
	}

	result := &container.ComplianceStandard{}
	conf := configured.(map[string]interface{})
	if v, ok := conf["standard"]; ok {
		result.Standard = v.(string)
	}

	return result
}

func flattenCompliancePostureConfigComplianceStandardList(csl []*container.ComplianceStandard) []interface{} {
	if len(csl) == 0 {
		return nil
	}

	result := []interface{}{}
	for _, cs := range csl {
		if cs == nil {
			continue
		}
		result = append(result, flattenCompliancePostureConfigComplianceStandard(cs))
	}

	return result
}

func flattenCompliancePostureConfigComplianceStandard(cs *container.ComplianceStandard) interface{} {
	if cs == nil {
		return nil
	}
	result := make(map[string]interface{})

	result["standard"] = cs.Standard

	return result
}

func flattenAdditionalPodRangesConfig(ipAllocationPolicy *container.IPAllocationPolicy) []map[string]interface{} {
	if ipAllocationPolicy == nil {
		return nil
	}
	result := make(map[string]interface{})

	if aprc := ipAllocationPolicy.AdditionalPodRangesConfig; aprc != nil {
		if len(aprc.PodRangeNames) > 0 {
			result["pod_range_names"] = aprc.PodRangeNames
		} else {
			return nil
		}
	} else {
		return nil
	}

	return []map[string]interface{}{result}
}

func expandNotificationConfig(configured interface{}) *container.NotificationConfig {
	l := configured.([]interface{})
	if len(l) == 0 || l[0] == nil {
		return &container.NotificationConfig{
			Pubsub: &container.PubSub{
				Enabled: false,
			},
		}
	}

	notificationConfig := l[0].(map[string]interface{})
	if v, ok := notificationConfig["pubsub"]; ok {
		if len(v.([]interface{})) > 0 {
			pubsub := notificationConfig["pubsub"].([]interface{})[0].(map[string]interface{})

			nc := &container.NotificationConfig{
				Pubsub: &container.PubSub{
					Enabled: pubsub["enabled"].(bool),
					Topic:   pubsub["topic"].(string),
				},
			}

			if vv, ok := pubsub["filter"]; ok && len(vv.([]interface{})) > 0 {
				filter := vv.([]interface{})[0].(map[string]interface{})
				eventType := filter["event_type"].([]interface{})
				nc.Pubsub.Filter = &container.Filter{
					EventType: tpgresource.ConvertStringArr(eventType),
				}
			}

			return nc
		}
	}

	return &container.NotificationConfig{
		Pubsub: &container.PubSub{
			Enabled: false,
		},
	}
}

func expandBinaryAuthorization(configured interface{}) *container.BinaryAuthorization {
	l := configured.([]interface{})
	if len(l) == 0 || l[0] == nil {
		return &container.BinaryAuthorization{
			Enabled:         false,
			ForceSendFields: []string{"Enabled"},
		}
	}
	config := l[0].(map[string]interface{})
	return &container.BinaryAuthorization{
		Enabled:        config["enabled"].(bool),
		EvaluationMode: config["evaluation_mode"].(string),
	}
}

func expandMasterAuth(configured interface{}) *container.MasterAuth {
	l := configured.([]interface{})
	if len(l) == 0 || l[0] == nil {
		return nil
	}

	masterAuth := l[0].(map[string]interface{})
	result := &container.MasterAuth{}

	if v, ok := masterAuth["client_certificate_config"]; ok {
		if len(v.([]interface{})) > 0 {
			clientCertificateConfig := masterAuth["client_certificate_config"].([]interface{})[0].(map[string]interface{})

			result.ClientCertificateConfig = &container.ClientCertificateConfig{
				IssueClientCertificate: clientCertificateConfig["issue_client_certificate"].(bool),
			}
		}
	}

	return result
}

func expandMasterAuthorizedNetworksConfig(configured interface{}, d *schema.ResourceData) *container.MasterAuthorizedNetworksConfig {
	l := configured.([]interface{})
	if len(l) == 0 {
		return &container.MasterAuthorizedNetworksConfig{
			Enabled: false,
		}
	}
	result := &container.MasterAuthorizedNetworksConfig{
		Enabled: true,
	}
	if config, ok := l[0].(map[string]interface{}); ok {
		if _, ok := config["cidr_blocks"]; ok {
			cidrBlocks := config["cidr_blocks"].(*schema.Set).List()
			result.CidrBlocks = make([]*container.CidrBlock, 0)
			for _, v := range cidrBlocks {
				cidrBlock := v.(map[string]interface{})
				result.CidrBlocks = append(result.CidrBlocks, &container.CidrBlock{
					CidrBlock:   cidrBlock["cidr_block"].(string),
					DisplayName: cidrBlock["display_name"].(string),
				})
			}
		}
		if v, ok := d.GetOkExists("master_authorized_networks_config.0.gcp_public_cidrs_access_enabled"); ok {
			result.GcpPublicCidrsAccessEnabled = v.(bool)
			result.ForceSendFields = []string{"GcpPublicCidrsAccessEnabled"}
		}
	}
	return result
}

func expandNetworkPolicy(configured interface{}) *container.NetworkPolicy {
	result := &container.NetworkPolicy{}
	l := configured.([]interface{})
	if len(l) == 0 {
		return result
	}
	config := l[0].(map[string]interface{})
	if enabled, ok := config["enabled"]; ok && enabled.(bool) {
		result.Enabled = true
		if provider, ok := config["provider"]; ok {
			result.Provider = provider.(string)
		}
	}
	return result
}

func isEnablePrivateEndpointPSCCluster(cluster *container.Cluster) bool {
	// EnablePrivateEndpoint not provided
	if cluster == nil || cluster.PrivateClusterConfig == nil {
		return false
	}
	// Not a PSC cluster
	if cluster.PrivateClusterConfig.EnablePrivateNodes || len(cluster.PrivateClusterConfig.MasterIpv4CidrBlock) > 0 {
		return false
	}
	// PSC Cluster with EnablePrivateEndpoint
	if cluster.PrivateClusterConfig.EnablePrivateEndpoint {
		return true
	}
	return false
}

func isEnablePDCSI(cluster *container.Cluster) bool {
	if cluster.AddonsConfig == nil || cluster.AddonsConfig.GcePersistentDiskCsiDriverConfig == nil {
		return true;	// PDCSI is enabled by default.
	}
	return cluster.AddonsConfig.GcePersistentDiskCsiDriverConfig.Enabled
}

func expandPrivateClusterConfig(configured interface{}) *container.PrivateClusterConfig {
	l := configured.([]interface{})
	if len(l) == 0 {
		return nil
	}
	config := l[0].(map[string]interface{})
	return &container.PrivateClusterConfig{
		EnablePrivateEndpoint:      config["enable_private_endpoint"].(bool),
		EnablePrivateNodes:         config["enable_private_nodes"].(bool),
		MasterIpv4CidrBlock:        config["master_ipv4_cidr_block"].(string),
		MasterGlobalAccessConfig:   expandPrivateClusterConfigMasterGlobalAccessConfig(config["master_global_access_config"]),
		PrivateEndpointSubnetwork:  config["private_endpoint_subnetwork"].(string),
		ForceSendFields:            []string{"EnablePrivateEndpoint", "EnablePrivateNodes", "MasterIpv4CidrBlock", "MasterGlobalAccessConfig"},
	}
}

func expandPrivateClusterConfigMasterGlobalAccessConfig(configured interface{}) *container.PrivateClusterMasterGlobalAccessConfig {
	l := configured.([]interface{})
	if len(l) == 0 {
		return nil
	}
	config := l[0].(map[string]interface{})
	return &container.PrivateClusterMasterGlobalAccessConfig{
		Enabled: config["enabled"].(bool),
		ForceSendFields:       []string{"Enabled"},
	}
}

func expandVerticalPodAutoscaling(configured interface{}) *container.VerticalPodAutoscaling {
	l := configured.([]interface{})
	if len(l) == 0 {
		return nil
	}
	config := l[0].(map[string]interface{})
	return &container.VerticalPodAutoscaling{
		Enabled: config["enabled"].(bool),
	}
}

func expandServiceExternalIpsConfig(configured interface{}) *container.ServiceExternalIPsConfig {
	l := configured.([]interface{})
	if len(l) == 0 {
		return nil
	}
	config := l[0].(map[string]interface{})
	return &container.ServiceExternalIPsConfig{
		Enabled: config["enabled"].(bool),
		ForceSendFields: []string{"Enabled"},
	}
}

func expandMeshCertificates(configured interface{}) *container.MeshCertificates {
	l := configured.([]interface{})
	if len(l) == 0 {
		return nil
	}
	config := l[0].(map[string]interface{})
	return &container.MeshCertificates{
		EnableCertificates: config["enable_certificates"].(bool),
		ForceSendFields:    []string{"EnableCertificates"},
	}
}

func expandDatabaseEncryption(configured interface{}) *container.DatabaseEncryption {
	l := configured.([]interface{})
	if len(l) == 0 {
		return nil
	}
	config := l[0].(map[string]interface{})
	return &container.DatabaseEncryption{
		State:   config["state"].(string),
		KeyName: config["key_name"].(string),
	}
}

func expandReleaseChannel(configured interface{}) *container.ReleaseChannel {
	l := configured.([]interface{})
	if len(l) == 0 || l[0] == nil {
		return nil
	}
	config := l[0].(map[string]interface{})
	return &container.ReleaseChannel{
		Channel: config["channel"].(string),
	}
}

<% unless version == 'ga' -%>
func expandClusterTelemetry(configured interface{}) *container.ClusterTelemetry {
	l := configured.([]interface{})
	if len(l) == 0 || l[0] == nil {
		return nil
	}
	config := l[0].(map[string]interface{})
	return &container.ClusterTelemetry{
		Type: config["type"].(string),
	}
}

<% end -%>
func expandDefaultSnatStatus(configured interface{}) *container.DefaultSnatStatus {
	l := configured.([]interface{})
	if len(l) == 0 || l[0] == nil {
		return nil
	}
	config := l[0].(map[string]interface{})
	return &container.DefaultSnatStatus{
		Disabled:        config["disabled"].(bool),
		ForceSendFields: []string{"Disabled"},
	}

}

func expandWorkloadIdentityConfig(configured interface{}) *container.WorkloadIdentityConfig {
	l := configured.([]interface{})
	v := &container.WorkloadIdentityConfig{}

	// this API considers unset and set-to-empty equivalent. Note that it will
	// always return an empty block given that we always send one, but clusters
	// not created in TF will not always return one (and may return nil)
	if len(l) == 0 || l[0] == nil {
		return v
	}

	config := l[0].(map[string]interface{})
	v.WorkloadPool = config["workload_pool"].(string)

	return v
}

func expandIdentityServiceConfig(configured interface{}) *container.IdentityServiceConfig {
	l := configured.([]interface{})
	v := &container.IdentityServiceConfig{}

	config := l[0].(map[string]interface{})
	v.Enabled = config["enabled"].(bool)

	return v
}

<% unless version == 'ga' -%>
func expandPodSecurityPolicyConfig(configured interface{}) *container.PodSecurityPolicyConfig {
	l := configured.([]interface{})
	if len(l) == 0 || l[0] == nil {
		return nil
	}

	config := l[0].(map[string]interface{})
	return &container.PodSecurityPolicyConfig{
		Enabled:         config["enabled"].(bool),
		ForceSendFields: []string{"Enabled"},
	}
}
<% end -%>

<% unless version == 'ga' -%>
func expandSecretManagerConfig(configured interface{}) *container.SecretManagerConfig {
	l := configured.([]interface{})
	if len(l) == 0 || l[0] == nil {
		return nil
	}

	config := l[0].(map[string]interface{})
	return &container.SecretManagerConfig{
		Enabled:         config["enabled"].(bool),
		ForceSendFields: []string{"Enabled"},
	}
}
<% end -%>

func expandDefaultMaxPodsConstraint(v interface{}) *container.MaxPodsConstraint {
	if v == nil {
		return nil
	}

	return &container.MaxPodsConstraint{
		MaxPodsPerNode: int64(v.(int)),
	}
}

func expandCostManagementConfig(configured interface{}) *container.CostManagementConfig {
	l := configured.([]interface{})
	if len(l) == 0 {
		return nil
	}

	config := l[0].(map[string]interface{})
	return &container.CostManagementConfig{
		Enabled:         config["enabled"].(bool),
		ForceSendFields: []string{"Enabled"},
	}
}

func expandResourceUsageExportConfig(configured interface{}) *container.ResourceUsageExportConfig {
	l := configured.([]interface{})
	if len(l) == 0 || l[0] == nil {
		return &container.ResourceUsageExportConfig{}
	}

	resourceUsageConfig := l[0].(map[string]interface{})

	result := &container.ResourceUsageExportConfig{
		EnableNetworkEgressMetering: resourceUsageConfig["enable_network_egress_metering"].(bool),
		ConsumptionMeteringConfig: &container.ConsumptionMeteringConfig{
			Enabled:         resourceUsageConfig["enable_resource_consumption_metering"].(bool),
			ForceSendFields: []string{"Enabled"},
		},
		ForceSendFields: []string{"EnableNetworkEgressMetering"},
	}
	if _, ok := resourceUsageConfig["bigquery_destination"]; ok {
		destinationArr := resourceUsageConfig["bigquery_destination"].([]interface{})
		if len(destinationArr) > 0 && destinationArr[0] != nil {
			bigqueryDestination := destinationArr[0].(map[string]interface{})
			if _, ok := bigqueryDestination["dataset_id"]; ok {
				result.BigqueryDestination = &container.BigQueryDestination{
					DatasetId: bigqueryDestination["dataset_id"].(string),
				}
			}
		}
	}
	return result
}

func expandDnsConfig(configured interface{}) *container.DNSConfig {
	l := configured.([]interface{})
	if len(l) == 0 || l[0] == nil {
		return nil
	}

	config := l[0].(map[string]interface{})
	return &container.DNSConfig{
<% unless version == 'ga' -%>
		AdditiveVpcScopeDnsDomain: 	config["additive_vpc_scope_dns_domain"].(string),
<% end -%>
		ClusterDns:       			config["cluster_dns"].(string),
		ClusterDnsScope:  			config["cluster_dns_scope"].(string),
		ClusterDnsDomain: 			config["cluster_dns_domain"].(string),
	}
}

func expandGatewayApiConfig(configured interface{}) *container.GatewayAPIConfig {
	l := configured.([]interface{})
	if len(l) == 0 || l[0] == nil {
		return nil
	}

	config := l[0].(map[string]interface{})
	return &container.GatewayAPIConfig{
		Channel: config["channel"].(string),
	}
}

func expandFleet(configured interface{}) *container.Fleet {
	l := configured.([]interface{})
	if len(l) == 0 || l[0] == nil {
		return nil
	}

	config := l[0].(map[string]interface{})
	return &container.Fleet{
		Project: config["project"].(string),
	}
}

func expandEnableK8sBetaApis(configured interface{}, enabledAPIs []string) *container.K8sBetaAPIConfig {
	l := configured.([]interface{})
	if len(l) == 0 || l[0] == nil {
		return nil
	}

	config := l[0].(map[string]interface{})
	result := &container.K8sBetaAPIConfig{}
	if v, ok := config["enabled_apis"]; ok {
		notEnabledAPIsSet := v.(*schema.Set)
		for _, enabledAPI := range enabledAPIs {
			if notEnabledAPIsSet.Contains(enabledAPI) {
				notEnabledAPIsSet.Remove(enabledAPI)
			}
		}

		result.EnabledApis = tpgresource.ConvertStringSet(notEnabledAPIsSet)
	}

	return result
}

func expandContainerClusterLoggingConfig(configured interface{}) *container.LoggingConfig {
	l := configured.([]interface{})
	if len(l) == 0 {
		return nil
	}

	var components []string
	if l[0] != nil {
		config := l[0].(map[string]interface{})
		components = tpgresource.ConvertStringArr(config["enable_components"].([]interface{}))
	}

	return &container.LoggingConfig{
		ComponentConfig: &container.LoggingComponentConfig{
			EnableComponents: components,
		},
	}
}

func expandMonitoringConfig(configured interface{}) *container.MonitoringConfig {
	l := configured.([]interface{})
	if len(l) == 0 || l[0] == nil {
		return nil
	}
	mc := &container.MonitoringConfig{}
	config := l[0].(map[string]interface{})
<%# In version == 'ga' enable_components will always be specified. %>
	if v, ok := config["enable_components"]; ok {
		enable_components := v.([]interface{})
		mc.ComponentConfig = &container.MonitoringComponentConfig{
			EnableComponents: tpgresource.ConvertStringArr(enable_components),
		}
	}
	if v, ok := config["managed_prometheus"]; ok && len(v.([]interface{})) > 0 {
		managed_prometheus := v.([]interface{})[0].(map[string]interface{})
		mc.ManagedPrometheusConfig = &container.ManagedPrometheusConfig{
			Enabled: managed_prometheus["enabled"].(bool),
		}
	}

	if v, ok := config["advanced_datapath_observability_config"]; ok && len(v.([]interface{})) > 0 {
		advanced_datapath_observability_config := v.([]interface{})[0].(map[string]interface{})
		mc.AdvancedDatapathObservabilityConfig = &container.AdvancedDatapathObservabilityConfig{
			EnableMetrics: advanced_datapath_observability_config["enable_metrics"].(bool),
			EnableRelay: advanced_datapath_observability_config["enable_relay"].(bool),
			ForceSendFields: []string{"EnableRelay"},
		}
	}

	return mc
}

<% unless version == 'ga' -%>
func expandContainerClusterTpuConfig(configured interface{}) *container.TpuConfig {
	l := configured.([]interface{})
	if len(l) == 0 || l[0] == nil {
		return nil
	}

	config := l[0].(map[string]interface{})
	return &container.TpuConfig{
		Enabled:              config["enabled"].(bool),
		UseServiceNetworking: config["use_service_networking"].(bool),
	}
}
<% end -%>

func expandContainerClusterAuthenticatorGroupsConfig(configured interface{}) *container.AuthenticatorGroupsConfig {
	l := configured.([]interface{})
	if len(l) == 0 || l[0] == nil {
		return nil
	}

	config := l[0].(map[string]interface{})
	result := &container.AuthenticatorGroupsConfig{}
	if securityGroup, ok := config["security_group"]; ok {
		if securityGroup == nil || securityGroup.(string) == "" {
			result.Enabled = false
		} else {
			result.Enabled = true
			result.SecurityGroup = securityGroup.(string)
		}
	}
	return result
}

func expandNodePoolDefaults(configured interface{}) *container.NodePoolDefaults {
	l, ok := configured.([]interface{})
	if !ok || l == nil || len(l) == 0 || l[0] == nil {
		return nil
	}
	nodePoolDefaults := &container.NodePoolDefaults{}
	config := l[0].(map[string]interface{})
	if v, ok := config["node_config_defaults"]; ok && len(v.([]interface{})) > 0 {
		nodePoolDefaults.NodeConfigDefaults = expandNodeConfigDefaults(v)
	}
	return nodePoolDefaults
}

func flattenNodePoolDefaults(c *container.NodePoolDefaults) []map[string]interface{} {
	if c == nil {
		return nil
	}

	result := make(map[string]interface{})
	if c.NodeConfigDefaults != nil {
		result["node_config_defaults"] = flattenNodeConfigDefaults(c.NodeConfigDefaults)
	}

	return []map[string]interface{}{result}
}

func expandNodePoolAutoConfig(configured interface{}) *container.NodePoolAutoConfig {
	l, ok := configured.([]interface{})
	if !ok || l == nil || len(l) == 0 || l[0] == nil {
		return nil
	}

	npac := &container.NodePoolAutoConfig{}
	config := l[0].(map[string]interface{})

	if v, ok := config["network_tags"]; ok && len(v.([]interface{})) > 0 {
		npac.NetworkTags = expandNodePoolAutoConfigNetworkTags(v)
	}

	if v, ok := config["resource_manager_tags"]; ok && len(v.(map[string]interface{})) > 0 {
		npac.ResourceManagerTags = expandResourceManagerTags(v)
	}

	return npac
}

func expandNodePoolAutoConfigNetworkTags(configured interface{}) *container.NetworkTags {
	l := configured.([]interface{})
	if len(l) == 0 || l[0] == nil {
		return nil
	}
	nt := &container.NetworkTags{}
	config := l[0].(map[string]interface{})

	if v, ok := config["tags"]; ok && len(v.([]interface{})) > 0 {
		nt.Tags = tpgresource.ConvertStringArr(v.([]interface{}))
	}
	return nt
}

<% unless version == 'ga' -%>
func expandWorkloadAltsConfig(configured interface{}) *container.WorkloadALTSConfig {
	l := configured.([]interface{})
	if len(l) == 0 || l[0] == nil {
		return nil
	}

	config := l[0].(map[string]interface{})
	return &container.WorkloadALTSConfig{
		EnableAlts:              config["enable_alts"].(bool),
		ForceSendFields: []string{"EnableAlts"},
	}
}
<% end -%>

func flattenNotificationConfig(c *container.NotificationConfig) []map[string]interface{} {
	if c == nil {
		return nil
	}

	if c.Pubsub.Filter != nil {
		filter := []map[string]interface{}{}
		if len(c.Pubsub.Filter.EventType) > 0 {
			filter = append(filter, map[string]interface{}{
				"event_type": c.Pubsub.Filter.EventType,
			})
		}

		return []map[string]interface{}{
			{
				"pubsub": []map[string]interface{}{
					{
						"enabled": c.Pubsub.Enabled,
						"topic":   c.Pubsub.Topic,
						"filter":  filter,
					},
				},
			},
		}
	}

	return []map[string]interface{}{
		{
			"pubsub": []map[string]interface{}{
				{
					"enabled": c.Pubsub.Enabled,
					"topic":   c.Pubsub.Topic,
				},
			},
		},
	}
}

func flattenBinaryAuthorization(c *container.BinaryAuthorization) []map[string]interface{} {
	result := []map[string]interface{}{}
	if c != nil {
		result = append(result, map[string]interface{}{
                        "enabled":         c.Enabled,
			"evaluation_mode": c.EvaluationMode,
		})
        }
	return result
}

func flattenNetworkPolicy(c *container.NetworkPolicy) []map[string]interface{} {
	result := []map[string]interface{}{}
	if c != nil {
		result = append(result, map[string]interface{}{
			"enabled":  c.Enabled,
			"provider": c.Provider,
		})
	} else {
		// Explicitly set the network policy to the default.
		result = append(result, map[string]interface{}{
			"enabled":  false,
			"provider": "PROVIDER_UNSPECIFIED",
		})
	}
	return result
}

func flattenClusterAddonsConfig(c *container.AddonsConfig) []map[string]interface{} {
	result := make(map[string]interface{})
	if c == nil {
		return nil
	}
	if c.HorizontalPodAutoscaling != nil {
		result["horizontal_pod_autoscaling"] = []map[string]interface{}{
			{
				"disabled": c.HorizontalPodAutoscaling.Disabled,
			},
		}
	}
	if c.HttpLoadBalancing != nil {
		result["http_load_balancing"] = []map[string]interface{}{
			{
				"disabled": c.HttpLoadBalancing.Disabled,
			},
		}
	}
	if c.NetworkPolicyConfig != nil {
		result["network_policy_config"] = []map[string]interface{}{
			{
				"disabled": c.NetworkPolicyConfig.Disabled,
			},
		}
	}

	if c.GcpFilestoreCsiDriverConfig != nil {
		result["gcp_filestore_csi_driver_config"] = []map[string]interface{}{
			{
				"enabled": c.GcpFilestoreCsiDriverConfig.Enabled,
			},
		}
	}

	if c.CloudRunConfig != nil {
		cloudRunConfig := map[string]interface{}{
			"disabled": c.CloudRunConfig.Disabled,
		}
		if c.CloudRunConfig.LoadBalancerType == "LOAD_BALANCER_TYPE_INTERNAL" {
			// Currently we only allow setting load_balancer_type to LOAD_BALANCER_TYPE_INTERNAL
			cloudRunConfig["load_balancer_type"] = "LOAD_BALANCER_TYPE_INTERNAL"
		}
		result["cloudrun_config"] = []map[string]interface{}{cloudRunConfig}
	}

	if c.DnsCacheConfig != nil {
		result["dns_cache_config"] = []map[string]interface{}{
			{
				"enabled": c.DnsCacheConfig.Enabled,
			},
		}
	}

	if c.GcePersistentDiskCsiDriverConfig != nil {
		result["gce_persistent_disk_csi_driver_config"] = []map[string]interface{}{
			{
				"enabled": c.GcePersistentDiskCsiDriverConfig.Enabled,
			},
		}
	}
	if c.GkeBackupAgentConfig != nil {
		result["gke_backup_agent_config"] = []map[string]interface{}{
			{
				"enabled": c.GkeBackupAgentConfig.Enabled,
			},
		}
	}
	if c.ConfigConnectorConfig != nil {
		result["config_connector_config"] = []map[string]interface{}{
			{
				"enabled": c.ConfigConnectorConfig.Enabled,
			},
		}
	}
	if c.GcsFuseCsiDriverConfig != nil {
		result["gcs_fuse_csi_driver_config"] = []map[string]interface{}{
			{
				"enabled": c.GcsFuseCsiDriverConfig.Enabled,
			},
		}
	}
	if c.StatefulHaConfig != nil {
		result["stateful_ha_config"] = []map[string]interface{}{
			{
				"enabled": c.StatefulHaConfig.Enabled,
			},
		}
	}
	if c.RayOperatorConfig != nil {
		rayConfig := c.RayOperatorConfig
		result["ray_operator_config"] = []map[string]interface{}{
			{
				"enabled": rayConfig.Enabled,
			},
		}
		if rayConfig.RayClusterLoggingConfig != nil {
			result["ray_operator_config"].([]map[string]any)[0]["ray_cluster_logging_config"] = []map[string]interface{}{{
				"enabled": rayConfig.RayClusterLoggingConfig.Enabled,
			}}
		}
		if rayConfig.RayClusterMonitoringConfig != nil {
			result["ray_operator_config"].([]map[string]any)[0]["ray_cluster_monitoring_config"] = []map[string]interface{}{{
				"enabled": rayConfig.RayClusterMonitoringConfig.Enabled,
			}}
		}
	}

<% unless version == 'ga' -%>
	if c.IstioConfig != nil {
		result["istio_config"] = []map[string]interface{}{
			{
				"disabled": c.IstioConfig.Disabled,
				"auth":     c.IstioConfig.Auth,
			},
		}
	}

	if c.KalmConfig != nil {
		result["kalm_config"] = []map[string]interface{}{
			{
				"enabled": c.KalmConfig.Enabled,
			},
		}
	}
<% end -%>

	return []map[string]interface{}{result}
}

func flattenClusterNodePools(d *schema.ResourceData, config *transport_tpg.Config, c []*container.NodePool) ([]map[string]interface{}, error) {
	nodePools := make([]map[string]interface{}, 0, len(c))

	for i, np := range c {
		nodePool, err := flattenNodePool(d, config, np, fmt.Sprintf("node_pool.%d.", i))
		if err != nil {
			return nil, err
		}
		nodePools = append(nodePools, nodePool)
	}

	return nodePools, nil
}

func flattenAuthenticatorGroupsConfig(c *container.AuthenticatorGroupsConfig) []map[string]interface{} {
	if c == nil {
		return nil
	}
	return []map[string]interface{}{
		{
			"security_group": c.SecurityGroup,
		},
	}
}

func flattenPrivateClusterConfig(c *container.PrivateClusterConfig) []map[string]interface{} {
	if c == nil {
		return nil
	}
	return []map[string]interface{}{
		{
			"enable_private_endpoint":     c.EnablePrivateEndpoint,
			"enable_private_nodes":        c.EnablePrivateNodes,
			"master_ipv4_cidr_block":      c.MasterIpv4CidrBlock,
			"master_global_access_config": flattenPrivateClusterConfigMasterGlobalAccessConfig(c.MasterGlobalAccessConfig),
			"peering_name":                c.PeeringName,
			"private_endpoint":            c.PrivateEndpoint,
			"private_endpoint_subnetwork": c.PrivateEndpointSubnetwork,
			"public_endpoint":             c.PublicEndpoint,
		},
	}
}

// Like most GKE blocks, this is not returned from the API at all when false. This causes trouble
// for users who've set enabled = false in config as they will get a permadiff. Always setting the
// field resolves that. We can assume if it was not returned, it's false.
func flattenPrivateClusterConfigMasterGlobalAccessConfig(c *container.PrivateClusterMasterGlobalAccessConfig) []map[string]interface{} {
	return []map[string]interface{}{
		{
			"enabled": c != nil && c.Enabled,
		},
	}
}

func flattenVerticalPodAutoscaling(c *container.VerticalPodAutoscaling) []map[string]interface{} {
	if c == nil {
		return nil
	}
	return []map[string]interface{}{
		{
			"enabled": c.Enabled,
		},
	}
}

func flattenReleaseChannel(c *container.ReleaseChannel) []map[string]interface{} {
	result := []map[string]interface{}{}
	if c != nil && c.Channel != "" {
		result = append(result, map[string]interface{}{
			"channel": c.Channel,
		})
	} else {
		// Explicitly set the release channel to the UNSPECIFIED.
		result = append(result, map[string]interface{}{
			"channel": "UNSPECIFIED",
		})
	}
	return result
}

<% unless version == 'ga' -%>

func flattenClusterTelemetry(c *container.ClusterTelemetry) []map[string]interface{} {
	result := []map[string]interface{}{}
	if c != nil {
		result = append(result, map[string]interface{}{
			"type": c.Type,
		})
	}
	return result
}

<% end -%>

func flattenDefaultSnatStatus(c *container.DefaultSnatStatus) []map[string]interface{} {
	result := []map[string]interface{}{}
	if c != nil {
		result = append(result, map[string]interface{}{
			"disabled": c.Disabled,
		})
	}
	return result
}

func flattenWorkloadIdentityConfig(c *container.WorkloadIdentityConfig, d *schema.ResourceData, config *transport_tpg.Config) []map[string]interface{} {
	if c == nil {
		return nil
	}

	return []map[string]interface{}{
		{
			"workload_pool": c.WorkloadPool,
		},
	}
}

func flattenIdentityServiceConfig(c *container.IdentityServiceConfig, d *schema.ResourceData, config *transport_tpg.Config) []map[string]interface{} {
	if c == nil {
		return nil
	}

	return []map[string]interface{}{
		{
			"enabled": c.Enabled,
		},
	}
}

func flattenPodCidrOverprovisionConfig(c *container.PodCIDROverprovisionConfig) []map[string]interface{} {
	if c == nil {
		return nil
	}

	return []map[string]interface{}{
		{
			"disabled": c.Disable,
		},
	}
}

func flattenIPAllocationPolicy(c *container.Cluster, d *schema.ResourceData, config *transport_tpg.Config) ([]map[string]interface{}, error) {
	// If IP aliasing isn't enabled, none of the values in this block can be set.
	if c == nil || c.IpAllocationPolicy == nil || !c.IpAllocationPolicy.UseIpAliases {
		if err := d.Set("networking_mode", "ROUTES"); err != nil {
			return nil, fmt.Errorf("Error setting networking_mode: %s", err)
		}
		return nil, nil
	}
		if err := d.Set("networking_mode", "VPC_NATIVE"); err != nil {
			return nil, fmt.Errorf("Error setting networking_mode: %s", err)
		}

	p := c.IpAllocationPolicy

	// handle older clusters that return JSON null
	// corresponding to "STACK_TYPE_UNSPECIFIED" due to GKE declining to backfill
	// equivalent to default_if_empty
	if p.StackType == "" {
		p.StackType = "IPV4"
	}

	return []map[string]interface{}{
		{
			"cluster_ipv4_cidr_block":       p.ClusterIpv4CidrBlock,
			"services_ipv4_cidr_block":      p.ServicesIpv4CidrBlock,
			"cluster_secondary_range_name":  p.ClusterSecondaryRangeName,
			"services_secondary_range_name": p.ServicesSecondaryRangeName,
			"stack_type":                    p.StackType,
			"pod_cidr_overprovision_config": flattenPodCidrOverprovisionConfig(p.PodCidrOverprovisionConfig),
			"additional_pod_ranges_config":  flattenAdditionalPodRangesConfig(c.IpAllocationPolicy),
		},
	}, nil
}

func flattenMaintenancePolicy(mp *container.MaintenancePolicy) []map[string]interface{} {
	if mp == nil || mp.Window == nil {
		return nil
	}

	exclusions := []map[string]interface{}{}
	if mp.Window.MaintenanceExclusions != nil {
		for wName, window := range mp.Window.MaintenanceExclusions {
			exclusion := map[string]interface{}{
				"start_time":  window.StartTime,
				"end_time":    window.EndTime,
				"exclusion_name": wName,
			}
			if window.MaintenanceExclusionOptions != nil {
				// When the scope is set to NO_UPGRADES which is the default value,
				// the maintenance exclusion returned by GCP will be empty.
				// This seems like a bug. To workaround this, assign NO_UPGRADES to the scope explicitly
				scope := "NO_UPGRADES"
				if window.MaintenanceExclusionOptions.Scope != "" {
					scope = window.MaintenanceExclusionOptions.Scope
				}
				exclusion["exclusion_options"] = []map[string]interface{}{
					{
						"scope": scope,
					},
				}
			}
			exclusions = append(exclusions, exclusion)
		}
	}

	if mp.Window.DailyMaintenanceWindow != nil {
		return []map[string]interface{}{
			{
				"daily_maintenance_window": []map[string]interface{}{
					{
						"start_time": mp.Window.DailyMaintenanceWindow.StartTime,
						"duration":   mp.Window.DailyMaintenanceWindow.Duration,
					},
				},
				"maintenance_exclusion": exclusions,
			},
		}
	}
	if mp.Window.RecurringWindow != nil {
		return []map[string]interface{}{
			{
				"recurring_window": []map[string]interface{}{
					{
						"start_time": mp.Window.RecurringWindow.Window.StartTime,
						"end_time":   mp.Window.RecurringWindow.Window.EndTime,
						"recurrence": mp.Window.RecurringWindow.Recurrence,
					},
				},
				"maintenance_exclusion": exclusions,
			},
		}
	}
	return nil
}

func flattenMasterAuth(ma *container.MasterAuth) []map[string]interface{} {
	if ma == nil {
		return nil
	}
	masterAuth := []map[string]interface{}{
		{
			"client_certificate":     ma.ClientCertificate,
			"client_key":             ma.ClientKey,
			"cluster_ca_certificate": ma.ClusterCaCertificate,
		},
	}

	// No version of the GKE API returns the client_certificate_config value.
	// Instead, we need to infer whether or not it was set based on the
	// client cert being returned from the API or not.
	// Previous versions of the provider didn't record anything in state when
	// a client cert was enabled, only setting the block when it was false.
	masterAuth[0]["client_certificate_config"] = []map[string]interface{}{
		{
			"issue_client_certificate": len(ma.ClientCertificate) != 0,
		},
	}

	return masterAuth
}

func flattenClusterAutoscaling(a *container.ClusterAutoscaling) []map[string]interface{} {
	r := make(map[string]interface{})
	if a == nil {
		r["enabled"] = false
		return []map[string]interface{}{r}
	}

	if a.EnableNodeAutoprovisioning {
		resourceLimits := make([]interface{}, 0, len(a.ResourceLimits))
		for _, rl := range a.ResourceLimits {
			resourceLimits = append(resourceLimits, map[string]interface{}{
				"resource_type": rl.ResourceType,
				"minimum":       rl.Minimum,
				"maximum":       rl.Maximum,
			})
		}
		r["resource_limits"] = resourceLimits
		r["enabled"] = true
		r["auto_provisioning_defaults"] = flattenAutoProvisioningDefaults(a.AutoprovisioningNodePoolDefaults)
		r["auto_provisioning_locations"] = a.AutoprovisioningLocations
	} else {
		r["enabled"] = false
	}
	r["autoscaling_profile"] = a.AutoscalingProfile

	return []map[string]interface{}{r}
}

func flattenAutoProvisioningDefaults(a *container.AutoprovisioningNodePoolDefaults) []map[string]interface{} {
	r := make(map[string]interface{})
	r["oauth_scopes"] = a.OauthScopes
	r["service_account"] = a.ServiceAccount
	r["disk_size"] = a.DiskSizeGb
	r["disk_type"] = a.DiskType
	r["image_type"] = a.ImageType
	r["min_cpu_platform"] = a.MinCpuPlatform
	r["boot_disk_kms_key"] = a.BootDiskKmsKey
	r["shielded_instance_config"] = flattenShieldedInstanceConfig(a.ShieldedInstanceConfig)
	r["management"] = flattenManagement(a.Management)
	r["upgrade_settings"] = flattenUpgradeSettings(a.UpgradeSettings)

	return []map[string]interface{}{r}
}

func flattenUpgradeSettings(a *container.UpgradeSettings) []map[string]interface{} {
	if a == nil {
		return nil
	}
	r := make(map[string]interface{})
	r["max_surge"] = a.MaxSurge
	r["max_unavailable"] = a.MaxUnavailable
	r["strategy"] = a.Strategy
	r["blue_green_settings"] = flattenBlueGreenSettings(a.BlueGreenSettings)

	return []map[string]interface{}{r}
}

func flattenBlueGreenSettings(a *container.BlueGreenSettings) []map[string]interface{} {
	if a == nil {
		return nil
	}

	r := make(map[string]interface{})
	r["node_pool_soak_duration"] = a.NodePoolSoakDuration
	r["standard_rollout_policy"] = flattenStandardRolloutPolicy(a.StandardRolloutPolicy)

	return []map[string]interface{}{r}
}

func flattenStandardRolloutPolicy(a *container.StandardRolloutPolicy) []map[string]interface{} {
	if a == nil {
		return nil
	}

	r := make(map[string]interface{})
	r["batch_percentage"] = a.BatchPercentage
	r["batch_node_count"] = a.BatchNodeCount
	r["batch_soak_duration"] = a.BatchSoakDuration

	return []map[string]interface{}{r}
}

func flattenManagement(a *container.NodeManagement) []map[string]interface{} {
	if a == nil {
		return nil
	}
	r := make(map[string]interface{})
	r["auto_upgrade"] = a.AutoUpgrade
	r["auto_repair"] = a.AutoRepair
	r["upgrade_options"] = flattenUpgradeOptions(a.UpgradeOptions)

	return []map[string]interface{}{r}
}

func flattenUpgradeOptions(a *container.AutoUpgradeOptions) []map[string]interface{} {
	if a == nil {
		return nil
	}

	r := make(map[string]interface{})
	r["auto_upgrade_start_time"] = a.AutoUpgradeStartTime
	r["description"] = a.Description

	return []map[string]interface{}{r}
}

func flattenMasterAuthorizedNetworksConfig(c *container.MasterAuthorizedNetworksConfig) []map[string]interface{} {
	if c == nil || !c.Enabled {
		return nil
	}
	result := make(map[string]interface{})
	cidrBlocks := make([]interface{}, 0, len(c.CidrBlocks))
	for _, v := range c.CidrBlocks {
		cidrBlocks = append(cidrBlocks, map[string]interface{}{
			"cidr_block":   v.CidrBlock,
			"display_name": v.DisplayName,
		})
	}
	result["cidr_blocks"] = schema.NewSet(schema.HashResource(cidrBlockConfig), cidrBlocks)
	result["gcp_public_cidrs_access_enabled"] = c.GcpPublicCidrsAccessEnabled
	return []map[string]interface{}{result}
}

<% unless version == 'ga' -%>
func flattenPodSecurityPolicyConfig(c *container.PodSecurityPolicyConfig) []map[string]interface{} {
	if c == nil {
		return []map[string]interface{}{
			{
				"enabled": false,
			},
		}
	}
	return []map[string]interface{}{
		{
			"enabled": c.Enabled,
		},
	}
}

<% end -%>

<% unless version == 'ga' -%>
func flattenSecretManagerConfig(c *container.SecretManagerConfig) []map[string]interface{} {
	if c == nil {
		return []map[string]interface{}{
			{
				"enabled": false,
			},
		}
	}
	return []map[string]interface{}{
		{
			"enabled": c.Enabled,
		},
	}
}

<% end -%>

func flattenResourceUsageExportConfig(c *container.ResourceUsageExportConfig) []map[string]interface{} {
	if c == nil {
		return nil
	}

	enableResourceConsumptionMetering := false
	if c.ConsumptionMeteringConfig != nil && c.ConsumptionMeteringConfig.Enabled == true {
		enableResourceConsumptionMetering = true
	}

	return []map[string]interface{}{
		{
			"enable_network_egress_metering":       c.EnableNetworkEgressMetering,
			"enable_resource_consumption_metering": enableResourceConsumptionMetering,
			"bigquery_destination": []map[string]interface{}{
				{"dataset_id": c.BigqueryDestination.DatasetId},
			},
		},
	}
}

func flattenServiceExternalIpsConfig(c *container.ServiceExternalIPsConfig) []map[string]interface{} {
	if c == nil {
		return nil
	}
	return []map[string]interface{}{
		{
			"enabled": c.Enabled,
		},
	}
}

func flattenMeshCertificates(c *container.MeshCertificates) []map[string]interface{} {
	if c == nil {
		return nil
	}
	return []map[string]interface{}{
		{
			"enable_certificates": c.EnableCertificates,
		},
	}
}

func flattenManagementConfig(c *container.CostManagementConfig) []map[string]interface{} {
	if c == nil {
		return nil
	}
	return []map[string]interface{}{
		{
			"enabled": c.Enabled,
		},
	}
}

func flattenDatabaseEncryption(c *container.DatabaseEncryption) []map[string]interface{} {
	if c == nil {
		return nil
	}
	return []map[string]interface{}{
		{
			"state":    c.State,
			"key_name": c.KeyName,
		},
	}
}

func flattenDnsConfig(c *container.DNSConfig) []map[string]interface{} {
	if c == nil {
		return nil
	}
	return []map[string]interface{}{
		{
<% unless version == 'ga' -%>
			"additive_vpc_scope_dns_domain": 	c.AdditiveVpcScopeDnsDomain,
<% end -%>
			"cluster_dns":        				c.ClusterDns,
			"cluster_dns_scope":  				c.ClusterDnsScope,
			"cluster_dns_domain": 				c.ClusterDnsDomain,
		},
	}
}

func flattenGatewayApiConfig(c *container.GatewayAPIConfig) []map[string]interface{} {
	if c == nil {
		return nil
	}
	return []map[string]interface{}{
		{
			"channel":        c.Channel,
		},
	}
}

func flattenFleet(c *container.Fleet) []map[string]interface{} {
	if c == nil {
		return nil
	}

	// Parse membership_id and membership_location from full membership name.
	var membership_id, membership_location string
	membershipRE := regexp.MustCompile(`^(//[a-zA-Z0-9\.\-]+)?/?projects/([^/]+)/locations/([a-zA-Z0-9\-]+)/memberships/([^/]+)$`)
	if match := membershipRE.FindStringSubmatch(c.Membership); match != nil {
		membership_id = match[4]
		membership_location = match[3]
	}

	return []map[string]interface{}{
		{
			"project": c.Project,
			"membership": c.Membership,
			"membership_id": membership_id,
			"membership_location": membership_location,
			"pre_registered": c.PreRegistered,
		},
	}
}

func flattenEnableK8sBetaApis(c *container.K8sBetaAPIConfig) []map[string]interface{} {
	if c == nil {
		return nil
	}
	return []map[string]interface{}{
		{
			"enabled_apis": c.EnabledApis,
		},
	}
}

func flattenContainerClusterLoggingConfig(c *container.LoggingConfig) []map[string]interface{} {
	if c == nil {
		return nil
	}

	return []map[string]interface{}{
		{
			"enable_components":        c.ComponentConfig.EnableComponents,
		},
	}
}

func flattenMonitoringConfig(c *container.MonitoringConfig) []map[string]interface{} {
	if c == nil {
		return nil
	}

	result := make(map[string]interface{})
	if c.ComponentConfig != nil {
		result["enable_components"] = c.ComponentConfig.EnableComponents
	}
	if c.ManagedPrometheusConfig != nil {
		result["managed_prometheus"] = flattenManagedPrometheusConfig(c.ManagedPrometheusConfig)
	}
	if c.AdvancedDatapathObservabilityConfig != nil {
		result["advanced_datapath_observability_config"] = flattenAdvancedDatapathObservabilityConfig(c.AdvancedDatapathObservabilityConfig)
	}

	return []map[string]interface{}{result}
}

func flattenAdvancedDatapathObservabilityConfig(c *container.AdvancedDatapathObservabilityConfig) []map[string]interface{} {
	if c == nil {
		return nil
	}

	return []map[string]interface{}{
		{
			"enable_metrics": c.EnableMetrics,
			"enable_relay":   c.EnableRelay,
		},
	}
}

func flattenManagedPrometheusConfig(c *container.ManagedPrometheusConfig) []map[string]interface{} {
	return []map[string]interface{}{
		{
			"enabled": c != nil && c.Enabled,
		},
	}
}

func flattenNodePoolAutoConfig(c *container.NodePoolAutoConfig) []map[string]interface{} {
	if c == nil {
		return nil
	}

	result := make(map[string]interface{})
	if c.NetworkTags != nil {
		result["network_tags"] = flattenNodePoolAutoConfigNetworkTags(c.NetworkTags)
	}
	if c.ResourceManagerTags != nil {
		result["resource_manager_tags"] = flattenResourceManagerTags(c.ResourceManagerTags)
	}

	return []map[string]interface{}{result}
}

func flattenNodePoolAutoConfigNetworkTags(c *container.NetworkTags) []map[string]interface{} {
	if c == nil {
		return nil
	}

	result := make(map[string]interface{})
	if c.Tags != nil {
		result["tags"] = c.Tags
	}
	return []map[string]interface{}{result}
}

<% unless version == 'ga' -%>
func flattenWorkloadAltsConfig(c *container.WorkloadALTSConfig) []map[string]interface{} {
	if c == nil {
		return nil
	}
	return []map[string]interface{}{
		{
			"enable_alts":        c.EnableAlts,
		},
	}
}
<% end -%>

func resourceContainerClusterStateImporter(d *schema.ResourceData, meta interface{}) ([]*schema.ResourceData, error) {
	config := meta.(*transport_tpg.Config)

	userAgent, err :=  tpgresource.GenerateUserAgentString(d, config.UserAgent)
	if err != nil {
		return nil, err
	}

	if err := tpgresource.ParseImportId([]string{"projects/(?P<project>[^/]+)/locations/(?P<location>[^/]+)/clusters/(?P<name>[^/]+)", "(?P<project>[^/]+)/(?P<location>[^/]+)/(?P<name>[^/]+)", "(?P<location>[^/]+)/(?P<name>[^/]+)"}, d, config); err != nil {
		return nil, err
	}
	project, err := tpgresource.GetProject(d, config)
	if err != nil {
		return nil, err
	}

	location, err := tpgresource.GetLocation(d, config)
	if err != nil {
		return nil, err
	}

	clusterName := d.Get("name").(string)

	if err := d.Set("location", location); err != nil {
		return nil, fmt.Errorf("Error setting location: %s", err)
	}

	if err := d.Set("deletion_protection", true); err != nil {
		return nil, fmt.Errorf("Error setting deletion_protection: %s", err)
	}

	if _, err := containerClusterAwaitRestingState(config, project, location, clusterName, userAgent, d.Timeout(schema.TimeoutCreate)); err != nil {
		return nil, err
	}

	d.SetId(containerClusterFullName(project, location, clusterName))

	return []*schema.ResourceData{d}, nil
}

func containerClusterMutexKey(project, location, clusterName string) string {
	return fmt.Sprintf("google-container-cluster/%s/%s/%s", project, location, clusterName)
}

func containerClusterFullName(project, location, cluster string) string {
	return fmt.Sprintf("projects/%s/locations/%s/clusters/%s", project, location, cluster)
}

func extractNodePoolInformationFromCluster(d *schema.ResourceData, config *transport_tpg.Config, clusterName string) (*NodePoolInformation, error) {
	project, err := tpgresource.GetProject(d, config)
	if err != nil {
		return nil, err
	}

	location, err := tpgresource.GetLocation(d, config)
	if err != nil {
		return nil, err
	}

	return &NodePoolInformation{
		project:  project,
		location: location,
		cluster:  d.Get("name").(string),
	}, nil
}

// Suppress unremovable default scope values from GCP.
// If the default service account would not otherwise have it, the `monitoring.write` scope
// is added to a GKE cluster's scopes regardless of what the user provided.
// monitoring.write is inherited from monitoring (rw) and cloud-platform, so it won't always
// be present.
// Enabling Stackdriver features through logging_service and monitoring_service may enable
// monitoring or logging.write. We've chosen not to suppress in those cases because they're
// removable by disabling those features.
func containerClusterAddedScopesSuppress(k, old, new string, d *schema.ResourceData) bool {
	o, n := d.GetChange("cluster_autoscaling.0.auto_provisioning_defaults.0.oauth_scopes")
	if o == nil || n == nil {
		return false
	}

	addedScopes := []string{
		"https://www.googleapis.com/auth/monitoring.write",
	}

	// combine what the default scopes are with what was passed
	m := tpgresource.GolangSetFromStringSlice(append(addedScopes, tpgresource.ConvertStringArr(n.([]interface{}))...))
	combined := tpgresource.StringSliceFromGolangSet(m)

	// compare if the combined new scopes and default scopes differ from the old scopes
	if len(combined) != len(tpgresource.ConvertStringArr(o.([]interface{}))) {
		return false
	}

	for _, i := range combined {
		if tpgresource.StringInSlice(tpgresource.ConvertStringArr(o.([]interface{})), i) {
			continue
		}

		return false
	}

	return true
}

// We want to suppress diffs for empty/disabled private cluster config.
func containerClusterPrivateClusterConfigSuppress(k, old, new string, d *schema.ResourceData) bool {
	o, n := d.GetChange("private_cluster_config.0.enable_private_endpoint")
	suppressEndpoint := !o.(bool) && !n.(bool)

	o, n = d.GetChange("private_cluster_config.0.enable_private_nodes")
	suppressNodes := !o.(bool) && !n.(bool)

	// Do not suppress diffs when private_endpoint_subnetwork is configured
	_, hasSubnet := d.GetOk("private_cluster_config.0.private_endpoint_subnetwork")

	// Do not suppress diffs when master_global_access_config is configured
	_, hasGlobalAccessConfig := d.GetOk("private_cluster_config.0.master_global_access_config")

	if k == "private_cluster_config.0.enable_private_endpoint" {
		return suppressEndpoint && !hasSubnet
	} else if k == "private_cluster_config.0.enable_private_nodes" {
		return suppressNodes && !hasSubnet
	} else if k == "private_cluster_config.#" {
		return suppressEndpoint && suppressNodes && !hasSubnet && !hasGlobalAccessConfig
	} else if k == "private_cluster_config.0.private_endpoint_subnetwork" {
		// Before regular compare, for the sake of private flexible cluster,
		// suppress diffs in private_endpoint_subnetwork when
		//   master_ipv4_cidr_block is set
		//   && private_endpoint_subnetwork is unset in terraform (new value == "")
		//   && private_endpoint_subnetwork is returned from resource (old value != "")
		_, hasMasterCidr := d.GetOk("private_cluster_config.0.master_ipv4_cidr_block")
		return (hasMasterCidr && new == "" && old != "") || tpgresource.CompareSelfLinkOrResourceName(k, old, new, d)
	}
	return false
}

func validatePrivateClusterConfig(cluster *container.Cluster) error {
	if cluster == nil || cluster.PrivateClusterConfig == nil {
		return nil
	}
	if !cluster.PrivateClusterConfig.EnablePrivateNodes && len(cluster.PrivateClusterConfig.MasterIpv4CidrBlock) > 0 {
		return fmt.Errorf("master_ipv4_cidr_block can only be set if enable_private_nodes is true")
	}
	if cluster.PrivateClusterConfig.EnablePrivateNodes && len(cluster.PrivateClusterConfig.MasterIpv4CidrBlock) == 0 {
		if len(cluster.PrivateClusterConfig.PrivateEndpointSubnetwork) > 0 {
			return nil
		}
		if cluster.Autopilot == nil || !cluster.Autopilot.Enabled {
			return fmt.Errorf("master_ipv4_cidr_block must be set if enable_private_nodes is true")
		}
	}
	return nil
}

// Autopilot clusters have preconfigured defaults: https://cloud.google.com/kubernetes-engine/docs/concepts/autopilot-overview#comparison.
// This function modifies the diff so users can see what these will be during plan time.
func containerClusterAutopilotCustomizeDiff(_ context.Context, d *schema.ResourceDiff, meta interface{}) error {
	if d.HasChange("enable_autopilot") && d.Get("enable_autopilot").(bool) {
		if err := d.SetNew("enable_intranode_visibility", true); err != nil {
			return err
		}
		if err := d.SetNew("networking_mode", "VPC_NATIVE"); err != nil {
			return err
		}
	}
	return nil
}

// node_version only applies to the default node pool, so it should conflict with remove_default_node_pool = true
func containerClusterNodeVersionRemoveDefaultCustomizeDiff(_ context.Context, d *schema.ResourceDiff, meta interface{}) error {
	// node_version is computed, so we can only check this on initial creation
	o, _ := d.GetChange("name")
	if o != "" {
		return nil
	}
	if d.Get("node_version").(string) != "" && d.Get("remove_default_node_pool").(bool) {
		return fmt.Errorf("node_version can only be specified if remove_default_node_pool is not true")
	}
	return nil
}

func containerClusterNetworkPolicyEmptyCustomizeDiff(_ context.Context, d *schema.ResourceDiff, meta interface{}) error {
	// we want to set computed only in the case that there wasn't a previous network_policy configured
	// because we default a returned empty network policy to a configured false, this will only apply
	// on the first run, if network_policy is not configured - all other runs will store empty configurations
	// as enabled=false and provider=PROVIDER_UNSPECIFIED
	o, n := d.GetChange("network_policy")
	if o == nil && n == nil {
		return d.SetNewComputed("network_policy")
	}
	return nil
}

<% unless version == 'ga' -%>
func podSecurityPolicyCfgSuppress(k, old, new string, r *schema.ResourceData) bool {
	if k == "pod_security_policy_config.#" && old == "1" && new == "0" {
		if v, ok := r.GetOk("pod_security_policy_config"); ok {
			cfgList := v.([]interface{})
			if len(cfgList) > 0 {
				d := cfgList[0].(map[string]interface{})
				// Suppress if old value was {enabled == false}
				return !d["enabled"].(bool)
			}
		}
	}
	return false
}
<% end -%>

<% unless version == 'ga' -%>
func SecretManagerCfgSuppress(k, old, new string, r *schema.ResourceData) bool {
	if k == "secret_manager_config.#" && old == "1" && new == "0" {
		if v, ok := r.GetOk("secret_manager_config"); ok {
			cfgList := v.([]interface{})
			if len(cfgList) > 0 {
				d := cfgList[0].(map[string]interface{})
				// Suppress if old value was {enabled == false}
				return !d["enabled"].(bool)
			}
		}
	}
	return false
}
<% end -%>

func containerClusterNetworkPolicyDiffSuppress(k, old, new string, r *schema.ResourceData) bool {
	// if network_policy configuration is empty, we store it as populated and enabled=false, and
	// provider=PROVIDER_UNSPECIFIED, in the case that it was previously stored with this state,
	// and the configuration removed, we want to suppress the diff
	if k == "network_policy.#" && old == "1" && new == "0" {
		o, _ := r.GetChange("network_policy.0.enabled")
		if !o.(bool) {
			return true
		}
	}

	return false
}

func BinaryAuthorizationDiffSuppress(k, old, new string, r *schema.ResourceData) bool {
	// An empty config is equivalent to a config with enabled set to false.
	if k == "binary_authorization.#" && old == "1" && new == "0" {
		o, _ := r.GetChange("binary_authorization.0.enabled")
		if !o.(bool) && !r.HasChange("binary_authorization.0.evaluation_mode") {
			return true
		}
	}

	return false
}

func validateNodePoolAutoConfig(cluster *container.Cluster) error {
	if cluster == nil || cluster.NodePoolAutoConfig == nil {
		return nil
	}
	if cluster.NodePoolAutoConfig != nil && cluster.NodePoolAutoConfig.NetworkTags != nil && len(cluster.NodePoolAutoConfig.NetworkTags.Tags) > 0 {
		if (cluster.Autopilot == nil || !cluster.Autopilot.Enabled) && (cluster.Autoscaling == nil || !cluster.Autoscaling.EnableNodeAutoprovisioning) {
			return fmt.Errorf("node_pool_auto_config network tags can only be set if enable_autopilot or cluster_autoscaling is enabled")
		}
	}

	return nil
}

func containerClusterSurgeSettingsCustomizeDiff(_ context.Context, d *schema.ResourceDiff, meta interface{}) error {
	if v, ok := d.GetOk("cluster_autoscaling.0.auto_provisioning_defaults.0.upgrade_settings.0.strategy"); ok {
		if v != "SURGE" {
			if _, maxSurgeIsPresent := d.GetOk("cluster_autoscaling.0.auto_provisioning_defaults.0.upgrade_settings.0.max_surge"); maxSurgeIsPresent {
				return fmt.Errorf("Surge upgrade settings max_surge/max_unavailable can only be used when strategy is set to SURGE")
			}
		}
		if v != "SURGE" {
			if _, maxSurgeIsPresent := d.GetOk("cluster_autoscaling.0.auto_provisioning_defaults.0.upgrade_settings.0.max_unavailable"); maxSurgeIsPresent {
				return fmt.Errorf("Surge upgrade settings max_surge/max_unavailable can only be used when strategy is set to SURGE")
			}
		}
	}

	return nil
}

func containerClusterEnableK8sBetaApisCustomizeDiff(_ context.Context, d *schema.ResourceDiff, meta interface{}) error {
	// separate func to allow unit testing
	return containerClusterEnableK8sBetaApisCustomizeDiffFunc(d)
}

func containerClusterEnableK8sBetaApisCustomizeDiffFunc(d tpgresource.TerraformResourceDiff) error {
	// The Kubernetes Beta APIs cannot be disabled once they have been enabled by users.
	// The reason why we don't allow disabling is that the controller does not have the
	// ability to clean up the Kubernetes objects created by the APIs. If the user
	// removes the already enabled Kubernetes Beta API from the list, we need to force
	// a new cluster.
	if !d.HasChange("enable_k8s_beta_apis.0.enabled_apis") {
		return nil
	}
	old, new := d.GetChange("enable_k8s_beta_apis.0.enabled_apis")
	if old != "" && new != "" {
		oldAPIsSet := old.(*schema.Set)
		newAPIsSet := new.(*schema.Set)
		for _, oldAPI := range oldAPIsSet.List() {
			if !newAPIsSet.Contains(oldAPI) {
				return d.ForceNew("enable_k8s_beta_apis.0.enabled_apis")
			}
		}
	}

	return nil
}

func containerClusterNodeVersionCustomizeDiff(_ context.Context,diff *schema.ResourceDiff, meta interface{}) error {
	// separate func to allow unit testing
	return containerClusterNodeVersionCustomizeDiffFunc(diff)
}

func containerClusterNodeVersionCustomizeDiffFunc(diff tpgresource.TerraformResourceDiff) error {
	oldValueName, _ := diff.GetChange("name")
	if oldValueName != "" {
		return nil
	}

	_, newValueNode := diff.GetChange("node_version")
	_, newValueMaster := diff.GetChange("min_master_version")

	if newValueNode == "" || newValueMaster == "" {
		return nil
	}

	//ignore -gke.X suffix for now. If it becomes a problem later, we can fix it
	masterVersion := strings.Split(newValueMaster.(string), "-")[0]
	nodeVersion := strings.Split(newValueNode.(string), "-")[0]

	if masterVersion != nodeVersion {
		return fmt.Errorf("Resource argument node_version (value: %s) must either be unset or set to the same value as min_master_version (value: %s) on create." , newValueNode, newValueMaster)
	}

	return nil
}<|MERGE_RESOLUTION|>--- conflicted
+++ resolved
@@ -4360,7 +4360,6 @@
 		log.Printf("[INFO] GKE cluster %s Security Posture Config has been updated to %#v", d.Id(), req.Update.DesiredSecurityPostureConfig)
 	}
 
-<<<<<<< HEAD
 	if d.HasChange("compliance_config") {
 		req := &container.UpdateClusterRequest{
 			Update: &container.ClusterUpdate{
@@ -4373,7 +4372,7 @@
 		}
 
 		log.Printf("[INFO] GKE cluster %s Compliance Config has been updated to %#v", d.Id(), req.Update.DesiredCompliancePostureConfig)
-=======
+
 	if d.HasChange("node_pool_defaults") && d.HasChange("node_pool_defaults.0.node_config_defaults.0.containerd_config") {
 		if v, ok := d.GetOk("node_pool_defaults.0.node_config_defaults.0.containerd_config"); ok {
 			req := &container.UpdateClusterRequest{
@@ -4387,7 +4386,6 @@
 			}
 			log.Printf("[INFO] GKE cluster %s containerd config has been updated to %#v", d.Id(), req.Update.DesiredContainerdConfig)
 		}
->>>>>>> dd672815
 	}
 
 	if d.HasChange("node_pool_auto_config.0.network_tags.0.tags") {
