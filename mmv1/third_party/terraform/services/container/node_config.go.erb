--- conflicted
+++ resolved
@@ -680,10 +680,6 @@
 					Optional:    true,
 					Description: `A map of resource manager tags. Resource manager tag keys and values have the same definition as resource manager tags. Keys must be in the format tagKeys/{tag_key_id}, and values are in the format tagValues/456. The field is ignored (both PUT & PATCH) when empty.`,
 				},
-<<<<<<< HEAD
-				<% unless version == 'ga' -%>
-=======
->>>>>>> 3791c34c
 				"enable_confidential_storage": {
 						Type:     schema.TypeBool,
 						Optional: true,
@@ -983,12 +979,7 @@
 	if v,ok := nodeConfig["enable_confidential_storage"]; ok {
 		nc.EnableConfidentialStorage = v.(bool)
 	}
-<<<<<<< HEAD
-	<% end -%>
-
-=======
-	
->>>>>>> 3791c34c
+
 	<% unless version == "ga" -%>
 	if v, ok := nodeConfig["host_maintenance_policy"]; ok {
 		nc.HostMaintenancePolicy = expandHostMaintenancePolicy(v)
@@ -1241,10 +1232,6 @@
 		"sole_tenant_config":        flattenSoleTenantConfig(c.SoleTenantConfig),
 		"fast_socket":               flattenFastSocket(c.FastSocket),
 		"resource_manager_tags":     flattenResourceManagerTags(c.ResourceManagerTags),
-<<<<<<< HEAD
-	<% unless version == 'ga' -%>
-=======
->>>>>>> 3791c34c
 		"enable_confidential_storage": c.EnableConfidentialStorage,
 	})
 
