<% autogen_exception -%>
package gkehub2_test

import (
	"fmt"
	"strings"
	"testing"

	"github.com/hashicorp/terraform-plugin-sdk/v2/helper/resource"
	"github.com/hashicorp/terraform-plugin-sdk/v2/terraform"

	"github.com/hashicorp/terraform-provider-google/google/acctest"
	"github.com/hashicorp/terraform-provider-google/google/envvar"
	"github.com/hashicorp/terraform-provider-google/google/tpgresource"
	transport_tpg "github.com/hashicorp/terraform-provider-google/google/transport"
)

func TestAccGKEHubFeature_gkehubFeatureFleetObservability(t *testing.T) {
	// VCR fails to handle batched project services
	acctest.SkipIfVcr(t)
	t.Parallel()

	context := map[string]interface{}{
		"random_suffix":   acctest.RandString(t, 10),
		"org_id":          envvar.GetTestOrgFromEnv(t),
		"billing_account": envvar.GetTestBillingAccountFromEnv(t),
	}

	acctest.VcrTest(t, resource.TestCase{
		PreCheck:                 func() { acctest.AccTestPreCheck(t) },
		ProtoV5ProviderFactories: acctest.ProtoV5ProviderFactories(t),
		CheckDestroy:             testAccCheckGKEHubFeatureDestroyProducer(t),
		ExternalProviders: map[string]resource.ExternalProvider{
			"time":   {},
		},
		Steps: []resource.TestStep{
			{
				Config: testAccGKEHubFeature_gkehubFeatureFleetObservability(context),
			},
			{
				ResourceName:      "google_gke_hub_feature.feature",
				ImportState:       true,
				ImportStateVerify: true,
			},
			{
				Config: testAccGKEHubFeature_gkehubFeatureFleetObservabilityUpdate1(context),
			},
			{
				ResourceName:      "google_gke_hub_feature.feature",
				ImportState:       true,
				ImportStateVerify: true,
			},
			{
				Config: testAccGKEHubFeature_gkehubFeatureFleetObservabilityUpdate2(context),
			},
			{
				ResourceName:      "google_gke_hub_feature.feature",
				ImportState:       true,
				ImportStateVerify: true,
			},
		},
	})
}

func testAccGKEHubFeature_gkehubFeatureFleetObservability(context map[string]interface{}) string {
	return gkeHubFeatureProjectSetupForGA(context) + acctest.Nprintf(`
resource "time_sleep" "wait_for_gkehub_enablement" {
  create_duration = "150s"
  depends_on = [google_project_service.gkehub]
}

resource "google_gke_hub_feature" "feature" {
  name = "fleetobservability"
  location = "global"
  project = google_project.project.project_id
  spec {
    fleetobservability {
      logging_config {
        default_config {
    mode = "MOVE"
        }
        fleet_scope_logs_config {
          mode = "COPY"
        }
      }
    }
  }
  depends_on = [time_sleep.wait_for_gkehub_enablement]
}
`, context)
}

func testAccGKEHubFeature_gkehubFeatureFleetObservabilityUpdate1(context map[string]interface{}) string {
	return gkeHubFeatureProjectSetupForGA(context) + acctest.Nprintf(`
resource "time_sleep" "wait_for_gkehub_enablement" {
  create_duration = "150s"
  depends_on = [google_project_service.gkehub]
}

resource "google_gke_hub_feature" "feature" {
  name = "fleetobservability"
  location = "global"
  project = google_project.project.project_id
  spec {
    fleetobservability {
      logging_config {
        default_config {
    mode = "MOVE"
        }
      }
    }
  }
  depends_on = [time_sleep.wait_for_gkehub_enablement]
}
`, context)
}

func testAccGKEHubFeature_gkehubFeatureFleetObservabilityUpdate2(context map[string]interface{}) string {
	return gkeHubFeatureProjectSetupForGA(context) + acctest.Nprintf(`
resource "time_sleep" "wait_for_gkehub_enablement" {
  create_duration = "150s"
  depends_on = [google_project_service.gkehub]
}

resource "google_gke_hub_feature" "feature" {
  name = "fleetobservability"
  location = "global"
  project = google_project.project.project_id
  spec {
    fleetobservability {
      logging_config {
        fleet_scope_logs_config {
          mode = "COPY"
        }
      }
    }
  }
  depends_on = [time_sleep.wait_for_gkehub_enablement]
}
`, context)
}

<% unless version == 'ga' -%>
func gkeHubFeatureProjectSetup(context map[string]interface{}) string {
	return acctest.Nprintf(`
resource "google_project" "project" {
  name            = "tf-test-gkehub%{random_suffix}"
  project_id      = "tf-test-gkehub%{random_suffix}"
  org_id          = "%{org_id}"
  billing_account = "%{billing_account}"
  provider        = google-beta
}

resource "google_project_service" "mesh" {
  project = google_project.project.project_id
  service = "meshconfig.googleapis.com"
  provider = google-beta
}

resource "google_project_service" "mci" {
  project = google_project.project.project_id
  service = "multiclusteringress.googleapis.com"
  provider = google-beta
}

resource "google_project_service" "acm" {
  project = google_project.project.project_id
  service = "anthosconfigmanagement.googleapis.com"
  provider = google-beta
}

resource "google_project_service" "poco" {
  project = google_project.project.project_id
  service = "anthospolicycontroller.googleapis.com"
  provider = google-beta
}

resource "google_project_service" "mcsd" {
  project = google_project.project.project_id
  service = "multiclusterservicediscovery.googleapis.com"
  provider = google-beta
}

resource "google_project_service" "compute" {
  project = google_project.project.project_id
  service = "compute.googleapis.com"
  disable_on_destroy = false
  provider = google-beta
}

resource "google_project_service" "container" {
  project = google_project.project.project_id
  service = "container.googleapis.com"
  disable_on_destroy = false
  provider = google-beta
}

resource "google_project_service" "gkehub" {
  project = google_project.project.project_id
  service = "gkehub.googleapis.com"
  disable_on_destroy = false
  provider = google-beta
}
`, context)
}
<% end -%>

func TestAccGKEHubFeature_gkehubFeatureMciUpdate(t *testing.T) {
	// VCR fails to handle batched project services
	acctest.SkipIfVcr(t)
	t.Parallel()

	context := map[string]interface{}{
		"random_suffix":   acctest.RandString(t, 10),
		"org_id":          envvar.GetTestOrgFromEnv(t),
		"billing_account": envvar.GetTestBillingAccountFromEnv(t),
	}

	acctest.VcrTest(t, resource.TestCase{
		PreCheck:                 func() { acctest.AccTestPreCheck(t) },
		ProtoV5ProviderFactories: acctest.ProtoV5ProviderFactories(t),
		CheckDestroy:             testAccCheckGKEHubFeatureDestroyProducer(t),
		Steps: []resource.TestStep{
			{
				Config: testAccGKEHubFeature_gkehubFeatureMciUpdateStart(context),
			},
			{
				ResourceName:      "google_gke_hub_feature.feature",
				ImportState:       true,
				ImportStateVerify: true,
				ImportStateVerifyIgnore: []string{"update_time"},
			},
			{
				Config: testAccGKEHubFeature_gkehubFeatureMciChangeMembership(context),
			},
			{
				ResourceName:      "google_gke_hub_feature.feature",
				ImportState:       true,
				ImportStateVerify: true,
				ImportStateVerifyIgnore: []string{"update_time", "labels", "terraform_labels"},
			},
		},
	})
}

func testAccGKEHubFeature_gkehubFeatureMciUpdateStart(context map[string]interface{}) string {
	return gkeHubFeatureProjectSetupForGA(context) + acctest.Nprintf(`

resource "google_container_cluster" "primary" {
  name               = "tf-test%{random_suffix}"
  location           = "us-central1-a"
  initial_node_count = 1
  project = google_project.project.project_id
  deletion_protection = false
  depends_on = [google_project_service.mci, google_project_service.container, google_project_service.container, google_project_service.gkehub]
}

resource "google_container_cluster" "secondary" {
  name               = "tf-test2%{random_suffix}"
  location           = "us-central1-a"
  initial_node_count = 1
  project = google_project.project.project_id
  deletion_protection = false
  depends_on = [google_project_service.mci, google_project_service.container, google_project_service.container, google_project_service.gkehub]
}

resource "google_gke_hub_membership" "membership" {
  membership_id = "tf-test%{random_suffix}"
  endpoint {
    gke_cluster {
      resource_link = "//container.googleapis.com/${google_container_cluster.primary.id}"
    }
  }
  project = google_project.project.project_id
}

resource "google_gke_hub_membership" "membership_second" {
  membership_id = "tf-test2%{random_suffix}"
  endpoint {
    gke_cluster {
      resource_link = "//container.googleapis.com/${google_container_cluster.secondary.id}"
    }
  }
  project = google_project.project.project_id
}

resource "google_gke_hub_feature" "feature" {
  name = "multiclusteringress"
  location = "global"
  spec {
    multiclusteringress {
      config_membership = google_gke_hub_membership.membership.id
    }
  }
  project = google_project.project.project_id
}
`, context)
}

func testAccGKEHubFeature_gkehubFeatureMciChangeMembership(context map[string]interface{}) string {
	return gkeHubFeatureProjectSetupForGA(context) + acctest.Nprintf(`
resource "google_container_cluster" "primary" {
  name               = "tf-test%{random_suffix}"
  location           = "us-central1-a"
  initial_node_count = 1
  project = google_project.project.project_id
  deletion_protection = false
  depends_on = [google_project_service.mci, google_project_service.container, google_project_service.container, google_project_service.gkehub]
}

resource "google_container_cluster" "secondary" {
  name               = "tf-test2%{random_suffix}"
  location           = "us-central1-a"
  initial_node_count = 1
  project = google_project.project.project_id
  deletion_protection = false
  depends_on = [google_project_service.mci, google_project_service.container, google_project_service.container, google_project_service.gkehub]
}

resource "google_gke_hub_membership" "membership" {
  membership_id = "tf-test%{random_suffix}"
  endpoint {
    gke_cluster {
      resource_link = "//container.googleapis.com/${google_container_cluster.primary.id}"
    }
  }
  project = google_project.project.project_id
}

resource "google_gke_hub_membership" "membership_second" {
  membership_id = "tf-test2%{random_suffix}"
  endpoint {
    gke_cluster {
      resource_link = "//container.googleapis.com/${google_container_cluster.secondary.id}"
    }
  }
  project = google_project.project.project_id
}

resource "google_gke_hub_feature" "feature" {
  name = "multiclusteringress"
  location = "global"
  spec {
    multiclusteringress {
      config_membership = google_gke_hub_membership.membership_second.id
    }
  }
  labels = {
    foo = "bar"
  }
  project = google_project.project.project_id
}
`, context)
}

func TestAccGKEHubFeature_FleetDefaultMemberConfigServiceMesh(t *testing.T) {
	// VCR fails to handle batched project services
	// acctest.SkipIfVcr(t)
	t.Parallel()

	context := map[string]interface{}{
		"random_suffix":   acctest.RandString(t, 10),
		"org_id":          envvar.GetTestOrgFromEnv(t),
		"billing_account": envvar.GetTestBillingAccountFromEnv(t),
	}

	acctest.VcrTest(t, resource.TestCase{
		PreCheck:                 func() { acctest.AccTestPreCheck(t) },
		ProtoV5ProviderFactories: acctest.ProtoV5ProviderFactories(t),
		CheckDestroy:             testAccCheckGKEHubFeatureDestroyProducer(t),
		Steps: []resource.TestStep{
			{
				Config: testAccGKEHubFeature_FleetDefaultMemberConfigServiceMesh(context),
			},
			{
				ResourceName:            "google_gke_hub_feature.feature",
				ImportState:             true,
				ImportStateVerify:       true,
				ImportStateVerifyIgnore: []string{"project"},
			},
			{
				Config: testAccGKEHubFeature_FleetDefaultMemberConfigServiceMeshUpdate(context),
			},
			{
				ResourceName:      "google_gke_hub_feature.feature",
				ImportState:       true,
				ImportStateVerify: true,
			},
		},
	})
}

func testAccGKEHubFeature_FleetDefaultMemberConfigServiceMesh(context map[string]interface{}) string {
	return gkeHubFeatureProjectSetupForGA(context) + acctest.Nprintf(`
resource "google_project_service" "test_mesh" {
  service = "meshconfig.googleapis.com"
}

<<<<<<< HEAD
resource "google_project_service" "test_mci" {
  service = "multiclusteringress.googleapis.com"
}

resource "google_project_service" "test_acm" {
  service = "anthosconfigmanagement.googleapis.com"
}

resource "google_project_service" "test_poco" {
  service = "anthospolicycontroller.googleapis.com"
}

resource "google_project_service" "test_mcsd" {
  service = "multiclusterservicediscovery.googleapis.com"
}

resource "google_project_service" "test_compute" {
  service = "compute.googleapis.com"
  disable_on_destroy = false
}

resource "google_project_service" "test_container" {
  service = "container.googleapis.com"
  disable_on_destroy = false
}

resource "google_project_service" "test_gkehub" {
  service = "gkehub.googleapis.com"
  disable_on_destroy = false
}

resource "google_gke_hub_membership" "membership" {
  membership_id = "tf-test%{random_suffix}"
}

=======
>>>>>>> 49e3c486
resource "google_gke_hub_feature" "feature" {
  name = "servicemesh"
  location = "global"
  fleet_default_member_config {
    mesh {
      management = "MANAGEMENT_AUTOMATIC"
    }
  }
  depends_on = [google_project_service.test_mesh]
}
`, context)
}

func testAccGKEHubFeature_FleetDefaultMemberConfigServiceMeshUpdate(context map[string]interface{}) string {
	return gkeHubFeatureProjectSetupForGA(context) + acctest.Nprintf(`
resource "google_project_service" "test_mesh" {
  service = "meshconfig.googleapis.com"
}

<<<<<<< HEAD
resource "google_project_service" "test_mci" {
  service = "multiclusteringress.googleapis.com"
}

resource "google_project_service" "test_acm" {
  service = "anthosconfigmanagement.googleapis.com"
}

resource "google_project_service" "test_poco" {
  service = "anthospolicycontroller.googleapis.com"
}

resource "google_project_service" "test_mcsd" {
  service = "multiclusterservicediscovery.googleapis.com"
}

resource "google_project_service" "test_compute" {
  service = "compute.googleapis.com"
  disable_on_destroy = false
}

resource "google_project_service" "test_container" {
  service = "container.googleapis.com"
  disable_on_destroy = false
}

resource "google_project_service" "test_gkehub" {
  service = "gkehub.googleapis.com"
  disable_on_destroy = false
}

resource "google_gke_hub_membership" "membership" {
  membership_id = "tf-test%{random_suffix}"
}

resource "google_gke_hub_feature" "feature" {
  name = "servicemesh"
  location = "global"
  fleet_default_member_config {
    mesh {
      management = "MANAGEMENT_MANUAL"
    }
  }
  depends_on = [google_project_service.test_mesh]
=======
resource "google_gke_hub_feature" "feature" {
  name = "servicemesh"
  location = "global"
  fleet_default_member_config {
    mesh {
      management = "MANAGEMENT_MANUAL"
    }
  }
  depends_on = [google_project_service.test_mesh]
}
`, context)
}

func TestAccGKEHubFeature_FleetDefaultMemberConfigConfigManagement(t *testing.T) {
	// VCR fails to handle batched project services
	// acctest.SkipIfVcr(t)
	t.Parallel()

	context := map[string]interface{}{
		"random_suffix":   acctest.RandString(t, 10),
		"org_id":          envvar.GetTestOrgFromEnv(t),
		"billing_account": envvar.GetTestBillingAccountFromEnv(t),
	}

	acctest.VcrTest(t, resource.TestCase{
		PreCheck:                 func() { acctest.AccTestPreCheck(t) },
		ProtoV5ProviderFactories: acctest.ProtoV5ProviderFactories(t),
		CheckDestroy:             testAccCheckGKEHubFeatureDestroyProducer(t),
		Steps: []resource.TestStep{
			{
				Config: testAccGKEHubFeature_FleetDefaultMemberConfigConfigManagement(context),
			},
			{
				ResourceName:            "google_gke_hub_feature.feature",
				ImportState:             true,
				ImportStateVerify:       true,
				ImportStateVerifyIgnore: []string{"project"},
			},
			{
				Config: testAccGKEHubFeature_FleetDefaultMemberConfigConfigManagementUpdate(context),
			},
			{
				ResourceName:      "google_gke_hub_feature.feature",
				ImportState:       true,
				ImportStateVerify: true,
			},
		},
	})
}

func testAccGKEHubFeature_FleetDefaultMemberConfigConfigManagement(context map[string]interface{}) string {
	return gkeHubFeatureProjectSetupForGA(context) + acctest.Nprintf(`
resource "google_project_service" "test_acm" {
  service = "anthosconfigmanagement.googleapis.com"
}

resource "google_gke_hub_feature" "feature" {
  name = "configmanagement"
  location = "global"
  fleet_default_member_config {
    configmanagement {
      config_sync {
        source_format = "hierarchy"
        git {
          sync_repo = "https://github.com/GoogleCloudPlatform/magic-modules"
          sync_branch = "master"
          policy_dir = "."
          sync_rev = "HEAD"
          secret_type = "none"
          sync_wait_secs = "15"
        }
      }
    }
  }
  depends_on = [google_project_service.test_acm]
}
`, context)
}

func testAccGKEHubFeature_FleetDefaultMemberConfigConfigManagementUpdate(context map[string]interface{}) string {
	return gkeHubFeatureProjectSetupForGA(context) + acctest.Nprintf(`
resource "google_project_service" "test_acm" {
  service = "anthosconfigmanagement.googleapis.com"
}

resource "google_gke_hub_feature" "feature" {
  name = "configmanagement"
  location = "global"
  fleet_default_member_config {
    configmanagement {
      config_sync {
        source_format = "unstructured"
        oci {
          sync_repo = "us-central1-docker.pkg.dev/corp-gke-build-artifacts/acm/configs:latest"
          policy_dir = "/acm/nonprod-root/"
          secret_type = "gcpserviceaccount"
          sync_wait_secs = "15"
          gcp_service_account_email = "gke-cluster@gke-foo-nonprod.iam.gserviceaccount.com"
        }
      }
    }
  }
  depends_on = [google_project_service.test_acm]
>>>>>>> 49e3c486
}
`, context)
}

func TestAccGKEHubFeature_gkehubFeatureMcsd(t *testing.T) {
	// VCR fails to handle batched project services
	acctest.SkipIfVcr(t)
	t.Parallel()

	context := map[string]interface{}{
		"random_suffix":   acctest.RandString(t, 10),
		"org_id":          envvar.GetTestOrgFromEnv(t),
		"billing_account": envvar.GetTestBillingAccountFromEnv(t),
	}

	acctest.VcrTest(t, resource.TestCase{
		PreCheck:                 func() { acctest.AccTestPreCheck(t) },
		ProtoV5ProviderFactories: acctest.ProtoV5ProviderFactories(t),
		CheckDestroy:             testAccCheckGKEHubFeatureDestroyProducer(t),
		Steps: []resource.TestStep{
			{
				Config: testAccGKEHubFeature_gkehubFeatureMcsd(context),
			},
			{
				ResourceName:            "google_gke_hub_feature.feature",
				ImportState:             true,
				ImportStateVerify:       true,
				ImportStateVerifyIgnore: []string{"project", "labels", "terraform_labels"},
			},
			{
				Config: testAccGKEHubFeature_gkehubFeatureMcsdUpdate(context),
			},
			{
				ResourceName:      "google_gke_hub_feature.feature",
				ImportState:       true,
				ImportStateVerify: true,
				ImportStateVerifyIgnore: []string{"labels", "terraform_labels"},
			},
		},
	})
}

func testAccGKEHubFeature_gkehubFeatureMcsd(context map[string]interface{}) string {
	return gkeHubFeatureProjectSetupForGA(context) + acctest.Nprintf(`
resource "google_gke_hub_feature" "feature" {
  name = "multiclusterservicediscovery"
  location = "global"
  project = "projects/${google_project.project.project_id}"
  labels = {
    foo = "bar"
  }
  depends_on = [google_project_service.mcsd]
}
`, context)
}

func testAccGKEHubFeature_gkehubFeatureMcsdUpdate(context map[string]interface{}) string {
	return gkeHubFeatureProjectSetupForGA(context) + acctest.Nprintf(`
resource "google_gke_hub_feature" "feature" {
  name = "multiclusterservicediscovery"
  location = "global"
  project = google_project.project.project_id
  labels = {
    foo = "quux"
    baz = "qux"
  }
  depends_on = [google_project_service.mcsd]
}
`, context)
}

func gkeHubFeatureProjectSetupForGA(context map[string]interface{}) string {
	return acctest.Nprintf(`
resource "google_project" "project" {
  name            = "tf-test-gkehub%{random_suffix}"
  project_id      = "tf-test-gkehub%{random_suffix}"
  org_id          = "%{org_id}"
  billing_account = "%{billing_account}"
}

resource "google_project_service" "mesh" {
  project = google_project.project.project_id
  service = "meshconfig.googleapis.com"
}

resource "google_project_service" "mci" {
  project = google_project.project.project_id
  service = "multiclusteringress.googleapis.com"
}

resource "google_project_service" "acm" {
  project = google_project.project.project_id
  service = "anthosconfigmanagement.googleapis.com"
}

resource "google_project_service" "poco" {
  project = google_project.project.project_id
  service = "anthospolicycontroller.googleapis.com"
}

resource "google_project_service" "mcsd" {
  project = google_project.project.project_id
  service = "multiclusterservicediscovery.googleapis.com"
}

resource "google_project_service" "compute" {
  project = google_project.project.project_id
  service = "compute.googleapis.com"
  disable_on_destroy = false
}

resource "google_project_service" "container" {
  project = google_project.project.project_id
  service = "container.googleapis.com"
  disable_on_destroy = false
}

resource "google_project_service" "gkehub" {
  project = google_project.project.project_id
  service = "gkehub.googleapis.com"
  disable_on_destroy = false
}
`, context)
}

func testAccCheckGKEHubFeatureDestroyProducer(t *testing.T) func(s *terraform.State) error {
	return func(s *terraform.State) error {
		for name, rs := range s.RootModule().Resources {
			if rs.Type != "google_gke_hub_feature" {
				continue
			}
			if strings.HasPrefix(name, "data.") {
				continue
			}

			config := acctest.GoogleProviderConfig(t)

			url, err := tpgresource.ReplaceVarsForTest(config, rs, "{{GKEHub2BasePath}}projects/{{project}}/locations/{{location}}/features/{{name}}")
			if err != nil {
				return err
			}

			billingProject := ""

			if config.BillingProject != "" {
				billingProject = config.BillingProject
			}

			_, err = transport_tpg.SendRequest(transport_tpg.SendRequestOptions{
				Config: config,
				Method: "GET",
				Project: billingProject,
				RawURL: url,
				UserAgent: config.UserAgent,
			})
			if err == nil {
				return fmt.Errorf("GKEHubFeature still exists at %s", url)
			}
		}

		return nil
	}
}<|MERGE_RESOLUTION|>--- conflicted
+++ resolved
@@ -396,7 +396,6 @@
   service = "meshconfig.googleapis.com"
 }
 
-<<<<<<< HEAD
 resource "google_project_service" "test_mci" {
   service = "multiclusteringress.googleapis.com"
 }
@@ -432,8 +431,6 @@
   membership_id = "tf-test%{random_suffix}"
 }
 
-=======
->>>>>>> 49e3c486
 resource "google_gke_hub_feature" "feature" {
   name = "servicemesh"
   location = "global"
@@ -453,7 +450,6 @@
   service = "meshconfig.googleapis.com"
 }
 
-<<<<<<< HEAD
 resource "google_project_service" "test_mci" {
   service = "multiclusteringress.googleapis.com"
 }
@@ -489,16 +485,6 @@
   membership_id = "tf-test%{random_suffix}"
 }
 
-resource "google_gke_hub_feature" "feature" {
-  name = "servicemesh"
-  location = "global"
-  fleet_default_member_config {
-    mesh {
-      management = "MANAGEMENT_MANUAL"
-    }
-  }
-  depends_on = [google_project_service.test_mesh]
-=======
 resource "google_gke_hub_feature" "feature" {
   name = "servicemesh"
   location = "global"
@@ -602,7 +588,6 @@
     }
   }
   depends_on = [google_project_service.test_acm]
->>>>>>> 49e3c486
 }
 `, context)
 }
