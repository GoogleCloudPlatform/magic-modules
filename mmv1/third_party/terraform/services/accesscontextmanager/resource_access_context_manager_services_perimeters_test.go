--- conflicted
+++ resolved
@@ -383,24 +383,18 @@
         }
       }
       egress_policies {
-<<<<<<< HEAD
         egress_from {
           identity_type = "ANY_IDENTITY"
+          sources {
+            resource = "projects/%s"
+          }
+          source_restriction = "SOURCE_RESTRICTION_ENABLED"
         }
         egress_to {
           resources = ["*"]
           roles = ["roles/bigquery.admin"]
         }
       }
-=======
-    		egress_from {
-    			sources {
-            resource = "projects/%s"
-          }
-          source_restriction = "SOURCE_RESTRICTION_ENABLED"
-    		}
-    	}
->>>>>>> a8699fdd
     }
   }
 }
