package networkconnectivity_test

import (
	"testing"

	"github.com/hashicorp/terraform-plugin-testing/helper/resource"
	"github.com/hashicorp/terraform-provider-google/google/acctest"
)

func TestAccNetworkConnectivityInternalRange_networkConnectivityInternalRangesBasicExample_update(t *testing.T) {
	t.Parallel()

	context := map[string]interface{}{
		"random_suffix": acctest.RandString(t, 10),
	}

	resourceName := "google_network_connectivity_internal_range.default"

	acctest.VcrTest(t, resource.TestCase{
		PreCheck:                 func() { acctest.AccTestPreCheck(t) },
		ProtoV5ProviderFactories: acctest.ProtoV5ProviderFactories(t),
		CheckDestroy:             testAccCheckNetworkConnectivityInternalRangeDestroyProducer(t),
		Steps: []resource.TestStep{
			{
				Config: testAccNetworkConnectivityInternalRange_networkConnectivityInternalRangesBasicExample_full(context),
				Check: resource.ComposeTestCheckFunc(
					resource.TestCheckResourceAttr(
						resourceName, "description", "Test internal range"),
					resource.TestCheckResourceAttr(
						resourceName, "target_cidr_range.0", "192.168.0.0/24"),
					resource.TestCheckResourceAttr(
						resourceName, "prefix_length", "24"),
					resource.TestCheckResourceAttr(
						resourceName, "overlaps.0", "OVERLAP_ROUTE_RANGE"),
					resource.TestCheckResourceAttr(
						resourceName, "labels.label-a", "b"),
				),
			},
			{
				ResourceName:            resourceName,
				ImportState:             true,
				ImportStateVerify:       true,
				ImportStateVerifyIgnore: []string{"name", "network", "labels", "terraform_labels"},
			},
			{
				Config: testAccNetworkConnectivityInternalRange_networkConnectivityInternalRangesBasicExample_update(context),
				Check: resource.ComposeTestCheckFunc(
					resource.TestCheckResourceAttr(
						resourceName, "description", "Updated description"),
					resource.TestCheckResourceAttr(
						resourceName, "target_cidr_range.0", "192.168.0.0/24"),
					resource.TestCheckResourceAttr(
						resourceName, "prefix_length", "24"),
					resource.TestCheckResourceAttr(
						resourceName, "overlaps.0", "OVERLAP_ROUTE_RANGE"),
					resource.TestCheckResourceAttr(
						resourceName, "overlaps.1", "OVERLAP_EXISTING_SUBNET_RANGE"),
					resource.TestCheckResourceAttr(
						resourceName, "labels.label-b", "c"),
				),
			},
			{
				ResourceName:            resourceName,
				ImportState:             true,
				ImportStateVerify:       true,
				ImportStateVerifyIgnore: []string{"name", "network", "labels", "terraform_labels"},
			},
		},
	})
}

func testAccNetworkConnectivityInternalRange_networkConnectivityInternalRangesBasicExample_full(context map[string]interface{}) string {
	return acctest.Nprintf(`
resource "google_network_connectivity_internal_range" "default" {
  name    = "basic%{random_suffix}"
  description = "Test internal range"
  network = google_compute_network.default.name
  usage   = "FOR_VPC"
  peering = "FOR_SELF"
  target_cidr_range = ["192.168.0.0/24"]
  prefix_length = 24
  overlaps = ["OVERLAP_ROUTE_RANGE"]
  
  labels  = {
    label-a: "b"
  }
}

resource "google_compute_network" "default" {
  name                    = "tf-test-internal-ranges%{random_suffix}"
  auto_create_subnetworks = false
}
`, context)
}

func testAccNetworkConnectivityInternalRange_networkConnectivityInternalRangesBasicExample_update(context map[string]interface{}) string {
	return acctest.Nprintf(`
resource "google_network_connectivity_internal_range" "default" {
  name    = "basic%{random_suffix}"
  description = "Updated description"
  network = google_compute_network.default.name
  usage   = "FOR_VPC"
  peering = "FOR_SELF"
  target_cidr_range = ["192.168.0.0/24"]
  prefix_length = 24
  overlaps = ["OVERLAP_ROUTE_RANGE", "OVERLAP_EXISTING_SUBNET_RANGE"]
  
  labels  = {
    label-b: "c"
  }
}

resource "google_compute_network" "default" {
  name                    = "tf-test-internal-ranges%{random_suffix}"
  auto_create_subnetworks = false
}
`, context)
}

func TestAccNetworkConnectivityInternalRange_networkConnectivityInternalRangesExternalRangesExample_update(t *testing.T) {
	t.Parallel()

	context := map[string]interface{}{
		"random_suffix": acctest.RandString(t, 10),
	}

	resourceName := "google_network_connectivity_internal_range.default"

	acctest.VcrTest(t, resource.TestCase{
		PreCheck:                 func() { acctest.AccTestPreCheck(t) },
		ProtoV5ProviderFactories: acctest.ProtoV5ProviderFactories(t),
		CheckDestroy:             testAccCheckNetworkConnectivityInternalRangeDestroyProducer(t),
		Steps: []resource.TestStep{
			{
				Config: testAccNetworkConnectivityInternalRange_networkConnectivityInternalRangesExternalRangesExample_full(context),
				Check: resource.ComposeTestCheckFunc(
					resource.TestCheckResourceAttr(
						resourceName, "description", "Test internal range for resources outside the VPC"),
					resource.TestCheckResourceAttr(
						resourceName, "ip_cidr_range", "192.16.0.0/24"),
				),
			},
			{
				ResourceName:            resourceName,
				ImportState:             true,
				ImportStateVerify:       true,
				ImportStateVerifyIgnore: []string{"name", "network", "labels", "terraform_labels", "usage"},
			},
			{
				Config: testAccNetworkConnectivityInternalRange_networkConnectivityInternalRangesExternalRangesExample_update(context),
				Check: resource.ComposeTestCheckFunc(
					resource.TestCheckResourceAttr(
						resourceName, "description", "Updated description"),
					resource.TestCheckResourceAttr(
						resourceName, "ip_cidr_range", "192.16.0.0/16"),
				),
			},
			{
				ResourceName:            resourceName,
				ImportState:             true,
				ImportStateVerify:       true,
				ImportStateVerifyIgnore: []string{"name", "network", "labels", "terraform_labels", "usage"},
			},
		},
	})
}

func testAccNetworkConnectivityInternalRange_networkConnectivityInternalRangesExternalRangesExample_full(context map[string]interface{}) string {
	return acctest.Nprintf(`
resource "google_network_connectivity_internal_range" "default" {
  name    = "basic%{random_suffix}"
  description = "Test internal range for resources outside the VPC"
  network = google_compute_network.default.name
  usage   = "EXTERNAL_TO_VPC"
  peering = "FOR_SELF"
  ip_cidr_range = "192.16.0.0/24"
}

resource "google_compute_network" "default" {
  name                    = "tf-test-internal-ranges%{random_suffix}"
  auto_create_subnetworks = false
}
`, context)
}

func testAccNetworkConnectivityInternalRange_networkConnectivityInternalRangesExternalRangesExample_update(context map[string]interface{}) string {
	return acctest.Nprintf(`
resource "google_network_connectivity_internal_range" "default" {
  name    = "basic%{random_suffix}"
  description = "Updated description"
  network = google_compute_network.default.name
  usage   = "EXTERNAL_TO_VPC"
  peering = "FOR_SELF"
  ip_cidr_range = "192.16.0.0/16"
}

resource "google_compute_network" "default" {
  name                    = "tf-test-internal-ranges%{random_suffix}"
  auto_create_subnetworks = false
}
`, context)
}

<<<<<<< HEAD
func TestAccNetworkConnectivityInternalRange_networkConnectivityInternalRangesIPv6Example_full(t *testing.T) {
=======
func TestAccNetworkConnectivityInternalRange_networkConnectivityInternalRangesExcludeCIDRExample_full(t *testing.T) {
>>>>>>> d59659ae
	t.Parallel()

	context := map[string]interface{}{
		"random_suffix": acctest.RandString(t, 10),
	}

	resourceName := "google_network_connectivity_internal_range.default"

	acctest.VcrTest(t, resource.TestCase{
		PreCheck:                 func() { acctest.AccTestPreCheck(t) },
		ProtoV5ProviderFactories: acctest.ProtoV5ProviderFactories(t),
		CheckDestroy:             testAccCheckNetworkConnectivityInternalRangeDestroyProducer(t),
		Steps: []resource.TestStep{
			{
<<<<<<< HEAD
				Config: testAccNetworkConnectivityInternalRange_networkConnectivityInternalRangesIPv6Example_full(context),
				Check: resource.ComposeTestCheckFunc(
					resource.TestCheckResourceAttr(
						resourceName, "description", "Test internal range IPv6"),
					resource.TestCheckResourceAttr(
						resourceName, "ip_cidr_range", "1234:0:1:1::/64"),
					resource.TestCheckResourceAttr(
						resourceName, "usage", "EXTERNAL_TO_VPC"),
					resource.TestCheckResourceAttr(
						resourceName, "peering", "FOR_SELF"),
=======
				Config: testAccNetworkConnectivityInternalRange_networkConnectivityInternalRangesExcludeCIDRExample_full(context),
				Check: resource.ComposeTestCheckFunc(
					resource.TestCheckResourceAttr(
						resourceName, "description", "Test internal range exclude CIDR"),
					resource.TestCheckResourceAttr(
						resourceName, "target_cidr_range.0", "10.4.0.0/16"),
					resource.TestCheckResourceAttr(
						resourceName, "target_cidr_range.1", "10.5.0.0/16"),
					resource.TestCheckResourceAttr(
						resourceName, "prefix_length", "24"),
					resource.TestCheckResourceAttr(
						resourceName, "exclude_cidr_ranges.#", "6"),
					resource.TestCheckResourceAttr(
						resourceName, "exclude_cidr_ranges.0", "10.5.0.0/24"),
					resource.TestCheckResourceAttr(
						resourceName, "exclude_cidr_ranges.1", "10.4.1.0/24"),
					resource.TestCheckResourceAttr(
						resourceName, "exclude_cidr_ranges.2", "10.4.0.0/24"),
					resource.TestCheckResourceAttr(
						resourceName, "exclude_cidr_ranges.3", "10.4.12.0/24"),
					resource.TestCheckResourceAttr(
						resourceName, "exclude_cidr_ranges.4", "10.4.32.0/24"),
					resource.TestCheckResourceAttr(
						resourceName, "exclude_cidr_ranges.5", "10.6.0.0/24"),
>>>>>>> d59659ae
				),
			},
			{
				ResourceName:            resourceName,
				ImportState:             true,
				ImportStateVerify:       true,
				ImportStateVerifyIgnore: []string{"name", "network", "labels", "terraform_labels"},
			},
		},
	})
}

<<<<<<< HEAD
func testAccNetworkConnectivityInternalRange_networkConnectivityInternalRangesIPv6Example_full(context map[string]interface{}) string {
	return acctest.Nprintf(`
resource "google_network_connectivity_internal_range" "default" {
  name    = "basic%{random_suffix}"
  description = "Test internal range IPv6"
  network = google_compute_network.default.name
  ip_cidr_range = "1234:0:1:1::/64"
  usage   = "EXTERNAL_TO_VPC"
  peering = "FOR_SELF"
}
=======
func testAccNetworkConnectivityInternalRange_networkConnectivityInternalRangesExcludeCIDRExample_full(context map[string]interface{}) string {
	return acctest.Nprintf(`
resource "google_network_connectivity_internal_range" "default" {
  name    = "basic%{random_suffix}"
  description = "Test internal range exclude CIDR"
  network = google_compute_network.default.name

  prefix_length = 24
  target_cidr_range = [
    "10.4.0.0/16",
	"10.5.0.0/16",
  ]
  exclude_cidr_ranges = [
    "10.5.0.0/24",
    "10.4.1.0/24",
    "10.4.0.0/24",
    "10.4.12.0/24",
	"10.4.32.0/24",
	"10.6.0.0/24",
  ]
  usage   = "FOR_VPC"
  peering = "FOR_SELF"
}

>>>>>>> d59659ae
resource "google_compute_network" "default" {
  name                    = "tf-test-internal-ranges%{random_suffix}"
  auto_create_subnetworks = false
}
`, context)
}<|MERGE_RESOLUTION|>--- conflicted
+++ resolved
@@ -201,11 +201,7 @@
 `, context)
 }
 
-<<<<<<< HEAD
 func TestAccNetworkConnectivityInternalRange_networkConnectivityInternalRangesIPv6Example_full(t *testing.T) {
-=======
-func TestAccNetworkConnectivityInternalRange_networkConnectivityInternalRangesExcludeCIDRExample_full(t *testing.T) {
->>>>>>> d59659ae
 	t.Parallel()
 
 	context := map[string]interface{}{
@@ -220,7 +216,6 @@
 		CheckDestroy:             testAccCheckNetworkConnectivityInternalRangeDestroyProducer(t),
 		Steps: []resource.TestStep{
 			{
-<<<<<<< HEAD
 				Config: testAccNetworkConnectivityInternalRange_networkConnectivityInternalRangesIPv6Example_full(context),
 				Check: resource.ComposeTestCheckFunc(
 					resource.TestCheckResourceAttr(
@@ -231,32 +226,6 @@
 						resourceName, "usage", "EXTERNAL_TO_VPC"),
 					resource.TestCheckResourceAttr(
 						resourceName, "peering", "FOR_SELF"),
-=======
-				Config: testAccNetworkConnectivityInternalRange_networkConnectivityInternalRangesExcludeCIDRExample_full(context),
-				Check: resource.ComposeTestCheckFunc(
-					resource.TestCheckResourceAttr(
-						resourceName, "description", "Test internal range exclude CIDR"),
-					resource.TestCheckResourceAttr(
-						resourceName, "target_cidr_range.0", "10.4.0.0/16"),
-					resource.TestCheckResourceAttr(
-						resourceName, "target_cidr_range.1", "10.5.0.0/16"),
-					resource.TestCheckResourceAttr(
-						resourceName, "prefix_length", "24"),
-					resource.TestCheckResourceAttr(
-						resourceName, "exclude_cidr_ranges.#", "6"),
-					resource.TestCheckResourceAttr(
-						resourceName, "exclude_cidr_ranges.0", "10.5.0.0/24"),
-					resource.TestCheckResourceAttr(
-						resourceName, "exclude_cidr_ranges.1", "10.4.1.0/24"),
-					resource.TestCheckResourceAttr(
-						resourceName, "exclude_cidr_ranges.2", "10.4.0.0/24"),
-					resource.TestCheckResourceAttr(
-						resourceName, "exclude_cidr_ranges.3", "10.4.12.0/24"),
-					resource.TestCheckResourceAttr(
-						resourceName, "exclude_cidr_ranges.4", "10.4.32.0/24"),
-					resource.TestCheckResourceAttr(
-						resourceName, "exclude_cidr_ranges.5", "10.6.0.0/24"),
->>>>>>> d59659ae
 				),
 			},
 			{
@@ -269,7 +238,6 @@
 	})
 }
 
-<<<<<<< HEAD
 func testAccNetworkConnectivityInternalRange_networkConnectivityInternalRangesIPv6Example_full(context map[string]interface{}) string {
 	return acctest.Nprintf(`
 resource "google_network_connectivity_internal_range" "default" {
@@ -280,7 +248,57 @@
   usage   = "EXTERNAL_TO_VPC"
   peering = "FOR_SELF"
 }
-=======
+
+resource "google_compute_network" "default" {
+  name                    = "tf-test-internal-ranges%{random_suffix}"
+  auto_create_subnetworks = false
+}
+`, context)
+}
+
+func TestAccNetworkConnectivityInternalRange_networkConnectivityInternalRangesExcludeCIDRExample_full(t *testing.T) {
+	t.Parallel()
+
+	context := map[string]interface{}{
+		"random_suffix": acctest.RandString(t, 10),
+	}
+
+	resourceName := "google_network_connectivity_internal_range.default"
+
+	acctest.VcrTest(t, resource.TestCase{
+		PreCheck:                 func() { acctest.AccTestPreCheck(t) },
+		ProtoV5ProviderFactories: acctest.ProtoV5ProviderFactories(t),
+		Steps: []resource.TestStep{
+			{
+				CheckDestroy: testAccCheckNetworkConnectivityInternalRangeDestroyProducer(t),
+				Config:       testAccNetworkConnectivityInternalRange_networkConnectivityInternalRangesExcludeCIDRExample_full(context),
+				Check: resource.ComposeTestCheckFunc(
+					resource.TestCheckResourceAttr(
+						resourceName, "exclude_cidr_ranges.#", "6"),
+					resource.TestCheckResourceAttr(
+						resourceName, "exclude_cidr_ranges.0", "10.5.0.0/24"),
+					resource.TestCheckResourceAttr(
+						resourceName, "exclude_cidr_ranges.1", "10.4.1.0/24"),
+					resource.TestCheckResourceAttr(
+						resourceName, "exclude_cidr_ranges.2", "10.4.0.0/24"),
+					resource.TestCheckResourceAttr(
+						resourceName, "exclude_cidr_ranges.3", "10.4.12.0/24"),
+					resource.TestCheckResourceAttr(
+						resourceName, "exclude_cidr_ranges.4", "10.4.32.0/24"),
+					resource.TestCheckResourceAttr(
+						resourceName, "exclude_cidr_ranges.5", "10.6.0.0/24"),
+				),
+			},
+			{
+				ResourceName:            resourceName,
+				ImportState:             true,
+				ImportStateVerify:       true,
+				ImportStateVerifyIgnore: []string{"name", "network", "labels", "terraform_labels"},
+			},
+		},
+	})
+}
+
 func testAccNetworkConnectivityInternalRange_networkConnectivityInternalRangesExcludeCIDRExample_full(context map[string]interface{}) string {
 	return acctest.Nprintf(`
 resource "google_network_connectivity_internal_range" "default" {
@@ -305,7 +323,6 @@
   peering = "FOR_SELF"
 }
 
->>>>>>> d59659ae
 resource "google_compute_network" "default" {
   name                    = "tf-test-internal-ranges%{random_suffix}"
   auto_create_subnetworks = false
