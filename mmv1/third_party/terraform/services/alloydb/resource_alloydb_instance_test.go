--- conflicted
+++ resolved
@@ -189,7 +189,6 @@
   machine_config {
 	  cpu_count = 4
   }
-<<<<<<< HEAD
   query_insights_config {
     query_string_length = 300
     record_application_tags = "false"
@@ -197,8 +196,6 @@
     query_plans_per_minute = 10
   }
   depends_on = [google_service_networking_connection.vpc_connection]
-=======
->>>>>>> 012e3e73
   lifecycle {
     ignore_changes = [
       gce_zone,
