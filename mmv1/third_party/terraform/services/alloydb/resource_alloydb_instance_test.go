--- conflicted
+++ resolved
@@ -398,16 +398,12 @@
   cluster       = google_alloydb_cluster.default.name
   instance_id   = "tf-test-alloydb-instance%{random_suffix}"
   instance_type = "PRIMARY"
-<<<<<<< HEAD
 	client_connection_config {
     require_connectors = false
     ssl_config {
       ssl_mode = "ENCRYPTED_ONLY"
     }
   }
-  depends_on = [google_service_networking_connection.vpc_connection]
-=======
->>>>>>> fd6b70ae
 }
 
 resource "google_alloydb_cluster" "default" {
