package alloydb_test

import (
	"fmt"
	"testing"

	"github.com/hashicorp/terraform-plugin-sdk/v2/helper/resource"
	"github.com/hashicorp/terraform-provider-google/google/acctest"
	"github.com/hashicorp/terraform-provider-google/google/envvar"
)

func TestAccAlloydbInstance_update(t *testing.T) {
	t.Parallel()

	random_suffix := acctest.RandString(t, 10)
	context := map[string]interface{}{
		"network_name":  acctest.BootstrapSharedServiceNetworkingConnection(t, "alloydb-instance-update-1"),
		"random_suffix": random_suffix,
	}

	acctest.VcrTest(t, resource.TestCase{
		PreCheck:                 func() { acctest.AccTestPreCheck(t) },
		ProtoV5ProviderFactories: acctest.ProtoV5ProviderFactories(t),
		CheckDestroy:             testAccCheckAlloydbInstanceDestroyProducer(t),
		Steps: []resource.TestStep{
			{
				Config: testAccAlloydbInstance_alloydbInstanceBasic(context),
			},
			{
				ResourceName:            "google_alloydb_instance.default",
				ImportState:             true,
				ImportStateVerify:       true,
				ImportStateVerifyIgnore: []string{"cluster", "instance_id", "reconciling", "update_time"},
			},
			{
				Config: testAccAlloydbInstance_update(context),
			},
			{
				ResourceName:            "google_alloydb_instance.default",
				ImportState:             true,
				ImportStateVerify:       true,
				ImportStateVerifyIgnore: []string{"cluster", "instance_id", "reconciling", "update_time", "labels", "terraform_labels"},
			},
		},
	})
}

func testAccAlloydbInstance_alloydbInstanceBasic(context map[string]interface{}) string {
	return acctest.Nprintf(`
resource "google_alloydb_instance" "default" {
  cluster       = google_alloydb_cluster.default.name
  instance_id   = "tf-test-alloydb-instance%{random_suffix}"
  instance_type = "PRIMARY"

  machine_config {
    cpu_count = 2
  }
}

resource "google_alloydb_cluster" "default" {
  cluster_id = "tf-test-alloydb-cluster%{random_suffix}"
  location   = "us-central1"
  network    = data.google_compute_network.default.id

  initial_user {
    password = "tf-test-alloydb-cluster%{random_suffix}"
  }
}

data "google_compute_network" "default" {
  name = "%{network_name}"
}
`, context)
}

func testAccAlloydbInstance_update(context map[string]interface{}) string {
	return acctest.Nprintf(`
resource "google_alloydb_instance" "default" {
  cluster       = google_alloydb_cluster.default.name
  instance_id   = "tf-test-alloydb-instance%{random_suffix}"
  instance_type = "PRIMARY"

  machine_config {
    cpu_count = 4
  }

  labels = {
	test = "tf-test-alloydb-instance%{random_suffix}"
  }
}

resource "google_alloydb_cluster" "default" {
  cluster_id = "tf-test-alloydb-cluster%{random_suffix}"
  location   = "us-central1"
  network    = data.google_compute_network.default.id

  initial_user {
    password = "tf-test-alloydb-cluster%{random_suffix}"
  }
}

data "google_compute_network" "default" {
  name = "%{network_name}"
}
`, context)
}

// This test passes if we are able to create a primary instance with minimal number of fields
func TestAccAlloydbInstance_createInstanceWithMandatoryFields(t *testing.T) {
	t.Parallel()

	context := map[string]interface{}{
		"random_suffix": acctest.RandString(t, 10),
		"network_name":  acctest.BootstrapSharedServiceNetworkingConnection(t, "alloydb-instance-mandatory-1"),
	}

	acctest.VcrTest(t, resource.TestCase{
		PreCheck:                 func() { acctest.AccTestPreCheck(t) },
		ProtoV5ProviderFactories: acctest.ProtoV5ProviderFactories(t),
		CheckDestroy:             testAccCheckAlloydbInstanceDestroyProducer(t),
		Steps: []resource.TestStep{
			{
				Config: testAccAlloydbInstance_createInstanceWithMandatoryFields(context),
			},
		},
	})
}

func testAccAlloydbInstance_createInstanceWithMandatoryFields(context map[string]interface{}) string {
	return acctest.Nprintf(`
resource "google_alloydb_instance" "default" {
  cluster       = google_alloydb_cluster.default.name
  instance_id   = "tf-test-alloydb-instance%{random_suffix}"
  instance_type = "PRIMARY"
}

resource "google_alloydb_cluster" "default" {
  cluster_id = "tf-test-alloydb-cluster%{random_suffix}"
  location   = "us-central1"
  network    = data.google_compute_network.default.id
}

data "google_project" "project" {}

data "google_compute_network" "default" {
  name = "%{network_name}"
}
`, context)
}

// This test passes if we are able to create a primary instance with maximum number of fields
/* func TestAccAlloydbInstance_createInstanceWithMaximumFields(t *testing.T) {
	t.Parallel()

	context := map[string]interface{}{
		"random_suffix": acctest.RandString(t, 10),
		"network_name":  acctest.BootstrapSharedServiceNetworkingConnection(t, "alloydb-instance-maximum-1"),
	}

	acctest.VcrTest(t, resource.TestCase{
		PreCheck:                 func() { acctest.AccTestPreCheck(t) },
		ProtoV5ProviderFactories: acctest.ProtoV5ProviderFactories(t),
		CheckDestroy:             testAccCheckAlloydbInstanceDestroyProducer(t),
		Steps: []resource.TestStep{
			{
				Config: testAccAlloydbInstance_createInstanceWithMaximumFields(context),
			},
		},
	})
}

func testAccAlloydbInstance_createInstanceWithMaximumFields(context map[string]interface{}) string {
	return acctest.Nprintf(`
resource "google_alloydb_instance" "default" {
  cluster       = google_alloydb_cluster.default.name
  instance_id   = "tf-test-alloydb-instance%{random_suffix}"
  instance_type = "PRIMARY"
  labels = {
    test_label = "test-alloydb-label"
  }
  annotations = {
    test_annotation = "test-alloydb-annotation"
  }
  gce_zone = "us-east1-a"
  database_flags = {
	  "alloydb.enable_auto_explain" = "true"
  }
  availability_type = "REGIONAL"
  machine_config {
	  cpu_count = 4
  }
  query_insights_config {
    query_string_length = 300
    record_application_tags = "false"
    record_client_address = "true"
    query_plans_per_minute = 10
  }
  depends_on = [google_service_networking_connection.vpc_connection]
  lifecycle {
    ignore_changes = [
      gce_zone,
      annotations
    ]
  }
}

resource "google_alloydb_cluster" "default" {
  cluster_id = "tf-test-alloydb-cluster%{random_suffix}"
  location   = "us-central1"
  network    = data.google_compute_network.default.id
}

data "google_project" "project" {}

data "google_compute_network" "default" {
  name = "%{network_name}"
}
`, context)
}*/

// This test passes if we are able to create a primary instance with an associated read-pool instance
func TestAccAlloydbInstance_createPrimaryAndReadPoolInstance(t *testing.T) {
	t.Parallel()

	context := map[string]interface{}{
		"random_suffix": acctest.RandString(t, 10),
		"network_name":  acctest.BootstrapSharedServiceNetworkingConnection(t, "alloydb-instance-readpool-1"),
	}

	acctest.VcrTest(t, resource.TestCase{
		PreCheck:                 func() { acctest.AccTestPreCheck(t) },
		ProtoV5ProviderFactories: acctest.ProtoV5ProviderFactories(t),
		CheckDestroy:             testAccCheckAlloydbInstanceDestroyProducer(t),
		Steps: []resource.TestStep{
			{
				Config: testAccAlloydbInstance_createPrimaryAndReadPoolInstance(context),
			},
		},
	})
}

func testAccAlloydbInstance_createPrimaryAndReadPoolInstance(context map[string]interface{}) string {
	return acctest.Nprintf(`
resource "google_alloydb_instance" "primary" {
  cluster       = google_alloydb_cluster.default.name
  instance_id   = "tf-test-alloydb-instance%{random_suffix}"
  instance_type = "PRIMARY"
}

resource "google_alloydb_instance" "read_pool" {
  cluster       = google_alloydb_cluster.default.name
  instance_id   = "tf-test-alloydb-instance%{random_suffix}-read"
  instance_type = "READ_POOL"
  read_pool_config {
    node_count = 4
  }
  depends_on = [google_alloydb_instance.primary]
}

resource "google_alloydb_cluster" "default" {
  cluster_id = "tf-test-alloydb-cluster%{random_suffix}"
  location   = "us-central1"
  network    = data.google_compute_network.default.id
}

data "google_project" "project" {}

data "google_compute_network" "default" {
  name = "%{network_name}"
}
`, context)
}

// This test passes if we are able to update a database flag in primary instance
/*func TestAccAlloydbInstance_updateDatabaseFlagInPrimaryInstance(t *testing.T) {
	t.Parallel()

	context := map[string]interface{}{
		"random_suffix": acctest.RandString(t, 10),
		"network_name":  acctest.BootstrapSharedServiceNetworkingConnection(t, "alloydb-instance-updatedb-1"),
	}

	acctest.VcrTest(t, resource.TestCase{
		PreCheck:                 func() { acctest.AccTestPreCheck(t) },
		ProtoV5ProviderFactories: acctest.ProtoV5ProviderFactories(t),
		CheckDestroy:             testAccCheckAlloydbInstanceDestroyProducer(t),
		Steps: []resource.TestStep{
			{
				Config: testAccAlloydbInstance_autoExplainEnabledInPrimaryInstance(context),
			},
			{
				ResourceName:      "google_alloydb_instance.primary",
				ImportState:       true,
				ImportStateVerify: true,
			},
			{
				Config: testAccAlloydbInstance_autoExplainDisabledInPrimaryInstance(context),
			},
		},
	})
}

func testAccAlloydbInstance_autoExplainEnabledInPrimaryInstance(context map[string]interface{}) string {
	return acctest.Nprintf(`
resource "google_alloydb_instance" "primary" {
  cluster       = google_alloydb_cluster.default.name
  instance_id   = "tf-test-alloydb-instance%{random_suffix}"
  instance_type = "PRIMARY"
  database_flags = {
	  "alloydb.enable_auto_explain" = "true"
  }
}

resource "google_alloydb_cluster" "default" {
  cluster_id = "tf-test-alloydb-cluster%{random_suffix}"
  location   = "us-central1"
  network    = data.google_compute_network.default.id
}

data "google_project" "project" {}

data "google_compute_network" "default" {
  name = "%{network_name}"
}
`, context)
}*/

func testAccAlloydbInstance_autoExplainDisabledInPrimaryInstance(context map[string]interface{}) string {
	return acctest.Nprintf(`
resource "google_alloydb_instance" "primary" {
  cluster       = google_alloydb_cluster.default.name
  instance_id   = "tf-test-alloydb-instance%{random_suffix}"
  instance_type = "PRIMARY"
  database_flags = {
	  "alloydb.enable_auto_explain" = "false"
  }
}

resource "google_alloydb_cluster" "default" {
  cluster_id = "tf-test-alloydb-cluster%{random_suffix}"
  location   = "us-central1"
  network    = data.google_compute_network.default.id
}

data "google_project" "project" {}

data "google_compute_network" "default" {
  name = "%{network_name}"
}
`, context)
}

// This test passes if we are able to create a primary instance by specifying network_config.network and network_config.allocated_ip_range
func TestAccAlloydbInstance_createInstanceWithNetworkConfigAndAllocatedIPRange(t *testing.T) {
	t.Parallel()

	projectNumber := envvar.GetTestProjectNumberFromEnv()
	testId := "alloydbinstance-network-config-1"
	networkName := acctest.BootstrapSharedTestNetwork(t, testId)
	networkId := fmt.Sprintf("projects/%v/global/networks/%v", projectNumber, networkName)
	addressName := acctest.BootstrapSharedTestGlobalAddress(t, testId, networkId)
	acctest.BootstrapSharedServiceNetworkingConnection(t, testId)

	context := map[string]interface{}{
		"random_suffix": acctest.RandString(t, 10),
		"network_name":  networkName,
		"address_name":  addressName,
	}

	acctest.VcrTest(t, resource.TestCase{
		PreCheck:                 func() { acctest.AccTestPreCheck(t) },
		ProtoV5ProviderFactories: acctest.ProtoV5ProviderFactories(t),
		CheckDestroy:             testAccCheckAlloydbInstanceDestroyProducer(t),
		Steps: []resource.TestStep{
			{
				Config: testAccAlloydbInstance_createInstanceWithNetworkConfigAndAllocatedIPRange(context),
			},
		},
	})
}

func testAccAlloydbInstance_createInstanceWithNetworkConfigAndAllocatedIPRange(context map[string]interface{}) string {
	return acctest.Nprintf(`
resource "google_alloydb_instance" "default" {
  cluster       = google_alloydb_cluster.default.name
  instance_id   = "tf-test-alloydb-instance%{random_suffix}"
  instance_type = "PRIMARY"
}

resource "google_alloydb_cluster" "default" {
  cluster_id = "tf-test-alloydb-cluster%{random_suffix}"
  location   = "us-central1"
  network_config {
    network    = data.google_compute_network.default.id
    allocated_ip_range = data.google_compute_global_address.private_ip_alloc.name
  }
}

data "google_compute_network" "default" {
  name = "%{network_name}"
}

data "google_compute_global_address" "private_ip_alloc" {
  name =  "%{address_name}"
}
`, context)
<<<<<<< HEAD
}

// This test passes if an instance without specifying the SSL mode correctly
// sets the default SSL mode, explicitly setting the default after does not
// change it, and removing the explicitly set ssl mode doesn't change it either.
func TestAccAlloydbInstance_clientConnectionConfig_sslModeDefault(t *testing.T) {
	t.Parallel()

	suffix := acctest.RandString(t, 10)
	networkName := acctest.BootstrapSharedTestNetwork(t, "alloydbinstance-sslmodedefault")
	context := map[string]interface{}{
		"random_suffix": suffix,
		"network_name":  networkName,
	}
	context2 := map[string]interface{}{
		"random_suffix":      suffix,
		"network_name":       networkName,
		"require_connectors": false,
	}

	acctest.VcrTest(t, resource.TestCase{
		PreCheck:                 func() { acctest.AccTestPreCheck(t) },
		ProtoV5ProviderFactories: acctest.ProtoV5ProviderFactories(t),
		CheckDestroy:             testAccCheckAlloydbInstanceDestroyProducer(t),
		Steps: []resource.TestStep{
			{
				Config: testAccAlloydbInstance_noClientConnectionConfig(context),
				Check: resource.ComposeTestCheckFunc(
					resource.TestCheckResourceAttr("google_alloydb_instance.default", "client_connection_config.0.ssl_config.0.ssl_mode", "ENCRYPTED_ONLY"),
				),
			},
			{
				ResourceName:            "google_alloydb_instance.default",
				ImportState:             true,
				ImportStateVerify:       true,
				ImportStateVerifyIgnore: []string{"cluster", "instance_id", "reconciling", "update_time"},
			},
			{
				Config: testAccAlloydbInstance_defaultClientConnectionConfig(context),
				Check: resource.ComposeTestCheckFunc(
					resource.TestCheckResourceAttr("google_alloydb_instance.default", "client_connection_config.0.ssl_config.0.ssl_mode", "ENCRYPTED_ONLY"),
				),
			},
			{
				ResourceName:            "google_alloydb_instance.default",
				ImportState:             true,
				ImportStateVerify:       true,
				ImportStateVerifyIgnore: []string{"cluster", "instance_id", "reconciling", "update_time"},
			},
			{
				Config: testAccAlloydbInstance_noSSLModeConfig(context2),
				Check: resource.ComposeTestCheckFunc(
					resource.TestCheckResourceAttr("google_alloydb_instance.default", "client_connection_config.0.ssl_config.0.ssl_mode", "ENCRYPTED_ONLY"),
				),
			},
			{
				Config: testAccAlloydbInstance_noClientConnectionConfig(context),
				Check: resource.ComposeTestCheckFunc(
					resource.TestCheckResourceAttr("google_alloydb_instance.default", "client_connection_config.0.ssl_config.0.ssl_mode", "ENCRYPTED_ONLY"),
				),
			},
		},
	})
}

// This test passes if an instance is able to update require connectors, and the
// ssl mode in the client connection config, and if the ssl mode specified is
// removed it doesn't not change the ssl mode.
func TestAccAlloydbInstance_clientConnectionConfig_update(t *testing.T) {
	t.Parallel()

	suffix := acctest.RandString(t, 10)
	networkName := acctest.BootstrapSharedTestNetwork(t, "alloydbinstance-clientconnectionconfigupdate")
	context := map[string]interface{}{
		"random_suffix":      suffix,
		"network_name":       networkName,
		"require_connectors": true,
		"ssl_mode":           "ENCRYPTED_ONLY",
	}
	context2 := map[string]interface{}{
		"random_suffix":      suffix,
		"network_name":       networkName,
		"require_connectors": false,
		"ssl_mode":           "ALLOW_UNENCRYPTED_AND_ENCRYPTED",
	}
	context3 := map[string]interface{}{
		"random_suffix":      suffix,
		"network_name":       networkName,
		"require_connectors": false,
	}

	acctest.VcrTest(t, resource.TestCase{
		PreCheck:                 func() { acctest.AccTestPreCheck(t) },
		ProtoV5ProviderFactories: acctest.ProtoV5ProviderFactories(t),
		CheckDestroy:             testAccCheckAlloydbInstanceDestroyProducer(t),
		Steps: []resource.TestStep{
			{
				Config: testAccAlloydbInstance_clientConnectionConfig(context),
				Check: resource.ComposeTestCheckFunc(
					resource.TestCheckResourceAttr("google_alloydb_instance.default", "client_connection_config.0.require_connectors", "true"),
					resource.TestCheckResourceAttr("google_alloydb_instance.default", "client_connection_config.0.ssl_config.0.ssl_mode", "ENCRYPTED_ONLY"),
				),
			},
			{
				ResourceName:            "google_alloydb_instance.default",
				ImportState:             true,
				ImportStateVerify:       true,
				ImportStateVerifyIgnore: []string{"cluster", "instance_id", "reconciling", "update_time"},
			},
			{
				Config: testAccAlloydbInstance_clientConnectionConfig(context2),
				Check: resource.ComposeTestCheckFunc(
					resource.TestCheckResourceAttr("google_alloydb_instance.default", "client_connection_config.0.require_connectors", "false"),
					resource.TestCheckResourceAttr("google_alloydb_instance.default", "client_connection_config.0.ssl_config.0.ssl_mode", "ALLOW_UNENCRYPTED_AND_ENCRYPTED"),
				),
			},
			{
				ResourceName:            "google_alloydb_instance.default",
				ImportState:             true,
				ImportStateVerify:       true,
				ImportStateVerifyIgnore: []string{"cluster", "instance_id", "reconciling", "update_time"},
			},
			{
				Config: testAccAlloydbInstance_noSSLModeConfig(context3),
				Check: resource.ComposeTestCheckFunc(
					resource.TestCheckResourceAttr("google_alloydb_instance.default", "client_connection_config.0.require_connectors", "false"),
					resource.TestCheckResourceAttr("google_alloydb_instance.default", "client_connection_config.0.ssl_config.0.ssl_mode", "ALLOW_UNENCRYPTED_AND_ENCRYPTED"),
				),
			},

			{
				ResourceName:            "google_alloydb_instance.default",
				ImportState:             true,
				ImportStateVerify:       true,
				ImportStateVerifyIgnore: []string{"cluster", "instance_id", "reconciling", "update_time"},
			},
		},
	})
}

func testAccAlloydbInstance_noClientConnectionConfig(context map[string]interface{}) string {
	return acctest.Nprintf(`
resource "google_alloydb_instance" "default" {
  cluster       = google_alloydb_cluster.default.name
  instance_id   = "tf-test-alloydb-instance%{random_suffix}"
  instance_type = "PRIMARY"
}

resource "google_alloydb_cluster" "default" {
  cluster_id = "tf-test-alloydb-cluster%{random_suffix}"
  location   = "us-central1"
  network    = data.google_compute_network.default.id
}

data "google_project" "project" {}

data "google_compute_network" "default" {
	name = "%{network_name}"
}
`, context)
}

func testAccAlloydbInstance_noSSLModeConfig(context map[string]interface{}) string {
	return acctest.Nprintf(`
resource "google_alloydb_instance" "default" {
  cluster       = google_alloydb_cluster.default.name
  instance_id   = "tf-test-alloydb-instance%{random_suffix}"
  instance_type = "PRIMARY"

  client_connection_config {
    require_connectors = %{require_connectors}
  }	
}

resource "google_alloydb_cluster" "default" {
  cluster_id = "tf-test-alloydb-cluster%{random_suffix}"
  location   = "us-central1"
  network    = data.google_compute_network.default.id
}

data "google_project" "project" {}

data "google_compute_network" "default" {
	name = "%{network_name}"
}
`, context)
}

func testAccAlloydbInstance_defaultClientConnectionConfig(context map[string]interface{}) string {
	return acctest.Nprintf(`
resource "google_alloydb_instance" "default" {
  cluster       = google_alloydb_cluster.default.name
  instance_id   = "tf-test-alloydb-instance%{random_suffix}"
  instance_type = "PRIMARY"

  client_connection_config {
    ssl_config {
      ssl_mode = "ENCRYPTED_ONLY"
    }
  }
}

resource "google_alloydb_cluster" "default" {
  cluster_id = "tf-test-alloydb-cluster%{random_suffix}"
  location   = "us-central1"
  network    = data.google_compute_network.default.id
}

data "google_project" "project" {}

data "google_compute_network" "default" {
	name = "%{network_name}"
}
`, context)
}

func testAccAlloydbInstance_clientConnectionConfig(context map[string]interface{}) string {
	return acctest.Nprintf(`
resource "google_alloydb_instance" "default" {
  cluster       = google_alloydb_cluster.default.name
  instance_id   = "tf-test-alloydb-instance%{random_suffix}"
  instance_type = "PRIMARY"

  client_connection_config {
    require_connectors = %{require_connectors}
    ssl_config {
      ssl_mode = "%{ssl_mode}"
    }
  }	
}

resource "google_alloydb_cluster" "default" {
  cluster_id = "tf-test-alloydb-cluster%{random_suffix}"
  location   = "us-central1"
  network    = data.google_compute_network.default.id
}

data "google_project" "project" {}

data "google_compute_network" "default" {
	name = "%{network_name}"
}
`, context)
=======
>>>>>>> af65a6de
}<|MERGE_RESOLUTION|>--- conflicted
+++ resolved
@@ -404,7 +404,6 @@
   name =  "%{address_name}"
 }
 `, context)
-<<<<<<< HEAD
 }
 
 // This test passes if an instance without specifying the SSL mode correctly
@@ -648,6 +647,4 @@
 	name = "%{network_name}"
 }
 `, context)
-=======
->>>>>>> af65a6de
 }