--- conflicted
+++ resolved
@@ -1014,7 +1014,6 @@
 
 <% end -%>
 
-<<<<<<< HEAD
 func TestAccCloudRunService_withCreationOnlyAttribution(t *testing.T) {
 	t.Parallel()
 
@@ -1240,7 +1239,7 @@
 }
 `, context)
 }
-=======
+
 <% unless version == 'ga' -%>
 
 func TestAccCloudRunService_csiVolume(t *testing.T) {
@@ -1367,5 +1366,4 @@
 `, name, project)
 }
 
-<% end -%>
->>>>>>> ad8f182a
+<% end -%>