package compute_test

import (
	"fmt"
	"strings"
	"testing"

	"github.com/hashicorp/terraform-plugin-testing/helper/resource"
	"github.com/hashicorp/terraform-plugin-testing/terraform"
	"github.com/hashicorp/terraform-provider-google/google/acctest"
	"github.com/hashicorp/terraform-provider-google/google/envvar"
	"github.com/hashicorp/terraform-provider-google/google/tpgresource"
	transport_tpg "github.com/hashicorp/terraform-provider-google/google/transport"
)

// Since we only have access to one test prefix range we cannot run tests in parallel
func TestAccComputePublicPrefixes(t *testing.T) {
	testCases := map[string]func(t *testing.T){
<<<<<<< HEAD
		"delegated_prefix":      testAccComputePublicDelegatedPrefix_publicDelegatedPrefixesBasicTest,
		"advertised_prefix":     testAccComputePublicAdvertisedPrefix_publicAdvertisedPrefixesBasicTest,
		"delegated_prefix_ipv6": testAccComputePublicDelegatedPrefix_publicDelegatedPrefixesIpv6Test,
=======
		"delegated_prefix":            testAccComputePublicDelegatedPrefix_publicDelegatedPrefixesBasicTest,
		"advertised_prefix":           testAccComputePublicAdvertisedPrefix_publicAdvertisedPrefixesBasicTest,
		"advertised_prefix_pdp_scope": testAccComputePublicAdvertisedPrefix_publicAdvertisedPrefixesPdpScopeTest,
>>>>>>> 6f96f4cc
	}

	for name, tc := range testCases {
		// shadow the tc variable into scope so that when
		// the loop continues, if t.Run hasn't executed tc(t)
		// yet, we don't have a race condition
		// see https://github.com/golang/go/wiki/CommonMistakes#using-goroutines-on-loop-iterator-variables
		tc := tc
		t.Run(name, func(t *testing.T) {
			tc(t)
		})
	}
}

func testAccComputePublicAdvertisedPrefix_publicAdvertisedPrefixesPdpScopeTest(t *testing.T) {
	context := map[string]interface{}{
		"description":   envvar.GetTestPublicAdvertisedPrefixDescriptionFromEnv(t),
		"random_suffix": acctest.RandString(t, 10),
	}

	acctest.VcrTest(t, resource.TestCase{
		PreCheck:                 func() { acctest.AccTestPreCheck(t) },
		ProtoV5ProviderFactories: acctest.ProtoV5ProviderFactories(t),
		CheckDestroy:             testAccCheckComputePublicAdvertisedPrefixDestroyProducer(t),
		Steps: []resource.TestStep{
			{
				Config: testAccComputePublicAdvertisedPrefix_publicAdvertisedPrefixesPdpScopeExample(context),
			},
			{
				ResourceName:      "google_compute_public_advertised_prefix.prefix",
				ImportState:       true,
				ImportStateVerify: true,
			},
		},
	})
}

func testAccComputePublicAdvertisedPrefix_publicAdvertisedPrefixesPdpScopeExample(context map[string]interface{}) string {
	return acctest.Nprintf(`
resource "google_compute_public_advertised_prefix" "prefix" {
  name = "tf-test-my-prefix%{random_suffix}"
  description = "%{description}"
  dns_verification_ip = "127.127.0.0"
  ip_cidr_range = "127.127.0.0/16"
  pdp_scope = "REGIONAL"
}
`, context)
}

func testAccComputePublicAdvertisedPrefix_publicAdvertisedPrefixesBasicTest(t *testing.T) {
	t.Parallel()

	context := map[string]interface{}{
		"description":   envvar.GetTestPublicAdvertisedPrefixDescriptionFromEnv(t),
		"random_suffix": acctest.RandString(t, 10),
	}

	acctest.VcrTest(t, resource.TestCase{
		PreCheck:                 func() { acctest.AccTestPreCheck(t) },
		ProtoV5ProviderFactories: acctest.ProtoV5ProviderFactories(t),
		CheckDestroy:             testAccCheckComputePublicAdvertisedPrefixDestroyProducer(t),
		Steps: []resource.TestStep{
			{
				Config: testAccComputePublicAdvertisedPrefix_publicAdvertisedPrefixesBasicExample(context),
			},
			{
				ResourceName:      "google_compute_public_advertised_prefix.prefix",
				ImportState:       true,
				ImportStateVerify: true,
			},
		},
	})
}

func testAccComputePublicAdvertisedPrefix_publicAdvertisedPrefixesBasicExample(context map[string]interface{}) string {
	return acctest.Nprintf(`
resource "google_compute_public_advertised_prefix" "prefix" {
  name = "tf-test-my-prefix%{random_suffix}"
  description = "%{description}"
  dns_verification_ip = "127.127.0.0"
  ip_cidr_range = "127.127.0.0/16"
}
`, context)
}

func testAccComputePublicDelegatedPrefix_publicDelegatedPrefixesBasicTest(t *testing.T) {
	context := map[string]interface{}{
		"description":   envvar.GetTestPublicAdvertisedPrefixDescriptionFromEnv(t),
		"random_suffix": acctest.RandString(t, 10),
	}

	acctest.VcrTest(t, resource.TestCase{
		PreCheck:                 func() { acctest.AccTestPreCheck(t) },
		ProtoV5ProviderFactories: acctest.ProtoV5ProviderFactories(t),
		CheckDestroy:             testAccCheckComputePublicDelegatedPrefixDestroyProducer(t),
		Steps: []resource.TestStep{
			{
				Config: testAccComputePublicDelegatedPrefix_publicDelegatedPrefixesBasicExample(context),
			},
			{
				ResourceName:            "google_compute_public_delegated_prefix.prefix",
				ImportState:             true,
				ImportStateVerify:       true,
				ImportStateVerifyIgnore: []string{"region"},
			},
		},
	})
}

func testAccComputePublicDelegatedPrefix_publicDelegatedPrefixesBasicExample(context map[string]interface{}) string {
	return acctest.Nprintf(`
resource "google_compute_public_advertised_prefix" "advertised" {
  name = "tf-test-my-prefix%{random_suffix}"
  description = "%{description}"
  dns_verification_ip = "127.127.0.0"
  ip_cidr_range = "127.127.0.0/16"
}

resource "google_compute_public_delegated_prefix" "prefix" {
  name = "tf-test-my-prefix%{random_suffix}"
  description = "my description"
  region = "us-central1"
  ip_cidr_range = "127.127.0.0/24"
  parent_prefix = google_compute_public_advertised_prefix.advertised.id
}

resource "google_compute_public_delegated_prefix" "subprefix" {
  name = "tf-test-my-subprefix%{random_suffix}"
  description = "my description"
  region = "us-central1"
  ip_cidr_range = "127.127.0.0/26"
  parent_prefix = google_compute_public_delegated_prefix.prefix.id
}
`, context)
}

func testAccComputePublicDelegatedPrefix_publicDelegatedPrefixesIpv6Test(t *testing.T) {
	context := map[string]interface{}{
		"description":   envvar.GetTestPublicAdvertisedPrefixDescriptionFromEnv(t),
		"random_suffix": acctest.RandString(t, 10),
	}

	acctest.VcrTest(t, resource.TestCase{
		PreCheck:                 func() { acctest.AccTestPreCheck(t) },
		ProtoV5ProviderFactories: acctest.ProtoV5ProviderFactories(t),
		CheckDestroy:             testAccCheckComputePublicDelegatedPrefixDestroyProducer(t),
		Steps: []resource.TestStep{
			{
				Config: testAccComputePublicDelegatedPrefix_publicDelegatedPrefixesIpv6Example(context),
			},
			{
				ResourceName:            "google_compute_public_delegated_prefix.prefix",
				ImportState:             true,
				ImportStateVerify:       true,
				ImportStateVerifyIgnore: []string{"region"},
			},
		},
	})
}

func testAccComputePublicDelegatedPrefix_publicDelegatedPrefixesIpv6Example(context map[string]interface{}) string {
	return acctest.Nprintf(`
resource "google_compute_public_advertised_prefix" "advertised" {
  name = "tf-test-my-pap%{random_suffix}"
  description = "%{description}"
  dns_verification_ip = "2001:db8::"
  ip_cidr_range = "2001:db8::/32"
  pdp_scope = "REGIONAL"
}

resource "google_compute_public_delegated_prefix" "prefix" {
  name = "tf-test-my-root-pdp%{random_suffix}"
  description = "test-delegation-mode-pdp"
  region = "us-central1"
  ip_cidr_range = "2001:db8::/40"
  parent_prefix = google_compute_public_advertised_prefix.advertised.id
  mode = "DELEGATION"
}

resource "google_compute_public_delegated_prefix" "subprefix" {
  name = "tf-test-my-sub-pdp%{random_suffix}"
  description = "test-forwarding-rule-mode-pdp"
  region = "us-central1"
  ip_cidr_range = "2001:db8::/48"
  parent_prefix = google_compute_public_delegated_prefix.prefix.id
  mode = "EXTERNAL_IPV6_FORWARDING_RULE_CREATION"
}
`, context)
}

func testAccCheckComputePublicDelegatedPrefixDestroyProducer(t *testing.T) func(s *terraform.State) error {
	return func(s *terraform.State) error {
		for name, rs := range s.RootModule().Resources {
			if rs.Type != "google_compute_public_delegated_prefix" {
				continue
			}
			if strings.HasPrefix(name, "data.") {
				continue
			}

			config := acctest.GoogleProviderConfig(t)

			url, err := tpgresource.ReplaceVarsForTest(config, rs, "{{ComputeBasePath}}projects/{{project}}/regions/{{region}}/publicDelegatedPrefixes/{{name}}")
			if err != nil {
				return err
			}

			billingProject := ""

			if config.BillingProject != "" {
				billingProject = config.BillingProject
			}

			_, err = transport_tpg.SendRequest(transport_tpg.SendRequestOptions{
				Config:    config,
				Method:    "GET",
				Project:   billingProject,
				RawURL:    url,
				UserAgent: config.UserAgent,
			})
			if err == nil {
				return fmt.Errorf("ComputePublicDelegatedPrefix still exists at %s", url)
			}
		}

		return nil
	}
}

func testAccCheckComputePublicAdvertisedPrefixDestroyProducer(t *testing.T) func(s *terraform.State) error {
	return func(s *terraform.State) error {
		for name, rs := range s.RootModule().Resources {
			if rs.Type != "google_compute_public_advertised_prefix" {
				continue
			}
			if strings.HasPrefix(name, "data.") {
				continue
			}

			config := acctest.GoogleProviderConfig(t)

			url, err := tpgresource.ReplaceVarsForTest(config, rs, "{{ComputeBasePath}}projects/{{project}}/global/publicAdvertisedPrefixes/{{name}}")
			if err != nil {
				return err
			}

			billingProject := ""

			if config.BillingProject != "" {
				billingProject = config.BillingProject
			}

			_, err = transport_tpg.SendRequest(transport_tpg.SendRequestOptions{
				Config:    config,
				Method:    "GET",
				Project:   billingProject,
				RawURL:    url,
				UserAgent: config.UserAgent,
			})
			if err == nil {
				return fmt.Errorf("ComputePublicAdvertisedPrefix still exists at %s", url)
			}
		}

		return nil
	}
}<|MERGE_RESOLUTION|>--- conflicted
+++ resolved
@@ -16,15 +16,10 @@
 // Since we only have access to one test prefix range we cannot run tests in parallel
 func TestAccComputePublicPrefixes(t *testing.T) {
 	testCases := map[string]func(t *testing.T){
-<<<<<<< HEAD
-		"delegated_prefix":      testAccComputePublicDelegatedPrefix_publicDelegatedPrefixesBasicTest,
-		"advertised_prefix":     testAccComputePublicAdvertisedPrefix_publicAdvertisedPrefixesBasicTest,
-		"delegated_prefix_ipv6": testAccComputePublicDelegatedPrefix_publicDelegatedPrefixesIpv6Test,
-=======
 		"delegated_prefix":            testAccComputePublicDelegatedPrefix_publicDelegatedPrefixesBasicTest,
 		"advertised_prefix":           testAccComputePublicAdvertisedPrefix_publicAdvertisedPrefixesBasicTest,
+		"delegated_prefix_ipv6":       testAccComputePublicDelegatedPrefix_publicDelegatedPrefixesIpv6Test,
 		"advertised_prefix_pdp_scope": testAccComputePublicAdvertisedPrefix_publicAdvertisedPrefixesPdpScopeTest,
->>>>>>> 6f96f4cc
 	}
 
 	for name, tc := range testCases {
@@ -198,7 +193,7 @@
 resource "google_compute_public_delegated_prefix" "prefix" {
   name = "tf-test-my-root-pdp%{random_suffix}"
   description = "test-delegation-mode-pdp"
-  region = "us-central1"
+  region = "us-central2"
   ip_cidr_range = "2001:db8::/40"
   parent_prefix = google_compute_public_advertised_prefix.advertised.id
   mode = "DELEGATION"
@@ -207,7 +202,7 @@
 resource "google_compute_public_delegated_prefix" "subprefix" {
   name = "tf-test-my-sub-pdp%{random_suffix}"
   description = "test-forwarding-rule-mode-pdp"
-  region = "us-central1"
+  region = "us-central2"
   ip_cidr_range = "2001:db8::/48"
   parent_prefix = google_compute_public_delegated_prefix.prefix.id
   mode = "EXTERNAL_IPV6_FORWARDING_RULE_CREATION"
