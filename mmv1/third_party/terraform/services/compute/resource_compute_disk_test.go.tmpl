--- conflicted
+++ resolved
@@ -2084,7 +2084,6 @@
 `, diskName, accessMode)
 }
 
-<<<<<<< HEAD
 func testAccComputeDisk_createSnapshotBeforeDestroy_init(context map[string]interface{}) string {
 	return acctest.Nprintf(`
 resource "google_compute_disk" "raw-encrypted-name" {
@@ -2127,7 +2126,6 @@
   create_snapshot_before_destroy = true
 }
 
-=======
 func testAccComputeDisk_architecture(context map[string]interface{}) string {
 	return acctest.Nprintf(`
 resource "google_compute_disk" "foobar" {
@@ -2213,6 +2211,5 @@
   	}
   }
 }
->>>>>>> 1467ae03
 `, context)
 }