--- conflicted
+++ resolved
@@ -158,12 +158,8 @@
     project_id_or_num = "658859330310"
     connection_limit  = 4
   }
-<<<<<<< HEAD
+  reconcile_connections = false
   %{lifecycle_block}
-=======
-
-  reconcile_connections = false
->>>>>>> be420b59
 }
 
 resource "google_compute_address" "psc_ilb_consumer_address" {
