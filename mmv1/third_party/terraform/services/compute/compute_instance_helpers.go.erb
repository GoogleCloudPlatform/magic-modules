<% autogen_exception -%>
package google

import (
	"fmt"
	"reflect"

	"github.com/hashicorp/terraform-provider-google/google/tpgresource"
	transport_tpg "github.com/hashicorp/terraform-provider-google/google/transport"

	"github.com/hashicorp/terraform-plugin-sdk/v2/helper/schema"
	"github.com/hashicorp/terraform-plugin-sdk/v2/helper/validation"
	"google.golang.org/api/googleapi"

<% if version == "ga" -%>
	"google.golang.org/api/compute/v1"
<% else -%>
	compute "google.golang.org/api/compute/v0.beta"
<% end -%>
)

func instanceSchedulingNodeAffinitiesElemSchema() *schema.Resource {
	return &schema.Resource{
		Schema: map[string]*schema.Schema{
			"key": {
				Type:     schema.TypeString,
				Required: true,
			},
			"operator": {
				Type:         schema.TypeString,
				Required:     true,
				ValidateFunc: validation.StringInSlice([]string{"IN", "NOT_IN"}, false),
			},
			"values": {
				Type:     schema.TypeSet,
				Required: true,
				Elem:     &schema.Schema{Type: schema.TypeString},
				Set:      schema.HashString,
			},
		},
	}
}

func expandAliasIpRanges(ranges []interface{}) []*compute.AliasIpRange {
	ipRanges := make([]*compute.AliasIpRange, 0, len(ranges))
	for _, raw := range ranges {
		data := raw.(map[string]interface{})
		ipRanges = append(ipRanges, &compute.AliasIpRange{
			IpCidrRange:         data["ip_cidr_range"].(string),
			SubnetworkRangeName: data["subnetwork_range_name"].(string),
		})
	}
	return ipRanges
}

func flattenAliasIpRange(ranges []*compute.AliasIpRange) []map[string]interface{} {
	rangesSchema := make([]map[string]interface{}, 0, len(ranges))
	for _, ipRange := range ranges {
		rangesSchema = append(rangesSchema, map[string]interface{}{
			"ip_cidr_range":         ipRange.IpCidrRange,
			"subnetwork_range_name": ipRange.SubnetworkRangeName,
		})
	}
	return rangesSchema
}

func expandScheduling(v interface{}) (*compute.Scheduling, error) {
	if v == nil {
		// We can't set default values for lists.
		return &compute.Scheduling{
			AutomaticRestart: googleapi.Bool(true),
		}, nil
	}

	ls := v.([]interface{})
	if len(ls) == 0 {
		// We can't set default values for lists
		return &compute.Scheduling{
			AutomaticRestart: googleapi.Bool(true),
		}, nil
	}

	if len(ls) > 1 || ls[0] == nil {
		return nil, fmt.Errorf("expected exactly one scheduling block")
	}

	original := ls[0].(map[string]interface{})
	scheduling := &compute.Scheduling{
		ForceSendFields: make([]string, 0, 4),
	}

	if v, ok := original["automatic_restart"]; ok {
		scheduling.AutomaticRestart = googleapi.Bool(v.(bool))
		scheduling.ForceSendFields = append(scheduling.ForceSendFields, "AutomaticRestart")
	}

	if v, ok := original["preemptible"]; ok {
		scheduling.Preemptible = v.(bool)
		scheduling.ForceSendFields = append(scheduling.ForceSendFields, "Preemptible")
	}

	if v, ok := original["on_host_maintenance"]; ok {
		scheduling.OnHostMaintenance = v.(string)
		scheduling.ForceSendFields = append(scheduling.ForceSendFields, "OnHostMaintenance")
	}

	if v, ok := original["node_affinities"]; ok && v != nil {
		naSet := v.(*schema.Set).List()
		scheduling.NodeAffinities = make([]*compute.SchedulingNodeAffinity, len(ls))
		scheduling.ForceSendFields = append(scheduling.ForceSendFields, "NodeAffinities")
		for _, nodeAffRaw := range naSet {
			if nodeAffRaw == nil {
				continue
			}
			nodeAff := nodeAffRaw.(map[string]interface{})
			transformed := &compute.SchedulingNodeAffinity{
				Key:      nodeAff["key"].(string),
				Operator: nodeAff["operator"].(string),
				Values:   convertStringArr(nodeAff["values"].(*schema.Set).List()),
			}
			scheduling.NodeAffinities = append(scheduling.NodeAffinities, transformed)
		}
	}

	if v, ok := original["min_node_cpus"]; ok {
		scheduling.MinNodeCpus = int64(v.(int))
	}
	if v, ok := original["provisioning_model"]; ok {
		scheduling.ProvisioningModel = v.(string)
		scheduling.ForceSendFields = append(scheduling.ForceSendFields, "ProvisioningModel")
	}
	if v, ok := original["instance_termination_action"]; ok {
		scheduling.InstanceTerminationAction = v.(string)
		scheduling.ForceSendFields = append(scheduling.ForceSendFields, "InstanceTerminationAction")
	}
<% unless version == 'ga' -%>
	if v, ok := original["max_run_duration"]; ok {
		transformedMaxRunDuration, err := expandComputeMaxRunDuration(v)
		if scheduling.InstanceTerminationAction == "STOP" && transformedMaxRunDuration != nil {
			return nil, fmt.Errorf("Can not set MaxRunDuration on instance with STOP InstanceTerminationAction, it is not supported by terraform.")
		}
		if err != nil {
			return nil, err
		}
		scheduling.MaxRunDuration = transformedMaxRunDuration
		scheduling.ForceSendFields = append(scheduling.ForceSendFields, "MaxRunDuration")
	}
	if v, ok := original["maintenance_interval"]; ok {
		scheduling.MaintenanceInterval = v.(string)
	}
<% end -%>
	return scheduling, nil
}

<% unless version == 'ga' -%>
func expandComputeMaxRunDuration(v interface{}) (*compute.Duration, error) {
	l := v.([]interface{})
	duration := compute.Duration{}
	if len(l) == 0 || l[0] == nil {
		return nil, nil
	}
	raw := l[0]
	original := raw.(map[string]interface{})

	transformedNanos, err := expandComputeMaxRunDurationNanos(original["nanos"])
	if err != nil {
		return nil, err
	} else if val := reflect.ValueOf(transformedNanos); val.IsValid() && !tpgresource.IsEmptyValue(val) {
		duration.Nanos = int64(transformedNanos.(int))
	}

	transformedSeconds, err := expandComputeMaxRunDurationSeconds(original["seconds"])
	if err != nil {
		return nil, err
	} else if val := reflect.ValueOf(transformedSeconds); val.IsValid() && !tpgresource.IsEmptyValue(val) {
		duration.Seconds = int64(transformedSeconds.(int))
	}

	return &duration, nil
}

func expandComputeMaxRunDurationNanos(v interface{}) (interface{}, error) {
	return v, nil
}

func expandComputeMaxRunDurationSeconds(v interface{}) (interface{}, error) {
	return v, nil
}
<% end -%>


func flattenScheduling(resp *compute.Scheduling) []map[string]interface{} {
	schedulingMap := map[string]interface{}{
		"on_host_maintenance": resp.OnHostMaintenance,
		"preemptible":         resp.Preemptible,
		"min_node_cpus":       resp.MinNodeCpus,
		"provisioning_model":  resp.ProvisioningModel,
		"instance_termination_action": resp.InstanceTerminationAction,
	}

	if resp.AutomaticRestart != nil {
		schedulingMap["automatic_restart"] = *resp.AutomaticRestart
	}

<% unless version == 'ga' -%>
	if resp.MaxRunDuration != nil {
		schedulingMap["max_run_duration"] = flattenComputeMaxRunDuration(resp.MaxRunDuration)
	}
	if resp.MaintenanceInterval != "" {
		schedulingMap["maintenance_interval"] = resp.MaintenanceInterval
	}
<% end -%>

	nodeAffinities := schema.NewSet(schema.HashResource(instanceSchedulingNodeAffinitiesElemSchema()), nil)
	for _, na := range resp.NodeAffinities {
		nodeAffinities.Add(map[string]interface{}{
			"key":      na.Key,
			"operator": na.Operator,
			"values":   schema.NewSet(schema.HashString, convertStringArrToInterface(na.Values)),
		})
	}
	schedulingMap["node_affinities"] = nodeAffinities

	return []map[string]interface{}{schedulingMap}
}

<% unless version == 'ga' -%>
func flattenComputeMaxRunDuration(v *compute.Duration) []interface{} {
	if v == nil {
		return nil
	}
	transformed := make(map[string]interface{})
	transformed["nanos"] = v.Nanos
	transformed["seconds"] = v.Seconds
	return []interface{}{transformed}
}
<% end -%>

func flattenAccessConfigs(accessConfigs []*compute.AccessConfig) ([]map[string]interface{}, string) {
	flattened := make([]map[string]interface{}, len(accessConfigs))
	natIP := ""
	for i, ac := range accessConfigs {
		flattened[i] = map[string]interface{}{
			"nat_ip":       ac.NatIP,
			"network_tier": ac.NetworkTier,
		}
		if ac.SetPublicPtr {
			flattened[i]["public_ptr_domain_name"] = ac.PublicPtrDomainName
		}
		if natIP == "" {
			natIP = ac.NatIP
		}
	}
	return flattened, natIP
}

func flattenIpv6AccessConfigs(ipv6AccessConfigs []*compute.AccessConfig) []map[string]interface{} {
	flattened := make([]map[string]interface{}, len(ipv6AccessConfigs))
	for i, ac := range ipv6AccessConfigs {
		flattened[i] = map[string]interface{}{
			"network_tier": ac.NetworkTier,
		}
		flattened[i]["public_ptr_domain_name"] = ac.PublicPtrDomainName
		flattened[i]["external_ipv6"] = ac.ExternalIpv6
	}
	return flattened
}

func flattenNetworkInterfaces(d *schema.ResourceData, config *transport_tpg.Config, networkInterfaces []*compute.NetworkInterface) ([]map[string]interface{}, string, string, string, error) {
	flattened := make([]map[string]interface{}, len(networkInterfaces))
	var region, internalIP, externalIP string

	for i, iface := range networkInterfaces {
		var ac []map[string]interface{}
		ac, externalIP = flattenAccessConfigs(iface.AccessConfigs)

		subnet, err := ParseSubnetworkFieldValue(iface.Subnetwork, d, config)
		if err != nil {
			return nil, "", "", "", err
		}
		region = subnet.Region

		flattened[i] = map[string]interface{}{
			"network_ip":          iface.NetworkIP,
			"network":             tpgresource.ConvertSelfLinkToV1(iface.Network),
			"subnetwork":          tpgresource.ConvertSelfLinkToV1(iface.Subnetwork),
			"subnetwork_project":  subnet.Project,
			"access_config":       ac,
			"alias_ip_range":      flattenAliasIpRange(iface.AliasIpRanges),
			"nic_type":            iface.NicType,
			"stack_type":          iface.StackType,
			"ipv6_access_config": flattenIpv6AccessConfigs(iface.Ipv6AccessConfigs),
			"queue_count":         iface.QueueCount,
		}
		// Instance template interfaces never have names, so they're absent
		// in the instance template network_interface schema. We want to use the
		// same flattening code for both resource types, so we avoid trying to
		// set the name field when it's not set at the GCE end.
		if iface.Name != "" {
			flattened[i]["name"] = iface.Name
		}
		if internalIP == "" {
			internalIP = iface.NetworkIP
		}
	}
	return flattened, region, internalIP, externalIP, nil
}

func expandAccessConfigs(configs []interface{}) []*compute.AccessConfig {
	acs := make([]*compute.AccessConfig, len(configs))
	for i, raw := range configs {
		acs[i] = &compute.AccessConfig{}
		acs[i].Type = "ONE_TO_ONE_NAT"
		if raw != nil {
			data := raw.(map[string]interface{})
			acs[i].NatIP = data["nat_ip"].(string)
			acs[i].NetworkTier = data["network_tier"].(string)
			if ptr, ok := data["public_ptr_domain_name"]; ok && ptr != "" {
				acs[i].SetPublicPtr = true
				acs[i].PublicPtrDomainName = ptr.(string)
			}
		}
	}
	return acs
}

func expandIpv6AccessConfigs(configs []interface{}) []*compute.AccessConfig {
	iacs := make([]*compute.AccessConfig, len(configs))
	for i, raw := range configs {
		iacs[i] = &compute.AccessConfig{}
		if raw != nil {
			data := raw.(map[string]interface{})
			iacs[i].NetworkTier = data["network_tier"].(string)
			if ptr, ok := data["public_ptr_domain_name"]; ok && ptr != "" {
				iacs[i].PublicPtrDomainName = ptr.(string)
			}
			iacs[i].Type = "DIRECT_IPV6" // Currently only type supported
		}
	}
	return iacs
}

func expandNetworkInterfaces(d TerraformResourceData, config *transport_tpg.Config) ([]*compute.NetworkInterface, error) {
	configs := d.Get("network_interface").([]interface{})
	ifaces := make([]*compute.NetworkInterface, len(configs))
	for i, raw := range configs {
		data := raw.(map[string]interface{})

		network := data["network"].(string)
		subnetwork := data["subnetwork"].(string)
		if network == "" && subnetwork == "" {
			return nil, fmt.Errorf("exactly one of network or subnetwork must be provided")
		}
<<<<<<< HEAD
=======
		<% end -%>
>>>>>>> 30129c81

		nf, err := ParseNetworkFieldValue(network, d, config)
		if err != nil {
			return nil, fmt.Errorf("cannot determine self_link for network %q: %s", network, err)
		}

		subnetProjectField := fmt.Sprintf("network_interface.%d.subnetwork_project", i)
		sf, err := ParseSubnetworkFieldValueWithProjectField(subnetwork, subnetProjectField, d, config)
		if err != nil {
			return nil, fmt.Errorf("cannot determine self_link for subnetwork %q: %s", subnetwork, err)
		}

		ifaces[i] = &compute.NetworkInterface{
			NetworkIP:         data["network_ip"].(string),
			Network:           nf.RelativeLink(),
			Subnetwork:        sf.RelativeLink(),
			AccessConfigs:     expandAccessConfigs(data["access_config"].([]interface{})),
			AliasIpRanges:     expandAliasIpRanges(data["alias_ip_range"].([]interface{})),
			NicType:           data["nic_type"].(string),
			StackType:         data["stack_type"].(string),
			QueueCount:        int64(data["queue_count"].(int)),
			Ipv6AccessConfigs: expandIpv6AccessConfigs(data["ipv6_access_config"].([]interface{})),
		}
	}
	return ifaces, nil
}

func flattenServiceAccounts(serviceAccounts []*compute.ServiceAccount) []map[string]interface{} {
	result := make([]map[string]interface{}, len(serviceAccounts))
	for i, serviceAccount := range serviceAccounts {
		result[i] = map[string]interface{}{
			"email":  serviceAccount.Email,
			"scopes": schema.NewSet(tpgresource.StringScopeHashcode, convertStringArrToInterface(serviceAccount.Scopes)),
		}
	}
	return result
}

func expandServiceAccounts(configs []interface{}) []*compute.ServiceAccount {
	accounts := make([]*compute.ServiceAccount, len(configs))
	for i, raw := range configs {
		data := raw.(map[string]interface{})

		accounts[i] = &compute.ServiceAccount{
			Email:  data["email"].(string),
			Scopes: tpgresource.CanonicalizeServiceScopes(convertStringSet(data["scopes"].(*schema.Set))),
		}

		if accounts[i].Email == "" {
			accounts[i].Email = "default"
		}
	}
	return accounts
}

func flattenGuestAccelerators(accelerators []*compute.AcceleratorConfig) []map[string]interface{} {
	acceleratorsSchema := make([]map[string]interface{}, len(accelerators))
	for i, accelerator := range accelerators {
		acceleratorsSchema[i] = map[string]interface{}{
			"count": accelerator.AcceleratorCount,
			"type":  accelerator.AcceleratorType,
		}
	}
	return acceleratorsSchema
}

func resourceInstanceTags(d TerraformResourceData) *compute.Tags {
	// Calculate the tags
	var tags *compute.Tags
	if v := d.Get("tags"); v != nil {
		vs := v.(*schema.Set)
		tags = new(compute.Tags)
		tags.Items = make([]string, vs.Len())
		for i, v := range vs.List() {
			tags.Items[i] = v.(string)
		}

		tags.Fingerprint = d.Get("tags_fingerprint").(string)
	}

	return tags
}

func expandShieldedVmConfigs(d TerraformResourceData) *compute.ShieldedInstanceConfig {
	if _, ok := d.GetOk("shielded_instance_config"); !ok {
		return nil
	}

	prefix := "shielded_instance_config.0"
	return &compute.ShieldedInstanceConfig{
		EnableSecureBoot:          d.Get(prefix + ".enable_secure_boot").(bool),
		EnableVtpm:                d.Get(prefix + ".enable_vtpm").(bool),
		EnableIntegrityMonitoring: d.Get(prefix + ".enable_integrity_monitoring").(bool),
		ForceSendFields:           []string{"EnableSecureBoot", "EnableVtpm", "EnableIntegrityMonitoring"},
	}
}

func expandConfidentialInstanceConfig(d TerraformResourceData) *compute.ConfidentialInstanceConfig {
	if _, ok := d.GetOk("confidential_instance_config"); !ok {
		return nil
	}

	prefix := "confidential_instance_config.0"
	return &compute.ConfidentialInstanceConfig{
		EnableConfidentialCompute: d.Get(prefix + ".enable_confidential_compute").(bool),
	}
}

func flattenConfidentialInstanceConfig(ConfidentialInstanceConfig *compute.ConfidentialInstanceConfig) []map[string]bool {
	if ConfidentialInstanceConfig == nil {
		return nil
	}

	return []map[string]bool{{
		"enable_confidential_compute": ConfidentialInstanceConfig.EnableConfidentialCompute,
	}}
}

func expandAdvancedMachineFeatures(d TerraformResourceData) *compute.AdvancedMachineFeatures {
	if _, ok := d.GetOk("advanced_machine_features"); !ok {
		return nil
	}

	prefix := "advanced_machine_features.0"
	return &compute.AdvancedMachineFeatures{
		EnableNestedVirtualization: d.Get(prefix + ".enable_nested_virtualization").(bool),
		ThreadsPerCore:             int64(d.Get(prefix + ".threads_per_core").(int)),
		VisibleCoreCount:           int64(d.Get(prefix + ".visible_core_count").(int)),
	}
}

func flattenAdvancedMachineFeatures(AdvancedMachineFeatures *compute.AdvancedMachineFeatures) []map[string]interface{} {
	if AdvancedMachineFeatures == nil {
		return nil
	}
	return []map[string]interface{}{{
		"enable_nested_virtualization": AdvancedMachineFeatures.EnableNestedVirtualization,
		"threads_per_core":             AdvancedMachineFeatures.ThreadsPerCore,
		"visible_core_count":           AdvancedMachineFeatures.VisibleCoreCount,
	}}
}

func flattenShieldedVmConfig(shieldedVmConfig *compute.ShieldedInstanceConfig) []map[string]bool {
	if shieldedVmConfig == nil {
		return nil
	}

	return []map[string]bool{{
		"enable_secure_boot":          shieldedVmConfig.EnableSecureBoot,
		"enable_vtpm":                 shieldedVmConfig.EnableVtpm,
		"enable_integrity_monitoring": shieldedVmConfig.EnableIntegrityMonitoring,
	}}
}

func expandDisplayDevice(d TerraformResourceData) *compute.DisplayDevice {
	if _, ok := d.GetOk("enable_display"); !ok {
		return nil
	}
	return &compute.DisplayDevice{
		EnableDisplay:   d.Get("enable_display").(bool),
		ForceSendFields: []string{"EnableDisplay"},
	}
}

func flattenEnableDisplay(displayDevice *compute.DisplayDevice) interface{} {
	if displayDevice == nil {
		return nil
	}

	return displayDevice.EnableDisplay
}

// Node affinity updates require a reboot
func schedulingHasChangeRequiringReboot(d *schema.ResourceData) bool {
	o, n := d.GetChange("scheduling")
	oScheduling := o.([]interface{})[0].(map[string]interface{})
	newScheduling := n.([]interface{})[0].(map[string]interface{})

	return hasNodeAffinitiesChanged(oScheduling, newScheduling)
}

// Terraform doesn't correctly calculate changes on schema.Set, so we do it manually
// https://github.com/hashicorp/terraform-plugin-sdk/issues/98
func schedulingHasChangeWithoutReboot(d *schema.ResourceData) bool {
	if !d.HasChange("scheduling") {
		// This doesn't work correctly, which is why this method exists
		// But it is here for posterity
		return false
	}
	o, n := d.GetChange("scheduling")
	oScheduling := o.([]interface{})[0].(map[string]interface{})
	newScheduling := n.([]interface{})[0].(map[string]interface{})

	if schedulingHasChangeRequiringReboot(d) {
		return false
	}

	if oScheduling["automatic_restart"] != newScheduling["automatic_restart"] {
		return true
	}

	if oScheduling["preemptible"] != newScheduling["preemptible"] {
		return true
	}

	if oScheduling["on_host_maintenance"] != newScheduling["on_host_maintenance"] {
		return true
	}

	if oScheduling["min_node_cpus"] != newScheduling["min_node_cpus"] {
		return true
	}

	if oScheduling["provisioning_model"] != newScheduling["provisioning_model"] {
		return true
	}

	if oScheduling["instance_termination_action"] != newScheduling["instance_termination_action"] {
			return true
	}

	return false
}

func hasNodeAffinitiesChanged(oScheduling, newScheduling map[string]interface{}) bool {
	oldNAs := oScheduling["node_affinities"].(*schema.Set).List()
	newNAs := newScheduling["node_affinities"].(*schema.Set).List()
	if len(oldNAs) != len(newNAs) {
		return true
	}
	for i := range oldNAs {
		oldNodeAffinity := oldNAs[i].(map[string]interface{})
		newNodeAffinity := newNAs[i].(map[string]interface{})
		if oldNodeAffinity["key"] != newNodeAffinity["key"] {
			return true
		}
		if oldNodeAffinity["operator"] != newNodeAffinity["operator"] {
			return true
		}

		// convertStringSet will sort the set into a slice, allowing DeepEqual
		if !reflect.DeepEqual(convertStringSet(oldNodeAffinity["values"].(*schema.Set)), convertStringSet(newNodeAffinity["values"].(*schema.Set))) {
			return true
		}
	}

	return false
}

func expandReservationAffinity(d *schema.ResourceData) (*compute.ReservationAffinity, error) {
	_, ok := d.GetOk("reservation_affinity")
	if !ok {
		return nil, nil
	}

	prefix := "reservation_affinity.0"
	reservationAffinityType := d.Get(prefix + ".type").(string)

	affinity := compute.ReservationAffinity{
		ConsumeReservationType: reservationAffinityType,
		ForceSendFields:        []string{"ConsumeReservationType"},
	}

	_, hasSpecificReservation := d.GetOk(prefix + ".specific_reservation")
	if (reservationAffinityType == "SPECIFIC_RESERVATION") != hasSpecificReservation {
		return nil, fmt.Errorf("specific_reservation must be set when reservation_affinity is SPECIFIC_RESERVATION, and not set otherwise")
	}

	prefix = prefix + ".specific_reservation.0"
	if hasSpecificReservation {
		affinity.Key = d.Get(prefix + ".key").(string)
		affinity.ForceSendFields = append(affinity.ForceSendFields, "Key", "Values")

		for _, v := range d.Get(prefix + ".values").([]interface{}) {
			affinity.Values = append(affinity.Values, v.(string))
		}
	}

	return &affinity, nil
}

func flattenReservationAffinity(affinity *compute.ReservationAffinity) []map[string]interface{} {
	if affinity == nil {
		return nil
	}

	flattened := map[string]interface{}{
		"type": affinity.ConsumeReservationType,
	}

	if affinity.ConsumeReservationType == "SPECIFIC_RESERVATION" {
		flattened["specific_reservation"] = []map[string]interface{}{{
			"key":    affinity.Key,
			"values": affinity.Values,
		}}
	}

	return []map[string]interface{}{flattened}
}

<% unless version == "ga" -%>
func expandNetworkPerformanceConfig(d TerraformResourceData, config *transport_tpg.Config) (*compute.NetworkPerformanceConfig, error) {
	configs, ok := d.GetOk("network_performance_config")
	if !ok {
		return nil, nil
	}

	npcSlice := configs.([]interface{})
	if len(npcSlice) > 1 {
		return nil, fmt.Errorf("cannot specify multiple network_performance_configs")
	}

	if len(npcSlice) == 0 || npcSlice[0] == nil {
		return nil, nil
	}
	npc := npcSlice[0].(map[string]interface{})
	return &compute.NetworkPerformanceConfig{
		TotalEgressBandwidthTier: npc["total_egress_bandwidth_tier"].(string),
	}, nil
}

func flattenNetworkPerformanceConfig(c *compute.NetworkPerformanceConfig) []map[string]interface{} {
	if c == nil {
		return nil
	}
	return []map[string]interface{}{
		{
			"total_egress_bandwidth_tier": c.TotalEgressBandwidthTier,
		},
	}
}
<% end -%><|MERGE_RESOLUTION|>--- conflicted
+++ resolved
@@ -351,10 +351,7 @@
 		if network == "" && subnetwork == "" {
 			return nil, fmt.Errorf("exactly one of network or subnetwork must be provided")
 		}
-<<<<<<< HEAD
-=======
 		<% end -%>
->>>>>>> 30129c81
 
 		nf, err := ParseNetworkFieldValue(network, d, config)
 		if err != nil {
