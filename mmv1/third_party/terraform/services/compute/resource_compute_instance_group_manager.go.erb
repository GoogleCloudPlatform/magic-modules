<% autogen_exception -%>
package compute

import (
	"fmt"
	"log"
	"strings"
	"time"

	"github.com/hashicorp/terraform-plugin-sdk/v2/helper/resource"
	"github.com/hashicorp/terraform-plugin-sdk/v2/helper/customdiff"
	"github.com/hashicorp/terraform-plugin-sdk/v2/helper/schema"
	"github.com/hashicorp/terraform-plugin-sdk/v2/helper/validation"

	"github.com/hashicorp/terraform-provider-google/google/tpgresource"
	transport_tpg "github.com/hashicorp/terraform-provider-google/google/transport"

<% if version == "ga" -%>
	"google.golang.org/api/compute/v1"
<% else -%>
	compute "google.golang.org/api/compute/v0.beta"
<% end -%>
)

func ResourceComputeInstanceGroupManager() *schema.Resource {
	return &schema.Resource{
		Create: resourceComputeInstanceGroupManagerCreate,
		Read:   resourceComputeInstanceGroupManagerRead,
		Update: resourceComputeInstanceGroupManagerUpdate,
		Delete: resourceComputeInstanceGroupManagerDelete,
		Importer: &schema.ResourceImporter{
			State: resourceInstanceGroupManagerStateImporter,
		},
		Timeouts: &schema.ResourceTimeout{
			Create: schema.DefaultTimeout(15 * time.Minute),
			Update: schema.DefaultTimeout(15 * time.Minute),
			Delete: schema.DefaultTimeout(15 * time.Minute),
		},
		CustomizeDiff: customdiff.All(
			tpgresource.DefaultProviderProject,
			tpgresource.DefaultProviderZone,
		),
		Schema: map[string]*schema.Schema{
			"base_instance_name": {
				Type:        schema.TypeString,
				Required:    true,
				ForceNew:    true,
				Description: `The base instance name to use for instances in this group. The value must be a valid RFC1035 name. Supported characters are lowercase letters, numbers, and hyphens (-). Instances are named by appending a hyphen and a random four-character string to the base instance name.`,
			},

			"version": {
				Type:        schema.TypeList,
				Required:    true,
				Description: `Application versions managed by this instance group. Each version deals with a specific instance template, allowing canary release scenarios.`,
				Elem: &schema.Resource{
					Schema: map[string]*schema.Schema{
						"name": {
							Type:        schema.TypeString,
							Optional:    true,
							Description: `Version name.`,
						},

						"instance_template": {
							Type:             schema.TypeString,
							Required:         true,
							DiffSuppressFunc: compareSelfLinkRelativePathsIgnoreParams,
							Description:      `The full URL to an instance template from which all new instances of this version will be created.`,
						},

						"target_size": {
							Type:        schema.TypeList,
							Optional:    true,
							MaxItems:    1,
							Description: `The number of instances calculated as a fixed number or a percentage depending on the settings.`,
							Elem: &schema.Resource{
								Schema: map[string]*schema.Schema{
									"fixed": {
										Type:        schema.TypeInt,
										Optional:    true,
										Description: `The number of instances which are managed for this version. Conflicts with percent.`,
									},

									"percent": {
										Type:         schema.TypeInt,
										Optional:     true,
										ValidateFunc: validation.IntBetween(0, 100),
										Description:  `The number of instances (calculated as percentage) which are managed for this version. Conflicts with fixed. Note that when using percent, rounding will be in favor of explicitly set target_size values; a managed instance group with 2 instances and 2 versions, one of which has a target_size.percent of 60 will create 2 instances of that version.`,
									},
								},
							},
						},
					},
				},
			},

			"name": {
				Type:        schema.TypeString,
				Required:    true,
				ForceNew:    true,
				Description: `The name of the instance group manager. Must be 1-63 characters long and comply with RFC1035. Supported characters include lowercase letters, numbers, and hyphens.`,
			},

			"zone": {
				Type:        schema.TypeString,
				Optional:    true,
				Computed:    true,
				ForceNew:    true,
				Description: `The zone that instances in this group should be created in.`,
			},

			"creation_timestamp": {
				Type:        schema.TypeString,
				Computed:    true,
				Description: `Creation timestamp in RFC3339 text format.`,
			},

			"description": {
				Type:        schema.TypeString,
				Optional:    true,
				Description: `An optional textual description of the instance group manager.`,
			},

			"fingerprint": {
				Type:        schema.TypeString,
				Computed:    true,
				Description: `The fingerprint of the instance group manager.`,
			},

			"instance_group": {
				Type:        schema.TypeString,
				Computed:    true,
				Description: `The full URL of the instance group created by the manager.`,
			},

			"named_port": {
				Type:        schema.TypeSet,
				Optional:    true,
				Description: `The named port configuration.`,
				Elem: &schema.Resource{
					Schema: map[string]*schema.Schema{
						"name": {
							Type:        schema.TypeString,
							Required:    true,
							Description: `The name of the port.`,
						},

						"port": {
							Type:        schema.TypeInt,
							Required:    true,
							Description: `The port number.`,
						},
					},
				},
			},

			"project": {
				Type:        schema.TypeString,
				Optional:    true,
				ForceNew:    true,
				Computed:    true,
				Description: `The ID of the project in which the resource belongs. If it is not provided, the provider project is used.`,
			},

			"self_link": {
				Type:        schema.TypeString,
				Computed:    true,
				Description: `The URL of the created resource.`,
			},

			"target_pools": {
				Type:     schema.TypeSet,
				Optional: true,
				Elem: &schema.Schema{
					Type: schema.TypeString,
				},
				Set:         tpgresource.SelfLinkRelativePathHash,
				Description: `The full URL of all target pools to which new instances in the group are added. Updating the target pools attribute does not affect existing instances.`,
			},

			"target_size": {
				Type:        schema.TypeInt,
				Computed:    true,
				Optional:    true,
				Description: `The target number of running instances for this managed instance group. This value should always be explicitly set unless this resource is attached to an autoscaler, in which case it should never be set. Defaults to 0.`,
			},

			"list_managed_instances_results": {
				Type:         schema.TypeString,
				Optional:     true,
				Default:      "PAGELESS",
				ValidateFunc: validation.StringInSlice([]string{"PAGELESS", "PAGINATED"}, false),
				Description:  `Pagination behavior of the listManagedInstances API method for this managed instance group. Valid values are: "PAGELESS", "PAGINATED". If PAGELESS (default), Pagination is disabled for the group's listManagedInstances API method. maxResults and pageToken query parameters are ignored and all instances are returned in a single response. If PAGINATED, pagination is enabled, maxResults and pageToken query parameters are respected.`,
			},

			"auto_healing_policies": {
				Type:        schema.TypeList,
				Optional:    true,
				MaxItems:    1,
				Description: `The autohealing policies for this managed instance group. You can specify only one value.`,
				Elem: &schema.Resource{
					Schema: map[string]*schema.Schema{
						"health_check": {
							Type:             schema.TypeString,
							Required:         true,
							DiffSuppressFunc: tpgresource.CompareSelfLinkRelativePaths,
							Description:      `The health check resource that signals autohealing.`,
						},

						"initial_delay_sec": {
							Type:         schema.TypeInt,
							Required:     true,
							ValidateFunc: validation.IntBetween(0, 3600),
							Description:  `The number of seconds that the managed instance group waits before it applies autohealing policies to new instances or recently recreated instances. Between 0 and 3600.`,
						},
					},
				},
			},

			<% unless version == "ga" -%>
			"standby_policy": {
				Type:        schema.TypeList,
				Optional:    true,
				MaxItems:    1,
				Description: `Standby policy for stopped and suspended instances.`,
				Elem: &schema.Resource{
					Schema: map[string]*schema.Schema{
						"initial_delay_sec": {
							Type:             schema.TypeInt,
							Default:          0,
							Optional:         true,
							ValidateFunc:     validation.IntBetween(0, 3600),
							Description:      `Specifies the number of seconds that the MIG should wait to suspend or stop a VM after that VM was created. The initial delay gives the initialization script the time to prepare your VM for a quick scale out. The value of initial delay must be between 0 and 3600 seconds. The default value is 0.`,
						},

						"mode": {
							Type:         schema.TypeString,
							Default:      "MANUAL",
							Optional:     true,
							ValidateFunc: validation.StringInSlice([]string{"MANUAL", "SCALE_OUT_POOL"}, true),
							Description:  `Defines how a MIG resumes or starts VMs from a standby pool when the group scales out. The default mode is "MANUAL".`,
						},
					},
				},
			},

			"target_suspended_size": {
				Type:        schema.TypeInt,
				Computed:    true,
				Optional:    true,
				Description: `The target number of suspended instances for this managed instance group.`,
			},

			"target_stopped_size": {
				Type:        schema.TypeInt,
				Computed:    true,
				Optional:    true,
				Description: `The target number of stopped instances for this managed instance group.`,
			},
			<% end -%>

			"update_policy": {
				Computed:    true,
				Type:        schema.TypeList,
				Optional:    true,
				MaxItems:    1,
				Description: `The update policy for this managed instance group.`,
				Elem: &schema.Resource{
					Schema: map[string]*schema.Schema{
						"minimal_action": {
							Type:         schema.TypeString,
							Required:     true,
							ValidateFunc: validation.StringInSlice([]string{"NONE", "REFRESH", "RESTART", "REPLACE"}, false),
							Description:  `Minimal action to be taken on an instance. You can specify either NONE to forbid any actions, REFRESH to update without stopping instances, RESTART to restart existing instances or REPLACE to delete and create new instances from the target template. If you specify a REFRESH, the Updater will attempt to perform that action only. However, if the Updater determines that the minimal action you specify is not enough to perform the update, it might perform a more disruptive action.`,
						},

						"most_disruptive_allowed_action": {
							Type:         schema.TypeString,
							Optional:     true,
							ValidateFunc: validation.StringInSlice([]string{"NONE", "REFRESH", "RESTART", "REPLACE"}, false),
							Description:  `Most disruptive action that is allowed to be taken on an instance. You can specify either NONE to forbid any actions, REFRESH to allow actions that do not need instance restart, RESTART to allow actions that can be applied without instance replacing or REPLACE to allow all possible actions. If the Updater determines that the minimal update action needed is more disruptive than most disruptive allowed action you specify it will not perform the update at all.`,
						},

						"type": {
							Type:         schema.TypeString,
							Required:     true,
							ValidateFunc: validation.StringInSlice([]string{"OPPORTUNISTIC", "PROACTIVE"}, false),
							Description:  `The type of update process. You can specify either PROACTIVE so that the instance group manager proactively executes actions in order to bring instances to their target versions or OPPORTUNISTIC so that no action is proactively executed but the update will be performed as part of other actions (for example, resizes or recreateInstances calls).`,
						},

						"max_surge_fixed": {
							Type:          schema.TypeInt,
							Optional:      true,
							Computed:      true,
							ConflictsWith: []string{"update_policy.0.max_surge_percent"},
							Description:   `The maximum number of instances that can be created above the specified targetSize during the update process. Conflicts with max_surge_percent. If neither is set, defaults to 1`,
						},

						"max_surge_percent": {
							Type:          schema.TypeInt,
							Optional:      true,
							ConflictsWith: []string{"update_policy.0.max_surge_fixed"},
							ValidateFunc:  validation.IntBetween(0, 100),
							Description:   `The maximum number of instances(calculated as percentage) that can be created above the specified targetSize during the update process. Conflicts with max_surge_fixed.`,
						},

						"max_unavailable_fixed": {
							Type:          schema.TypeInt,
							Optional:      true,
							Computed:      true,
							ConflictsWith: []string{"update_policy.0.max_unavailable_percent"},
							Description:   `The maximum number of instances that can be unavailable during the update process. Conflicts with max_unavailable_percent. If neither is set, defaults to 1.`,
						},

						"max_unavailable_percent": {
							Type:          schema.TypeInt,
							Optional:      true,
							ConflictsWith: []string{"update_policy.0.max_unavailable_fixed"},
							ValidateFunc:  validation.IntBetween(0, 100),
							Description:   `The maximum number of instances(calculated as percentage) that can be unavailable during the update process. Conflicts with max_unavailable_fixed.`,
						},

<% unless version == "ga" -%>
						"min_ready_sec": {
							Type:         schema.TypeInt,
							Optional:     true,
							Description:  `Minimum number of seconds to wait for after a newly created instance becomes available. This value must be from range [0, 3600].`,
							ValidateFunc: validation.IntBetween(0, 3600),
						},
<% end -%>
						"replacement_method": {
							Type:             schema.TypeString,
							Optional:         true,
							ValidateFunc:     validation.StringInSlice([]string{"RECREATE", "SUBSTITUTE", ""}, false),
							DiffSuppressFunc: tpgresource.EmptyOrDefaultStringSuppress("SUBSTITUTE"),
							Description:      `The instance replacement method for managed instance groups. Valid values are: "RECREATE", "SUBSTITUTE". If SUBSTITUTE (default), the group replaces VM instances with new instances that have randomly generated names. If RECREATE, instance names are preserved.  You must also set max_unavailable_fixed or max_unavailable_percent to be greater than 0.`,
						},
					},
				},
			},

			"instance_lifecycle_policy": {
				Computed:    true,
				Type:        schema.TypeList,
				Optional:    true,
				MaxItems:    1,
				Description: `The instance lifecycle policy for this managed instance group.`,
				Elem: &schema.Resource{
					Schema: map[string]*schema.Schema{
						"default_action_on_failure": {
							Type:         schema.TypeString,
							Default:      "REPAIR",
							Optional:     true,
							ValidateFunc: validation.StringInSlice([]string{"REPAIR", "DO_NOTHING"}, true),
							Description:  `Default behavior for all instance or health check failures.`,
						},
						"force_update_on_repair": {
							Type:         schema.TypeString,
							Default:      "NO",
							Optional:     true,
							ValidateFunc: validation.StringInSlice([]string{"YES", "NO"}, true),
							Description:  `Specifies whether to apply the group's latest configuration when repairing a VM. Valid options are: YES, NO. If YES and you updated the group's instance template or per-instance configurations after the VM was created, then these changes are applied when VM is repaired. If NO (default), then updates are applied in accordance with the group's update policy type.`,
						},
					},
				},
			},

			"all_instances_config": {
				Type:        schema.TypeList,
				Optional:    true,
				MaxItems:    1,
				Description: `Specifies configuration that overrides the instance template configuration for the group.`,
				Elem: &schema.Resource{
      		Schema: map[string]*schema.Schema{
      			"metadata": {
      				Type:        schema.TypeMap,
      				Optional:    true,
      				Elem:        &schema.Schema{Type: schema.TypeString},
      				Set:         schema.HashString,
      				Description: `The metadata key-value pairs that you want to patch onto the instance. For more information, see Project and instance metadata,`,
     				},
      			"labels": {
      				Type:        schema.TypeMap,
      				Optional:    true,
      				Elem:        &schema.Schema{Type: schema.TypeString},
      				Set:         schema.HashString,
      				Description: `The label key-value pairs that you want to patch onto the instance,`,
      			},
					},
				},
			},
			<% unless version == "ga" -%>
			"params": {
				Type:        schema.TypeList,
				MaxItems:    1,
				Optional:    true,
				ForceNew:    true,
				Description: `Input only additional params for instance group manager creation.`,
				Elem: &schema.Resource{
					Schema: map[string]*schema.Schema{
						"resource_manager_tags": {
							Type:     schema.TypeMap,
							Optional: true,
							// This field is intentionally not updatable. The API overrides all existing tags on the field when updated.
							ForceNew:    true,
							Description: `Resource manager tags to bind to the managed instance group. The tags are key-value pairs. Keys must be in the format tagKeys/123 and values in the format tagValues/456.`,
						},
					},
				},
			},
			<% end -%>
			"wait_for_instances": {
				Type:        schema.TypeBool,
				Optional:    true,
				Default:     false,
				Description: `Whether to wait for all instances to be created/updated before returning. Note that if this is set to true and the operation does not succeed, Terraform will continue trying until it times out.`,
			},
			"wait_for_instances_status": {
				Type:        schema.TypeString,
				Optional:    true,
				Default:     "STABLE",
				ValidateFunc: validation.StringInSlice([]string{"STABLE", "UPDATED"}, false),
				Description: `When used with wait_for_instances specifies the status to wait for. When STABLE is specified this resource will wait until the instances are stable before returning. When UPDATED is set, it will wait for the version target to be reached and any per instance configs to be effective and all instances configs to be effective as well as all instances to be stable before returning.`,
			},
			"stateful_internal_ip": {
				Type:        schema.TypeList,
				Optional:    true,
				Description: `External IPs considered stateful by the instance group. `,
				Elem: &schema.Resource{
					Schema: map[string]*schema.Schema{
						"interface_name": {
							Type:        schema.TypeString,
							Optional:    true,
							Description: `The network interface name`,
						},
						"delete_rule": {
							Type:         schema.TypeString,
							Default:      "NEVER",
							Optional:     true,
							ValidateFunc: validation.StringInSlice([]string{"NEVER", "ON_PERMANENT_INSTANCE_DELETION"}, true),
							Description:  `A value that prescribes what should happen to an associated static Address resource when a VM instance is permanently deleted. The available options are NEVER and ON_PERMANENT_INSTANCE_DELETION. NEVER - detach the IP when the VM is deleted, but do not delete the address resource. ON_PERMANENT_INSTANCE_DELETION will delete the stateful address when the VM is permanently deleted from the instance group. The default is NEVER.`,
						},
					},
				},
			},
			"stateful_external_ip": {
				Type:        schema.TypeList,
				Optional:    true,
				Description: `External IPs considered stateful by the instance group. `,
				Elem: &schema.Resource{
					Schema: map[string]*schema.Schema{
						"interface_name": {
							Type:        schema.TypeString,
							Optional:    true,
							Description: `The network interface name`,
						},
						"delete_rule": {
							Type:         schema.TypeString,
							Default:      "NEVER",
							Optional:     true,
							ValidateFunc: validation.StringInSlice([]string{"NEVER", "ON_PERMANENT_INSTANCE_DELETION"}, true),
							Description:  `A value that prescribes what should happen to an associated static Address resource when a VM instance is permanently deleted. The available options are NEVER and ON_PERMANENT_INSTANCE_DELETION. NEVER - detach the IP when the VM is deleted, but do not delete the address resource. ON_PERMANENT_INSTANCE_DELETION will delete the stateful address when the VM is permanently deleted from the instance group. The default is NEVER.`,
						},
					},
				},
			},
			"stateful_disk": {
				Type:        schema.TypeSet,
				Optional:    true,
				Description: `Disks created on the instances that will be preserved on instance delete, update, etc.`,
				Elem: &schema.Resource{
					Schema: map[string]*schema.Schema{
						"device_name": {
							Type:        schema.TypeString,
							Required:    true,
							Description: `The device name of the disk to be attached.`,
						},

						"delete_rule": {
							Type:         schema.TypeString,
							Default:      "NEVER",
							Optional:     true,
							ValidateFunc: validation.StringInSlice([]string{"NEVER", "ON_PERMANENT_INSTANCE_DELETION"}, true),
							Description:  `A value that prescribes what should happen to the stateful disk when the VM instance is deleted. The available options are NEVER and ON_PERMANENT_INSTANCE_DELETION. NEVER - detach the disk when the VM is deleted, but do not delete the disk. ON_PERMANENT_INSTANCE_DELETION will delete the stateful disk when the VM is permanently deleted from the instance group. The default is NEVER.`,
						},
					},
				},
			},
			"operation": {
				Type:     schema.TypeString,
				Computed: true,
			},
			"status": {
				Type:        schema.TypeList,
				Computed:    true,
				Description: `The status of this managed instance group.`,
				Elem: &schema.Resource{
					Schema: map[string]*schema.Schema{
						"is_stable": {
							Type:        schema.TypeBool,
							Computed:    true,
							Description: `A bit indicating whether the managed instance group is in a stable state. A stable state means that: none of the instances in the managed instance group is currently undergoing any type of change (for example, creation, restart, or deletion); no future changes are scheduled for instances in the managed instance group; and the managed instance group itself is not being modified.`,
						},

						"version_target": {
							Type:        schema.TypeList,
							Computed:    true,
							Description: `A status of consistency of Instances' versions with their target version specified by version field on Instance Group Manager.`,
							Elem: &schema.Resource{
								Schema: map[string]*schema.Schema{
									"is_reached": {
										Type:        schema.TypeBool,
										Computed:    true,
										Description: `A bit indicating whether version target has been reached in this managed instance group, i.e. all instances are in their target version. Instances' target version are specified by version field on Instance Group Manager.`,
									},
								},
							},
						},
						"all_instances_config": {
							Type:        schema.TypeList,
							Computed:    true,
							Description: `Status of all-instances configuration on the group.`,
							Elem: &schema.Resource{
								Schema: map[string]*schema.Schema{
									"effective": {
										Type:        schema.TypeBool,
										Computed:    true,
										Description: `A bit indicating whether this configuration has been applied to all managed instances in the group.`,
									},
									"current_revision": {
										Type:        schema.TypeString,
										Computed:    true,
										Description: `Current all-instances configuration revision. This value is in RFC3339 text format.`,
									},
								},
      				},
						},
						"stateful": {
							Type:        schema.TypeList,
							Computed:    true,
							Description: `Stateful status of the given Instance Group Manager.`,
							Elem: &schema.Resource{
								Schema: map[string]*schema.Schema{
									"has_stateful_config": {
										Type:        schema.TypeBool,
										Computed:    true,
										Description: `A bit indicating whether the managed instance group has stateful configuration, that is, if you have configured any items in a stateful policy or in per-instance configs. The group might report that it has no stateful config even when there is still some preserved state on a managed instance, for example, if you have deleted all PICs but not yet applied those deletions.`,
									},
									"per_instance_configs": {
										Type:        schema.TypeList,
										Computed:    true,
										Description: `Status of per-instance configs on the instances.`,
										Elem: &schema.Resource{
											Schema: map[string]*schema.Schema{
												"all_effective": {
													Type:        schema.TypeBool,
													Computed:    true,
													Description: `A bit indicating if all of the group's per-instance configs (listed in the output of a listPerInstanceConfigs API call) have status EFFECTIVE or there are no per-instance-configs.`,
												},
											},
										},
									},
								},
							},
						},
					},
				},
			},
		},
		UseJSONNumber: true,
	}
}

func parseUniqueId(s string) (string, string) {
	splits:= strings.SplitN(s, "?uniqueId=", 2)
	if len(splits) == 2 {
		return splits[0], splits[1]
	}
	return s, ""
}

func compareSelfLinkRelativePathsIgnoreParams(_unused1, old, new string, _unused2 *schema.ResourceData) bool {
	oldName, oldUniqueId:= parseUniqueId(old)
	newName, newUniqueId:= parseUniqueId(new)
	if oldUniqueId != "" && newUniqueId != "" && oldUniqueId != newUniqueId {
		return false
	}
	return tpgresource.CompareSelfLinkRelativePaths(_unused1, oldName, newName, _unused2)
}

func ConvertToUniqueIdWhenPresent(s string) string {
	original, uniqueId:= parseUniqueId(s)
	if uniqueId != "" {
		splits:= strings.Split(original, "/")
		splits[len(splits)-1] = uniqueId
		return strings.Join(splits, "/")
	}
	return s
}

func getNamedPorts(nps []interface{}) []*compute.NamedPort {
	namedPorts := make([]*compute.NamedPort, 0, len(nps))
	for _, v := range nps {
		np := v.(map[string]interface{})
		namedPorts = append(namedPorts, &compute.NamedPort{
			Name: np["name"].(string),
			Port: int64(np["port"].(int)),
		})
	}

	return namedPorts
}

func getNamedPortsBeta(nps []interface{}) []*compute.NamedPort {
	namedPorts := make([]*compute.NamedPort, 0, len(nps))
	for _, v := range nps {
		np := v.(map[string]interface{})
		namedPorts = append(namedPorts, &compute.NamedPort{
			Name: np["name"].(string),
			Port: int64(np["port"].(int)),
		})
	}

	return namedPorts
}

func resourceComputeInstanceGroupManagerCreate(d *schema.ResourceData, meta interface{}) error {
	config := meta.(*transport_tpg.Config)
	userAgent, err :=  tpgresource.GenerateUserAgentString(d, config.UserAgent)
	if err != nil {
		return err
	}

	project, err := tpgresource.GetProject(d, config)
	if err != nil {
		return err
	}

	zone, err := tpgresource.GetZone(d, config)
	if err != nil {
		return err
	}

	// Build the parameter
	manager := &compute.InstanceGroupManager{
		Name:                        d.Get("name").(string),
		Description:                 d.Get("description").(string),
		BaseInstanceName:            d.Get("base_instance_name").(string),
		TargetSize:                  int64(d.Get("target_size").(int)),
		ListManagedInstancesResults: d.Get("list_managed_instances_results").(string),
		NamedPorts:                  getNamedPortsBeta(d.Get("named_port").(*schema.Set).List()),
		TargetPools:                 tpgresource.ConvertStringSet(d.Get("target_pools").(*schema.Set)),
		AutoHealingPolicies:         expandAutoHealingPolicies(d.Get("auto_healing_policies").([]interface{})),
		Versions:                    expandVersions(d.Get("version").([]interface{})),
<<<<<<< HEAD
		<% unless version == "ga" -%>
    StandbyPolicy:               expandStandbyPolicy(d),
    TargetSuspendedSize:         int64(d.Get("target_suspended_size").(int)),
    TargetStoppedSize:           int64(d.Get("target_stopped_size").(int)),
    <% end -%>
=======
>>>>>>> 2c31a816
		UpdatePolicy:                expandUpdatePolicy(d.Get("update_policy").([]interface{})),
		InstanceLifecyclePolicy:     expandInstanceLifecyclePolicy(d.Get("instance_lifecycle_policy").([]interface{})),
		AllInstancesConfig:          expandAllInstancesConfig(nil, d.Get("all_instances_config").([]interface{})),
		StatefulPolicy:              expandStatefulPolicy(d),
		<% unless version == "ga" -%>
		Params:                      expandInstanceGroupManagerParams(d),
		<% end -%>

		// Force send TargetSize to allow a value of 0.
		ForceSendFields: []string{"TargetSize"},
	}

	log.Printf("[DEBUG] InstanceGroupManager insert request: %#v", manager)
	op, err := config.NewComputeClient(userAgent).InstanceGroupManagers.Insert(
		project, zone, manager).Do()

	if err != nil {
		return fmt.Errorf("Error creating InstanceGroupManager: %s", err)
	}

	// It probably maybe worked, so store the ID now
	id, err := tpgresource.ReplaceVars(d, config, "projects/{{project}}/zones/{{zone}}/instanceGroupManagers/{{name}}")
	if err != nil {
		return err
	}
	d.SetId(id)

	// Wait for the operation to complete
	err = ComputeOperationWaitTime(config, op, project, "Creating InstanceGroupManager", userAgent, d.Timeout(schema.TimeoutCreate))
	if err != nil {
		// Check if the create operation failed because Terraform was prematurely terminated. If it was we can persist the
		// operation id to state so that a subsequent refresh of this resource will wait until the operation has terminated
		// before attempting to Read the state of the manager. This allows a graceful resumption of a Create that was killed
		// by the upstream Terraform process exiting early such as a sigterm.
		select {
		case <-config.Context.Done():
			log.Printf("[DEBUG] Persisting %s so this operation can be resumed \n", op.Name)
			if err := d.Set("operation", op.Name); err != nil {
				return fmt.Errorf("Error setting operation: %s", err)
			}
			return nil
		default:
			// leaving default case to ensure this is non blocking
		}
		return err
	}

	if d.Get("wait_for_instances").(bool) {
		err := computeIGMWaitForInstanceStatus(d, meta)
		if err != nil {
			return err
		}
	}

	return resourceComputeInstanceGroupManagerRead(d, meta)
}

func flattenNamedPortsBeta(namedPorts []*compute.NamedPort) []map[string]interface{} {
	result := make([]map[string]interface{}, 0, len(namedPorts))
	for _, namedPort := range namedPorts {
		namedPortMap := make(map[string]interface{})
		namedPortMap["name"] = namedPort.Name
		namedPortMap["port"] = namedPort.Port
		result = append(result, namedPortMap)
	}
	return result

}

func flattenVersions(versions []*compute.InstanceGroupManagerVersion) []map[string]interface{} {
	result := make([]map[string]interface{}, 0, len(versions))
	for _, version := range versions {
		versionMap := make(map[string]interface{})
		versionMap["name"] = version.Name
		versionMap["instance_template"] = tpgresource.ConvertSelfLinkToV1(version.InstanceTemplate)
		versionMap["target_size"] = flattenFixedOrPercent(version.TargetSize)
		result = append(result, versionMap)
	}

	return result
}

func flattenFixedOrPercent(fixedOrPercent *compute.FixedOrPercent) []map[string]interface{} {
	result := make(map[string]interface{})
	if value := fixedOrPercent.Percent; value > 0 {
		result["percent"] = value
	} else if value := fixedOrPercent.Fixed; value > 0 {
		result["fixed"] = fixedOrPercent.Fixed
	} else {
		return []map[string]interface{}{}
	}
	return []map[string]interface{}{result}
}

func getManager(d *schema.ResourceData, meta interface{}) (*compute.InstanceGroupManager, error) {
	config := meta.(*transport_tpg.Config)

	project, err := tpgresource.GetProject(d, config)
	if err != nil {
		return nil, err
	}

	userAgent, err :=  tpgresource.GenerateUserAgentString(d, config.UserAgent)
	if err != nil {
		return nil, err
	}

	zone, _ := tpgresource.GetZone(d, config)
	name := d.Get("name").(string)

	manager, err := config.NewComputeClient(userAgent).InstanceGroupManagers.Get(project, zone, name).Do()
	if err != nil {
		return nil, transport_tpg.HandleNotFoundError(err, d, fmt.Sprintf("Instance Group Manager %q", name))
	}

	if manager == nil {
		log.Printf("[WARN] Removing Instance Group Manager %q because it's gone", d.Get("name").(string))

		// The resource doesn't exist anymore
		d.SetId("")
		return nil, nil
	}

	return manager, nil
}

func resourceComputeInstanceGroupManagerRead(d *schema.ResourceData, meta interface{}) error {
	config := meta.(*transport_tpg.Config)
	userAgent, err :=  tpgresource.GenerateUserAgentString(d, config.UserAgent)
	if err != nil {
		return err
	}

	project, err := tpgresource.GetProject(d, config)
	if err != nil {
		return err
	}

	operation := d.Get("operation").(string)
	if operation != "" {
		log.Printf("[DEBUG] in progress operation detected at %v, attempting to resume", operation)
		zone, _ := tpgresource.GetZone(d, config)
		op := &compute.Operation{
			Name: operation,
			Zone: zone,
		}
		if err := d.Set("operation", op.Name); err != nil {
			return fmt.Errorf("Error setting operation: %s", err)
		}
		err = ComputeOperationWaitTime(config, op, project, "Creating InstanceGroupManager", userAgent, d.Timeout(schema.TimeoutCreate))
		if err != nil {
			// remove from state to allow refresh to finish
			log.Printf("[DEBUG] Resumed operation returned an error, removing from state: %s", err)
			d.SetId("")
			return nil
		}
	}

	manager, err := getManager(d, meta)
	if err != nil {
		return err
	}
	if manager == nil {
		log.Printf("[WARN] Instance Group Manager %q not found, removing from state.", d.Id())
		d.SetId("")
		return nil
	}

	if err := d.Set("base_instance_name", manager.BaseInstanceName); err != nil {
		return fmt.Errorf("Error setting base_instance_name: %s", err)
	}
	if err := d.Set("name", manager.Name); err != nil {
		return fmt.Errorf("Error setting name: %s", err)
	}
	if err := d.Set("zone", tpgresource.GetResourceNameFromSelfLink(manager.Zone)); err != nil {
		return fmt.Errorf("Error setting zone: %s", err)
	}
	if err := d.Set("creation_timestamp", manager.CreationTimestamp); err != nil {
		return fmt.Errorf("Error reading creation_timestamp: %s", err)
	}
	if err := d.Set("description", manager.Description); err != nil {
		return fmt.Errorf("Error setting description: %s", err)
	}
	if err := d.Set("project", project); err != nil {
		return fmt.Errorf("Error setting project: %s", err)
	}
	if err := d.Set("target_size", manager.TargetSize); err != nil {
		return fmt.Errorf("Error setting target_size: %s", err)
	}
	if err := d.Set("list_managed_instances_results", manager.ListManagedInstancesResults); err != nil {
		return fmt.Errorf("Error setting list_managed_instances_results: %s", err)
	}
	if err = d.Set("target_pools", tpgresource.MapStringArr(manager.TargetPools, tpgresource.ConvertSelfLinkToV1)); err != nil {
		return fmt.Errorf("Error setting target_pools in state: %s", err.Error())
	}
	if err = d.Set("named_port", flattenNamedPortsBeta(manager.NamedPorts)); err != nil {
		return fmt.Errorf("Error setting named_port in state: %s", err.Error())
	}
	if err = d.Set("stateful_disk", flattenStatefulPolicy(manager.StatefulPolicy)); err != nil {
		return fmt.Errorf("Error setting stateful_disk in state: %s", err.Error())
	}
	if err = d.Set("stateful_internal_ip", flattenStatefulPolicyStatefulInternalIps(d, manager.StatefulPolicy)); err != nil {
		return fmt.Errorf("Error setting stateful_internal_ip in state: %s", err.Error())
	}
	if err = d.Set("stateful_external_ip", flattenStatefulPolicyStatefulExternalIps(d, manager.StatefulPolicy)); err != nil {
		return fmt.Errorf("Error setting stateful_external_ip in state: %s", err.Error())
	}
	if err := d.Set("fingerprint", manager.Fingerprint); err != nil {
		return fmt.Errorf("Error setting fingerprint: %s", err)
	}
	if err := d.Set("instance_group", tpgresource.ConvertSelfLinkToV1(manager.InstanceGroup)); err != nil {
		return fmt.Errorf("Error setting instance_group: %s", err)
	}
	if err := d.Set("self_link", tpgresource.ConvertSelfLinkToV1(manager.SelfLink)); err != nil {
		return fmt.Errorf("Error setting self_link: %s", err)
	}

	if err = d.Set("auto_healing_policies", flattenAutoHealingPolicies(manager.AutoHealingPolicies)); err != nil {
		return fmt.Errorf("Error setting auto_healing_policies in state: %s", err.Error())
	}
	if err := d.Set("version", flattenVersions(manager.Versions)); err != nil {
		return err
	}
<<<<<<< HEAD
	<% unless version == "ga" -%>
  if err = d.Set("standby_policy", flattenStandbyPolicy(manager.StandbyPolicy)); err != nil {
    return fmt.Errorf("Error setting standby_policy in state: %s", err.Error())
  }
  if err := d.Set("target_suspended_size", manager.TargetSuspendedSize); err != nil {
    return fmt.Errorf("Error setting target_suspended_size: %s", err)
  }
  if err := d.Set("target_stopped_size", manager.TargetStoppedSize); err != nil {
    return fmt.Errorf("Error setting target_stopped_size: %s", err)
  }
  <% end -%>
=======
>>>>>>> 2c31a816
	if err = d.Set("update_policy", flattenUpdatePolicy(manager.UpdatePolicy)); err != nil {
		return fmt.Errorf("Error setting update_policy in state: %s", err.Error())
	}
	if err = d.Set("instance_lifecycle_policy", flattenInstanceLifecyclePolicy(manager.InstanceLifecyclePolicy)); err != nil {
		return fmt.Errorf("Error setting instance lifecycle policy in state: %s", err.Error())
	}
	if manager.AllInstancesConfig != nil {
		if err = d.Set("all_instances_config", flattenAllInstancesConfig(manager.AllInstancesConfig)); err != nil {
			return fmt.Errorf("Error setting all_instances_config in state: %s", err.Error())
		}
	}
	if err = d.Set("status", flattenStatus(manager.Status)); err != nil {
		return fmt.Errorf("Error setting status in state: %s", err.Error())
	}

	// If unset in state set to default value
	if d.Get("wait_for_instances_status").(string) == "" {
		if err := d.Set("wait_for_instances_status", "STABLE"); err != nil {
			return fmt.Errorf("Error setting wait_for_instances_status in state: %s", err.Error())
		}
	}

	return nil
}

func resourceComputeInstanceGroupManagerUpdate(d *schema.ResourceData, meta interface{}) error {
	config := meta.(*transport_tpg.Config)

	userAgent, err :=  tpgresource.GenerateUserAgentString(d, config.UserAgent)
	if err != nil {
		return err
	}

	project, err := tpgresource.GetProject(d, config)
	if err != nil {
		return err
	}

	zone, err := tpgresource.GetZone(d, config)
	if err != nil {
		return err
	}

	updatedManager := &compute.InstanceGroupManager{
		Fingerprint: d.Get("fingerprint").(string),
	}
	var change bool

	if d.HasChange("description") {
		updatedManager.Description = d.Get("description").(string)
		updatedManager.ForceSendFields = append(updatedManager.ForceSendFields, "Description")
		change = true
	}

	if d.HasChange("target_pools") {
		updatedManager.TargetPools = tpgresource.ConvertStringSet(d.Get("target_pools").(*schema.Set))
		updatedManager.ForceSendFields = append(updatedManager.ForceSendFields, "TargetPools")
		change = true
	}

	if d.HasChange("auto_healing_policies") {
		updatedManager.AutoHealingPolicies = expandAutoHealingPolicies(d.Get("auto_healing_policies").([]interface{}))
		updatedManager.ForceSendFields = append(updatedManager.ForceSendFields, "AutoHealingPolicies")
		change = true
	}

	if d.HasChange("version") {
		updatedManager.Versions = expandVersions(d.Get("version").([]interface{}))
		change = true
	}

<<<<<<< HEAD
	<% unless version == "ga" -%>
	if d.HasChange("standby_policy") {
		updatedManager.StandbyPolicy = expandStandbyPolicy(d)
		change = true
	}

	if d.HasChange("target_suspended_size") {
		updatedManager.TargetSuspendedSize = int64(d.Get("target_suspended_size").(int))
		updatedManager.ForceSendFields = append(updatedManager.ForceSendFields, "TargetSuspendedSize")
		change = true
	}

	if d.HasChange("target_stopped_size") {
		updatedManager.TargetStoppedSize = int64(d.Get("target_stopped_size").(int))
		updatedManager.ForceSendFields = append(updatedManager.ForceSendFields, "TargetStoppedSize")
		change = true
	}
	<% end -%>

=======
>>>>>>> 2c31a816
	if d.HasChange("update_policy") {
		updatedManager.UpdatePolicy = expandUpdatePolicy(d.Get("update_policy").([]interface{}))
		change = true
	}

	if d.HasChange("instance_lifecycle_policy") {
		updatedManager.InstanceLifecyclePolicy = expandInstanceLifecyclePolicy(d.Get("instance_lifecycle_policy").([]interface{}))
		change = true
	}

	if d.HasChange("all_instances_config") {
		oldAic, newAic := d.GetChange("all_instances_config")
		if newAic == nil || len(newAic.([]interface{})) == 0 {
			updatedManager.NullFields = append(updatedManager.NullFields, "AllInstancesConfig")
		} else {
			updatedManager.AllInstancesConfig = expandAllInstancesConfig(oldAic.([]interface{}), newAic.([]interface{}))
		}
		change = true
	}

	if d.HasChange("stateful_internal_ip") || d.HasChange("stateful_external_ip") || d.HasChange("stateful_disk") {
		updatedManager.StatefulPolicy = expandStatefulPolicy(d)
		change = true
	}

	if d.HasChange("list_managed_instances_results") {
		updatedManager.ListManagedInstancesResults = d.Get("list_managed_instances_results").(string)
		change = true
	}

	if change {
		op, err := config.NewComputeClient(userAgent).InstanceGroupManagers.Patch(project, zone, d.Get("name").(string), updatedManager).Do()
		if err != nil {
			return fmt.Errorf("Error updating managed group instances: %s", err)
		}

		err = ComputeOperationWaitTime(config, op, project, "Updating managed group instances", userAgent, d.Timeout(schema.TimeoutUpdate))
		if err != nil {
			return err
		}
	}

	// named ports can't be updated through PATCH
	// so we call the update method on the instance group, instead of the igm
	if d.HasChange("named_port") {
		d.Partial(true)

		// Build the parameters for a "SetNamedPorts" request:
		namedPorts := getNamedPortsBeta(d.Get("named_port").(*schema.Set).List())
		setNamedPorts := &compute.InstanceGroupsSetNamedPortsRequest{
			NamedPorts: namedPorts,
		}

		// Make the request:
		op, err := config.NewComputeClient(userAgent).InstanceGroups.SetNamedPorts(
			project, zone, d.Get("name").(string), setNamedPorts).Do()

		if err != nil {
			return fmt.Errorf("Error updating InstanceGroupManager: %s", err)
		}

		// Wait for the operation to complete:
		err = ComputeOperationWaitTime(config, op, project, "Updating InstanceGroupManager", userAgent, d.Timeout(schema.TimeoutUpdate))
		if err != nil {
			return err
		}
	}

	// target_size should be updated through resize
	if d.HasChange("target_size") {
		d.Partial(true)

		targetSize := int64(d.Get("target_size").(int))
		op, err := config.NewComputeClient(userAgent).InstanceGroupManagers.Resize(
			project, zone, d.Get("name").(string), targetSize).Do()

		if err != nil {
			return fmt.Errorf("Error updating InstanceGroupManager: %s", err)
		}

		// Wait for the operation to complete
		err = ComputeOperationWaitTime(config, op, project, "Updating InstanceGroupManager", userAgent, d.Timeout(schema.TimeoutUpdate))
		if err != nil {
			return err
		}
	}

	d.Partial(false)

	if d.Get("wait_for_instances").(bool) {
		err := computeIGMWaitForInstanceStatus(d, meta)
		if err != nil {
			return err
		}
	}

	return resourceComputeInstanceGroupManagerRead(d, meta)
}

func resourceComputeInstanceGroupManagerDelete(d *schema.ResourceData, meta interface{}) error {
	config := meta.(*transport_tpg.Config)

	userAgent, err :=  tpgresource.GenerateUserAgentString(d, config.UserAgent)
	if err != nil {
		return err
	}

	project, err := tpgresource.GetProject(d, config)
	if err != nil {
		return err
	}

	zone, _ := tpgresource.GetZone(d, config)
	name := d.Get("name").(string)

	op, err := config.NewComputeClient(userAgent).InstanceGroupManagers.Delete(project, zone, name).Do()
	attempt := 0
	for err != nil && attempt < 20 {
		attempt++
		time.Sleep(2000 * time.Millisecond)
		op, err = config.NewComputeClient(userAgent).InstanceGroupManagers.Delete(project, zone, name).Do()
	}

	if err != nil {
		return fmt.Errorf("Error deleting instance group manager: %s", err)
	}

	currentSize := int64(d.Get("target_size").(int))

	// Wait for the operation to complete
	err = ComputeOperationWaitTime(config, op, project, "Deleting InstanceGroupManager", userAgent, d.Timeout(schema.TimeoutDelete))

	for err != nil && currentSize > 0 {
		if !strings.Contains(err.Error(), "timeout") {
			return err
		}

		instanceGroup, igErr := config.NewComputeClient(userAgent).InstanceGroups.Get(
			project, zone, name).Do()
		if igErr != nil {
			return fmt.Errorf("Error getting instance group size: %s", err)
		}

		instanceGroupSize := instanceGroup.Size

		if instanceGroupSize >= currentSize {
			return fmt.Errorf("Error, instance group isn't shrinking during delete")
		}

		log.Printf("[INFO] timeout occurred, but instance group is shrinking (%d < %d)", instanceGroupSize, currentSize)
		currentSize = instanceGroupSize
		err = ComputeOperationWaitTime(config, op, project, "Deleting InstanceGroupManager", userAgent, d.Timeout(schema.TimeoutDelete))
	}

	d.SetId("")
	return nil
}

func computeIGMWaitForInstanceStatus(d *schema.ResourceData, meta interface{}) error {
	waitForUpdates := d.Get("wait_for_instances_status").(string) == "UPDATED"
	conf := resource.StateChangeConf{
		Pending: []string{"creating", "error", "updating per instance configs", "reaching version target", "updating all instances config"},
		Target:  []string{"created"},
		Refresh: waitForInstancesRefreshFunc(getManager, waitForUpdates, d, meta),
		Timeout: d.Timeout(schema.TimeoutCreate),
	}
	_, err := conf.WaitForState()
	if err != nil {
		return err
	}
	return nil
}

func expandAutoHealingPolicies(configured []interface{}) []*compute.InstanceGroupManagerAutoHealingPolicy {
	autoHealingPolicies := make([]*compute.InstanceGroupManagerAutoHealingPolicy, 0, len(configured))
	for _, raw := range configured {
		data := raw.(map[string]interface{})
		autoHealingPolicy := compute.InstanceGroupManagerAutoHealingPolicy{
			HealthCheck:     data["health_check"].(string),
			InitialDelaySec: int64(data["initial_delay_sec"].(int)),
		}

		autoHealingPolicies = append(autoHealingPolicies, &autoHealingPolicy)
	}
	return autoHealingPolicies
}

func expandStatefulPolicy(d *schema.ResourceData) *compute.StatefulPolicy {

	preservedState := &compute.StatefulPolicyPreservedState{}

	isRemovingAStatefulDisk := false
	if d.HasChange("stateful_disk") {
		oldDisks, newDisks := d.GetChange("stateful_disk")
		preservedState.Disks = expandStatefulDisks(newDisks.(*schema.Set).List())
		// Remove Disks
		for _, raw := range oldDisks.(*schema.Set).List() {
			data := raw.(map[string]interface{})
			deviceName := data["device_name"].(string)
			if _, exist := preservedState.Disks[deviceName]; !exist {
				isRemovingAStatefulDisk = true
				preservedState.NullFields = append(preservedState.NullFields, "Disks." + deviceName)
			}
		}
		preservedState.ForceSendFields = append(preservedState.ForceSendFields, "Disks")
	}
	if !isRemovingAStatefulDisk {
		preservedState := &compute.StatefulPolicyPreservedState{}
		stateful_disks := d.Get("stateful_disk").(*schema.Set).List()
		disks := make(map[string]compute.StatefulPolicyPreservedStateDiskDevice)
		for _, raw := range stateful_disks {
			data := raw.(map[string]interface{})
			disk := compute.StatefulPolicyPreservedStateDiskDevice{
				AutoDelete: data["delete_rule"].(string),
			}
			disks[data["device_name"].(string)] = disk
		}
		preservedState.Disks = disks
	}

	if d.HasChange("stateful_internal_ip") {
		oldInternalIps, newInternalIps := d.GetChange("stateful_internal_ip")
		preservedState.InternalIPs = expandStatefulIps(newInternalIps.([]interface{}))
		// Remove Internal Ips
		for _, raw := range oldInternalIps.([]interface{}) {
			data := raw.(map[string]interface{})
			networkIp := data["interface_name"].(string)
			if _, exist := preservedState.InternalIPs[networkIp]; !exist {
				preservedState.NullFields = append(preservedState.NullFields, "InternalIPs." + networkIp)
			}
		}
		preservedState.ForceSendFields = append(preservedState.ForceSendFields, "InternalIPs")
	}

	if d.HasChange("stateful_external_ip") {
		oldExternalIps, newExternalIps := d.GetChange("stateful_external_ip")
		preservedState.ExternalIPs = expandStatefulIps(newExternalIps.([]interface{}))
		// Remove External Ips
		for _, raw := range oldExternalIps.([]interface{}) {
			data := raw.(map[string]interface{})
			networkIp := data["interface_name"].(string)
			if _, exist := preservedState.ExternalIPs[networkIp]; !exist {
				preservedState.NullFields = append(preservedState.NullFields, "ExternalIPs." + networkIp)
			}
		}
		preservedState.ForceSendFields = append(preservedState.ForceSendFields, "ExternalIPs")
	}

	statefulPolicy := &compute.StatefulPolicy{PreservedState: preservedState}
	statefulPolicy.ForceSendFields = append(statefulPolicy.ForceSendFields, "PreservedState")

	return statefulPolicy
}

func expandStatefulDisks(statefulDisk []interface{}) map[string]compute.StatefulPolicyPreservedStateDiskDevice {
	statefulDisksMap :=	make(map[string]compute.StatefulPolicyPreservedStateDiskDevice)

	for _, raw := range statefulDisk {
		data := raw.(map[string]interface{})
		deviceName := compute.StatefulPolicyPreservedStateDiskDevice{
			AutoDelete: data["delete_rule"].(string),
		}
		statefulDisksMap[data["device_name"].(string)] = deviceName
	}
	return statefulDisksMap
}

func expandStatefulIps(statefulIP []interface{}) map[string]compute.StatefulPolicyPreservedStateNetworkIp {
	statefulIpsMap :=	make(map[string]compute.StatefulPolicyPreservedStateNetworkIp)

	for _, raw := range statefulIP {
		data := raw.(map[string]interface{})
		networkIp := compute.StatefulPolicyPreservedStateNetworkIp{
			AutoDelete: data["delete_rule"].(string),
		}
		statefulIpsMap[data["interface_name"].(string)] = networkIp
	}
	return statefulIpsMap
}

func expandVersions(configured []interface{}) []*compute.InstanceGroupManagerVersion {
	versions := make([]*compute.InstanceGroupManagerVersion, 0, len(configured))
	for _, raw := range configured {
		data := raw.(map[string]interface{})

		version := compute.InstanceGroupManagerVersion{
			Name:             data["name"].(string),
			InstanceTemplate: ConvertToUniqueIdWhenPresent(data["instance_template"].(string)),
			TargetSize:       expandFixedOrPercent(data["target_size"].([]interface{})),
		}

		versions = append(versions, &version)
	}
	return versions
}

func expandFixedOrPercent(configured []interface{}) *compute.FixedOrPercent {
	fixedOrPercent := &compute.FixedOrPercent{}

	for _, raw := range configured {
		if raw != nil {
			data := raw.(map[string]interface{})
			if percent := data["percent"]; percent.(int) > 0 {
				fixedOrPercent.Percent = int64(percent.(int))
			} else {
				fixedOrPercent.Fixed = int64(data["fixed"].(int))
				fixedOrPercent.ForceSendFields = []string{"Fixed"}
			}
		}
	}
	return fixedOrPercent
}

func expandInstanceLifecyclePolicy(configured []interface{}) *compute.InstanceGroupManagerInstanceLifecyclePolicy {
	instanceLifecyclePolicy := &compute.InstanceGroupManagerInstanceLifecyclePolicy{}

	for _, raw := range configured {
		data := raw.(map[string]interface{})
		instanceLifecyclePolicy.ForceUpdateOnRepair = data["force_update_on_repair"].(string)
		instanceLifecyclePolicy.DefaultActionOnFailure = data["default_action_on_failure"].(string)
	}
	return instanceLifecyclePolicy
}

func expandUpdatePolicy(configured []interface{}) *compute.InstanceGroupManagerUpdatePolicy {
	updatePolicy := &compute.InstanceGroupManagerUpdatePolicy{}

	for _, raw := range configured {
		data := raw.(map[string]interface{})

		updatePolicy.MinimalAction = data["minimal_action"].(string)
		mostDisruptiveAllowedAction := data["most_disruptive_allowed_action"].(string)
		if mostDisruptiveAllowedAction != "" {
			updatePolicy.MostDisruptiveAllowedAction = mostDisruptiveAllowedAction
		} else {
			updatePolicy.NullFields = append(updatePolicy.NullFields, "MostDisruptiveAllowedAction")
		}
		updatePolicy.Type = data["type"].(string)
		updatePolicy.ReplacementMethod = data["replacement_method"].(string)
<% unless version == "ga" -%>
		updatePolicy.MinReadySec = int64(data["min_ready_sec"].(int))
		updatePolicy.ForceSendFields = []string{"MinReadySec"}
<% end -%>

		// percent and fixed values are conflicting
		// when the percent values are set, the fixed values will be ignored
		if v := data["max_surge_percent"]; v.(int) > 0 {
			updatePolicy.MaxSurge = &compute.FixedOrPercent{
				Percent:    int64(v.(int)),
				NullFields: []string{"Fixed"},
			}
		} else {
			updatePolicy.MaxSurge = &compute.FixedOrPercent{
				Fixed: int64(data["max_surge_fixed"].(int)),
				// allow setting this value to 0
				ForceSendFields: []string{"Fixed"},
				NullFields:      []string{"Percent"},
			}
		}

		if v := data["max_unavailable_percent"]; v.(int) > 0 {
			updatePolicy.MaxUnavailable = &compute.FixedOrPercent{
				Percent:    int64(v.(int)),
				NullFields: []string{"Fixed"},
			}
		} else {
			updatePolicy.MaxUnavailable = &compute.FixedOrPercent{
				Fixed: int64(data["max_unavailable_fixed"].(int)),
				// allow setting this value to 0
				ForceSendFields: []string{"Fixed"},
				NullFields:      []string{"Percent"},
			}
		}
	}
	return updatePolicy
}

<% unless version == "ga" -%>
func expandInstanceGroupManagerParams(d *schema.ResourceData) *compute.InstanceGroupManagerParams {
	params := &compute.InstanceGroupManagerParams{}

	if _, ok := d.GetOk("params.0.resource_manager_tags"); ok {
		params.ResourceManagerTags = tpgresource.ExpandStringMap(d, "params.0.resource_manager_tags")
	}

	return params
}
<% end -%>

func flattenAutoHealingPolicies(autoHealingPolicies []*compute.InstanceGroupManagerAutoHealingPolicy) []map[string]interface{} {
	autoHealingPoliciesSchema := make([]map[string]interface{}, 0, len(autoHealingPolicies))
	for _, autoHealingPolicy := range autoHealingPolicies {
		data := map[string]interface{}{
			"health_check":      autoHealingPolicy.HealthCheck,
			"initial_delay_sec": autoHealingPolicy.InitialDelaySec,
		}

		autoHealingPoliciesSchema = append(autoHealingPoliciesSchema, data)
	}
	return autoHealingPoliciesSchema
}

func flattenStatefulPolicy(statefulPolicy *compute.StatefulPolicy) []map[string]interface{} {
	if statefulPolicy == nil || statefulPolicy.PreservedState == nil || statefulPolicy.PreservedState.Disks == nil {
		return make([]map[string]interface{}, 0, 0)
	}
	result := make([]map[string]interface{}, 0, len(statefulPolicy.PreservedState.Disks))
	for deviceName, disk := range statefulPolicy.PreservedState.Disks {
		data := map[string]interface{}{
			"device_name": deviceName,
			"delete_rule": disk.AutoDelete,
		}

		result = append(result, data)
	}
	return result
}

func flattenStatefulPolicyStatefulInternalIps(d *schema.ResourceData, statefulPolicy *compute.StatefulPolicy) []map[string]interface{} {
	if statefulPolicy == nil || statefulPolicy.PreservedState == nil || statefulPolicy.PreservedState.InternalIPs == nil {
		return make([]map[string]interface{}, 0, 0)
	}

	return flattenStatefulPolicyStatefulIps(d, "stateful_internal_ip", statefulPolicy.PreservedState.InternalIPs)
}

func flattenStatefulPolicyStatefulExternalIps(d *schema.ResourceData, statefulPolicy *compute.StatefulPolicy) []map[string]interface{} {
	if statefulPolicy == nil || statefulPolicy.PreservedState == nil || statefulPolicy.PreservedState.ExternalIPs == nil {
		return make([]map[string]interface{}, 0)
	}

	return flattenStatefulPolicyStatefulIps(d, "stateful_external_ip", statefulPolicy.PreservedState.ExternalIPs)
}

func flattenStatefulPolicyStatefulIps(d *schema.ResourceData, ipfieldName string, ips map[string]compute.StatefulPolicyPreservedStateNetworkIp) []map[string]interface{} {
	// statefulPolicy.PreservedState.ExternalIPs and statefulPolicy.PreservedState.InternalIPs are affected by API-side reordering
	// of external/internal IPs, where ordering is done by the interface_name value.
	// Below we reorder the IPs to match the order in the config.
	// Also, data is converted from a map (client library's statefulPolicy.PreservedState.ExternalIPs, or .InternalIPs) to a slice (stored in state).
	// Any IPs found from the API response that aren't in the config are appended to the end of the slice.
	configData := []map[string]interface{}{}
	for _, item := range d.Get(ipfieldName).([]interface{}) {
		configData = append(configData, item.(map[string]interface{}))
	}
	apiData := []map[string]interface{}{}
	for interfaceName, ip := range ips {
		data := map[string]interface{}{
			"interface_name": interfaceName,
			"delete_rule":    ip.AutoDelete,
		}
		apiData = append(apiData, data)
	}
	sorted, err := tpgresource.SortMapsByConfigOrder(configData, apiData, "interface_name")
	if err != nil {
		log.Printf("[ERROR] Could not sort API response for %s: %s", ipfieldName, err)
		return apiData
	}
	return sorted
}

func flattenUpdatePolicy(updatePolicy *compute.InstanceGroupManagerUpdatePolicy) []map[string]interface{} {
	results := []map[string]interface{}{}
	if updatePolicy != nil {
		up := map[string]interface{}{}
		if updatePolicy.MaxSurge != nil {
			up["max_surge_fixed"] = updatePolicy.MaxSurge.Fixed
			up["max_surge_percent"] = updatePolicy.MaxSurge.Percent
		} else {
			up["max_surge_fixed"] = 0
			up["max_surge_percent"] = 0
		}
		if updatePolicy.MaxUnavailable != nil {
			up["max_unavailable_fixed"] = updatePolicy.MaxUnavailable.Fixed
			up["max_unavailable_percent"] = updatePolicy.MaxUnavailable.Percent
		} else {
			up["max_unavailable_fixed"] = 0
			up["max_unavailable_percent"] = 0
		}
<% unless version == "ga" -%>
		up["min_ready_sec"] = updatePolicy.MinReadySec
<% end -%>
		up["minimal_action"] = updatePolicy.MinimalAction
		up["most_disruptive_allowed_action"] = updatePolicy.MostDisruptiveAllowedAction
		up["type"] = updatePolicy.Type
		up["replacement_method"] = updatePolicy.ReplacementMethod
		results = append(results, up)
	}
	return results
}

func flattenInstanceLifecyclePolicy(instanceLifecyclePolicy *compute.InstanceGroupManagerInstanceLifecyclePolicy) []map[string]interface{} {
	results := []map[string]interface{}{}
	if instanceLifecyclePolicy != nil {
		ilp := map[string]interface{}{}
		ilp["force_update_on_repair"] = instanceLifecyclePolicy.ForceUpdateOnRepair
		ilp["default_action_on_failure"] = instanceLifecyclePolicy.DefaultActionOnFailure
		results = append(results, ilp)
	}
	return results
}

func expandAllInstancesConfig(old []interface{}, new []interface{}) *compute.InstanceGroupManagerAllInstancesConfig {
	var properties *compute.InstancePropertiesPatch
	for _, raw := range new {
		properties = &compute.InstancePropertiesPatch{}
		if raw != nil {
			data := raw.(map[string]interface{})
			properties.Metadata = tpgresource.ConvertStringMap(data["metadata"].(map[string]interface{}))
			if len(properties.Metadata) == 0 {
				properties.NullFields = append(properties.NullFields, "Metadata")
			}
			properties.Labels = tpgresource.ConvertStringMap(data["labels"].(map[string]interface{}))
			if len(properties.Labels) == 0 {
				properties.NullFields = append(properties.NullFields, "Labels")
			}
		}
	}

	if properties != nil {
		for _, raw := range old {
			if raw != nil {
				data := raw.(map[string]interface{})
				for k, _ := range data["metadata"].(map[string]interface{}) {
					if _, exist := properties.Metadata[k]; !exist {
						properties.NullFields = append(properties.NullFields, fmt.Sprintf("Metadata.%s", k))
					}
				}
				for k, _ := range data["labels"].(map[string]interface{}) {
					if _, exist := properties.Labels[k]; !exist {
						properties.NullFields = append(properties.NullFields, fmt.Sprintf("Labels.%s", k))
					}
				}
			}
		}
	}
	if properties != nil {
		allInstancesConfig := &compute.InstanceGroupManagerAllInstancesConfig{}
		allInstancesConfig.Properties = properties
		return allInstancesConfig
	} else {
		return nil
	}
}

func flattenAllInstancesConfig(allInstancesConfig *compute.InstanceGroupManagerAllInstancesConfig) []map[string]interface{} {
  results := []map[string]interface{}{}
	props := map[string]interface{}{}
	if len(allInstancesConfig.Properties.Metadata) > 0 {
		props["metadata"] = allInstancesConfig.Properties.Metadata
	}
	if len(allInstancesConfig.Properties.Labels) > 0 {
		props["labels"] = allInstancesConfig.Properties.Labels
	}
	results = append(results, props)
  return results
}

func flattenStatus(status *compute.InstanceGroupManagerStatus) []map[string]interface{} {
	results := []map[string]interface{}{}
	data := map[string]interface{}{
		"is_stable":      status.IsStable,
		"stateful":       flattenStatusStateful(status.Stateful),
		"version_target": flattenStatusVersionTarget(status.VersionTarget),
	}
	if status.AllInstancesConfig != nil {
		data["all_instances_config"] = flattenStatusAllInstancesConfig(status.AllInstancesConfig)
	}
	results = append(results, data)
	return results
}

func flattenStatusStateful(stateful *compute.InstanceGroupManagerStatusStateful) []map[string]interface{} {
	results := []map[string]interface{}{}
	data := map[string]interface{}{
		"has_stateful_config":  stateful.HasStatefulConfig,
		"per_instance_configs": flattenStatusStatefulConfigs(stateful.PerInstanceConfigs),
	}
	results = append(results, data)
	return results
}

func flattenStatusStatefulConfigs(statefulConfigs *compute.InstanceGroupManagerStatusStatefulPerInstanceConfigs) []map[string]interface{} {
	results := []map[string]interface{}{}
	data := map[string]interface{}{
		"all_effective": statefulConfigs.AllEffective,
	}
	results = append(results, data)
	return results
}

func flattenStatusVersionTarget(versionTarget *compute.InstanceGroupManagerStatusVersionTarget) []map[string]interface{} {
	results := []map[string]interface{}{}
	data := map[string]interface{}{
		"is_reached": versionTarget.IsReached,
	}
	results = append(results, data)
	return results
}

func flattenStatusAllInstancesConfig(allInstancesConfig *compute.InstanceGroupManagerStatusAllInstancesConfig) []map[string]interface{} {
	results := []map[string]interface{}{}
	data := map[string]interface{}{
		"effective": allInstancesConfig.Effective,
		"current_revision": allInstancesConfig.CurrentRevision,
	}
	results = append(results, data)
	return results
}

func resourceInstanceGroupManagerStateImporter(d *schema.ResourceData, meta interface{}) ([]*schema.ResourceData, error) {
	if err := d.Set("wait_for_instances", false); err != nil {
		return nil, fmt.Errorf("Error setting wait_for_instances: %s", err)
	}
	if err := d.Set("wait_for_instances_status", "STABLE"); err != nil {
		return nil, fmt.Errorf("Error setting wait_for_instances_status: %s", err)
	}
	config := meta.(*transport_tpg.Config)
	if err := tpgresource.ParseImportId([]string{"projects/(?P<project>[^/]+)/zones/(?P<zone>[^/]+)/instanceGroupManagers/(?P<name>[^/]+)", "(?P<project>[^/]+)/(?P<zone>[^/]+)/(?P<name>[^/]+)", "(?P<project>[^/]+)/(?P<name>[^/]+)", "(?P<name>[^/]+)"}, d, config); err != nil {
		return nil, err
	}

	// Replace import id for the resource id
	id, err := tpgresource.ReplaceVars(d, config, "projects/{{project}}/zones/{{zone}}/instanceGroupManagers/{{name}}")
	if err != nil {
		return nil, fmt.Errorf("Error constructing id: %s", err)
	}
	d.SetId(id)

	return []*schema.ResourceData{d}, nil
}<|MERGE_RESOLUTION|>--- conflicted
+++ resolved
@@ -651,14 +651,11 @@
 		TargetPools:                 tpgresource.ConvertStringSet(d.Get("target_pools").(*schema.Set)),
 		AutoHealingPolicies:         expandAutoHealingPolicies(d.Get("auto_healing_policies").([]interface{})),
 		Versions:                    expandVersions(d.Get("version").([]interface{})),
-<<<<<<< HEAD
 		<% unless version == "ga" -%>
-    StandbyPolicy:               expandStandbyPolicy(d),
-    TargetSuspendedSize:         int64(d.Get("target_suspended_size").(int)),
-    TargetStoppedSize:           int64(d.Get("target_stopped_size").(int)),
-    <% end -%>
-=======
->>>>>>> 2c31a816
+		StandbyPolicy:               expandStandbyPolicy(d),
+		TargetSuspendedSize:         int64(d.Get("target_suspended_size").(int)),
+		TargetStoppedSize:           int64(d.Get("target_stopped_size").(int)),
+		<% end -%>
 		UpdatePolicy:                expandUpdatePolicy(d.Get("update_policy").([]interface{})),
 		InstanceLifecyclePolicy:     expandInstanceLifecyclePolicy(d.Get("instance_lifecycle_policy").([]interface{})),
 		AllInstancesConfig:          expandAllInstancesConfig(nil, d.Get("all_instances_config").([]interface{})),
@@ -882,20 +879,17 @@
 	if err := d.Set("version", flattenVersions(manager.Versions)); err != nil {
 		return err
 	}
-<<<<<<< HEAD
 	<% unless version == "ga" -%>
-  if err = d.Set("standby_policy", flattenStandbyPolicy(manager.StandbyPolicy)); err != nil {
-    return fmt.Errorf("Error setting standby_policy in state: %s", err.Error())
-  }
-  if err := d.Set("target_suspended_size", manager.TargetSuspendedSize); err != nil {
-    return fmt.Errorf("Error setting target_suspended_size: %s", err)
-  }
-  if err := d.Set("target_stopped_size", manager.TargetStoppedSize); err != nil {
-    return fmt.Errorf("Error setting target_stopped_size: %s", err)
-  }
-  <% end -%>
-=======
->>>>>>> 2c31a816
+	if err = d.Set("standby_policy", flattenStandbyPolicy(manager.StandbyPolicy)); err != nil {
+		return fmt.Errorf("Error setting standby_policy in state: %s", err.Error())
+	}
+	if err := d.Set("target_suspended_size", manager.TargetSuspendedSize); err != nil {
+		return fmt.Errorf("Error setting target_suspended_size: %s", err)
+	}
+	if err := d.Set("target_stopped_size", manager.TargetStoppedSize); err != nil {
+		return fmt.Errorf("Error setting target_stopped_size: %s", err)
+	}
+	<% end -%>
 	if err = d.Set("update_policy", flattenUpdatePolicy(manager.UpdatePolicy)); err != nil {
 		return fmt.Errorf("Error setting update_policy in state: %s", err.Error())
 	}
@@ -967,7 +961,6 @@
 		change = true
 	}
 
-<<<<<<< HEAD
 	<% unless version == "ga" -%>
 	if d.HasChange("standby_policy") {
 		updatedManager.StandbyPolicy = expandStandbyPolicy(d)
@@ -987,8 +980,6 @@
 	}
 	<% end -%>
 
-=======
->>>>>>> 2c31a816
 	if d.HasChange("update_policy") {
 		updatedManager.UpdatePolicy = expandUpdatePolicy(d.Get("update_policy").([]interface{}))
 		change = true
@@ -1312,6 +1303,19 @@
 	}
 	return instanceLifecyclePolicy
 }
+
+<% unless version == "ga" -%>
+func expandStandbyPolicy(d *schema.ResourceData) *compute.InstanceGroupManagerStandbyPolicy {
+	standbyPolicy := &compute.InstanceGroupManagerStandbyPolicy{}
+	for _, sp := range d.Get("standby_policy").([]any) {
+		spData := sp.(map[string]any)
+		standbyPolicy.InitialDelaySec = int64(spData["initial_delay_sec"].(int))
+		standbyPolicy.ForceSendFields = []string{"InitialDelaySec"}
+		standbyPolicy.Mode = spData["mode"].(string)
+	}
+	return standbyPolicy
+}
+<% end -%>
 
 func expandUpdatePolicy(configured []interface{}) *compute.InstanceGroupManagerUpdatePolicy {
 	updatePolicy := &compute.InstanceGroupManagerUpdatePolicy{}
@@ -1448,6 +1452,19 @@
 	}
 	return sorted
 }
+
+<% unless version == "ga" -%>
+func flattenStandbyPolicy(standbyPolicy *compute.InstanceGroupManagerStandbyPolicy) []map[string]any{
+	results := []map[string]any{}
+	if standbyPolicy != nil {
+		sp := map[string]any{}
+		sp["initial_delay_sec"] = standbyPolicy.InitialDelaySec
+		sp["mode"]              = standbyPolicy.Mode
+		results = append(results, sp)
+	}
+	return results
+}
+<% end -%>
 
 func flattenUpdatePolicy(updatePolicy *compute.InstanceGroupManagerUpdatePolicy) []map[string]interface{} {
 	results := []map[string]interface{}{}
