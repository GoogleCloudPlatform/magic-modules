package compute_test

import (
	"fmt"
	"testing"

	"github.com/hashicorp/terraform-plugin-testing/helper/resource"
	"github.com/hashicorp/terraform-provider-google/google/acctest"
	"github.com/hashicorp/terraform-provider-google/google/envvar"
  "github.com/hashicorp/terraform-plugin-testing/plancheck"
)

func TestAccComputeNetworkFirewallPolicyRule_update(t *testing.T) {
	t.Parallel()

	context := map[string]interface{}{
		"random_suffix": acctest.RandString(t, 10),
		"org_name":      fmt.Sprintf("organizations/%s", envvar.GetTestOrgFromEnv(t)),
	}

	acctest.VcrTest(t, resource.TestCase{
		PreCheck:                 func() { acctest.AccTestPreCheck(t) },
		ProtoV5ProviderFactories: acctest.ProtoV5ProviderFactories(t),
		Steps: []resource.TestStep{
			{
				Config: testAccComputeNetworkFirewallPolicyRule_start(context),
			},
			{
				ResourceName:      "google_compute_network_firewall_policy_rule.fw_policy_rule1",
				ImportState:       true,
				ImportStateVerify: true,
				// Referencing using ID causes import to fail
				ImportStateVerifyIgnore: []string{"firewall_policy"},
			},
			{
				Config: testAccComputeNetworkFirewallPolicyRule_update(context),
        ConfigPlanChecks: resource.ConfigPlanChecks{
					PreApply: []plancheck.PlanCheck{
						plancheck.ExpectResourceAction("google_compute_network_firewall_policy_rule.fw_policy_rule1", plancheck.ResourceActionUpdate),
					},
				},
			},
			{
				ResourceName:      "google_compute_network_firewall_policy_rule.fw_policy_rule1",
				ImportState:       true,
				ImportStateVerify: true,
				// Referencing using ID causes import to fail
				ImportStateVerifyIgnore: []string{"firewall_policy"},
			},
			{
				Config: testAccComputeNetworkFirewallPolicyRule_removeConfigs(context),
        ConfigPlanChecks: resource.ConfigPlanChecks{
					PreApply: []plancheck.PlanCheck{
						plancheck.ExpectResourceAction("google_compute_network_firewall_policy_rule.fw_policy_rule1", plancheck.ResourceActionUpdate),
					},
				},
			},
			{
				ResourceName:      "google_compute_network_firewall_policy_rule.fw_policy_rule1",
				ImportState:       true,
				ImportStateVerify: true,
				// Referencing using ID causes import to fail
				ImportStateVerifyIgnore: []string{"firewall_policy"},
			},
			{
				Config: testAccComputeNetworkFirewallPolicyRule_start(context),
        ConfigPlanChecks: resource.ConfigPlanChecks{
					PreApply: []plancheck.PlanCheck{
						plancheck.ExpectResourceAction("google_compute_network_firewall_policy_rule.fw_policy_rule1", plancheck.ResourceActionUpdate),
					},
				},
			},
			{
				ResourceName:      "google_compute_network_firewall_policy_rule.fw_policy_rule1",
				ImportState:       true,
				ImportStateVerify: true,
				// Referencing using ID causes import to fail
				ImportStateVerifyIgnore: []string{"firewall_policy"},
			},
		},
	})
}

func TestAccComputeNetworkFirewallPolicyRule_multipleRules(t *testing.T) {
  t.Parallel()

  context := map[string]interface{}{
    "random_suffix": acctest.RandString(t, 10),
    "project_name":  envvar.GetTestProjectFromEnv(),
    "org_name":      fmt.Sprintf("organizations/%s", envvar.GetTestOrgFromEnv(t)),
  }

  acctest.VcrTest(t, resource.TestCase{
    PreCheck:                 func() { acctest.AccTestPreCheck(t) },
    ProtoV5ProviderFactories: acctest.ProtoV5ProviderFactories(t),
    Steps: []resource.TestStep{
      {
        Config: testAccComputeNetworkFirewallPolicyRule_multiple(context),
      },
      {
        ResourceName:      "google_compute_network_firewall_policy_rule.fw_policy_rule1",
        ImportState:       true,
        ImportStateVerify: true,
        // Referencing using ID causes import to fail
        ImportStateVerifyIgnore: []string{"firewall_policy"},
      },
      {
        ResourceName:      "google_compute_network_firewall_policy_rule.fw_policy_rule2",
        ImportState:       true,
        ImportStateVerify: true,
        // Referencing using ID causes import to fail
        ImportStateVerifyIgnore: []string{"firewall_policy"},
      },
      {
        Config: testAccComputeNetworkFirewallPolicyRule_multipleAdd(context),
        ConfigPlanChecks: resource.ConfigPlanChecks{
					PreApply: []plancheck.PlanCheck{
						plancheck.ExpectResourceAction("google_compute_network_firewall_policy_rule.fw_policy_rule1", plancheck.ResourceActionUpdate),
					},
				},
      },
      {
        ResourceName:      "google_compute_network_firewall_policy_rule.fw_policy_rule3",
        ImportState:       true,
        ImportStateVerify: true,
        // Referencing using ID causes import to fail
        ImportStateVerifyIgnore: []string{"firewall_policy"},
      },
      {
        Config: testAccComputeNetworkFirewallPolicyRule_multipleRemove(context),
        ConfigPlanChecks: resource.ConfigPlanChecks{
					PreApply: []plancheck.PlanCheck{
						plancheck.ExpectResourceAction("google_compute_network_firewall_policy_rule.fw_policy_rule1", plancheck.ResourceActionUpdate),
						plancheck.ExpectResourceAction("google_compute_network_firewall_policy_rule.fw_policy_rule2", plancheck.ResourceActionDestroy),
						plancheck.ExpectResourceAction("google_compute_network_firewall_policy_rule.fw_policy_rule3", plancheck.ResourceActionUpdate),
					},
				},
      },
    },
  })
}

func TestAccComputeNetworkFirewallPolicyRule_securityProfileGroup_update(t *testing.T) {
  t.Parallel()

  context := map[string]interface{}{
    "random_suffix": acctest.RandString(t, 10),
    "org_name":      fmt.Sprintf("organizations/%s", envvar.GetTestOrgFromEnv(t)),
  }

  acctest.VcrTest(t, resource.TestCase{
    PreCheck:                 func() { acctest.AccTestPreCheck(t) },
    ProtoV5ProviderFactories: acctest.ProtoV5ProviderFactories(t),
    Steps: []resource.TestStep{
      {
        Config: testAccComputeNetworkFirewallPolicyRule_securityProfileGroup_basic(context),
      },
      {
        ResourceName:      "google_compute_network_firewall_policy_rule.fw_policy_rule1",
        ImportState:       true,
        ImportStateVerify: true,
        // Referencing using ID causes import to fail
        ImportStateVerifyIgnore: []string{"firewall_policy"},
      },
      {
        Config: testAccComputeNetworkFirewallPolicyRule_securityProfileGroup_update(context),
        ConfigPlanChecks: resource.ConfigPlanChecks{
					PreApply: []plancheck.PlanCheck{
						plancheck.ExpectResourceAction("google_compute_network_firewall_policy_rule.fw_policy_rule1", plancheck.ResourceActionUpdate),
					},
				},
      },
      {
        ResourceName:      "google_compute_network_firewall_policy_rule.fw_policy_rule1",
        ImportState:       true,
        ImportStateVerify: true,
        // Referencing using ID causes import to fail
        ImportStateVerifyIgnore: []string{"firewall_policy"},
      },
    },
  })
}

func TestAccComputeNetworkFirewallPolicyRule_secureTags(t *testing.T) {
	t.Parallel()

	context := map[string]interface{}{
		"org_id":        envvar.GetTestOrgFromEnv(t),
		"project_name":  envvar.GetTestProjectFromEnv(),
		"service_acct":  envvar.GetTestServiceAccountFromEnv(t),
		"random_suffix": acctest.RandString(t, 10),
	}

	acctest.VcrTest(t, resource.TestCase{
		PreCheck:                 func() { acctest.AccTestPreCheck(t) },
		ProtoV5ProviderFactories: acctest.ProtoV5ProviderFactories(t),
		CheckDestroy:             testAccCheckComputeNetworkFirewallPolicyRuleDestroyProducer(t),
		Steps: []resource.TestStep{
			{
				Config: testAccComputeNetworkFirewallPolicyRule_secureTags(context),
			},
			{
				ResourceName:      "google_compute_network_firewall_policy_rule.primary",
				ImportState:       true,
				ImportStateVerify: true,
        // Referencing using ID causes import to fail
				ImportStateVerifyIgnore: []string{"firewall_policy", "project"},
			},
			{
				Config: testAccComputeNetworkFirewallPolicyRule_secureTagsUpdate(context),
        ConfigPlanChecks: resource.ConfigPlanChecks{
					PreApply: []plancheck.PlanCheck{
						plancheck.ExpectResourceAction("google_compute_network_firewall_policy_rule.primary", plancheck.ResourceActionUpdate),
					},
				},
			},
			{
				ResourceName:      "google_compute_network_firewall_policy_rule.primary",
				ImportState:       true,
				ImportStateVerify: true,
        // Referencing using ID causes import to fail
				ImportStateVerifyIgnore: []string{"firewall_policy", "project"},
			},
		},
	})
}

func testAccComputeNetworkFirewallPolicyRule_secureTags(context map[string]interface{}) string {
	return acctest.Nprintf(`
resource "google_network_security_address_group" "basic_global_networksecurity_address_group" {
  name        = "tf-test-address-%{random_suffix}"
  parent      = "projects/%{project_name}"
  description = "Sample global networksecurity_address_group"
  location    = "global"
  items       = ["208.80.154.224/32"]
  type        = "IPV4"
  capacity    = 100
}

resource "google_compute_network_firewall_policy" "basic_network_firewall_policy" {
  name        = "tf-test-policy-%{random_suffix}"
  description = "Sample global network firewall policy"
  project     = "%{project_name}"
}

resource "google_compute_network_firewall_policy_rule" "primary" {
  action          = "allow"
  description     = "This is a simple rule description"
  direction       = "INGRESS"
  disabled        = false
  enable_logging  = true
  firewall_policy = google_compute_network_firewall_policy.basic_network_firewall_policy.name
  priority        = 1000
  tls_inspect     = false
  rule_name       = "tf-test-rule-%{random_suffix}"
  project         = "projects/%{project_name}"

  match {
    src_ip_ranges = ["10.100.0.1/32"]
    src_fqdns = ["google.com"]
    src_region_codes = ["US"]
    src_threat_intelligences = ["iplist-known-malicious-ips"]

    src_secure_tags {
      name = "tagValues/${google_tags_tag_value.basic_value.name}"
    }

    layer4_configs {
      ip_protocol = "all"
    }
    
    src_address_groups = [google_network_security_address_group.basic_global_networksecurity_address_group.id]
  }
}

resource "google_compute_network" "basic_network" {
  name = "tf-test-network-%{random_suffix}"
  auto_create_subnetworks = false
}

resource "google_tags_tag_key" "basic_key" {
  description = "For keyname resources."
  parent      = "organizations/%{org_id}"
  purpose     = "GCE_FIREWALL"
  short_name  = "tf-test-tagkey-%{random_suffix}"
  purpose_data = {
    network = "%{project_name}/${google_compute_network.basic_network.name}"
  }
}

resource "google_tags_tag_value" "basic_value" {
  description = "For valuename resources."
  parent      = "tagKeys/${google_tags_tag_key.basic_key.name}"
  short_name  = "tf-test-tagvalue-%{random_suffix}"
}
`, context)
}

func testAccComputeNetworkFirewallPolicyRule_secureTagsUpdate(context map[string]interface{}) string {
	return acctest.Nprintf(`
resource "google_network_security_address_group" "basic_global_networksecurity_address_group" {
  name        = "tf-test-address-%{random_suffix}"
  parent      = "projects/%{project_name}"
  description = "Sample global networksecurity_address_group"
  location    = "global"
  items       = ["208.80.154.224/32"]
  type        = "IPV4"
  capacity    = 100
}

resource "google_compute_network_firewall_policy" "basic_network_firewall_policy" {
  name        = "tf-test-policy-%{random_suffix}"
  description = "Sample global network firewall policy"
  project     = "%{project_name}"
}

resource "google_compute_network_firewall_policy_rule" "primary" {
  action          = "deny"
  description     = "This is an updated rule description"
  direction       = "EGRESS"
  disabled        = true
  enable_logging  = false
  firewall_policy = google_compute_network_firewall_policy.basic_network_firewall_policy.id
  priority        = 1000
  tls_inspect     = false
  rule_name       = "tf-test-updated-rule-%{random_suffix}"
  project         = "projects/%{project_name}"

  match {
    dest_ip_ranges = ["0.0.0.0/0"]
    dest_fqdns = ["example.com"]
    dest_region_codes = ["US"]
    dest_threat_intelligences = ["iplist-known-malicious-ips"]
    dest_address_groups = [google_network_security_address_group.basic_global_networksecurity_address_group.id]

    layer4_configs {
      ip_protocol = "tcp"
      ports       = ["123"]
    }
  }
  
  target_secure_tags {
    name = "tagValues/${google_tags_tag_value.basic_value.name}"
  }
}

resource "google_compute_network" "basic_network" {
  name = "tf-test-network-%{random_suffix}"
  auto_create_subnetworks = false
}

resource "google_tags_tag_key" "basic_key" {
  description = "For keyname resources."
  parent      = "organizations/%{org_id}"
  purpose     = "GCE_FIREWALL"
  short_name  = "tf-test-tagkey-%{random_suffix}"
  purpose_data = {
    network = "%{project_name}/${google_compute_network.basic_network.name}"
  }
}

resource "google_tags_tag_value" "basic_value" {
  description = "For valuename resources."
  parent      = "tagKeys/${google_tags_tag_key.basic_key.name}"
  short_name  = "tf-test-tagvalue-%{random_suffix}"
}
`, context)
}

func testAccComputeNetworkFirewallPolicyRule_securityProfileGroup_basic(context map[string]interface{}) string {
  return acctest.Nprintf(`
resource "google_compute_network" "network1" {
  name                    = "tf-test-%{random_suffix}"
  auto_create_subnetworks = false
}

resource "google_network_security_security_profile" "security_profile" {
    name     = "tf-test-my-sp%{random_suffix}"
    type     = "THREAT_PREVENTION"
    parent   = "%{org_name}"
    location = "global"
}

resource "google_network_security_security_profile_group" "security_profile_group" {
    name                      = "tf-test-my-spg%{random_suffix}"
    parent                    = "%{org_name}"
    location                  = "global"
    description               = "My security profile group."
    threat_prevention_profile = google_network_security_security_profile.security_profile.id
}

resource "google_compute_network_firewall_policy" "fw_policy" {
  name        = "tf-test-policy-%{random_suffix}"
  description = "Resource created for Terraform acceptance testing"
}

resource "google_compute_network_firewall_policy_association" "fw_policy_a" {
  name              = "tf-test-policy-a-%{random_suffix}"
  attachment_target = google_compute_network.network1.id
  firewall_policy   = google_compute_network_firewall_policy.fw_policy.id
}

resource "google_compute_network_firewall_policy_rule" "fw_policy_rule1" {
  firewall_policy        = google_compute_network_firewall_policy.fw_policy.id
  description            = "Resource created for Terraform acceptance testing"
  priority               = 9000
  enable_logging         = true
  action                 = "apply_security_profile_group"
  security_profile_group = "//networksecurity.googleapis.com/${google_network_security_security_profile_group.security_profile_group.id}"
  direction              = "INGRESS"
  disabled               = false
  match {
    layer4_configs {
      ip_protocol = "tcp"
      ports       = [80, 8080]
    }
    src_ip_ranges = ["11.100.0.1/32"]
  }
}
`, context)
}

func testAccComputeNetworkFirewallPolicyRule_securityProfileGroup_update(context map[string]interface{}) string {
  return acctest.Nprintf(`
resource "google_network_security_security_profile" "security_profile" {
    name     = "tf-test-my-sp%{random_suffix}"
    type     = "THREAT_PREVENTION"
    parent   = "%{org_name}"
    location = "global"
}

resource "google_network_security_security_profile_group" "security_profile_group" {
    name                      = "tf-test-my-spg%{random_suffix}"
    parent                    = "%{org_name}"
    location                  = "global"
    description               = "My security profile group."
    threat_prevention_profile = google_network_security_security_profile.security_profile.id
}

resource "google_network_security_security_profile_group" "security_profile_group_updated" {
    name                      = "tf-test-my-spg-updated%{random_suffix}"
    parent                    = "%{org_name}"
    location                  = "global"
    description               = "My updated security profile group."
    threat_prevention_profile = google_network_security_security_profile.security_profile.id
}

resource "google_compute_network_firewall_policy" "fw_policy" {
  name        = "tf-test-policy-%{random_suffix}"
  description = "Resource created for Terraform acceptance testing"
}

resource "google_compute_network_firewall_policy_rule" "fw_policy_rule1" {
  firewall_policy        = google_compute_network_firewall_policy.fw_policy.id
  description            = "Resource created for Terraform acceptance testing"
  priority               = 9000
  enable_logging         = true
  action                 = "apply_security_profile_group"
  security_profile_group = "//networksecurity.googleapis.com/${google_network_security_security_profile_group.security_profile_group_updated.id}"
  direction              = "INGRESS"
  disabled               = false
  match {
    layer4_configs {
      ip_protocol = "tcp"
      ports       = [80, 8080]
    }
    src_ip_ranges = ["11.100.0.1/32"]
  }
}
`, context)
}

func testAccComputeNetworkFirewallPolicyRule_start(context map[string]interface{}) string {
	return acctest.Nprintf(`
resource "google_service_account" "service_account1" {
  account_id = "tf-test-sa-%{random_suffix}"
}

resource "google_service_account" "service_account2" {
  account_id = "tf-test-sa2-%{random_suffix}"
}

resource "google_compute_network" "network1" {
  name                    = "tf-test-%{random_suffix}"
  auto_create_subnetworks = false
}

resource "google_compute_network" "network2" {
  name                    = "tf-test-2-%{random_suffix}"
  auto_create_subnetworks = false
}

resource "google_compute_network_firewall_policy" "fw_policy" {
  name        = "tf-test-policy-%{random_suffix}"
  description = "Resource created for Terraform acceptance testing"
}

resource "google_network_security_address_group" "address_group" {
  name        = "tf-test-policy%{random_suffix}"
  parent      = "%{org_name}"
  description = "Sample global networksecurity_address_group"
  location    = "global"
  items       = ["208.80.154.224/32"]
  type        = "IPV4"
  capacity    = 100
}

resource "google_compute_network_firewall_policy_rule" "fw_policy_rule1" {
  firewall_policy = google_compute_network_firewall_policy.fw_policy.id
  description     = "Resource created for Terraform acceptance testing"
  priority        = 9000
  enable_logging  = true
  action          = "allow"
  direction       = "EGRESS"
  disabled        = false
  match {
    layer4_configs {
      ip_protocol = "tcp"
      ports       = [80, 8080]
    }
    dest_ip_ranges = ["11.100.0.1/32"]
    dest_fqdns                = []
    dest_region_codes         = []
    dest_threat_intelligences = []
    dest_address_groups       = [google_network_security_address_group.address_group.id]
  }
}
`, context)
}

func testAccComputeNetworkFirewallPolicyRule_update(context map[string]interface{}) string {
	return acctest.Nprintf(`
resource "google_service_account" "service_account1" {
  account_id = "tf-test-sa-%{random_suffix}"
}

resource "google_service_account" "service_account2" {
  account_id = "tf-test-sa2-%{random_suffix}"
}

resource "google_compute_network" "network1" {
  name = "tf-test-%{random_suffix}"
  auto_create_subnetworks = false
}

resource "google_compute_network" "network2" {
  name = "tf-test-2-%{random_suffix}"
  auto_create_subnetworks = false
}

resource "google_compute_network_firewall_policy" "fw_policy" {
  name        = "tf-test-policy-%{random_suffix}"
  description = "Resource created for Terraform acceptance testing"
}

resource "google_network_security_address_group" "address_group" {
  name        = "tf-test-policy%{random_suffix}"
  parent      = "%{org_name}"
  description = "Sample global networksecurity_address_group"
  location    = "global"
  items       = ["208.80.154.224/32"]
  type        = "IPV4"
  capacity    = 100
}

resource "google_compute_network_firewall_policy_rule" "fw_policy_rule1" {
  firewall_policy         = google_compute_network_firewall_policy.fw_policy.id
  description             = "Resource created for Terraform acceptance testing"
  priority                = 9000
  enable_logging          = true
  action                  = "allow"
  direction               = "EGRESS"
  disabled                = false
  target_service_accounts = [google_service_account.service_account1.email]

  match {
    layer4_configs {
      ip_protocol = "tcp"
      ports       = [8080]
    }
    layer4_configs {
      ip_protocol = "udp"
      ports       = [22]
    }
    dest_ip_ranges            = ["11.100.0.1/32", "10.0.0.0/24"]
    dest_fqdns                = ["google.com"]
    dest_region_codes         = ["US"]
    dest_threat_intelligences = ["iplist-known-malicious-ips"]
    src_address_groups        = []
    dest_address_groups       = [google_network_security_address_group.address_group.id]
  }
}
`, context)
}

func testAccComputeNetworkFirewallPolicyRule_removeConfigs(context map[string]interface{}) string {
	return acctest.Nprintf(`
resource "google_service_account" "service_account1" {
  account_id = "tf-test-sa-%{random_suffix}"
}

resource "google_service_account" "service_account2" {
  account_id = "tf-test-sa2-%{random_suffix}"
}

resource "google_compute_network" "network1" {
  name                    = "tf-test-%{random_suffix}"
  auto_create_subnetworks = false
}

resource "google_compute_network" "network2" {
  name                    = "tf-test-2-%{random_suffix}"
  auto_create_subnetworks = false
}

resource "google_compute_network_firewall_policy" "fw_policy" {
  name        = "tf-test-policy-%{random_suffix}"
  description = "Resource created for Terraform acceptance testing"
}

resource "google_network_security_address_group" "address_group" {
  name        = "tf-test-policy%{random_suffix}"
  parent      = "%{org_name}"
  description = "Sample global networksecurity_address_group"
  location    = "global"
  items       = ["208.80.154.224/32"]
  type        = "IPV4"
  capacity    = 100
}

resource "google_compute_network_firewall_policy_rule" "fw_policy_rule1" {
  firewall_policy         = google_compute_network_firewall_policy.fw_policy.id
  description             = "Test description"
  priority                = 9000
  enable_logging          = false
  action                  = "deny"
  direction               = "INGRESS"
  disabled                = false
  target_service_accounts = [
    google_service_account.service_account1.email,
    google_service_account.service_account2.email
  ]

  match {
    layer4_configs {
      ip_protocol = "udp"
      ports       = [22]
    }
    src_ip_ranges            = ["11.100.0.1/32", "10.0.0.0/24"]
    src_fqdns                = ["google.com"]
    src_region_codes         = ["US"]
    src_threat_intelligences = ["iplist-known-malicious-ips"]
  }
}
`, context)
}

func testAccComputeNetworkFirewallPolicyRule_multiple(context map[string]interface{}) string {
	return acctest.Nprintf(`
resource "google_compute_network" "network1" {
  name                    = "tf-test-%{random_suffix}"
  auto_create_subnetworks = false
}

resource "google_compute_network_firewall_policy" "fw_policy" {
  name        = "tf-test-policy-%{random_suffix}"
  description = "Resource created for Terraform acceptance testing"
}

resource "google_compute_network_firewall_policy_association" "fw_policy_a" {
  name              = "tf-test-policy-a-%{random_suffix}"
  attachment_target = google_compute_network.network1.id
  firewall_policy   = google_compute_network_firewall_policy.fw_policy.id
}

resource "google_network_security_address_group" "address_group" {
  name        = "tf-test-policy%{random_suffix}"
  parent      = "%{org_name}"
  description = "Sample global networksecurity_address_group"
  location    = "global"
  items       = ["208.80.154.224/32"]
  type        = "IPV4"
  capacity    = 100
}

resource "google_compute_network_firewall_policy_rule" "fw_policy_rule1" {
  firewall_policy = google_compute_network_firewall_policy.fw_policy.id
  description     = "Resource created for Terraform acceptance testing"
  priority        = 9000
  enable_logging  = true
  action          = "allow"
  direction       = "EGRESS"
  disabled        = false
  match {
    layer4_configs {
      ip_protocol = "tcp"
      ports       = [80, 8080]
    }
    dest_ip_ranges            = ["11.100.0.1/32"]
    dest_fqdns                = ["google.com"]
    dest_region_codes         = ["US"]
    dest_threat_intelligences = ["iplist-known-malicious-ips"]
    dest_address_groups       = [google_network_security_address_group.address_group.id]
  }
}

resource "google_compute_network_firewall_policy_rule" "fw_policy_rule2" {
  firewall_policy = google_compute_network_firewall_policy.fw_policy.id
  description     = "Resource created for Terraform acceptance testing"
  priority        = 9001
  enable_logging  = false
  action          = "deny"
  direction       = "INGRESS"
  disabled        = false
  match {
    layer4_configs {
      ip_protocol = "tcp"
      ports       = [80, 8080]
    }
    layer4_configs {
      ip_protocol = "all"
    }
    src_ip_ranges            = ["11.100.0.1/32"]
    src_fqdns                = ["google.com"]
    src_region_codes         = ["US"]
    src_threat_intelligences = ["iplist-known-malicious-ips"]
    src_address_groups       = [google_network_security_address_group.address_group.id]
  }
}
`, context)
}

func testAccComputeNetworkFirewallPolicyRule_multipleAdd(context map[string]interface{}) string {
	return acctest.Nprintf(`
resource "google_compute_network" "network1" {
  name                    = "tf-test-%{random_suffix}"
  auto_create_subnetworks = false
}

resource "google_compute_network_firewall_policy" "fw_policy" {
  name        = "tf-test-policy-%{random_suffix}"
  description = "Resource created for Terraform acceptance testing"
<<<<<<< HEAD
}

resource "google_compute_network_firewall_policy_association" "fw_policy_a" {
  name              = "tf-test-policy-a-%{random_suffix}"
  project           = "projects/%{project_name}"
  attachment_target = google_compute_network.network1.id
  firewall_policy   = google_compute_network_firewall_policy.fw_policy.id
=======
>>>>>>> 9c0bb5a1
}

resource "google_network_security_address_group" "address_group" {
  name        = "tf-test-policy%{random_suffix}"
  parent      = "%{org_name}"
  description = "Sample global networksecurity_address_group"
  location    = "global"
  items       = ["208.80.154.224/32"]
  type        = "IPV4"
  capacity    = 100
}

resource "google_compute_network_firewall_policy_rule" "fw_policy_rule1" {
  firewall_policy = google_compute_network_firewall_policy.fw_policy.id
  description     = "Resource created for Terraform acceptance testing"
  priority        = 9000
  enable_logging  = true
  action          = "allow"
  direction       = "EGRESS"
  disabled        = false
  match {
    layer4_configs {
      ip_protocol = "tcp"
    }
    dest_ip_ranges            = ["11.100.0.1/32"]
    dest_fqdns                = ["google.com"]
    dest_region_codes         = ["US"]
    dest_threat_intelligences = ["iplist-known-malicious-ips"]
    dest_address_groups       = [google_network_security_address_group.address_group.id]
  }
}

resource "google_compute_network_firewall_policy_rule" "fw_policy_rule2" {
  firewall_policy = google_compute_network_firewall_policy.fw_policy.id
  description     = "Resource created for Terraform acceptance testing"
  priority        = 9001
  enable_logging  = false
  action          = "deny"
  direction       = "INGRESS"
  disabled        = false
  match {
    layer4_configs {
      ip_protocol = "tcp"
      ports       = [80, 8080]
    }
    layer4_configs {
      ip_protocol = "all"
    }
    src_ip_ranges            = ["11.100.0.1/32"]
    src_fqdns                = ["google.com"]
    src_region_codes         = ["US"]
    src_threat_intelligences = ["iplist-known-malicious-ips"]
    src_address_groups       = [google_network_security_address_group.address_group.id]
  }
}

resource "google_compute_network_firewall_policy_rule" "fw_policy_rule3" {
  firewall_policy = google_compute_network_firewall_policy.fw_policy.id
  description     = "Resource created for Terraform acceptance testing"
  priority        = 40
  enable_logging  = true
  action          = "allow"
  direction       = "INGRESS"
  disabled        = true
  match {
    layer4_configs {
      ip_protocol = "udp"
      ports       = [8000]
    }
    src_ip_ranges            = ["11.100.0.1/32", "10.0.0.0/24"]
    src_fqdns                = ["google.com"]
    src_region_codes         = ["US"]
    src_threat_intelligences = ["iplist-known-malicious-ips"]
    src_address_groups       = [google_network_security_address_group.address_group.id]
  }
}
`, context)
}

func testAccComputeNetworkFirewallPolicyRule_multipleRemove(context map[string]interface{}) string {
	return acctest.Nprintf(`
resource "google_compute_network" "network1" {
  name                    = "tf-test-%{random_suffix}"
  auto_create_subnetworks = false
}

resource "google_compute_network_firewall_policy" "fw_policy" {
  name        = "tf-test-policy-%{random_suffix}"
  description = "Resource created for Terraform acceptance testing"
}

resource "google_compute_network_firewall_policy_association" "fw_policy_a" {
  name              = "tf-test-policy-a-%{random_suffix}"
  project           = "%{project_name}"
  attachment_target = google_compute_network.network1.id
  firewall_policy   = google_compute_network_firewall_policy.fw_policy.id
}

resource "google_network_security_address_group" "address_group" {
  name        = "tf-test-policy%{random_suffix}"
  parent      = "%{org_name}"
  description = "Sample global networksecurity_address_group"
  location    = "global"
  items       = ["208.80.154.224/32"]
  type        = "IPV4"
  capacity    = 100
}

resource "google_compute_network_firewall_policy_rule" "fw_policy_rule1" {
  firewall_policy = google_compute_network_firewall_policy.fw_policy.id
  description     = "Resource created for Terraform acceptance testing"
  priority        = 9000
  enable_logging  = true
  action          = "allow"
  direction       = "EGRESS"
  disabled        = false
  match {
    layer4_configs {
      ip_protocol = "tcp"
      ports       = [80, 8080]
    }
    dest_ip_ranges            = ["11.100.0.1/32"]
    dest_fqdns                = ["google.com"]
    dest_region_codes         = ["US"]
    dest_threat_intelligences = ["iplist-known-malicious-ips"]
  }
}

resource "google_compute_network_firewall_policy_rule" "fw_policy_rule3" {
  firewall_policy = google_compute_network_firewall_policy.fw_policy.id
  description     = "Resource created for Terraform acceptance testing"
  priority        = 40
  enable_logging  = true
  action          = "allow"
  direction       = "INGRESS"
  disabled        = true
  match {
    layer4_configs {
      ip_protocol = "udp"
      ports       = [8000]
    }
    src_ip_ranges            = ["11.100.0.1/32", "10.0.0.0/24"]
    src_fqdns                = ["google.com"]
    src_region_codes         = ["US"]
    src_threat_intelligences = ["iplist-known-malicious-ips"]
  }
}
`, context)
}<|MERGE_RESOLUTION|>--- conflicted
+++ resolved
@@ -740,7 +740,6 @@
 resource "google_compute_network_firewall_policy" "fw_policy" {
   name        = "tf-test-policy-%{random_suffix}"
   description = "Resource created for Terraform acceptance testing"
-<<<<<<< HEAD
 }
 
 resource "google_compute_network_firewall_policy_association" "fw_policy_a" {
@@ -748,8 +747,6 @@
   project           = "projects/%{project_name}"
   attachment_target = google_compute_network.network1.id
   firewall_policy   = google_compute_network_firewall_policy.fw_policy.id
-=======
->>>>>>> 9c0bb5a1
 }
 
 resource "google_network_security_address_group" "address_group" {
