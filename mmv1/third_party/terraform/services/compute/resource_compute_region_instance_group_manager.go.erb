<% autogen_exception -%>
package compute

import (
	"fmt"
	"log"
	"strings"
	"time"

	"github.com/hashicorp/terraform-plugin-sdk/v2/helper/resource"
	"github.com/hashicorp/terraform-plugin-sdk/v2/helper/customdiff"
	"github.com/hashicorp/terraform-plugin-sdk/v2/helper/schema"
	"github.com/hashicorp/terraform-plugin-sdk/v2/helper/validation"

	"github.com/hashicorp/terraform-provider-google/google/tpgresource"
	transport_tpg "github.com/hashicorp/terraform-provider-google/google/transport"

<% if version == "ga" -%>
	"google.golang.org/api/compute/v1"
<% else -%>
	compute "google.golang.org/api/compute/v0.beta"
<% end -%>
)

func ResourceComputeRegionInstanceGroupManager() *schema.Resource {
	return &schema.Resource{
		Create: resourceComputeRegionInstanceGroupManagerCreate,
		Read:   resourceComputeRegionInstanceGroupManagerRead,
		Update: resourceComputeRegionInstanceGroupManagerUpdate,
		Delete: resourceComputeRegionInstanceGroupManagerDelete,
		Importer: &schema.ResourceImporter{
			State: resourceRegionInstanceGroupManagerStateImporter,
		},
		Timeouts: &schema.ResourceTimeout{
			Create: schema.DefaultTimeout(15 * time.Minute),
			Update: schema.DefaultTimeout(15 * time.Minute),
			Delete: schema.DefaultTimeout(15 * time.Minute),
		},

		CustomizeDiff: customdiff.All(
			tpgresource.DefaultProviderProject,
			tpgresource.DefaultProviderRegion,
		),

		Schema: map[string]*schema.Schema{
			"base_instance_name": {
				Type:        schema.TypeString,
				Required:    true,
				ForceNew:    true,
				Description: `The base instance name to use for instances in this group. The value must be a valid RFC1035 name. Supported characters are lowercase letters, numbers, and hyphens (-). Instances are named by appending a hyphen and a random four-character string to the base instance name.`,
			},

			"version": {
				Type:        schema.TypeList,
				Required:    true,
				Description: `Application versions managed by this instance group. Each version deals with a specific instance template, allowing canary release scenarios.`,
				Elem: &schema.Resource{
					Schema: map[string]*schema.Schema{
						"name": {
							Type:        schema.TypeString,
							Optional:    true,
							Description: `Version name.`,
						},

						"instance_template": {
							Type:             schema.TypeString,
							Required:         true,
							DiffSuppressFunc: compareSelfLinkRelativePathsIgnoreParams,
							Description:      `The full URL to an instance template from which all new instances of this version will be created.`,
						},

						"target_size": {
							Type:        schema.TypeList,
							Optional:    true,
							MaxItems:    1,
							Description: `The number of instances calculated as a fixed number or a percentage depending on the settings.`,
							Elem: &schema.Resource{
								Schema: map[string]*schema.Schema{
									"fixed": {
										Type:        schema.TypeInt,
										Optional:    true,
										Description: `The number of instances which are managed for this version. Conflicts with percent.`,
									},

									"percent": {
										Type:         schema.TypeInt,
										Optional:     true,
										ValidateFunc: validation.IntBetween(0, 100),
										Description:  `The number of instances (calculated as percentage) which are managed for this version. Conflicts with fixed. Note that when using percent, rounding will be in favor of explicitly set target_size values; a managed instance group with 2 instances and 2 versions, one of which has a target_size.percent of 60 will create 2 instances of that version.`,
									},
								},
							},
						},
					},
				},
			},

			"name": {
				Type:        schema.TypeString,
				Required:    true,
				ForceNew:    true,
				Description: `The name of the instance group manager. Must be 1-63 characters long and comply with RFC1035. Supported characters include lowercase letters, numbers, and hyphens.`,
			},

			"region": {
				Type:        schema.TypeString,
				Computed:    true,
				Optional:    true,
				ForceNew:    true,
				Description: `The region where the managed instance group resides.`,
			},

			"creation_timestamp": {
				Type:        schema.TypeString,
				Computed:    true,
				Description: `Creation timestamp in RFC3339 text format.`,
			},

			"description": {
				Type:        schema.TypeString,
				Optional:    true,
				ForceNew:    true,
				Description: `An optional textual description of the instance group manager.`,
			},

			"fingerprint": {
				Type:        schema.TypeString,
				Computed:    true,
				Description: `The fingerprint of the instance group manager.`,
			},

			"instance_group": {
				Type:        schema.TypeString,
				Computed:    true,
				Description: `The full URL of the instance group created by the manager.`,
			},

			"named_port": {
				Type:        schema.TypeSet,
				Optional:    true,
				Description: `The named port configuration.`,
				Elem: &schema.Resource{
					Schema: map[string]*schema.Schema{
						"name": {
							Type:        schema.TypeString,
							Required:    true,
							Description: `The name of the port.`,
						},

						"port": {
							Type:        schema.TypeInt,
							Required:    true,
							Description: `The port number.`,
						},
					},
				},
			},

			"project": {
				Type:        schema.TypeString,
				Optional:    true,
				ForceNew:    true,
				Computed:    true,
				Description: `The ID of the project in which the resource belongs. If it is not provided, the provider project is used.`,
			},

			"self_link": {
				Type:        schema.TypeString,
				Computed:    true,
				Description: `The URL of the created resource.`,
			},

			"target_pools": {
				Type:     schema.TypeSet,
				Optional: true,
				Elem: &schema.Schema{
					Type: schema.TypeString,
				},
				Set:         tpgresource.SelfLinkRelativePathHash,
				Description: `The full URL of all target pools to which new instances in the group are added. Updating the target pools attribute does not affect existing instances.`,
			},
			"target_size": {
				Type:        schema.TypeInt,
				Computed:    true,
				Optional:    true,
				Description: `The target number of running instances for this managed instance group. This value should always be explicitly set unless this resource is attached to an autoscaler, in which case it should never be set. Defaults to 0.`,
			},

			"list_managed_instances_results": {
				Type:         schema.TypeString,
				Optional:     true,
				Default:      "PAGELESS",
				ValidateFunc: validation.StringInSlice([]string{"PAGELESS", "PAGINATED"}, false),
				Description:  `Pagination behavior of the listManagedInstances API method for this managed instance group. Valid values are: "PAGELESS", "PAGINATED". If PAGELESS (default), Pagination is disabled for the group's listManagedInstances API method. maxResults and pageToken query parameters are ignored and all instances are returned in a single response. If PAGINATED, pagination is enabled, maxResults and pageToken query parameters are respected.`,
			},

			// If true, the resource will report ready only after no instances are being created.
			// This will not block future reads if instances are being recreated, and it respects
			// the "createNoRetry" parameter that's available for this resource.
			"wait_for_instances": {
				Type:        schema.TypeBool,
				Optional:    true,
				Default:     false,
				Description: `Whether to wait for all instances to be created/updated before returning. Note that if this is set to true and the operation does not succeed, Terraform will continue trying until it times out.`,
			},
			"wait_for_instances_status": {
				Type:        schema.TypeString,
				Optional:    true,
				Default:     "STABLE",
				ValidateFunc: validation.StringInSlice([]string{"STABLE", "UPDATED"}, false),
				Description: `When used with wait_for_instances specifies the status to wait for. When STABLE is specified this resource will wait until the instances are stable before returning. When UPDATED is set, it will wait for the version target to be reached and any per instance configs to be effective and all instances configs to be effective as well as all instances to be stable before returning.`,
			},

			"auto_healing_policies": {
				Type:        schema.TypeList,
				Optional:    true,
				MaxItems:    1,
				Description: `The autohealing policies for this managed instance group. You can specify only one value.`,
				Elem: &schema.Resource{
					Schema: map[string]*schema.Schema{
						"health_check": {
							Type:             schema.TypeString,
							Required:         true,
							DiffSuppressFunc: tpgresource.CompareSelfLinkRelativePaths,
							Description:      `The health check resource that signals autohealing.`,
						},

						"initial_delay_sec": {
							Type:         schema.TypeInt,
							Required:     true,
							ValidateFunc: validation.IntBetween(0, 3600),
							Description:  `The number of seconds that the managed instance group waits before it applies autohealing policies to new instances or recently recreated instances. Between 0 and 3600.`,
						},
					},
				},
			},

			"distribution_policy_zones": {
				Type:        schema.TypeSet,
				Optional:    true,
				ForceNew:    true,
				Computed:    true,
				Description: `The distribution policy for this managed instance group. You can specify one or more values.`,
				Set:         hashZoneFromSelfLinkOrResourceName,
				Elem: &schema.Schema{
					Type:             schema.TypeString,
					DiffSuppressFunc: tpgresource.CompareSelfLinkOrResourceName,
				},
			},

			"distribution_policy_target_shape": {
				Type:        schema.TypeString,
				Optional:    true,
				Computed:    true,
				Description: `The shape to which the group converges either proactively or on resize events (depending on the value set in updatePolicy.instanceRedistributionType).`,
			},

			"instance_lifecycle_policy": {
				Computed:    true,
				Type:        schema.TypeList,
				Optional:    true,
				MaxItems:    1,
				Description: `The instance lifecycle policy for this managed instance group.`,
				Elem: &schema.Resource{
					Schema: map[string]*schema.Schema{
						"default_action_on_failure": {
							Type:         schema.TypeString,
							Default:      "REPAIR",
							Optional:     true,
							ValidateFunc: validation.StringInSlice([]string{"REPAIR", "DO_NOTHING"}, true),
							Description:  `Default behavior for all instance or health check failures.`,
						},
						"force_update_on_repair": {
							Type:         schema.TypeString,
							Default:      "NO",
							Optional:     true,
							ValidateFunc: validation.StringInSlice([]string{"YES", "NO"}, false),
							Description:  `Specifies whether to apply the group's latest configuration when repairing a VM. Valid options are: YES, NO. If YES and you updated the group's instance template or per-instance configurations after the VM was created, then these changes are applied when VM is repaired. If NO (default), then updates are applied in accordance with the group's update policy type.`,
						},
					},
				},
			},

<<<<<<< HEAD
			<% unless version == "ga" -%>
			"standby_policy": {
				Type:        schema.TypeList,
				Optional:    true,
				MaxItems:    1,
				Description: `Standby policy for stopped and suspended instances.`,
				Elem: &schema.Resource{
					Schema: map[string]*schema.Schema{
						"initial_delay_sec": {
							Type:             schema.TypeInt,
							Default:          0,
							Optional:         true,
							ValidateFunc:     validation.IntBetween(0, 3600),
							Description:      `Specifies the number of seconds that the MIG should wait to suspend or stop a VM after that VM was created. The initial delay gives the initialization script the time to prepare your VM for a quick scale out. The value of initial delay must be between 0 and 3600 seconds. The default value is 0.`,
						},

						"mode": {
							Type:         schema.TypeString,
							Default:      "MANUAL",
							Optional:     true,
							ValidateFunc: validation.StringInSlice([]string{"MANUAL", "SCALE_OUT_POOL"}, true),
							Description:  `Defines how a MIG resumes or starts VMs from a standby pool when the group scales out. The default mode is "MANUAL".`,
						},
					},
				},
			},

			"target_suspended_size": {
				Type:        schema.TypeInt,
				Computed:    true,
				Optional:    true,
				Description: `The target number of suspended instances for this managed instance group.`,
			},

			"target_stopped_size": {
				Type:        schema.TypeInt,
				Computed:    true,
				Optional:    true,
				Description: `The target number of stopped instances for this managed instance group.`,
			},
			<% end -%>
=======
      <% unless version == "ga" -%>
      "standby_policy": {
        Type:        schema.TypeList,
        Optional:    true,
        MaxItems:    1,
        Description: `Standby policy for stopped and suspended instances.`,
        Elem: &schema.Resource{
          Schema: map[string]*schema.Schema{
            "initial_delay_sec": {
              Type:             schema.TypeInt,
              Default:          0,
              Optional:         true,
              ValidateFunc:     validation.IntBetween(0, 3600),
              Description:      `Specifies the number of seconds that the MIG should wait to suspend or stop a VM after that VM was created. The initial delay gives the initialization script the time to prepare your VM for a quick scale out. The value of initial delay must be between 0 and 3600 seconds. The default value is 0.`,
            },

            "mode": {
              Type:         schema.TypeString,
              Default:      "MANUAL",
              Optional:     true,
              ValidateFunc: validation.StringInSlice([]string{"MANUAL", "SCALE_OUT_POOL"}, true),
              Description:  `Defines how a MIG resumes or starts VMs from a standby pool when the group scales out. The default mode is "MANUAL".`,
            },
          },
        },
      },

      "target_suspended_size": {
        Type:        schema.TypeInt,
        Computed:    true,
        Optional:    true,
        Description: `The target number of suspended instances for this managed instance group.`,
      },

      "target_stopped_size": {
        Type:        schema.TypeInt,
        Computed:    true,
        Optional:    true,
        Description: `The target number of stopped instances for this managed instance group.`,
      },
      <% end -%>
>>>>>>> 1942b7d6

			"update_policy": {
				Type:        schema.TypeList,
				Computed:    true,
				Optional:    true,
				MaxItems:    1,
				Description: `The update policy for this managed instance group.`,
				Elem: &schema.Resource{
					Schema: map[string]*schema.Schema{
						"minimal_action": {
							Type:         schema.TypeString,
							Required:     true,
							ValidateFunc: validation.StringInSlice([]string{"NONE", "REFRESH", "RESTART", "REPLACE"}, false),
							Description:  `Minimal action to be taken on an instance. You can specify either NONE to forbid any actions, REFRESH to update without stopping instances, RESTART to restart existing instances or REPLACE to delete and create new instances from the target template. If you specify a REFRESH, the Updater will attempt to perform that action only. However, if the Updater determines that the minimal action you specify is not enough to perform the update, it might perform a more disruptive action.`,
						},

						"most_disruptive_allowed_action": {
							Type:         schema.TypeString,
							Optional:     true,
							ValidateFunc: validation.StringInSlice([]string{"NONE", "REFRESH", "RESTART", "REPLACE"}, false),
							Description:  `Most disruptive action that is allowed to be taken on an instance. You can specify either NONE to forbid any actions, REFRESH to allow actions that do not need instance restart, RESTART to allow actions that can be applied without instance replacing or REPLACE to allow all possible actions. If the Updater determines that the minimal update action needed is more disruptive than most disruptive allowed action you specify it will not perform the update at all.`,
						},

						"type": {
							Type:         schema.TypeString,
							Required:     true,
							ValidateFunc: validation.StringInSlice([]string{"OPPORTUNISTIC", "PROACTIVE"}, false),
							Description:  `The type of update process. You can specify either PROACTIVE so that the instance group manager proactively executes actions in order to bring instances to their target versions or OPPORTUNISTIC so that no action is proactively executed but the update will be performed as part of other actions (for example, resizes or recreateInstances calls).`,
						},

						"max_surge_fixed": {
							Type:          schema.TypeInt,
							Optional:      true,
							Computed:      true,
							ConflictsWith: []string{"update_policy.0.max_surge_percent"},
							Description:   `The maximum number of instances that can be created above the specified targetSize during the update process. Conflicts with max_surge_percent. It has to be either 0 or at least equal to the number of zones. If fixed values are used, at least one of max_unavailable_fixed or max_surge_fixed must be greater than 0.`,
						},

						"max_surge_percent": {
							Type:          schema.TypeInt,
							Optional:      true,
							ConflictsWith: []string{"update_policy.0.max_surge_fixed"},
							Description:   `The maximum number of instances(calculated as percentage) that can be created above the specified targetSize during the update process. Conflicts with max_surge_fixed. Percent value is only allowed for regional managed instance groups with size at least 10.`,
							ValidateFunc:  validation.IntBetween(0, 100),
						},

						"max_unavailable_fixed": {
							Type:          schema.TypeInt,
							Optional:      true,
							Computed:      true,
							Description:   `The maximum number of instances that can be unavailable during the update process. Conflicts with max_unavailable_percent. It has to be either 0 or at least equal to the number of zones. If fixed values are used, at least one of max_unavailable_fixed or max_surge_fixed must be greater than 0.`,
							ConflictsWith: []string{"update_policy.0.max_unavailable_percent"},
						},

						"max_unavailable_percent": {
							Type:          schema.TypeInt,
							Optional:      true,
							ConflictsWith: []string{"update_policy.0.max_unavailable_fixed"},
							ValidateFunc:  validation.IntBetween(0, 100),
							Description:   `The maximum number of instances(calculated as percentage) that can be unavailable during the update process. Conflicts with max_unavailable_fixed. Percent value is only allowed for regional managed instance groups with size at least 10.`,
						},

						<% unless version == "ga" -%>
						"min_ready_sec": {
							Type:         schema.TypeInt,
							Optional:     true,
							ValidateFunc: validation.IntBetween(0, 3600),
							Description:  `Minimum number of seconds to wait for after a newly created instance becomes available. This value must be from range [0, 3600].`,
						},
						<% end -%>
						"instance_redistribution_type": {
							Type:             schema.TypeString,
							Optional:         true,
							ValidateFunc:     validation.StringInSlice([]string{"PROACTIVE", "NONE", ""}, false),
							DiffSuppressFunc: tpgresource.EmptyOrDefaultStringSuppress("PROACTIVE"),
							Description:      `The instance redistribution policy for regional managed instance groups. Valid values are: "PROACTIVE", "NONE". If PROACTIVE (default), the group attempts to maintain an even distribution of VM instances across zones in the region. If NONE, proactive redistribution is disabled.`,
						},
						"replacement_method": {
							Type:             schema.TypeString,
							Optional:         true,
							ValidateFunc:     validation.StringInSlice([]string{"RECREATE", "SUBSTITUTE", ""}, false),
							DiffSuppressFunc: tpgresource.EmptyOrDefaultStringSuppress("SUBSTITUTE"),
							Description:      `The instance replacement method for regional managed instance groups. Valid values are: "RECREATE", "SUBSTITUTE". If SUBSTITUTE (default), the group replaces VM instances with new instances that have randomly generated names. If RECREATE, instance names are preserved.  You must also set max_unavailable_fixed or max_unavailable_percent to be greater than 0.`,
						},
					},
				},
			},
			"all_instances_config": {
				Type:        schema.TypeList,
				Optional:    true,
				MaxItems:    1,
				Description: `Specifies configuration that overrides the instance template configuration for the group.`,
				Elem: &schema.Resource{
					Schema: map[string]*schema.Schema{
						"metadata": {
							Type:        schema.TypeMap,
							Optional:    true,
							Elem:        &schema.Schema{Type: schema.TypeString},
							Set:         schema.HashString,
							Description: `The metadata key-value pairs that you want to patch onto the instance. For more information, see Project and instance metadata,`,
						},
						"labels": {
							Type:        schema.TypeMap,
							Optional:    true,
							Elem:        &schema.Schema{Type: schema.TypeString},
							Set:         schema.HashString,
							Description: `The label key-value pairs that you want to patch onto the instance,`,
						},
					},
				},
			},
			"stateful_internal_ip": {
				Type:        schema.TypeList,
				Optional:    true,
				Description: `External IPs considered stateful by the instance group. `,
				Elem: &schema.Resource{
					Schema: map[string]*schema.Schema{
						"interface_name": {
							Type:        schema.TypeString,
							Optional:    true,
							Description: `The network interface name`,
						},
						"delete_rule": {
							Type:         schema.TypeString,
							Default:      "NEVER",
							Optional:     true,
							ValidateFunc: validation.StringInSlice([]string{"NEVER", "ON_PERMANENT_INSTANCE_DELETION"}, true),
							Description:  `A value that prescribes what should happen to an associated static Address resource when a VM instance is permanently deleted. The available options are NEVER and ON_PERMANENT_INSTANCE_DELETION. NEVER - detach the IP when the VM is deleted, but do not delete the address resource. ON_PERMANENT_INSTANCE_DELETION will delete the stateful address when the VM is permanently deleted from the instance group. The default is NEVER.`,
						},
					},
				},
			},
			"stateful_external_ip": {
				Type:        schema.TypeList,
				Optional:    true,
				Description: `External IPs considered stateful by the instance group. `,
				Elem: &schema.Resource{
					Schema: map[string]*schema.Schema{
						"interface_name": {
							Type:        schema.TypeString,
							Optional:    true,
							Description: `The network interface name`,
						},
						"delete_rule": {
							Type:         schema.TypeString,
							Default:      "NEVER",
							Optional:     true,
							ValidateFunc: validation.StringInSlice([]string{"NEVER", "ON_PERMANENT_INSTANCE_DELETION"}, true),
							Description:  `A value that prescribes what should happen to an associated static Address resource when a VM instance is permanently deleted. The available options are NEVER and ON_PERMANENT_INSTANCE_DELETION. NEVER - detach the IP when the VM is deleted, but do not delete the address resource. ON_PERMANENT_INSTANCE_DELETION will delete the stateful address when the VM is permanently deleted from the instance group. The default is NEVER.`,
						},
					},
				},
			},
			"stateful_disk": {
				Type:        schema.TypeSet,
				Optional:    true,
				Description: `Disks created on the instances that will be preserved on instance delete, update, etc. Structure is documented below. For more information see the official documentation. Proactive cross zone instance redistribution must be disabled before you can update stateful disks on existing instance group managers. This can be controlled via the update_policy.`,
				Elem: &schema.Resource{
					Schema: map[string]*schema.Schema{
						"device_name": {
							Type:        schema.TypeString,
							Required:    true,
							Description: `The device name of the disk to be attached.`,
						},

						"delete_rule": {
							Type:         schema.TypeString,
							Default:      "NEVER",
							Optional:     true,
							Description:  `A value that prescribes what should happen to the stateful disk when the VM instance is deleted. The available options are NEVER and ON_PERMANENT_INSTANCE_DELETION. NEVER - detach the disk when the VM is deleted, but do not delete the disk. ON_PERMANENT_INSTANCE_DELETION will delete the stateful disk when the VM is permanently deleted from the instance group. The default is NEVER.`,
							ValidateFunc: validation.StringInSlice([]string{"NEVER", "ON_PERMANENT_INSTANCE_DELETION"}, true),
						},
					},
				},
			},
			"status": {
				Type:        schema.TypeList,
				Computed:    true,
				Description: `The status of this managed instance group.`,
				Elem: &schema.Resource{
					Schema: map[string]*schema.Schema{
						"is_stable": {
							Type:        schema.TypeBool,
							Computed:    true,
							Description: `A bit indicating whether the managed instance group is in a stable state. A stable state means that: none of the instances in the managed instance group is currently undergoing any type of change (for example, creation, restart, or deletion); no future changes are scheduled for instances in the managed instance group; and the managed instance group itself is not being modified.`,
						},

						"version_target": {
							Type:        schema.TypeList,
							Computed:    true,
							Description: `A status of consistency of Instances' versions with their target version specified by version field on Instance Group Manager.`,
							Elem: &schema.Resource{
								Schema: map[string]*schema.Schema{
									"is_reached": {
										Type:        schema.TypeBool,
										Computed:    true,
										Description: `A bit indicating whether version target has been reached in this managed instance group, i.e. all instances are in their target version. Instances' target version are specified by version field on Instance Group Manager.`,
									},
								},
							},
						},
						"all_instances_config": {
							Type:        schema.TypeList,
							Computed:    true,
							Description: `Status of all-instances configuration on the group.`,
							Elem: &schema.Resource{
								Schema: map[string]*schema.Schema{
									"effective": {
										Type:        schema.TypeBool,
										Computed:    true,
										Description: `A bit indicating whether this configuration has been applied to all managed instances in the group.`,
									},
									"current_revision": {
										Type:        schema.TypeString,
										Computed:    true,
										Description: `Current all-instances configuration revision. This value is in RFC3339 text format.`,
									},
								},
							},
						},
						"stateful": {
							Type:        schema.TypeList,
							Computed:    true,
							Description: `Stateful status of the given Instance Group Manager.`,
							Elem: &schema.Resource{
								Schema: map[string]*schema.Schema{
									"has_stateful_config": {
										Type:        schema.TypeBool,
										Computed:    true,
										Description: `A bit indicating whether the managed instance group has stateful configuration, that is, if you have configured any items in a stateful policy or in per-instance configs. The group might report that it has no stateful config even when there is still some preserved state on a managed instance, for example, if you have deleted all PICs but not yet applied those deletions.`,
									},
									"per_instance_configs": {
										Type:        schema.TypeList,
										Computed:    true,
										Description: `Status of per-instance configs on the instances.`,
										Elem: &schema.Resource{
											Schema: map[string]*schema.Schema{
												"all_effective": {
													Type:        schema.TypeBool,
													Computed:    true,
													Description: `A bit indicating if all of the group's per-instance configs (listed in the output of a listPerInstanceConfigs API call) have status EFFECTIVE or there are no per-instance-configs.`,
												},
											},
										},
									},
								},
							},
						},
					},
				},
			},
			<% unless version == "ga" -%>
			"params": {
				Type:        schema.TypeList,
				MaxItems:    1,
				Optional:    true,
				ForceNew:    true,
				Description: `Input only additional params for instance group manager creation.`,
				Elem: &schema.Resource{
					Schema: map[string]*schema.Schema{
						"resource_manager_tags": {
							Type:         schema.TypeMap,
							Optional:     true,
							// This field is intentionally not updatable. The API overrides all existing tags on the field when updated.
							ForceNew:     true,
							Description: `Resource manager tags to bind to the managed instance group. The tags are key-value pairs. Keys must be in the format tagKeys/123 and values in the format tagValues/456.`,
						},
					},
				},
			},
			<% end -%>
		},
		UseJSONNumber: true,
	}
}

func resourceComputeRegionInstanceGroupManagerCreate(d *schema.ResourceData, meta interface{}) error {
	config := meta.(*transport_tpg.Config)
	userAgent, err :=  tpgresource.GenerateUserAgentString(d, config.UserAgent)
	if err != nil {
		return err
	}

	project, err := tpgresource.GetProject(d, config)
	if err != nil {
		return err
	}

	region, err := tpgresource.GetRegion(d, config)
	if err != nil {
		return err
	}

	manager := &compute.InstanceGroupManager{
		Name:                        d.Get("name").(string),
		Description:                 d.Get("description").(string),
		BaseInstanceName:            d.Get("base_instance_name").(string),
		TargetSize:                  int64(d.Get("target_size").(int)),
		ListManagedInstancesResults: d.Get("list_managed_instances_results").(string),
		NamedPorts:                  getNamedPortsBeta(d.Get("named_port").(*schema.Set).List()),
		TargetPools:                 tpgresource.ConvertStringSet(d.Get("target_pools").(*schema.Set)),
		AutoHealingPolicies:         expandAutoHealingPolicies(d.Get("auto_healing_policies").([]interface{})),
		Versions:                    expandVersions(d.Get("version").([]interface{})),
		<% unless version == "ga" -%>
		StandbyPolicy:               expandStandbyPolicy(d),
		TargetSuspendedSize:         int64(d.Get("target_suspended_size").(int)),
		TargetStoppedSize:           int64(d.Get("target_stopped_size").(int)),
		<% end -%>
		UpdatePolicy:                expandRegionUpdatePolicy(d.Get("update_policy").([]interface{})),
		InstanceLifecyclePolicy:     expandInstanceLifecyclePolicy(d.Get("instance_lifecycle_policy").([]interface{})),
		AllInstancesConfig:          expandAllInstancesConfig(nil, d.Get("all_instances_config").([]interface{})),
		DistributionPolicy:          expandDistributionPolicy(d),
		StatefulPolicy:              expandStatefulPolicy(d),
		<% unless version == "ga" -%>
		Params:                      expandInstanceGroupManagerParams(d),
		<% end -%>
		// Force send TargetSize to allow size of 0.
		ForceSendFields: []string{"TargetSize"},
	}

	op, err := config.NewComputeClient(userAgent).RegionInstanceGroupManagers.Insert(project, region, manager).Do()

	if err != nil {
		return fmt.Errorf("Error creating RegionInstanceGroupManager: %s", err)
	}

	id, err := tpgresource.ReplaceVars(d, config, "projects/{{project}}/regions/{{region}}/instanceGroupManagers/{{name}}")
	if err != nil {
		return fmt.Errorf("Error constructing id: %s", err)
	}
	d.SetId(id)

	// Wait for the operation to complete
	err = ComputeOperationWaitTime(config, op, project, "Creating InstanceGroupManager", userAgent, d.Timeout(schema.TimeoutCreate))
	if err != nil {
		return err
	}

	if d.Get("wait_for_instances").(bool) {
		err := computeRIGMWaitForInstanceStatus(d, meta)
		if err != nil {
			return err
		}
	}

	return resourceComputeRegionInstanceGroupManagerRead(d, config)
}

func computeRIGMWaitForInstanceStatus(d *schema.ResourceData, meta interface{}) error {
	waitForUpdates := d.Get("wait_for_instances_status").(string) == "UPDATED"
	conf := resource.StateChangeConf{
		Pending: []string{"creating", "error", "updating per instance configs", "reaching version target", "updating all instances config"},
		Target:  []string{"created"},
		Refresh: waitForInstancesRefreshFunc(getRegionalManager, waitForUpdates, d, meta),
		Timeout: d.Timeout(schema.TimeoutCreate),
	}
	_, err := conf.WaitForState()
	if err != nil {
		return err
	}
	return nil
}

type getInstanceManagerFunc func(*schema.ResourceData, interface{}) (*compute.InstanceGroupManager, error)

func getRegionalManager(d *schema.ResourceData, meta interface{}) (*compute.InstanceGroupManager, error) {
	config := meta.(*transport_tpg.Config)

	project, err := tpgresource.GetProject(d, config)
	if err != nil {
		return nil, err
	}

	region, err := tpgresource.GetRegion(d, config)
	if err != nil {
		return nil, err
	}

	userAgent, err :=  tpgresource.GenerateUserAgentString(d, config.UserAgent)
	if err != nil {
		return nil, err
	}

	name := d.Get("name").(string)
	manager, err := config.NewComputeClient(userAgent).RegionInstanceGroupManagers.Get(project, region, name).Do()
	if err != nil {
		return nil, transport_tpg.HandleNotFoundError(err, d, fmt.Sprintf("Region Instance Manager %q", name))
	}

	return manager, nil
}

func waitForInstancesRefreshFunc(f getInstanceManagerFunc, waitForUpdates bool, d *schema.ResourceData, meta interface{}) resource.StateRefreshFunc {
	return func() (interface{}, string, error) {
		m, err := f(d, meta)
		if err != nil {
			log.Printf("[WARNING] Error in fetching manager while waiting for instances to come up: %s\n", err)
			return nil, "error", err
		}
		if m == nil {
			// getManager/getRegional manager call handleNotFoundError, which will return a nil error and nil object in the case
			// that the original error was a 404. if m == nil here, we will assume that it was not found return an "instance manager not found"
			// error so that we can parse it later on and handle it there
			return nil, "error", fmt.Errorf("instance manager not found")
		}
		if m.Status.IsStable {
			if waitForUpdates {
				// waitForUpdates waits for versions to be reached and per instance configs to be updated (if present)
				if m.Status.Stateful.HasStatefulConfig {
					if !m.Status.Stateful.PerInstanceConfigs.AllEffective {
						return false, "updating per instance configs", nil
					}
				}
				if !m.Status.VersionTarget.IsReached {
					return false, "reaching version target", nil
				}
				if !m.Status.VersionTarget.IsReached {
					return false, "reaching version target", nil
				}
				if !m.Status.AllInstancesConfig.Effective {
					return false, "updating all instances config", nil
				}
			}
			return true, "created", nil
		} else {
			return false, "creating", nil
		}
	}
}

func resourceComputeRegionInstanceGroupManagerRead(d *schema.ResourceData, meta interface{}) error {
	config := meta.(*transport_tpg.Config)

	manager, err := getRegionalManager(d, meta)
	if err != nil {
		return err
	}
	if manager == nil {
		log.Printf("[WARN] Region Instance Group Manager %q not found, removing from state.", d.Id())
		d.SetId("")
		return nil
	}

	project, err := tpgresource.GetProject(d, config)
	if err != nil {
		return err
	}

	if err := d.Set("base_instance_name", manager.BaseInstanceName); err != nil {
		return fmt.Errorf("Error setting base_instance_name: %s", err)
	}
	if err := d.Set("name", manager.Name); err != nil {
		return fmt.Errorf("Error setting name: %s", err)
	}
	if err := d.Set("region", tpgresource.GetResourceNameFromSelfLink(manager.Region)); err != nil {
		return fmt.Errorf("Error setting region: %s", err)
	}
	if err := d.Set("creation_timestamp", manager.CreationTimestamp); err != nil {
		return fmt.Errorf("Error reading creation_timestamp: %s", err)
	}
	if err := d.Set("description", manager.Description); err != nil {
		return fmt.Errorf("Error setting description: %s", err)
	}
	if err := d.Set("project", project); err != nil {
		return fmt.Errorf("Error setting project: %s", err)
	}
	if err := d.Set("target_size", manager.TargetSize); err != nil {
		return fmt.Errorf("Error setting target_size: %s", err)
	}
	if err := d.Set("list_managed_instances_results", manager.ListManagedInstancesResults); err != nil {
		return fmt.Errorf("Error setting list_managed_instances_results: %s", err)
	}
	if err := d.Set("target_pools", tpgresource.MapStringArr(manager.TargetPools, tpgresource.ConvertSelfLinkToV1)); err != nil {
		return fmt.Errorf("Error setting target_pools in state: %s", err.Error())
	}
	if err := d.Set("named_port", flattenNamedPortsBeta(manager.NamedPorts)); err != nil {
		return fmt.Errorf("Error setting named_port in state: %s", err.Error())
	}
	if err := d.Set("fingerprint", manager.Fingerprint); err != nil {
		return fmt.Errorf("Error setting fingerprint: %s", err)
	}
	if err := d.Set("instance_group", tpgresource.ConvertSelfLinkToV1(manager.InstanceGroup)); err != nil {
		return fmt.Errorf("Error setting instance_group: %s", err)
	}
	if err := d.Set("distribution_policy_zones", flattenDistributionPolicy(manager.DistributionPolicy)); err != nil {
		return err
	}
	if err := d.Set("distribution_policy_target_shape", manager.DistributionPolicy.TargetShape); err != nil {
		return err
	}
	if err := d.Set("self_link", tpgresource.ConvertSelfLinkToV1(manager.SelfLink)); err != nil {
		return fmt.Errorf("Error setting self_link: %s", err)
	}

	if err := d.Set("auto_healing_policies", flattenAutoHealingPolicies(manager.AutoHealingPolicies)); err != nil {
		return fmt.Errorf("Error setting auto_healing_policies in state: %s", err.Error())
	}
	if err := d.Set("version", flattenVersions(manager.Versions)); err != nil {
		return err
	}
	<% unless version == "ga" -%>
	if err = d.Set("standby_policy", flattenStandbyPolicy(manager.StandbyPolicy)); err != nil {
		return fmt.Errorf("Error setting standby_policy in state: %s", err.Error())
	}
	if err := d.Set("target_suspended_size", manager.TargetSuspendedSize); err != nil {
		return fmt.Errorf("Error setting target_suspended_size: %s", err)
	}
	if err := d.Set("target_stopped_size", manager.TargetStoppedSize); err != nil {
		return fmt.Errorf("Error setting target_stopped_size: %s", err)
	}
	<% end -%>
	if err := d.Set("update_policy", flattenRegionUpdatePolicy(manager.UpdatePolicy)); err != nil {
		return fmt.Errorf("Error setting update_policy in state: %s", err.Error())
	}
	if err = d.Set("instance_lifecycle_policy", flattenInstanceLifecyclePolicy(manager.InstanceLifecyclePolicy)); err != nil {
		return fmt.Errorf("Error setting instance lifecycle policy in state: %s", err.Error())
	}
	if manager.AllInstancesConfig != nil {
		if err = d.Set("all_instances_config", flattenAllInstancesConfig(manager.AllInstancesConfig)); err != nil {
			return fmt.Errorf("Error setting all_instances_config in state: %s", err.Error())
		}
	}
	if err = d.Set("stateful_disk", flattenStatefulPolicy(manager.StatefulPolicy)); err != nil {
		return fmt.Errorf("Error setting stateful_disk in state: %s", err.Error())
	}
	if err = d.Set("status", flattenStatus(manager.Status)); err != nil {
		return fmt.Errorf("Error setting status in state: %s", err.Error())
	}
	if err = d.Set("stateful_internal_ip", flattenStatefulPolicyStatefulInternalIps(d, manager.StatefulPolicy)); err != nil {
		return fmt.Errorf("Error setting stateful_internal_ip in state: %s", err.Error())
	}
	if err = d.Set("stateful_external_ip", flattenStatefulPolicyStatefulExternalIps(d, manager.StatefulPolicy)); err != nil {
		return fmt.Errorf("Error setting stateful_external_ip in state: %s", err.Error())
	}
	// If unset in state set to default value
	if d.Get("wait_for_instances_status").(string) == "" {
		if err = d.Set("wait_for_instances_status", "STABLE"); err != nil {
			return fmt.Errorf("Error setting wait_for_instances_status in state: %s", err.Error())
		}
	}

	return nil
}

func resourceComputeRegionInstanceGroupManagerUpdate(d *schema.ResourceData, meta interface{}) error {
	config := meta.(*transport_tpg.Config)

	userAgent, err :=  tpgresource.GenerateUserAgentString(d, config.UserAgent)
	if err != nil {
		return err
	}

	project, err := tpgresource.GetProject(d, config)
	if err != nil {
		return err
	}

	region, err := tpgresource.GetRegion(d, config)
	if err != nil {
		return err
	}

	updatedManager := &compute.InstanceGroupManager{
		Fingerprint: d.Get("fingerprint").(string),
	}
	var change bool

	if d.HasChange("target_pools") {
		updatedManager.TargetPools = tpgresource.ConvertStringSet(d.Get("target_pools").(*schema.Set))
		updatedManager.ForceSendFields = append(updatedManager.ForceSendFields, "TargetPools")
		change = true
	}

	if d.HasChange("auto_healing_policies") {
		updatedManager.AutoHealingPolicies = expandAutoHealingPolicies(d.Get("auto_healing_policies").([]interface{}))
		updatedManager.ForceSendFields = append(updatedManager.ForceSendFields, "AutoHealingPolicies")
		change = true
	}

	if d.HasChange("version") {
		updatedManager.Versions = expandVersions(d.Get("version").([]interface{}))
		change = true
	}

	if d.HasChange("distribution_policy_target_shape") {
		updatedManager.DistributionPolicy = expandDistributionPolicy(d)
		change = true
	}

	<% unless version == "ga" -%>
	if d.HasChange("standby_policy") {
		updatedManager.StandbyPolicy = expandStandbyPolicy(d)
		change = true
	}
	if d.HasChange("target_suspended_size") {
		updatedManager.TargetSuspendedSize = int64(d.Get("target_suspended_size").(int))
		updatedManager.ForceSendFields = append(updatedManager.ForceSendFields, "TargetSuspendedSize")
		change = true
	}
	if d.HasChange("target_stopped_size") {
		updatedManager.TargetStoppedSize = int64(d.Get("target_stopped_size").(int))
		updatedManager.ForceSendFields = append(updatedManager.ForceSendFields, "TargetStoppedSize")
		change = true
	}
	<% end -%>


	if d.HasChange("update_policy") {
		updatedManager.UpdatePolicy = expandRegionUpdatePolicy(d.Get("update_policy").([]interface{}))
		change = true
	}

	if d.HasChange("instance_lifecycle_policy") {
		updatedManager.InstanceLifecyclePolicy = expandInstanceLifecyclePolicy(d.Get("instance_lifecycle_policy").([]interface{}))
		change = true
	}

	if d.HasChange("stateful_internal_ip") || d.HasChange("stateful_external_ip") || d.HasChange("stateful_disk") {
		updatedManager.StatefulPolicy = expandStatefulPolicy(d)
		change = true
	}

	if d.HasChange("all_instances_config") {
		oldAic, newAic := d.GetChange("all_instances_config")
		if newAic == nil || len(newAic.([]interface{})) == 0 {
			updatedManager.NullFields = append(updatedManager.NullFields, "AllInstancesConfig")
		} else {
			updatedManager.AllInstancesConfig = expandAllInstancesConfig(oldAic.([]interface{}), newAic.([]interface{}))
		}
		change = true
	}

	if d.HasChange("list_managed_instances_results") {
		updatedManager.ListManagedInstancesResults = d.Get("list_managed_instances_results").(string)
		change = true
	}

	if change {
		op, err := config.NewComputeClient(userAgent).RegionInstanceGroupManagers.Patch(project, region, d.Get("name").(string), updatedManager).Do()
		if err != nil {
			return fmt.Errorf("Error updating region managed group instances: %s", err)
		}

		err = ComputeOperationWaitTime(config, op, project, "Updating region managed group instances", userAgent, d.Timeout(schema.TimeoutUpdate))
		if err != nil {
			return err
		}
	}

	// named ports can't be updated through PATCH
	// so we call the update method on the region instance group, instead of the rigm
	if d.HasChange("named_port") {
		d.Partial(true)
		namedPorts := getNamedPortsBeta(d.Get("named_port").(*schema.Set).List())
		setNamedPorts := &compute.RegionInstanceGroupsSetNamedPortsRequest{
			NamedPorts: namedPorts,
		}

		op, err := config.NewComputeClient(userAgent).RegionInstanceGroups.SetNamedPorts(
			project, region, d.Get("name").(string), setNamedPorts).Do()

		if err != nil {
			return fmt.Errorf("Error updating RegionInstanceGroupManager: %s", err)
		}

		err = ComputeOperationWaitTime(config, op, project, "Updating RegionInstanceGroupManager", userAgent, d.Timeout(schema.TimeoutUpdate))
		if err != nil {
			return err
		}
	}

	// target size should use resize
	if d.HasChange("target_size") {
		d.Partial(true)
		targetSize := int64(d.Get("target_size").(int))
		op, err := config.NewComputeClient(userAgent).RegionInstanceGroupManagers.Resize(
			project, region, d.Get("name").(string), targetSize).Do()

		if err != nil {
			return fmt.Errorf("Error resizing RegionInstanceGroupManager: %s", err)
		}

		err = ComputeOperationWaitTime(config, op, project, "Resizing RegionInstanceGroupManager", userAgent, d.Timeout(schema.TimeoutUpdate))
		if err != nil {
			return err
		}
	}

	d.Partial(false)

	if d.Get("wait_for_instances").(bool) {
		err := computeRIGMWaitForInstanceStatus(d, meta)
		if err != nil {
			return err
		}
	}

	return resourceComputeRegionInstanceGroupManagerRead(d, meta)
}

func resourceComputeRegionInstanceGroupManagerDelete(d *schema.ResourceData, meta interface{}) error {
	config := meta.(*transport_tpg.Config)

	userAgent, err :=  tpgresource.GenerateUserAgentString(d, config.UserAgent)
	if err != nil {
		return err
	}

	project, err := tpgresource.GetProject(d, config)
	if err != nil {
		return err
	}

	region, err := tpgresource.GetRegion(d, config)
	if err != nil {
		return err
	}

	name := d.Get("name").(string)

	op, err := config.NewComputeClient(userAgent).RegionInstanceGroupManagers.Delete(project, region, name).Do()

	if err != nil {
		return fmt.Errorf("Error deleting region instance group manager: %s", err)
	}

	// Wait for the operation to complete
	err = ComputeOperationWaitTime(config, op, project, "Deleting RegionInstanceGroupManager", userAgent, d.Timeout(schema.TimeoutDelete))
	if err != nil {
		return fmt.Errorf("Error waiting for delete to complete: %s", err)
	}

	d.SetId("")
	return nil
}

func expandRegionUpdatePolicy(configured []interface{}) *compute.InstanceGroupManagerUpdatePolicy {
	updatePolicy := &compute.InstanceGroupManagerUpdatePolicy{}

	for _, raw := range configured {
		data := raw.(map[string]interface{})

		updatePolicy.MinimalAction = data["minimal_action"].(string)
		mostDisruptiveAllowedAction := data["most_disruptive_allowed_action"].(string)
		if mostDisruptiveAllowedAction != "" {
			updatePolicy.MostDisruptiveAllowedAction = mostDisruptiveAllowedAction
		} else {
			updatePolicy.NullFields = append(updatePolicy.NullFields, "MostDisruptiveAllowedAction")
		}
		updatePolicy.Type = data["type"].(string)
		updatePolicy.InstanceRedistributionType = data["instance_redistribution_type"].(string)
		updatePolicy.ReplacementMethod = data["replacement_method"].(string)
<% unless version == "ga" -%>
		updatePolicy.MinReadySec = int64(data["min_ready_sec"].(int))
		updatePolicy.ForceSendFields = []string{"MinReadySec"}
<% end -%>

		// percent and fixed values are conflicting
		// when the percent values are set, the fixed values will be ignored
		if v := data["max_surge_percent"]; v.(int) > 0 {
			updatePolicy.MaxSurge = &compute.FixedOrPercent{
				Percent:    int64(v.(int)),
				NullFields: []string{"Fixed"},
			}
		} else {
			updatePolicy.MaxSurge = &compute.FixedOrPercent{
				Fixed: int64(data["max_surge_fixed"].(int)),
				// allow setting this value to 0
				ForceSendFields: []string{"Fixed"},
				NullFields:      []string{"Percent"},
			}
		}

		if v := data["max_unavailable_percent"]; v.(int) > 0 {
			updatePolicy.MaxUnavailable = &compute.FixedOrPercent{
				Percent:    int64(v.(int)),
				NullFields: []string{"Fixed"},
			}
		} else {
			updatePolicy.MaxUnavailable = &compute.FixedOrPercent{
				Fixed: int64(data["max_unavailable_fixed"].(int)),
				// allow setting this value to 0
				ForceSendFields: []string{"Fixed"},
				NullFields:      []string{"Percent"},
			}
		}
	}
	return updatePolicy
}

func flattenRegionUpdatePolicy(updatePolicy *compute.InstanceGroupManagerUpdatePolicy) []map[string]interface{} {
	results := []map[string]interface{}{}
	if updatePolicy != nil {
		up := map[string]interface{}{}
		if updatePolicy.MaxSurge != nil {
			up["max_surge_fixed"] = updatePolicy.MaxSurge.Fixed
			up["max_surge_percent"] = updatePolicy.MaxSurge.Percent
		} else {
			up["max_surge_fixed"] = 0
			up["max_surge_percent"] = 0
		}
		if updatePolicy.MaxUnavailable != nil {
			up["max_unavailable_fixed"] = updatePolicy.MaxUnavailable.Fixed
			up["max_unavailable_percent"] = updatePolicy.MaxUnavailable.Percent
		} else {
			up["max_unavailable_fixed"] = 0
			up["max_unavailable_percent"] = 0
		}
<% unless version == "ga" -%>
		up["min_ready_sec"] = updatePolicy.MinReadySec
<% end -%>
		up["minimal_action"] = updatePolicy.MinimalAction
		up["most_disruptive_allowed_action"] = updatePolicy.MostDisruptiveAllowedAction
		up["type"] = updatePolicy.Type
		up["instance_redistribution_type"] = updatePolicy.InstanceRedistributionType
		up["replacement_method"] = updatePolicy.ReplacementMethod

		results = append(results, up)
	}
	return results
}

func expandDistributionPolicy(d *schema.ResourceData) *compute.DistributionPolicy {
	dpz := d.Get("distribution_policy_zones").(*schema.Set)
	dpts := d.Get("distribution_policy_target_shape").(string)
	if dpz.Len() == 0 && dpts == "" {
		return nil
	}

	distributionPolicyZoneConfigs := make([]*compute.DistributionPolicyZoneConfiguration, 0, dpz.Len())
	for _, raw := range dpz.List() {
		data := raw.(string)
		distributionPolicyZoneConfig := compute.DistributionPolicyZoneConfiguration{
			Zone: "zones/" + data,
		}

		distributionPolicyZoneConfigs = append(distributionPolicyZoneConfigs, &distributionPolicyZoneConfig)
	}

	return &compute.DistributionPolicy{Zones: distributionPolicyZoneConfigs, TargetShape: dpts}
}

func flattenDistributionPolicy(distributionPolicy *compute.DistributionPolicy) []string {
	zones := make([]string, 0)

	if distributionPolicy != nil {
		for _, zone := range distributionPolicy.Zones {
			zones = append(zones, tpgresource.GetResourceNameFromSelfLink(zone.Zone))
		}
	}

	return zones
}

func hashZoneFromSelfLinkOrResourceName(value interface{}) int {
	parts := strings.Split(value.(string), "/")
	resource := parts[len(parts)-1]

	return tpgresource.Hashcode(resource)
}

func resourceRegionInstanceGroupManagerStateImporter(d *schema.ResourceData, meta interface{}) ([]*schema.ResourceData, error) {
	if err := d.Set("wait_for_instances", false); err != nil {
		return nil, fmt.Errorf("Error setting wait_for_instances: %s", err)
	}
	if err := d.Set("wait_for_instances_status", "STABLE"); err != nil {
		return nil, fmt.Errorf("Error setting wait_for_instances_status: %s", err)
	}
	config := meta.(*transport_tpg.Config)
	if err := tpgresource.ParseImportId([]string{"projects/(?P<project>[^/]+)/regions/(?P<region>[^/]+)/instanceGroupManagers/(?P<name>[^/]+)", "(?P<project>[^/]+)/(?P<region>[^/]+)/(?P<name>[^/]+)", "(?P<region>[^/]+)/(?P<name>[^/]+)", "(?P<name>[^/]+)"}, d, config); err != nil {
		return nil, err
	}

	// Replace import id for the resource id
	id, err := tpgresource.ReplaceVars(d, config, "projects/{{project}}/regions/{{region}}/instanceGroupManagers/{{name}}")
	if err != nil {
		return nil, fmt.Errorf("Error constructing id: %s", err)
	}
	d.SetId(id)

	return []*schema.ResourceData{d}, nil
}<|MERGE_RESOLUTION|>--- conflicted
+++ resolved
@@ -281,7 +281,6 @@
 				},
 			},
 
-<<<<<<< HEAD
 			<% unless version == "ga" -%>
 			"standby_policy": {
 				Type:        schema.TypeList,
@@ -323,49 +322,6 @@
 				Description: `The target number of stopped instances for this managed instance group.`,
 			},
 			<% end -%>
-=======
-      <% unless version == "ga" -%>
-      "standby_policy": {
-        Type:        schema.TypeList,
-        Optional:    true,
-        MaxItems:    1,
-        Description: `Standby policy for stopped and suspended instances.`,
-        Elem: &schema.Resource{
-          Schema: map[string]*schema.Schema{
-            "initial_delay_sec": {
-              Type:             schema.TypeInt,
-              Default:          0,
-              Optional:         true,
-              ValidateFunc:     validation.IntBetween(0, 3600),
-              Description:      `Specifies the number of seconds that the MIG should wait to suspend or stop a VM after that VM was created. The initial delay gives the initialization script the time to prepare your VM for a quick scale out. The value of initial delay must be between 0 and 3600 seconds. The default value is 0.`,
-            },
-
-            "mode": {
-              Type:         schema.TypeString,
-              Default:      "MANUAL",
-              Optional:     true,
-              ValidateFunc: validation.StringInSlice([]string{"MANUAL", "SCALE_OUT_POOL"}, true),
-              Description:  `Defines how a MIG resumes or starts VMs from a standby pool when the group scales out. The default mode is "MANUAL".`,
-            },
-          },
-        },
-      },
-
-      "target_suspended_size": {
-        Type:        schema.TypeInt,
-        Computed:    true,
-        Optional:    true,
-        Description: `The target number of suspended instances for this managed instance group.`,
-      },
-
-      "target_stopped_size": {
-        Type:        schema.TypeInt,
-        Computed:    true,
-        Optional:    true,
-        Description: `The target number of stopped instances for this managed instance group.`,
-      },
-      <% end -%>
->>>>>>> 1942b7d6
 
 			"update_policy": {
 				Type:        schema.TypeList,
@@ -960,18 +916,19 @@
 		updatedManager.StandbyPolicy = expandStandbyPolicy(d)
 		change = true
 	}
+
 	if d.HasChange("target_suspended_size") {
 		updatedManager.TargetSuspendedSize = int64(d.Get("target_suspended_size").(int))
 		updatedManager.ForceSendFields = append(updatedManager.ForceSendFields, "TargetSuspendedSize")
 		change = true
 	}
+
 	if d.HasChange("target_stopped_size") {
 		updatedManager.TargetStoppedSize = int64(d.Get("target_stopped_size").(int))
 		updatedManager.ForceSendFields = append(updatedManager.ForceSendFields, "TargetStoppedSize")
 		change = true
 	}
 	<% end -%>
-
 
 	if d.HasChange("update_policy") {
 		updatedManager.UpdatePolicy = expandRegionUpdatePolicy(d.Get("update_policy").([]interface{}))
