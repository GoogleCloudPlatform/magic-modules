package secretmanagerregional_test

import (
	"regexp"
	"testing"

	"github.com/hashicorp/terraform-provider-google/google/acctest"
	"github.com/hashicorp/terraform-provider-google/google/envvar"

	"github.com/hashicorp/terraform-plugin-testing/helper/resource"
)

func TestAccSecretManagerRegionalRegionalSecret_import(t *testing.T) {
	t.Parallel()

	context := map[string]interface{}{
		"random_suffix": acctest.RandString(t, 10),
	}

	acctest.VcrTest(t, resource.TestCase{
		PreCheck:                 func() { acctest.AccTestPreCheck(t) },
		ProtoV5ProviderFactories: acctest.ProtoV5ProviderFactories(t),
		CheckDestroy:             testAccCheckSecretManagerRegionalRegionalSecretDestroyProducer(t),
		Steps: []resource.TestStep{
			{
				Config: testAccSecretManagerRegionalSecret_basic(context),
			},
			{
				ResourceName:            "google_secret_manager_regional_secret.regional-secret-basic",
				ImportState:             true,
				ImportStateVerify:       true,
				ImportStateVerifyIgnore: []string{"annotations", "labels", "location", "secret_id", "terraform_labels"},
			},
		},
	})
}

func TestAccSecretManagerRegionalRegionalSecret_labelsUpdate(t *testing.T) {
	t.Parallel()

	context := map[string]interface{}{
		"random_suffix": acctest.RandString(t, 10),
	}

	acctest.VcrTest(t, resource.TestCase{
		PreCheck:                 func() { acctest.AccTestPreCheck(t) },
		ProtoV5ProviderFactories: acctest.ProtoV5ProviderFactories(t),
		CheckDestroy:             testAccCheckSecretManagerRegionalRegionalSecretDestroyProducer(t),
		Steps: []resource.TestStep{
			{
				Config: testAccSecretManagerRegionalSecret_withoutLabels(context),
			},
			{
				ResourceName:            "google_secret_manager_regional_secret.regional-secret-with-labels",
				ImportState:             true,
				ImportStateVerify:       true,
				ImportStateVerifyIgnore: []string{"annotations", "labels", "location", "secret_id", "terraform_labels"},
			},
			{
				Config: testAccSecretManagerRegionalSecret_labelsUpdate(context),
			},
			{
				ResourceName:            "google_secret_manager_regional_secret.regional-secret-with-labels",
				ImportState:             true,
				ImportStateVerify:       true,
				ImportStateVerifyIgnore: []string{"annotations", "labels", "location", "secret_id", "terraform_labels"},
			},
			{
				Config: testAccSecretManagerRegionalSecret_labelsUpdateOther(context),
			},
			{
				ResourceName:            "google_secret_manager_regional_secret.regional-secret-with-labels",
				ImportState:             true,
				ImportStateVerify:       true,
				ImportStateVerifyIgnore: []string{"annotations", "labels", "location", "secret_id", "terraform_labels"},
			},
			{
				Config: testAccSecretManagerRegionalSecret_withoutLabels(context),
			},
			{
				ResourceName:            "google_secret_manager_regional_secret.regional-secret-with-labels",
				ImportState:             true,
				ImportStateVerify:       true,
				ImportStateVerifyIgnore: []string{"annotations", "labels", "location", "secret_id", "terraform_labels"},
			},
		},
	})
}

func TestAccSecretManagerRegionalRegionalSecret_annotationsUpdate(t *testing.T) {
	t.Parallel()

	context := map[string]interface{}{
		"random_suffix": acctest.RandString(t, 10),
	}

	acctest.VcrTest(t, resource.TestCase{
		PreCheck:                 func() { acctest.AccTestPreCheck(t) },
		ProtoV5ProviderFactories: acctest.ProtoV5ProviderFactories(t),
		CheckDestroy:             testAccCheckSecretManagerRegionalRegionalSecretDestroyProducer(t),
		Steps: []resource.TestStep{
			{
				Config: testAccSecretManagerRegionalSecret_withoutAnnotations(context),
			},
			{
				ResourceName:            "google_secret_manager_regional_secret.regional-secret-with-annotations",
				ImportState:             true,
				ImportStateVerify:       true,
				ImportStateVerifyIgnore: []string{"annotations", "labels", "location", "secret_id", "terraform_labels"},
			},
			{
				Config: testAccSecretManagerRegionalSecret_annotationsUpdate(context),
			},
			{
				ResourceName:            "google_secret_manager_regional_secret.regional-secret-with-annotations",
				ImportState:             true,
				ImportStateVerify:       true,
				ImportStateVerifyIgnore: []string{"annotations", "labels", "location", "secret_id", "terraform_labels"},
			},
			{
				Config: testAccSecretManagerRegionalSecret_annotationsUpdateOther(context),
			},
			{
				ResourceName:            "google_secret_manager_regional_secret.regional-secret-with-annotations",
				ImportState:             true,
				ImportStateVerify:       true,
				ImportStateVerifyIgnore: []string{"annotations", "labels", "location", "secret_id", "terraform_labels"},
			},
			{
				Config: testAccSecretManagerRegionalSecret_withoutAnnotations(context),
			},
			{
				ResourceName:            "google_secret_manager_regional_secret.regional-secret-with-annotations",
				ImportState:             true,
				ImportStateVerify:       true,
				ImportStateVerifyIgnore: []string{"annotations", "labels", "location", "secret_id", "terraform_labels"},
			},
		},
	})
}

func TestAccSecretManagerRegionalRegionalSecret_cmekUpdate(t *testing.T) {
	t.Parallel()

	context := map[string]interface{}{
		"kms_key_name":       acctest.BootstrapKMSKeyWithPurposeInLocationAndName(t, "ENCRYPT_DECRYPT", "us-central1", "tf-secret-manager-managed-central-key3").CryptoKey.Name,
		"kms_key_name_other": acctest.BootstrapKMSKeyWithPurposeInLocationAndName(t, "ENCRYPT_DECRYPT", "us-central1", "tf-secret-manager-managed-central-key4").CryptoKey.Name,
		"random_suffix":      acctest.RandString(t, 10),
	}

	acctest.VcrTest(t, resource.TestCase{
		PreCheck:                 func() { acctest.AccTestPreCheck(t) },
		ProtoV5ProviderFactories: acctest.ProtoV5ProviderFactories(t),
		CheckDestroy:             testAccCheckSecretManagerRegionalRegionalSecretDestroyProducer(t),
		Steps: []resource.TestStep{
			{
				Config: testAccSecretManagerRegionalSecret_withoutCmek(context),
			},
			{
				ResourceName:            "google_secret_manager_regional_secret.regional-secret-cmek-update",
				ImportState:             true,
				ImportStateVerify:       true,
				ImportStateVerifyIgnore: []string{"annotations", "labels", "location", "secret_id", "terraform_labels"},
			},
			{
				Config: testAccSecretManagerRegionalSecret_cmekUpdate(context),
			},
			{
				ResourceName:            "google_secret_manager_regional_secret.regional-secret-cmek-update",
				ImportState:             true,
				ImportStateVerify:       true,
				ImportStateVerifyIgnore: []string{"annotations", "labels", "location", "secret_id", "terraform_labels"},
			},
			{
				Config: testAccSecretManagerRegionalSecret_cmekUpdateOther(context),
			},
			{
				ResourceName:            "google_secret_manager_regional_secret.regional-secret-cmek-update",
				ImportState:             true,
				ImportStateVerify:       true,
				ImportStateVerifyIgnore: []string{"annotations", "labels", "location", "secret_id", "terraform_labels"},
			},
			{
				Config: testAccSecretManagerRegionalSecret_withoutCmek(context),
			},
			{
				ResourceName:            "google_secret_manager_regional_secret.regional-secret-cmek-update",
				ImportState:             true,
				ImportStateVerify:       true,
				ImportStateVerifyIgnore: []string{"annotations", "labels", "location", "secret_id", "terraform_labels"},
			},
		},
	})
}

func TestAccSecretManagerRegionalRegionalSecret_topicsUpdate(t *testing.T) {
	t.Parallel()

	context := map[string]interface{}{
		"random_suffix": acctest.RandString(t, 10),
	}

	acctest.VcrTest(t, resource.TestCase{
		PreCheck:                 func() { acctest.AccTestPreCheck(t) },
		ProtoV5ProviderFactories: acctest.ProtoV5ProviderFactories(t),
		CheckDestroy:             testAccCheckSecretManagerRegionalRegionalSecretDestroyProducer(t),
		Steps: []resource.TestStep{
			{
				Config: testAccSecretManagerRegionalSecret_withoutTopics(context),
			},
			{
				ResourceName:            "google_secret_manager_regional_secret.regional-secret-with-topics",
				ImportState:             true,
				ImportStateVerify:       true,
				ImportStateVerifyIgnore: []string{"annotations", "labels", "location", "secret_id", "terraform_labels"},
			},
			{
				Config: testAccSecretManagerRegionalSecret_topicsUpdate(context),
			},
			{
				ResourceName:            "google_secret_manager_regional_secret.regional-secret-with-topics",
				ImportState:             true,
				ImportStateVerify:       true,
				ImportStateVerifyIgnore: []string{"annotations", "labels", "location", "secret_id", "terraform_labels"},
			},
			{
				Config: testAccSecretManagerRegionalSecret_topicsUpdateOther(context),
			},
			{
				ResourceName:            "google_secret_manager_regional_secret.regional-secret-with-topics",
				ImportState:             true,
				ImportStateVerify:       true,
				ImportStateVerifyIgnore: []string{"annotations", "labels", "location", "secret_id", "terraform_labels"},
			},
			{
				Config: testAccSecretManagerRegionalSecret_withoutTopics(context),
			},
			{
				ResourceName:            "google_secret_manager_regional_secret.regional-secret-with-topics",
				ImportState:             true,
				ImportStateVerify:       true,
				ImportStateVerifyIgnore: []string{"annotations", "labels", "location", "secret_id", "terraform_labels"},
			},
		},
	})
}

func TestAccSecretManagerRegionalRegionalSecret_rotationInfoUpdate(t *testing.T) {
	t.Parallel()

	context := map[string]interface{}{
		"timestamp_1":   "2114-11-30T00:00:00Z",
		"timestamp_2":   "2116-11-30T00:00:00Z",
		"random_suffix": acctest.RandString(t, 10),
	}

	acctest.VcrTest(t, resource.TestCase{
		PreCheck:                 func() { acctest.AccTestPreCheck(t) },
		ProtoV5ProviderFactories: acctest.ProtoV5ProviderFactories(t),
		CheckDestroy:             testAccCheckSecretManagerRegionalRegionalSecretDestroyProducer(t),
		Steps: []resource.TestStep{
			{
				Config: testAccSecretManagerRegionalSecret_rotationBasic(context),
			},
			{
				ResourceName:            "google_secret_manager_regional_secret.regional-secret-with-rotation-update",
				ImportState:             true,
				ImportStateVerify:       true,
				ImportStateVerifyIgnore: []string{"annotations", "labels", "location", "secret_id", "terraform_labels"},
			},
			{
				Config: testAccSecretManagerRegionalSecret_rotationTimeUpdate(context),
			},
			{
				ResourceName:            "google_secret_manager_regional_secret.regional-secret-with-rotation-update",
				ImportState:             true,
				ImportStateVerify:       true,
				ImportStateVerifyIgnore: []string{"annotations", "labels", "location", "secret_id", "terraform_labels"},
			},
			{
				Config: testAccSecretManagerRegionalSecret_rotationPeriodUpdate(context),
			},
			{
				ResourceName:            "google_secret_manager_regional_secret.regional-secret-with-rotation-update",
				ImportState:             true,
				ImportStateVerify:       true,
				ImportStateVerifyIgnore: []string{"annotations", "labels", "location", "secret_id", "terraform_labels"},
			},
			{
				Config: testAccSecretManagerRegionalSecret_rotationBasic(context),
			},
			{
				ResourceName:            "google_secret_manager_regional_secret.regional-secret-with-rotation-update",
				ImportState:             true,
				ImportStateVerify:       true,
				ImportStateVerifyIgnore: []string{"annotations", "labels", "location", "secret_id", "terraform_labels"},
			},
		},
	})
}

func TestAccSecretManagerRegionalRegionalSecret_expireTimeUpdate(t *testing.T) {
	t.Parallel()

	context := map[string]interface{}{
		"timestamp_1":   "2114-11-30T00:00:00Z",
		"timestamp_2":   "2116-11-30T00:00:00Z",
		"random_suffix": acctest.RandString(t, 10),
	}

	acctest.VcrTest(t, resource.TestCase{
		PreCheck:                 func() { acctest.AccTestPreCheck(t) },
		ProtoV5ProviderFactories: acctest.ProtoV5ProviderFactories(t),
		CheckDestroy:             testAccCheckSecretManagerRegionalRegionalSecretDestroyProducer(t),
		Steps: []resource.TestStep{
			{
				Config: testAccSecretManagerRegionalSecret_withoutTtlAndExpireTime(context),
			},
			{
				ResourceName:            "google_secret_manager_regional_secret.regional-secret-with-expiration",
				ImportState:             true,
				ImportStateVerify:       true,
				ImportStateVerifyIgnore: []string{"annotations", "labels", "location", "secret_id", "terraform_labels"},
			},
			{
				Config: testAccSecretManagerRegionalSecret_expireTimeBasic(context),
			},
			{
				ResourceName:            "google_secret_manager_regional_secret.regional-secret-with-expiration",
				ImportState:             true,
				ImportStateVerify:       true,
				ImportStateVerifyIgnore: []string{"annotations", "labels", "location", "secret_id", "terraform_labels"},
			},
			{
				Config: testAccSecretManagerRegionalSecret_expireTimeUpdate(context),
			},
			{
				ResourceName:            "google_secret_manager_regional_secret.regional-secret-with-expiration",
				ImportState:             true,
				ImportStateVerify:       true,
				ImportStateVerifyIgnore: []string{"annotations", "labels", "location", "secret_id", "terraform_labels"},
			},
			{
				Config: testAccSecretManagerRegionalSecret_withoutTtlAndExpireTime(context),
			},
			{
				ResourceName:            "google_secret_manager_regional_secret.regional-secret-with-expiration",
				ImportState:             true,
				ImportStateVerify:       true,
				ImportStateVerifyIgnore: []string{"annotations", "labels", "location", "secret_id", "terraform_labels"},
			},
		},
	})
}

func TestAccSecretManagerRegionalRegionalSecret_ttlUpdate(t *testing.T) {
	t.Parallel()

	context := map[string]interface{}{
		"random_suffix": acctest.RandString(t, 10),
	}

	acctest.VcrTest(t, resource.TestCase{
		PreCheck:                 func() { acctest.AccTestPreCheck(t) },
		ProtoV5ProviderFactories: acctest.ProtoV5ProviderFactories(t),
		CheckDestroy:             testAccCheckSecretManagerRegionalRegionalSecretDestroyProducer(t),
		Steps: []resource.TestStep{
			{
				Config: testAccSecretManagerRegionalSecret_withoutTtlAndExpireTime(context),
			},
			{
				ResourceName:            "google_secret_manager_regional_secret.regional-secret-with-expiration",
				ImportState:             true,
				ImportStateVerify:       true,
				ImportStateVerifyIgnore: []string{"ttl", "annotations", "labels", "location", "secret_id", "terraform_labels"},
			},
			{
				Config: testAccSecretManagerRegionalSecret_ttlBasic(context),
			},
			{
				ResourceName:            "google_secret_manager_regional_secret.regional-secret-with-expiration",
				ImportState:             true,
				ImportStateVerify:       true,
				ImportStateVerifyIgnore: []string{"ttl", "annotations", "labels", "location", "secret_id", "terraform_labels"},
			},
			{
				Config: testAccSecretManagerRegionalSecret_ttlUpdate(context),
			},
			{
				ResourceName:            "google_secret_manager_regional_secret.regional-secret-with-expiration",
				ImportState:             true,
				ImportStateVerify:       true,
				ImportStateVerifyIgnore: []string{"ttl", "annotations", "labels", "location", "secret_id", "terraform_labels"},
			},
			{
				Config: testAccSecretManagerRegionalSecret_withoutTtlAndExpireTime(context),
			},
			{
				ResourceName:            "google_secret_manager_regional_secret.regional-secret-with-expiration",
				ImportState:             true,
				ImportStateVerify:       true,
				ImportStateVerifyIgnore: []string{"ttl", "annotations", "labels", "location", "secret_id", "terraform_labels"},
			},
		},
	})
}

func TestAccSecretManagerRegionalRegionalSecret_updateBetweenTtlAndExpireTime(t *testing.T) {
	t.Parallel()

	context := map[string]interface{}{
		"timestamp_1":   "2114-11-30T00:00:00Z",
		"random_suffix": acctest.RandString(t, 10),
	}

	acctest.VcrTest(t, resource.TestCase{
		PreCheck:                 func() { acctest.AccTestPreCheck(t) },
		ProtoV5ProviderFactories: acctest.ProtoV5ProviderFactories(t),
		CheckDestroy:             testAccCheckSecretManagerRegionalRegionalSecretDestroyProducer(t),
		Steps: []resource.TestStep{
			{
				Config: testAccSecretManagerRegionalSecret_ttlBasic(context),
			},
			{
				ResourceName:            "google_secret_manager_regional_secret.regional-secret-with-expiration",
				ImportState:             true,
				ImportStateVerify:       true,
				ImportStateVerifyIgnore: []string{"ttl", "annotations", "labels", "location", "secret_id", "terraform_labels"},
			},
			{
				Config: testAccSecretManagerRegionalSecret_expireTimeBasic(context),
			},
			{
				ResourceName:            "google_secret_manager_regional_secret.regional-secret-with-expiration",
				ImportState:             true,
				ImportStateVerify:       true,
				ImportStateVerifyIgnore: []string{"ttl", "annotations", "labels", "location", "secret_id", "terraform_labels"},
			},
			{
				Config: testAccSecretManagerRegionalSecret_ttlBasic(context),
			},
			{
				ResourceName:            "google_secret_manager_regional_secret.regional-secret-with-expiration",
				ImportState:             true,
				ImportStateVerify:       true,
				ImportStateVerifyIgnore: []string{"ttl", "annotations", "labels", "location", "secret_id", "terraform_labels"},
			},
		},
	})
}

func TestAccSecretManagerRegionalRegionalSecret_versionDestroyTtlUpdate(t *testing.T) {
	t.Parallel()

	context := map[string]interface{}{
		"random_suffix": acctest.RandString(t, 10),
	}

	acctest.VcrTest(t, resource.TestCase{
		PreCheck:                 func() { acctest.AccTestPreCheck(t) },
		ProtoV5ProviderFactories: acctest.ProtoV5ProviderFactories(t),
		CheckDestroy:             testAccCheckSecretManagerRegionalRegionalSecretDestroyProducer(t),
		Steps: []resource.TestStep{
			{
				Config: testAccSecretManagerRegionalSecret_withoutVersionDestroyTtl(context),
			},
			{
				ResourceName:            "google_secret_manager_regional_secret.regional-secret-with-version-destroy-ttl",
				ImportState:             true,
				ImportStateVerify:       true,
				ImportStateVerifyIgnore: []string{"annotations", "labels", "location", "secret_id", "terraform_labels"},
			},
			{
				Config: testAccSecretManagerRegionalSecret_versionDestroyTtlBasic(context),
			},
			{
				ResourceName:            "google_secret_manager_regional_secret.regional-secret-with-version-destroy-ttl",
				ImportState:             true,
				ImportStateVerify:       true,
				ImportStateVerifyIgnore: []string{"annotations", "labels", "location", "secret_id", "terraform_labels"},
			},
			{
				Config: testAccSecretManagerRegionalSecret_versionDestroyTtlUpdate(context),
			},
			{
				ResourceName:            "google_secret_manager_regional_secret.regional-secret-with-version-destroy-ttl",
				ImportState:             true,
				ImportStateVerify:       true,
				ImportStateVerifyIgnore: []string{"annotations", "labels", "location", "secret_id", "terraform_labels"},
			},
			{
				Config: testAccSecretManagerRegionalSecret_withoutVersionDestroyTtl(context),
			},
			{
				ResourceName:            "google_secret_manager_regional_secret.regional-secret-with-version-destroy-ttl",
				ImportState:             true,
				ImportStateVerify:       true,
				ImportStateVerifyIgnore: []string{"annotations", "labels", "location", "secret_id", "terraform_labels"},
			},
		},
	})
}

func TestAccSecretManagerRegionalRegionalSecret_versionAliasesUpdate(t *testing.T) {
	t.Parallel()

	context := map[string]interface{}{
		"random_suffix": acctest.RandString(t, 10),
	}

	acctest.VcrTest(t, resource.TestCase{
		PreCheck:                 func() { acctest.AccTestPreCheck(t) },
		ProtoV5ProviderFactories: acctest.ProtoV5ProviderFactories(t),
		CheckDestroy:             testAccCheckSecretManagerRegionalRegionalSecretDestroyProducer(t),
		Steps: []resource.TestStep{
			{
				Config: testAccSecretManagerRegionalSecret_basicRegionalSecretWithVersions(context),
			},
			{
				ResourceName:            "google_secret_manager_regional_secret.regional-secret-with-version-aliases",
				ImportState:             true,
				ImportStateVerify:       true,
				ImportStateVerifyIgnore: []string{"annotations", "labels", "location", "secret_id", "terraform_labels"},
			},
			{
				Config: testAccSecretManagerRegionalSecret_versionAliasesBasic(context),
			},
			{
				ResourceName:            "google_secret_manager_regional_secret.regional-secret-with-version-aliases",
				ImportState:             true,
				ImportStateVerify:       true,
				ImportStateVerifyIgnore: []string{"annotations", "labels", "location", "secret_id", "terraform_labels"},
			},
			{
				Config: testAccSecretManagerRegionalSecret_versionAliasesUpdate(context),
			},
			{
				ResourceName:            "google_secret_manager_regional_secret.regional-secret-with-version-aliases",
				ImportState:             true,
				ImportStateVerify:       true,
				ImportStateVerifyIgnore: []string{"annotations", "labels", "location", "secret_id", "terraform_labels"},
			},
			{
				Config: testAccSecretManagerRegionalSecret_basicRegionalSecretWithVersions(context),
			},
			{
				ResourceName:            "google_secret_manager_regional_secret.regional-secret-with-version-aliases",
				ImportState:             true,
				ImportStateVerify:       true,
				ImportStateVerifyIgnore: []string{"annotations", "labels", "location", "secret_id", "terraform_labels"},
			},
		},
	})
}

func TestAccSecretManagerRegionalRegionalSecret_deletionprotection(t *testing.T) {
	t.Parallel()

	context := map[string]interface{}{
		"random_suffix": acctest.RandString(t, 10),
	}

	acctest.VcrTest(t, resource.TestCase{
		PreCheck:                 func() { acctest.AccTestPreCheck(t) },
		ProtoV5ProviderFactories: acctest.ProtoV5ProviderFactories(t),
		CheckDestroy:             testAccCheckSecretManagerRegionalRegionalSecretDestroyProducer(t),
		Steps: []resource.TestStep{
			{
				Config: testAccSecretManagerRegionalSecretDeletionProtectionL1(context),
			},
			{
				ResourceName:            "google_secret_manager_regional_secret.regional-secret-deletion-protection",
				ImportState:             true,
				ImportStateVerify:       true,
				ImportStateVerifyIgnore: []string{"annotations", "labels", "location", "secret_id", "terraform_labels", "deletion_protection"},
			},
			{
				Config:      testAccSecretManagerRegionalSecretDeletionProtectionL2(context),
				ExpectError: regexp.MustCompile("deletion_protection"),
			},
			{
				Config: testAccSecretManagerRegionalSecretDeletionProtectionFalse(context),
			},
		},
	})
}

<<<<<<< HEAD
func TestAccSecretManagerRegionalRegionalSecret_tags(t *testing.T) {
	t.Parallel()

	tagKey := acctest.BootstrapSharedTestOrganizationTagKey(t, "secretmanager_regional_regionalsecret-tagkey", map[string]interface{}{})
	context := map[string]interface{}{
		"random_suffix": acctest.RandString(t, 10),
		"org":           envvar.GetTestOrgFromEnv(t),
		"tagKey":        tagKey,
		"tagValue":      acctest.BootstrapSharedTestOrganizationTagValue(t, "secretmanager_regional_regionalsecret-tagvalue", tagKey),
	}

	acctest.VcrTest(t, resource.TestCase{
		PreCheck:                 func() { acctest.AccTestPreCheck(t) },
		ProtoV5ProviderFactories: acctest.ProtoV5ProviderFactories(t),
		CheckDestroy:             testAccCheckSecretManagerRegionalRegionalSecretDestroyProducer(t),
		Steps: []resource.TestStep{
			{
				Config: testAccSecretManagerRegionalSecret_basic(context),
			},
			{
				ResourceName:            "google_secret_manager_regional_secret.regional-secret-basic",
				ImportState:             true,
				ImportStateVerify:       true,
				ImportStateVerifyIgnore: []string{"annotations", "labels", "location", "secret_id", "terraform_labels"},
			},
		},
	})
}

=======
>>>>>>> 820410d7
func testAccSecretManagerRegionalSecret_basic(context map[string]interface{}) string {
	return acctest.Nprintf(`
resource "google_secret_manager_regional_secret" "regional-secret-basic" {
  secret_id = "tf-test-reg-secret-%{random_suffix}"
  location = "us-central1"
}
`, context)
}

func testAccSecretManagerRegionalSecret_withoutLabels(context map[string]interface{}) string {
	return acctest.Nprintf(`
resource "google_secret_manager_regional_secret" "regional-secret-with-labels" {
  secret_id = "tf-test-reg-secret-%{random_suffix}"
  location = "us-central1"

  annotations = {
    annotationkey = "annotation-value"
  }
}
`, context)
}

func testAccSecretManagerRegionalSecret_labelsUpdate(context map[string]interface{}) string {
	return acctest.Nprintf(`
resource "google_secret_manager_regional_secret" "regional-secret-with-labels" {
  secret_id = "tf-test-reg-secret-%{random_suffix}"
  location = "us-central1"

  labels = {
    key1 = "value1"
    key2 = "value2"
    key3 = "value3"
    key4 = "value4"
    key5 = "value5"
  }

  annotations = {
    annotationkey = "annotation-value"
  }
}
`, context)
}

func testAccSecretManagerRegionalSecret_labelsUpdateOther(context map[string]interface{}) string {
	return acctest.Nprintf(`
resource "google_secret_manager_regional_secret" "regional-secret-with-labels" {
  secret_id = "tf-test-reg-secret-%{random_suffix}"
  location = "us-central1"

  labels = {
    key1 = "value1"
    key2 = "updatevalue2"
    updatekey3 = "value3"
    updatekey4 = "updatevalue4"
    key6 = "value6"
  }

  annotations = {
    annotationkey = "annotation-value"
  }
}
`, context)
}

func testAccSecretManagerRegionalSecret_withoutAnnotations(context map[string]interface{}) string {
	return acctest.Nprintf(`
resource "google_secret_manager_regional_secret" "regional-secret-with-annotations" {
  secret_id = "tf-test-reg-secret-%{random_suffix}"
  location = "us-central1"

  labels = {
    mykey = "myvalue"
  }
}
`, context)
}

func testAccSecretManagerRegionalSecret_annotationsUpdate(context map[string]interface{}) string {
	return acctest.Nprintf(`
resource "google_secret_manager_regional_secret" "regional-secret-with-annotations" {
  secret_id = "tf-test-reg-secret-%{random_suffix}"
  location = "us-central1"

  labels = {
    mykey = "myvalue"
  }

  annotations = {
    key1 = "value1"
    key2 = "value2"
    key3 = "value3"
    key4 = "value4"
    key5 = "value5"
  }
}
`, context)
}

func testAccSecretManagerRegionalSecret_annotationsUpdateOther(context map[string]interface{}) string {
	return acctest.Nprintf(`
resource "google_secret_manager_regional_secret" "regional-secret-with-annotations" {
  secret_id = "tf-test-reg-secret-%{random_suffix}"
  location = "us-central1"

  labels = {
    mykey = "myvalue"
  }

  annotations = {
    key1 = "value1"
    key2 = "updatevalue2"
    updatekey3 = "value3"
    updatekey4 = "updatevalue4"
    key6 = "value6"
  }
}
`, context)
}

func testAccSecretManagerRegionalSecret_withoutCmek(context map[string]interface{}) string {
	return acctest.Nprintf(`
data "google_project" "project" {}

resource "google_kms_crypto_key_iam_member" "kms-regional-secret-binding-1" {
  crypto_key_id = "%{kms_key_name}"
  role          = "roles/cloudkms.cryptoKeyEncrypterDecrypter"
  member        = "serviceAccount:service-${data.google_project.project.number}@gcp-sa-secretmanager.iam.gserviceaccount.com"
}

resource "google_kms_crypto_key_iam_member" "kms-regional-secret-binding-2" {
  crypto_key_id = "%{kms_key_name_other}"
  role          = "roles/cloudkms.cryptoKeyEncrypterDecrypter"
  member        = "serviceAccount:service-${data.google_project.project.number}@gcp-sa-secretmanager.iam.gserviceaccount.com"
}

resource "google_secret_manager_regional_secret" "regional-secret-cmek-update" {
  secret_id = "tf-test-secret%{random_suffix}"
  location = "us-central1"

  depends_on = [
    google_kms_crypto_key_iam_member.kms-regional-secret-binding-1,
    google_kms_crypto_key_iam_member.kms-regional-secret-binding-2,
  ]
}
`, context)
}

func testAccSecretManagerRegionalSecret_cmekUpdate(context map[string]interface{}) string {
	return acctest.Nprintf(`
data "google_project" "project" {}

resource "google_kms_crypto_key_iam_member" "kms-regional-secret-binding-1" {
  crypto_key_id = "%{kms_key_name}"
  role          = "roles/cloudkms.cryptoKeyEncrypterDecrypter"
  member        = "serviceAccount:service-${data.google_project.project.number}@gcp-sa-secretmanager.iam.gserviceaccount.com"
}

resource "google_kms_crypto_key_iam_member" "kms-regional-secret-binding-2" {
  crypto_key_id = "%{kms_key_name_other}"
  role          = "roles/cloudkms.cryptoKeyEncrypterDecrypter"
  member        = "serviceAccount:service-${data.google_project.project.number}@gcp-sa-secretmanager.iam.gserviceaccount.com"
}

resource "google_secret_manager_regional_secret" "regional-secret-cmek-update" {
  secret_id = "tf-test-secret%{random_suffix}"
  location = "us-central1"

  customer_managed_encryption {
    kms_key_name = "%{kms_key_name}"
  }

  depends_on = [
    google_kms_crypto_key_iam_member.kms-regional-secret-binding-1,
    google_kms_crypto_key_iam_member.kms-regional-secret-binding-2,
  ]
}
`, context)
}

func testAccSecretManagerRegionalSecret_cmekUpdateOther(context map[string]interface{}) string {
	return acctest.Nprintf(`
data "google_project" "project" {}

resource "google_kms_crypto_key_iam_member" "kms-regional-secret-binding-1" {
  crypto_key_id = "%{kms_key_name}"
  role          = "roles/cloudkms.cryptoKeyEncrypterDecrypter"
  member        = "serviceAccount:service-${data.google_project.project.number}@gcp-sa-secretmanager.iam.gserviceaccount.com"
}

resource "google_kms_crypto_key_iam_member" "kms-regional-secret-binding-2" {
  crypto_key_id = "%{kms_key_name_other}"
  role          = "roles/cloudkms.cryptoKeyEncrypterDecrypter"
  member        = "serviceAccount:service-${data.google_project.project.number}@gcp-sa-secretmanager.iam.gserviceaccount.com"
}

resource "google_secret_manager_regional_secret" "regional-secret-cmek-update" {
  secret_id = "tf-test-secret%{random_suffix}"
  location = "us-central1"

  customer_managed_encryption {
    kms_key_name = "%{kms_key_name_other}"
  }

  depends_on = [
    google_kms_crypto_key_iam_member.kms-regional-secret-binding-1,
    google_kms_crypto_key_iam_member.kms-regional-secret-binding-2,
  ]
}
`, context)
}

func testAccSecretManagerRegionalSecret_withoutTopics(context map[string]interface{}) string {
	return acctest.Nprintf(`
data "google_project" "project" {}

resource "google_pubsub_topic" "topic-1" {
  name = "tf-test-topic-1-%{random_suffix}"
}

resource "google_pubsub_topic" "topic-2" {
  name = "tf-test-topic-2-%{random_suffix}"
}

resource "google_pubsub_topic" "topic-3" {
  name = "tf-test-topic-3-%{random_suffix}"
}

resource "google_pubsub_topic_iam_member" "secrets_manager_access_1" {
  topic  = google_pubsub_topic.topic-1.name
  member = "serviceAccount:service-${data.google_project.project.number}@gcp-sa-secretmanager.iam.gserviceaccount.com"
  role   = "roles/pubsub.publisher"
}

resource "google_pubsub_topic_iam_member" "secrets_manager_access_2" {
  topic  = google_pubsub_topic.topic-2.name
  member = "serviceAccount:service-${data.google_project.project.number}@gcp-sa-secretmanager.iam.gserviceaccount.com"
  role   = "roles/pubsub.publisher"
}

resource "google_pubsub_topic_iam_member" "secrets_manager_access_3" {
  topic  = google_pubsub_topic.topic-3.name
  member = "serviceAccount:service-${data.google_project.project.number}@gcp-sa-secretmanager.iam.gserviceaccount.com"
  role   = "roles/pubsub.publisher"
}

resource "google_secret_manager_regional_secret" "regional-secret-with-topics" {
  secret_id = "tf-test-reg-secret-%{random_suffix}"
  location = "us-central1"

  labels = {
    mykey = "myvalue"
  }

  depends_on = [
    google_pubsub_topic_iam_member.secrets_manager_access_1,
    google_pubsub_topic_iam_member.secrets_manager_access_2,
    google_pubsub_topic_iam_member.secrets_manager_access_3,
  ]
}
`, context)
}

func testAccSecretManagerRegionalSecret_topicsUpdate(context map[string]interface{}) string {
	return acctest.Nprintf(`
data "google_project" "project" {}

resource "google_pubsub_topic" "topic-1" {
  name = "tf-test-topic-1-%{random_suffix}"
}

resource "google_pubsub_topic" "topic-2" {
  name = "tf-test-topic-2-%{random_suffix}"
}

resource "google_pubsub_topic" "topic-3" {
  name = "tf-test-topic-3-%{random_suffix}"
}

resource "google_pubsub_topic_iam_member" "secrets_manager_access_1" {
  topic  = google_pubsub_topic.topic-1.name
  member = "serviceAccount:service-${data.google_project.project.number}@gcp-sa-secretmanager.iam.gserviceaccount.com"
  role   = "roles/pubsub.publisher"
}

resource "google_pubsub_topic_iam_member" "secrets_manager_access_2" {
  topic  = google_pubsub_topic.topic-2.name
  member = "serviceAccount:service-${data.google_project.project.number}@gcp-sa-secretmanager.iam.gserviceaccount.com"
  role   = "roles/pubsub.publisher"
}

resource "google_pubsub_topic_iam_member" "secrets_manager_access_3" {
  topic  = google_pubsub_topic.topic-3.name
  member = "serviceAccount:service-${data.google_project.project.number}@gcp-sa-secretmanager.iam.gserviceaccount.com"
  role   = "roles/pubsub.publisher"
}

resource "google_secret_manager_regional_secret" "regional-secret-with-topics" {
  secret_id = "tf-test-reg-secret-%{random_suffix}"
  location = "us-central1"

  labels = {
    mykey = "myvalue"
  }

  topics {
    name = google_pubsub_topic.topic-1.id
  }

  topics {
    name = google_pubsub_topic.topic-2.id
  }

  depends_on = [
    google_pubsub_topic_iam_member.secrets_manager_access_1,
    google_pubsub_topic_iam_member.secrets_manager_access_2,
    google_pubsub_topic_iam_member.secrets_manager_access_3,
  ]
}
`, context)
}

func testAccSecretManagerRegionalSecret_topicsUpdateOther(context map[string]interface{}) string {
	return acctest.Nprintf(`
data "google_project" "project" {}

resource "google_pubsub_topic" "topic-1" {
  name = "tf-test-topic-1-%{random_suffix}"
}

resource "google_pubsub_topic" "topic-2" {
  name = "tf-test-topic-2-%{random_suffix}"
}

resource "google_pubsub_topic" "topic-3" {
  name = "tf-test-topic-3-%{random_suffix}"
}

resource "google_pubsub_topic_iam_member" "secrets_manager_access_1" {
  topic  = google_pubsub_topic.topic-1.name
  member = "serviceAccount:service-${data.google_project.project.number}@gcp-sa-secretmanager.iam.gserviceaccount.com"
  role   = "roles/pubsub.publisher"
}

resource "google_pubsub_topic_iam_member" "secrets_manager_access_2" {
  topic  = google_pubsub_topic.topic-2.name
  member = "serviceAccount:service-${data.google_project.project.number}@gcp-sa-secretmanager.iam.gserviceaccount.com"
  role   = "roles/pubsub.publisher"
}

resource "google_pubsub_topic_iam_member" "secrets_manager_access_3" {
  topic  = google_pubsub_topic.topic-3.name
  member = "serviceAccount:service-${data.google_project.project.number}@gcp-sa-secretmanager.iam.gserviceaccount.com"
  role   = "roles/pubsub.publisher"
}

resource "google_secret_manager_regional_secret" "regional-secret-with-topics" {
  secret_id = "tf-test-reg-secret-%{random_suffix}"
  location = "us-central1"

  labels = {
    mykey = "myvalue"
  }

  topics {
    name = google_pubsub_topic.topic-1.id
  }

  topics {
    name = google_pubsub_topic.topic-3.id
  }

  depends_on = [
    google_pubsub_topic_iam_member.secrets_manager_access_1,
    google_pubsub_topic_iam_member.secrets_manager_access_2,
    google_pubsub_topic_iam_member.secrets_manager_access_3,
  ]
}
`, context)
}

func testAccSecretManagerRegionalSecret_rotationBasic(context map[string]interface{}) string {
	return acctest.Nprintf(`
data "google_project" "project" {}

resource "google_pubsub_topic" "topic-update" {
  name = "tf-test-topic%{random_suffix}"
}

resource "google_pubsub_topic_iam_member" "secrets_manager_topic_access" {
  topic  = google_pubsub_topic.topic-update.name
  role   = "roles/pubsub.publisher"
  member = "serviceAccount:service-${data.google_project.project.number}@gcp-sa-secretmanager.iam.gserviceaccount.com"
}

resource "google_secret_manager_regional_secret" "regional-secret-with-rotation-update" {
  secret_id = "tf-test-reg-secret%{random_suffix}"
  location = "us-central1"

  topics {
    name = google_pubsub_topic.topic-update.id
  }

  rotation {
    rotation_period = "7200s"
    next_rotation_time = "%{timestamp_1}"
  }

  depends_on = [
    google_pubsub_topic_iam_member.secrets_manager_topic_access,
  ]
}
`, context)
}

func testAccSecretManagerRegionalSecret_rotationTimeUpdate(context map[string]interface{}) string {
	return acctest.Nprintf(`
data "google_project" "project" {}

resource "google_pubsub_topic" "topic-update" {
  name = "tf-test-topic%{random_suffix}"
}

resource "google_pubsub_topic_iam_member" "secrets_manager_topic_access" {
  topic  = google_pubsub_topic.topic-update.name
  role   = "roles/pubsub.publisher"
  member = "serviceAccount:service-${data.google_project.project.number}@gcp-sa-secretmanager.iam.gserviceaccount.com"
}

resource "google_secret_manager_regional_secret" "regional-secret-with-rotation-update" {
  secret_id = "tf-test-reg-secret%{random_suffix}"
  location = "us-central1"

  topics {
    name = google_pubsub_topic.topic-update.id
  }

  rotation {
    rotation_period = "7200s"
    next_rotation_time = "%{timestamp_2}"
  }

  depends_on = [
    google_pubsub_topic_iam_member.secrets_manager_topic_access,
  ]
}
`, context)
}

func testAccSecretManagerRegionalSecret_rotationPeriodUpdate(context map[string]interface{}) string {
	return acctest.Nprintf(`
data "google_project" "project" {}

resource "google_pubsub_topic" "topic-update" {
  name = "tf-test-topic%{random_suffix}"
}

resource "google_pubsub_topic_iam_member" "secrets_manager_topic_access" {
  topic  = google_pubsub_topic.topic-update.name
  role   = "roles/pubsub.publisher"
  member = "serviceAccount:service-${data.google_project.project.number}@gcp-sa-secretmanager.iam.gserviceaccount.com"
}

resource "google_secret_manager_regional_secret" "regional-secret-with-rotation-update" {
  secret_id = "tf-test-reg-secret%{random_suffix}"
  location = "us-central1"

  topics {
    name = google_pubsub_topic.topic-update.id
  }

  rotation {
    rotation_period = "10800s"
    next_rotation_time = "%{timestamp_2}"
  }

  depends_on = [
    google_pubsub_topic_iam_member.secrets_manager_topic_access,
  ]
}
`, context)
}

func testAccSecretManagerRegionalSecret_withoutTtlAndExpireTime(context map[string]interface{}) string {
	return acctest.Nprintf(`
resource "google_secret_manager_regional_secret" "regional-secret-with-expiration" {
  secret_id = "tf-test-reg-secret%{random_suffix}"
  location = "us-central1"

  labels = {
    mylabel = "mykey"
  }

  annotations = {
    myannot = "myannotkey"
  }
}
`, context)
}

func testAccSecretManagerRegionalSecret_expireTimeBasic(context map[string]interface{}) string {
	return acctest.Nprintf(`
resource "google_secret_manager_regional_secret" "regional-secret-with-expiration" {
  secret_id = "tf-test-reg-secret%{random_suffix}"
  location = "us-central1"

  labels = {
    mylabel = "mykey"
  }

  annotations = {
    myannot = "myannotkey"
  }

  expire_time = "%{timestamp_1}"
}
`, context)
}

func testAccSecretManagerRegionalSecret_expireTimeUpdate(context map[string]interface{}) string {
	return acctest.Nprintf(`
resource "google_secret_manager_regional_secret" "regional-secret-with-expiration" {
  secret_id = "tf-test-reg-secret%{random_suffix}"
  location = "us-central1"

  labels = {
    mylabel = "mykey"
  }

  annotations = {
    myannot = "myannotkey"
  }

  expire_time = "%{timestamp_2}"
}
`, context)
}

func testAccSecretManagerRegionalSecret_ttlBasic(context map[string]interface{}) string {
	return acctest.Nprintf(`
resource "google_secret_manager_regional_secret" "regional-secret-with-expiration" {
  secret_id = "tf-test-reg-secret%{random_suffix}"
  location = "us-central1"

  labels = {
    mylabel = "mykey"
  }

  annotations = {
    myannot = "myannotkey"
  }

  ttl = "360000s"
}
`, context)
}

func testAccSecretManagerRegionalSecret_ttlUpdate(context map[string]interface{}) string {
	return acctest.Nprintf(`
resource "google_secret_manager_regional_secret" "regional-secret-with-expiration" {
  secret_id = "tf-test-reg-secret%{random_suffix}"
  location = "us-central1"

  labels = {
    mylabel = "mykey"
  }

  annotations = {
    myannot = "myannotkey"
  }

  ttl = "720000s"
}
`, context)
}

func testAccSecretManagerRegionalSecret_withoutVersionDestroyTtl(context map[string]interface{}) string {
	return acctest.Nprintf(`
resource "google_secret_manager_regional_secret" "regional-secret-with-version-destroy-ttl" {
  secret_id = "tf-test-reg-secret%{random_suffix}"
  location = "us-central1"

  labels = {
    mylabel = "mykey"
  }

  annotations = {
    myannot = "myannotkey"
  }
}
`, context)
}

func testAccSecretManagerRegionalSecret_versionDestroyTtlBasic(context map[string]interface{}) string {
	return acctest.Nprintf(`
resource "google_secret_manager_regional_secret" "regional-secret-with-version-destroy-ttl" {
  secret_id = "tf-test-reg-secret%{random_suffix}"
  location = "us-central1"

  labels = {
    mylabel = "mykey"
  }

  annotations = {
    myannot = "myannotkey"
  }

  version_destroy_ttl = "90000s"
}
`, context)
}

func testAccSecretManagerRegionalSecret_versionDestroyTtlUpdate(context map[string]interface{}) string {
	return acctest.Nprintf(`
resource "google_secret_manager_regional_secret" "regional-secret-with-version-destroy-ttl" {
  secret_id = "tf-test-reg-secret%{random_suffix}"
  location = "us-central1"

  labels = {
    mylabel = "mykey"
  }

  annotations = {
    myannot = "myannotkey"
  }

  version_destroy_ttl = "360000s"
}
`, context)
}

func testAccSecretManagerRegionalSecret_basicRegionalSecretWithVersions(context map[string]interface{}) string {
	return acctest.Nprintf(`
resource "google_secret_manager_regional_secret" "regional-secret-with-version-aliases" {
  secret_id = "tf-test-reg-secret%{random_suffix}"
  location = "us-central1"

  labels = {
    mylabel = "mykey"
  }
}

resource "google_secret_manager_regional_secret_version" "reg-secret-version-1" {
  secret = google_secret_manager_regional_secret.regional-secret-with-version-aliases.id

  secret_data = "very secret data keep it down %{random_suffix}-1"
}

resource "google_secret_manager_regional_secret_version" "reg-secret-version-2" {
  secret = google_secret_manager_regional_secret.regional-secret-with-version-aliases.id

  secret_data = "very secret data keep it down %{random_suffix}-2"
}

resource "google_secret_manager_regional_secret_version" "reg-secret-version-3" {
  secret = google_secret_manager_regional_secret.regional-secret-with-version-aliases.id

  secret_data = "very secret data keep it down %{random_suffix}-3"
}

resource "google_secret_manager_regional_secret_version" "reg-secret-version-4" {
  secret = google_secret_manager_regional_secret.regional-secret-with-version-aliases.id

  secret_data = "very secret data keep it down %{random_suffix}-4"
}
`, context)
}

func testAccSecretManagerRegionalSecret_versionAliasesBasic(context map[string]interface{}) string {
	return acctest.Nprintf(`
resource "google_secret_manager_regional_secret" "regional-secret-with-version-aliases" {
  secret_id = "tf-test-reg-secret%{random_suffix}"
  location = "us-central1"

  version_aliases = {
    firstalias = "1",
    secondalias = "2",
    thirdalias = "3",
    otheralias = "2",
    somealias = "3"
  }

  labels = {
    mylabel = "mykey"
  }
}

resource "google_secret_manager_regional_secret_version" "reg-secret-version-1" {
  secret = google_secret_manager_regional_secret.regional-secret-with-version-aliases.id

  secret_data = "very secret data keep it down %{random_suffix}-1"
}

resource "google_secret_manager_regional_secret_version" "reg-secret-version-2" {
  secret = google_secret_manager_regional_secret.regional-secret-with-version-aliases.id

  secret_data = "very secret data keep it down %{random_suffix}-2"
}

resource "google_secret_manager_regional_secret_version" "reg-secret-version-3" {
  secret = google_secret_manager_regional_secret.regional-secret-with-version-aliases.id

  secret_data = "very secret data keep it down %{random_suffix}-3"
}

resource "google_secret_manager_regional_secret_version" "reg-secret-version-4" {
  secret = google_secret_manager_regional_secret.regional-secret-with-version-aliases.id

  secret_data = "very secret data keep it down %{random_suffix}-4"
}
`, context)
}

func testAccSecretManagerRegionalSecret_versionAliasesUpdate(context map[string]interface{}) string {
	return acctest.Nprintf(`
resource "google_secret_manager_regional_secret" "regional-secret-with-version-aliases" {
  secret_id = "tf-test-reg-secret%{random_suffix}"
  location = "us-central1"

  version_aliases = {
    firstalias = "1",
    secondaliasupdated = "2",
    otheralias = "1",
    somealias = "3",
    fourthalias = "4"
  }

  labels = {
    mylabel = "mykey"
  }
}

resource "google_secret_manager_regional_secret_version" "reg-secret-version-1" {
  secret = google_secret_manager_regional_secret.regional-secret-with-version-aliases.id

  secret_data = "very secret data keep it down %{random_suffix}-1"
}

resource "google_secret_manager_regional_secret_version" "reg-secret-version-2" {
  secret = google_secret_manager_regional_secret.regional-secret-with-version-aliases.id

  secret_data = "very secret data keep it down %{random_suffix}-2"
}

resource "google_secret_manager_regional_secret_version" "reg-secret-version-3" {
  secret = google_secret_manager_regional_secret.regional-secret-with-version-aliases.id

  secret_data = "very secret data keep it down %{random_suffix}-3"
}

resource "google_secret_manager_regional_secret_version" "reg-secret-version-4" {
  secret = google_secret_manager_regional_secret.regional-secret-with-version-aliases.id

  secret_data = "very secret data keep it down %{random_suffix}-4"
}
`, context)
}

func testAccSecretManagerRegionalSecretDeletionProtectionL1(context map[string]interface{}) string {
	return acctest.Nprintf(`
resource "google_secret_manager_regional_secret" "regional-secret-deletion-protection" {
  secret_id = "tf-test-reg-secret%{random_suffix}"
  location = "us-central1"
  deletion_protection = true
}
`, context)
}

func testAccSecretManagerRegionalSecretDeletionProtectionL2(context map[string]interface{}) string {
	return acctest.Nprintf(`
resource "google_secret_manager_regional_secret" "regional-secret-deletion-protection" {
  secret_id = "tf-test-reg-secret%{random_suffix}"
  location = "us-west2"
  deletion_protection = true
}
`, context)
}

func testAccSecretManagerRegionalSecretDeletionProtectionFalse(context map[string]interface{}) string {
	return acctest.Nprintf(`
resource "google_secret_manager_regional_secret" "regional-secret-deletion-protection" {
  secret_id = "tf-test-reg-secret%{random_suffix}"
  location = "us-central1"
  deletion_protection = false
}
`, context)
<<<<<<< HEAD
}

func testAccSecretManagerRegionalSecretTags(context map[string]interface{}) string {
	return acctest.Nprintf(`
resource "google_secret_manager_regional_secret" "regional-secret-basic" {
  secret_id = "tf-test-reg-secret-%{random_suffix}"
  location = "us-central1"
  tags = {
	"%{org}/%{tagKey}" = "%{tagValue}"
  }
}
`, context)
=======
>>>>>>> 820410d7
}<|MERGE_RESOLUTION|>--- conflicted
+++ resolved
@@ -585,7 +585,6 @@
 	})
 }
 
-<<<<<<< HEAD
 func TestAccSecretManagerRegionalRegionalSecret_tags(t *testing.T) {
 	t.Parallel()
 
@@ -615,8 +614,6 @@
 	})
 }
 
-=======
->>>>>>> 820410d7
 func testAccSecretManagerRegionalSecret_basic(context map[string]interface{}) string {
 	return acctest.Nprintf(`
 resource "google_secret_manager_regional_secret" "regional-secret-basic" {
@@ -1402,7 +1399,6 @@
   deletion_protection = false
 }
 `, context)
-<<<<<<< HEAD
 }
 
 func testAccSecretManagerRegionalSecretTags(context map[string]interface{}) string {
@@ -1415,6 +1411,4 @@
   }
 }
 `, context)
-=======
->>>>>>> 820410d7
 }