<% autogen_exception -%>
package composer_test

import (
	"fmt"
	"github.com/hashicorp/terraform-provider-google/google/acctest"
	"github.com/hashicorp/terraform-provider-google/google/envvar"
	tpgcompute "github.com/hashicorp/terraform-provider-google/google/services/compute"
	"github.com/hashicorp/terraform-provider-google/google/services/composer"
	"testing"

	"log"
	"regexp"
	"strings"

	"github.com/hashicorp/go-multierror"
	"github.com/hashicorp/terraform-plugin-sdk/v2/helper/resource"
	"github.com/hashicorp/terraform-plugin-sdk/v2/terraform"
)

const testComposerEnvironmentPrefix = "tf-test-composer-env"
const testComposerNetworkPrefix = "tf-test-composer-net"
const testComposerBucketPrefix = "tf-test-composer-bucket"

func allComposerServiceAgents() []string {
	return []string{
		"cloudcomposer-accounts",
		"compute-system",
		"container-engine-robot",
		"gcp-sa-artifactregistry",
		"gcp-sa-pubsub",
	}
}

// Checks environment creation with minimum required information.
func TestAccComposerEnvironment_basic(t *testing.T) {
	t.Parallel()

	envName := fmt.Sprintf("%s-%d", testComposerEnvironmentPrefix, acctest.RandInt(t))
	network := fmt.Sprintf("%s-%d", testComposerNetworkPrefix, acctest.RandInt(t))
	subnetwork := network + "-1"
	acctest.VcrTest(t, resource.TestCase{
		PreCheck:		          func() { acctest.AccTestPreCheck(t) },
		ProtoV5ProviderFactories: acctest.ProtoV5ProviderFactories(t),
		CheckDestroy:             testAccComposerEnvironmentDestroyProducer(t),
		Steps: []resource.TestStep{
			{
				Config: testAccComposerEnvironment_basic(envName, network, subnetwork),
				Check: resource.ComposeTestCheckFunc(
					resource.TestCheckResourceAttrSet("google_composer_environment.test", "config.0.airflow_uri"),
					resource.TestCheckResourceAttrSet("google_composer_environment.test", "config.0.gke_cluster"),
					resource.TestCheckResourceAttrSet("google_composer_environment.test", "config.0.node_count"),
					resource.TestCheckResourceAttrSet("google_composer_environment.test", "config.0.node_config.0.zone"),
					resource.TestCheckResourceAttrSet("google_composer_environment.test", "config.0.node_config.0.machine_type")),
			},
			{
				ResourceName:			"google_composer_environment.test",
				ImportState:			 true,
				ImportStateVerify: true,
			},
			{
				ResourceName:			"google_composer_environment.test",
				ImportState:			 true,
				ImportStateId:		 fmt.Sprintf("projects/%s/locations/%s/environments/%s", envvar.GetTestProjectFromEnv(), "us-central1", envName),
				ImportStateVerify: true,
			},
			// This is a terrible clean-up step in order to get destroy to succeed,
			// due to dangling firewall rules left by the Composer Environment blocking network deletion.
			// TODO: Remove this check if firewall rules bug gets fixed by Composer.
			{
				PlanOnly:					 true,
				ExpectNonEmptyPlan: false,
				Config:						 testAccComposerEnvironment_basic(envName, network, subnetwork),
				Check:							testAccCheckClearComposerEnvironmentFirewalls(t, network),
			},
		},
	})
}

// Checks that all updatable fields can be updated in one apply
// (PATCH for Environments only is per-field)
func TestAccComposerEnvironment_update(t *testing.T) {
	t.Parallel()

	envName := fmt.Sprintf("%s-%d", testComposerEnvironmentPrefix, acctest.RandInt(t))
	network := fmt.Sprintf("%s-%d", testComposerNetworkPrefix, acctest.RandInt(t))
	subnetwork := network + "-1"

	acctest.VcrTest(t, resource.TestCase{
		PreCheck:		          func() { acctest.AccTestPreCheck(t) },
		ProtoV5ProviderFactories: acctest.ProtoV5ProviderFactories(t),
		CheckDestroy:             testAccComposerEnvironmentDestroyProducer(t),
		Steps: []resource.TestStep{
			{
				Config: testAccComposerEnvironment_basic(envName, network, subnetwork),
			},
			{
				Config: testAccComposerEnvironment_update(envName, network, subnetwork),
			},
			{
				ResourceName:			"google_composer_environment.test",
				ImportState:			 true,
				ImportStateVerify: true,
				ImportStateVerifyIgnore: []string{"labels", "terraform_labels"},
			},
			// This is a terrible clean-up step in order to get destroy to succeed,
			// due to dangling firewall rules left by the Composer Environment blocking network deletion.
			// TODO: Remove this check if firewall rules bug gets fixed by Composer.
			{
				PlanOnly:					 true,
				ExpectNonEmptyPlan: false,
				Config:						 testAccComposerEnvironment_update(envName, network, subnetwork),
				Check:							testAccCheckClearComposerEnvironmentFirewalls(t, network),
			},
		},
	})
}

// Checks private environment creation for composer 1 and 2.
func TestAccComposerEnvironmentComposer1_private(t *testing.T) {
	t.Parallel()

	envName := fmt.Sprintf("%s-%d", testComposerEnvironmentPrefix, acctest.RandInt(t))
	network := fmt.Sprintf("%s-%d", testComposerNetworkPrefix, acctest.RandInt(t))
	subnetwork := network + "-1"

	acctest.VcrTest(t, resource.TestCase{
		PreCheck:		          func() { acctest.AccTestPreCheck(t) },
		ProtoV5ProviderFactories: acctest.ProtoV5ProviderFactories(t),
		CheckDestroy:             testAccComposerEnvironmentDestroyProducer(t),
		Steps: []resource.TestStep{
			{
				Config: testAccComposerEnvironmentComposer1_private(envName, network, subnetwork),
			},
			{
				ResourceName:			"google_composer_environment.test",
				ImportState:			 true,
				ImportStateVerify: true,
			},
			{
				ResourceName:			"google_composer_environment.test",
				ImportState:			 true,
				ImportStateId:		 fmt.Sprintf("projects/%s/locations/%s/environments/%s", envvar.GetTestProjectFromEnv(), "us-central1", envName),
				ImportStateVerify: true,
			},
			// This is a terrible clean-up step in order to get destroy to succeed,
			// due to dangling firewall rules left by the Composer Environment blocking network deletion.
			// TODO: Remove this check if firewall rules bug gets fixed by Composer.
			{
				PlanOnly:					 true,
				ExpectNonEmptyPlan: false,
				Config:						 testAccComposerEnvironmentComposer1_private(envName, network, subnetwork),
				Check:							testAccCheckClearComposerEnvironmentFirewalls(t, network),
			},
		},
	})
}

func TestAccComposerEnvironmentComposer2_private(t *testing.T) {
	t.Parallel()

	envName := fmt.Sprintf("%s-%d", testComposerEnvironmentPrefix, acctest.RandInt(t))
	network := fmt.Sprintf("%s-%d", testComposerNetworkPrefix, acctest.RandInt(t))
	subnetwork := network + "-1"

	acctest.VcrTest(t, resource.TestCase{
		PreCheck:		          func() { acctest.AccTestPreCheck(t) },
		ProtoV5ProviderFactories: acctest.ProtoV5ProviderFactories(t),
		CheckDestroy:             testAccComposerEnvironmentDestroyProducer(t),
		Steps: []resource.TestStep{
			{
				Config: testAccComposerEnvironmentComposer2_private(envName, network, subnetwork),
			},
			{
				ResourceName:			"google_composer_environment.test",
				ImportState:			 true,
				ImportStateVerify: true,
			},
			{
				ResourceName:			"google_composer_environment.test",
				ImportState:			 true,
				ImportStateId:		 fmt.Sprintf("projects/%s/locations/%s/environments/%s", envvar.GetTestProjectFromEnv(), "us-central1", envName),
				ImportStateVerify: true,
			},
			// This is a terrible clean-up step in order to get destroy to succeed,
			// due to dangling firewall rules left by the Composer Environment blocking network deletion.
			// TODO: Remove this check if firewall rules bug gets fixed by Composer.
			{
				PlanOnly:					 true,
				ExpectNonEmptyPlan: false,
				Config:						 testAccComposerEnvironmentComposer2_private(envName, network, subnetwork),
				Check:						 testAccCheckClearComposerEnvironmentFirewalls(t, network),
			},
		},
	})
}

// Checks environment creation with minimum required information.
func TestAccComposerEnvironment_privateWithWebServerControl(t *testing.T) {
	t.Parallel()

	envName := fmt.Sprintf("%s-%d", testComposerEnvironmentPrefix, acctest.RandInt(t))
	network := fmt.Sprintf("%s-%d", testComposerNetworkPrefix, acctest.RandInt(t))
	subnetwork := network + "-1"

	acctest.VcrTest(t, resource.TestCase{
		PreCheck:		          func() { acctest.AccTestPreCheck(t) },
		ProtoV5ProviderFactories: acctest.ProtoV5ProviderFactories(t),
		CheckDestroy:             testAccComposerEnvironmentDestroyProducer(t),
		Steps: []resource.TestStep{
			{
				Config: testAccComposerEnvironment_privateWithWebServerControl(envName, network, subnetwork),
			},
			{
				ResourceName:			"google_composer_environment.test",
				ImportState:			 true,
				ImportStateVerify: true,
			},
			{
				Config: testAccComposerEnvironment_privateWithWebServerControlUpdated(envName, network, subnetwork),
			},
			{
				ResourceName:			"google_composer_environment.test",
				ImportState:			 true,
				ImportStateVerify: true,
			},
			{
				ResourceName:			"google_composer_environment.test",
				ImportState:			 true,
				ImportStateId:		 fmt.Sprintf("projects/%s/locations/%s/environments/%s", envvar.GetTestProjectFromEnv(), "us-central1", envName),
				ImportStateVerify: true,
			},
			// This is a terrible clean-up step in order to get destroy to succeed,
			// due to dangling firewall rules left by the Composer Environment blocking network deletion.
			// TODO: Remove this check if firewall rules bug gets fixed by Composer.
			{
				PlanOnly:					 true,
				ExpectNonEmptyPlan: false,
				Config:						 testAccComposerEnvironment_privateWithWebServerControlUpdated(envName, network, subnetwork),
				Check:							testAccCheckClearComposerEnvironmentFirewalls(t, network),
			},
		},
	})
}

func TestAccComposerEnvironment_withDatabaseConfig(t *testing.T) {
	t.Parallel()
	envName := fmt.Sprintf("%s-%d", testComposerEnvironmentPrefix, acctest.RandInt(t))
	network := fmt.Sprintf("%s-%d", testComposerNetworkPrefix, acctest.RandInt(t))
	subnetwork := network + "-1"

	acctest.VcrTest(t, resource.TestCase{
		PreCheck:		          func() { acctest.AccTestPreCheck(t) },
		ProtoV5ProviderFactories: acctest.ProtoV5ProviderFactories(t),
		CheckDestroy:             testAccComposerEnvironmentDestroyProducer(t),
		Steps: []resource.TestStep{
			{
				Config: testAccComposerEnvironment_databaseCfg(envName, network, subnetwork),
			},
			{
				Config: testAccComposerEnvironment_databaseCfgUpdated(envName, network, subnetwork),
			},
			{
				ResourceName:			"google_composer_environment.test",
				ImportState:			 true,
				ImportStateVerify: true,
			},
			// This is a terrible clean-up step in order to get destroy to succeed,
			// due to dangling firewall rules left by the Composer Environment blocking network deletion.
			// TODO: Remove this check if firewall rules bug gets fixed by Composer.
			{
				PlanOnly:					 true,
				ExpectNonEmptyPlan: false,
				Config:						 testAccComposerEnvironment_databaseCfgUpdated(envName, network, subnetwork),
				Check:							testAccCheckClearComposerEnvironmentFirewalls(t, network),
			},
		},
	})
}

func TestAccComposerEnvironment_withWebServerConfig(t *testing.T) {
	t.Parallel()
	envName := fmt.Sprintf("%s-%d", testComposerEnvironmentPrefix, acctest.RandInt(t))
	network := fmt.Sprintf("%s-%d", testComposerNetworkPrefix, acctest.RandInt(t))
	subnetwork := network + "-1"


	grantServiceAgentsRole(t, "service-", []string{"gcp-sa-cloudbuild"}, "roles/cloudbuild.builds.builder")

	acctest.VcrTest(t, resource.TestCase{
		PreCheck:		          func() { acctest.AccTestPreCheck(t) },
		ProtoV5ProviderFactories: acctest.ProtoV5ProviderFactories(t),
		CheckDestroy:             testAccComposerEnvironmentDestroyProducer(t),
		Steps: []resource.TestStep{
			{
				Config: testAccComposerEnvironment_webServerCfg(envName, network, subnetwork),
			},
			{
				Config: testAccComposerEnvironment_webServerCfgUpdated(envName, network, subnetwork),
			},
			{
				ResourceName:			"google_composer_environment.test",
				ImportState:			 true,
				ImportStateVerify: true,
			},
			// This is a terrible clean-up step in order to get destroy to succeed,
			// due to dangling firewall rules left by the Composer Environment blocking network deletion.
			// TODO: Remove this check if firewall rules bug gets fixed by Composer.
			{
				PlanOnly:					 true,
				ExpectNonEmptyPlan: false,
				Config:						 testAccComposerEnvironment_webServerCfgUpdated(envName, network, subnetwork),
				Check:							testAccCheckClearComposerEnvironmentFirewalls(t, network),
			},
		},
	})
}

func TestAccComposerEnvironment_withEncryptionConfigComposer1(t *testing.T) {
	t.Parallel()

	kms := acctest.BootstrapKMSKeyInLocation(t, "us-central1")
	pid := envvar.GetTestProjectFromEnv()
	grantServiceAgentsRole(t, "service-", allComposerServiceAgents(), "roles/cloudkms.cryptoKeyEncrypterDecrypter")
	envName := fmt.Sprintf("%s-%d", testComposerEnvironmentPrefix, acctest.RandInt(t))
	network := fmt.Sprintf("%s-%d", testComposerNetworkPrefix, acctest.RandInt(t))
	subnetwork := network + "-1"

	acctest.VcrTest(t, resource.TestCase{
		PreCheck:		          func() { acctest.AccTestPreCheck(t) },
		ProtoV5ProviderFactories: acctest.ProtoV5ProviderFactories(t),
		CheckDestroy:             testAccComposerEnvironmentDestroyProducer(t),
		Steps: []resource.TestStep{
			{
				Config: testAccComposerEnvironment_encryptionCfg(pid, "1", "1", envName, kms.CryptoKey.Name, network, subnetwork),
			},
			{
				ResourceName:			"google_composer_environment.test",
				ImportState:			 true,
				ImportStateVerify: true,
			},
			// This is a terrible clean-up step in order to get destroy to succeed,
			// due to dangling firewall rules left by the Composer Environment blocking network deletion.
			// TODO(dzarmola): Remove this check if firewall rules bug gets fixed by Composer.
			{
				PlanOnly:					 true,
				ExpectNonEmptyPlan: false,
				Config:						 testAccComposerEnvironment_encryptionCfg(pid, "1", "1", envName, kms.CryptoKey.Name, network, subnetwork),
				Check:							testAccCheckClearComposerEnvironmentFirewalls(t, network),
			},
		},
	})
}

func TestAccComposerEnvironment_withEncryptionConfigComposer2(t *testing.T) {
	t.Parallel()

	kms := acctest.BootstrapKMSKeyInLocation(t, "us-central1")
	pid := envvar.GetTestProjectFromEnv()
	grantServiceAgentsRole(t, "service-", allComposerServiceAgents(), "roles/cloudkms.cryptoKeyEncrypterDecrypter")
	envName := fmt.Sprintf("%s-%d", testComposerEnvironmentPrefix, acctest.RandInt(t))
	network := fmt.Sprintf("%s-%d", testComposerNetworkPrefix, acctest.RandInt(t))
	subnetwork := network + "-1"

	acctest.VcrTest(t, resource.TestCase{
		PreCheck:		          func() { acctest.AccTestPreCheck(t) },
		ProtoV5ProviderFactories: acctest.ProtoV5ProviderFactories(t),
		CheckDestroy:             testAccComposerEnvironmentDestroyProducer(t),
		Steps: []resource.TestStep{
			{
				Config: testAccComposerEnvironment_encryptionCfg(pid, "2", "2", envName, kms.CryptoKey.Name, network, subnetwork),
			},
			{
				ResourceName:			"google_composer_environment.test",
				ImportState:			 true,
				ImportStateVerify: true,
			},
			// This is a terrible clean-up step in order to get destroy to succeed,
			// due to dangling firewall rules left by the Composer Environment blocking network deletion.
			// TODO(dzarmola): Remove this check if firewall rules bug gets fixed by Composer.
			{
				PlanOnly:					 true,
				ExpectNonEmptyPlan: false,
				Config:						 testAccComposerEnvironment_encryptionCfg(pid, "2", "2", envName, kms.CryptoKey.Name, network, subnetwork),
				Check:							testAccCheckClearComposerEnvironmentFirewalls(t, network),
			},
		},
	})
}

func TestAccComposerEnvironment_withMaintenanceWindow(t *testing.T) {
	t.Parallel()

	envName := fmt.Sprintf("%s-%d", testComposerEnvironmentPrefix, acctest.RandInt(t))
	network := fmt.Sprintf("%s-%d", testComposerNetworkPrefix, acctest.RandInt(t))
	subnetwork := network + "-1"

	acctest.VcrTest(t, resource.TestCase{
		PreCheck:		          func() { acctest.AccTestPreCheck(t) },
		ProtoV5ProviderFactories: acctest.ProtoV5ProviderFactories(t),
		CheckDestroy:             testAccComposerEnvironmentDestroyProducer(t),
		Steps: []resource.TestStep{
			{
				Config: testAccComposerEnvironment_maintenanceWindow(envName, network, subnetwork),
			},
			{
				ResourceName:			"google_composer_environment.test",
				ImportState:			 true,
				ImportStateVerify: true,
			},
			// This is a terrible clean-up step in order to get destroy to succeed,
			// due to dangling firewall rules left by the Composer Environment blocking network deletion.
			// TODO(dzarmola): Remove this check if firewall rules bug gets fixed by Composer.
			{
				PlanOnly:					 true,
				ExpectNonEmptyPlan: false,
				Config:						 testAccComposerEnvironment_maintenanceWindow(envName, network, subnetwork),
				Check:							testAccCheckClearComposerEnvironmentFirewalls(t, network),
			},
		},
	})
}

func TestAccComposerEnvironment_maintenanceWindowUpdate(t *testing.T) {
	t.Parallel()

	envName := fmt.Sprintf("%s-%d", testComposerEnvironmentPrefix, acctest.RandInt(t))
	network := fmt.Sprintf("%s-%d", testComposerNetworkPrefix, acctest.RandInt(t))
	subnetwork := network + "-1"

	acctest.VcrTest(t, resource.TestCase{
		PreCheck:		          func() { acctest.AccTestPreCheck(t) },
		ProtoV5ProviderFactories: acctest.ProtoV5ProviderFactories(t),
		CheckDestroy:             testAccComposerEnvironmentDestroyProducer(t),
		Steps: []resource.TestStep{
			{
				Config: testAccComposerEnvironment_maintenanceWindow(envName, network, subnetwork),
			},
			{
				Config: testAccComposerEnvironment_maintenanceWindowUpdate(envName, network, subnetwork),
			},
			{
				ResourceName:			"google_composer_environment.test",
				ImportState:			 true,
				ImportStateVerify: true,
			},
			// This is a terrible clean-up step in order to get destroy to succeed,
			// due to dangling firewall rules left by the Composer Environment blocking network deletion.
			// TODO: Remove this check if firewall rules bug gets fixed by Composer.
			{
				PlanOnly:					 true,
				ExpectNonEmptyPlan: false,
				Config:						 testAccComposerEnvironment_maintenanceWindowUpdate(envName, network, subnetwork),
				Check:							testAccCheckClearComposerEnvironmentFirewalls(t, network),
			},
		},
	})
}

func TestAccComposerEnvironment_ComposerV2(t *testing.T) {
	t.Parallel()

	envName := fmt.Sprintf("%s-%d", testComposerEnvironmentPrefix, acctest.RandInt(t))
	network := fmt.Sprintf("%s-%d", testComposerNetworkPrefix, acctest.RandInt(t))
	subnetwork := network + "-1"

	acctest.VcrTest(t, resource.TestCase{
		PreCheck:		          func() { acctest.AccTestPreCheck(t) },
		ProtoV5ProviderFactories: acctest.ProtoV5ProviderFactories(t),
		CheckDestroy:             testAccComposerEnvironmentDestroyProducer(t),
		Steps: []resource.TestStep{
			{
				Config: testAccComposerEnvironment_composerV2(envName, network, subnetwork),
			},
			{
				ResourceName:			"google_composer_environment.test",
				ImportState:			 true,
				ImportStateVerify: true,
			},
			// This is a terrible clean-up step in order to get destroy to succeed,
			// due to dangling firewall rules left by the Composer Environment blocking network deletion.
			// TODO(dzarmola): Remove this check if firewall rules bug gets fixed by Composer.
			{
				PlanOnly:					 true,
				ExpectNonEmptyPlan: false,
				Config:						 testAccComposerEnvironment_composerV2(envName, network, subnetwork),
				Check:							testAccCheckClearComposerEnvironmentFirewalls(t, network),
			},
		},
	})
}

func TestAccComposerEnvironment_UpdateComposerV2ResilienceMode(t *testing.T) {
    t.Parallel()

    envName := fmt.Sprintf("%s-%d", testComposerEnvironmentPrefix, acctest.RandInt(t))
    network := fmt.Sprintf("%s-%d", testComposerNetworkPrefix, acctest.RandInt(t))
    subnetwork := network + "-1"

    acctest.VcrTest(t, resource.TestCase{
        PreCheck:                 func() { acctest.AccTestPreCheck(t) },
        ProtoV5ProviderFactories: acctest.ProtoV5ProviderFactories(t),
        CheckDestroy:             testAccComposerEnvironmentDestroyProducer(t),
        Steps: []resource.TestStep{
            {
                Config: testAccComposerEnvironment_composerV2HighResilience(envName, network, subnetwork),
            },
            {
                Config: testAccComposerEnvironment_updateComposerV2StandardResilience(envName, network, subnetwork),
            },
            {
                ResourceName:           "google_composer_environment.test",
                ImportState:             true,
                ImportStateVerify: true,
            },
            // This is a terrible clean-up step in order to get destroy to succeed,
            // due to dangling firewall rules left by the Composer Environment blocking network deletion.
            // TODO(dzarmola): Remove this check if firewall rules bug gets fixed by Composer.
            {
                PlanOnly:					 true,
				ExpectNonEmptyPlan: false,
				Config:						 testAccComposerEnvironment_updateComposerV2StandardResilience(envName, network, subnetwork),
                Check:                          testAccCheckClearComposerEnvironmentFirewalls(t, network),
            },
        },
    })
}



func TestAccComposerEnvironment_ComposerV2HighResilience(t *testing.T) {
	t.Parallel()

	envName := fmt.Sprintf("%s-%d", testComposerEnvironmentPrefix, acctest.RandInt(t))
	network := fmt.Sprintf("%s-%d", testComposerNetworkPrefix, acctest.RandInt(t))
	subnetwork := network + "-1"

	acctest.VcrTest(t, resource.TestCase{
		PreCheck:		          func() { acctest.AccTestPreCheck(t) },
		ProtoV5ProviderFactories: acctest.ProtoV5ProviderFactories(t),
		CheckDestroy:             testAccComposerEnvironmentDestroyProducer(t),
		Steps: []resource.TestStep{
			{
				Config: testAccComposerEnvironment_composerV2HighResilience(envName, network, subnetwork),
			},
			{
				ResourceName:			"google_composer_environment.test",
				ImportState:			 true,
				ImportStateVerify: true,
			},
			// This is a terrible clean-up step in order to get destroy to succeed,
			// due to dangling firewall rules left by the Composer Environment blocking network deletion.
			// TODO(dzarmola): Remove this check if firewall rules bug gets fixed by Composer.
			{
				PlanOnly:					 true,
				ExpectNonEmptyPlan: false,
				Config:						 testAccComposerEnvironment_composerV2HighResilience(envName, network, subnetwork),
				Check:							testAccCheckClearComposerEnvironmentFirewalls(t, network),
			},
		},
	})
}

func TestAccComposerEnvironment_UpdateComposerV2WithTriggerer(t *testing.T) {
	t.Parallel()

	envName := fmt.Sprintf("%s-%d", testComposerEnvironmentPrefix, acctest.RandInt(t))
	network := fmt.Sprintf("%s-%d", testComposerNetworkPrefix, acctest.RandInt(t))
	subnetwork := network + "-1"

	acctest.VcrTest(t, resource.TestCase{
		PreCheck:                 func() { acctest.AccTestPreCheck(t) },
		ProtoV5ProviderFactories: acctest.ProtoV5ProviderFactories(t),
		CheckDestroy:             testAccComposerEnvironmentDestroyProducer(t),
		Steps: []resource.TestStep{
			{
				Config: testAccComposerEnvironment_composerV2(envName, network, subnetwork),
			},
			{
				Config: testAccComposerEnvironment_composerV2WithDisabledTriggerer(envName, network, subnetwork),
			},
			{
				ResourceName:      "google_composer_environment.test",
				ImportState:       true,
				ImportStateVerify: true,
			},
			// This is a terrible clean-up step in order to get destroy to succeed,
			// due to dangling firewall rules left by the Composer Environment blocking network deletion.
			// TODO(dzarmola): Remove this check if firewall rules bug gets fixed by Composer.
			{
				PlanOnly:           true,
				ExpectNonEmptyPlan: false,
				Config:             testAccComposerEnvironment_composerV2WithDisabledTriggerer(envName, network, subnetwork),
				Check:              testAccCheckClearComposerEnvironmentFirewalls(t, network),
			},
		},
	})
}

func TestAccComposerEnvironment_UpdateComposerV2(t *testing.T) {
	t.Parallel()

	envName := fmt.Sprintf("%s-%d", testComposerEnvironmentPrefix, acctest.RandInt(t))
	network := fmt.Sprintf("%s-%d", testComposerNetworkPrefix, acctest.RandInt(t))
	subnetwork := network + "-1"

	acctest.VcrTest(t, resource.TestCase{
		PreCheck:		          func() { acctest.AccTestPreCheck(t) },
		ProtoV5ProviderFactories: acctest.ProtoV5ProviderFactories(t),
		CheckDestroy:             testAccComposerEnvironmentDestroyProducer(t),
		Steps: []resource.TestStep{
			{
				Config: testAccComposerEnvironment_composerV2(envName, network, subnetwork),
			},
			{
				Config: testAccComposerEnvironment_updateComposerV2(envName, network, subnetwork),
			},
			{
				ResourceName:			"google_composer_environment.test",
				ImportState:			 true,
				ImportStateVerify: true,
			},
			// This is a terrible clean-up step in order to get destroy to succeed,
			// due to dangling firewall rules left by the Composer Environment blocking network deletion.
			// TODO(dzarmola): Remove this check if firewall rules bug gets fixed by Composer.
			{
				PlanOnly:					 true,
				ExpectNonEmptyPlan: false,
				Config:						 testAccComposerEnvironment_updateComposerV2(envName, network, subnetwork),
				Check:							testAccCheckClearComposerEnvironmentFirewalls(t, network),
			},
		},
	})
}

func TestAccComposerEnvironment_composerV2PrivateServiceConnect(t *testing.T) {
	t.Parallel()

	envName := fmt.Sprintf("%s-%d", testComposerEnvironmentPrefix, acctest.RandInt(t))
	network := fmt.Sprintf("%s-%d", testComposerNetworkPrefix, acctest.RandInt(t))
	subnetwork := network + "-1"
	acctest.VcrTest(t, resource.TestCase{
		PreCheck:		          func() { acctest.AccTestPreCheck(t) },
		ProtoV5ProviderFactories: acctest.ProtoV5ProviderFactories(t),
		CheckDestroy:             testAccComposerEnvironmentDestroyProducer(t),
		Steps: []resource.TestStep{
			{
				Config: testAccComposerEnvironment_composerV2PrivateServiceConnect(envName, network, subnetwork),
			},
			{
				ResourceName:			"google_composer_environment.test",
				ImportState:			 true,
				ImportStateVerify: true,
			},
			// This is a terrible clean-up step in order to get destroy to succeed,
			// due to dangling firewall rules left by the Composer Environment blocking network deletion.
			// TODO(dzarmola): Remove this check if firewall rules bug gets fixed by Composer.
			{
				PlanOnly:					 true,
				ExpectNonEmptyPlan: false,
				Config:						 testAccComposerEnvironment_composerV2PrivateServiceConnect(envName, network, subnetwork),
				Check:							testAccCheckClearComposerEnvironmentFirewalls(t, network),
			},
		},
	})
}

func TestAccComposerEnvironment_composerV1MasterAuthNetworks(t *testing.T) {
	t.Parallel()

	envName := fmt.Sprintf("%s-%d", testComposerEnvironmentPrefix, acctest.RandInt(t))
	network := fmt.Sprintf("%s-%d", testComposerNetworkPrefix, acctest.RandInt(t))
	subnetwork := network + "-1"
	acctest.VcrTest(t, resource.TestCase{
		PreCheck:		          func() { acctest.AccTestPreCheck(t) },
		ProtoV5ProviderFactories: acctest.ProtoV5ProviderFactories(t),
		CheckDestroy:             testAccComposerEnvironmentDestroyProducer(t),
		Steps: []resource.TestStep{
			{
				Config: testAccComposerEnvironment_MasterAuthNetworks("1", "1", envName, network, subnetwork),
			},
			{
				ResourceName:			"google_composer_environment.test",
				ImportState:			 true,
				ImportStateVerify: true,
			},
			// This is a terrible clean-up step in order to get destroy to succeed,
			// due to dangling firewall rules left by the Composer Environment blocking network deletion.
			// TODO(dzarmola): Remove this check if firewall rules bug gets fixed by Composer.
			{
				PlanOnly:					 true,
				ExpectNonEmptyPlan: false,
				Config:						 testAccComposerEnvironment_MasterAuthNetworks("1", "1", envName, network, subnetwork),
				Check:							testAccCheckClearComposerEnvironmentFirewalls(t, network),
			},
		},
	})
}

func TestAccComposerEnvironment_composerV2MasterAuthNetworks(t *testing.T) {
	t.Parallel()

	envName := fmt.Sprintf("%s-%d", testComposerEnvironmentPrefix, acctest.RandInt(t))
	network := fmt.Sprintf("%s-%d", testComposerNetworkPrefix, acctest.RandInt(t))
	subnetwork := network + "-1"
	acctest.VcrTest(t, resource.TestCase{
		PreCheck:		          func() { acctest.AccTestPreCheck(t) },
		ProtoV5ProviderFactories: acctest.ProtoV5ProviderFactories(t),
		CheckDestroy:             testAccComposerEnvironmentDestroyProducer(t),
		Steps: []resource.TestStep{
			{
				Config: testAccComposerEnvironment_MasterAuthNetworks("2", "2", envName, network, subnetwork),
			},
			{
				ResourceName:			"google_composer_environment.test",
				ImportState:			 true,
				ImportStateVerify: true,
			},
			// This is a terrible clean-up step in order to get destroy to succeed,
			// due to dangling firewall rules left by the Composer Environment blocking network deletion.
			// TODO(dzarmola): Remove this check if firewall rules bug gets fixed by Composer.
			{
				PlanOnly:					 true,
				ExpectNonEmptyPlan: false,
				Config:						 testAccComposerEnvironment_MasterAuthNetworks("2", "2", envName, network, subnetwork),
				Check:							testAccCheckClearComposerEnvironmentFirewalls(t, network),
			},
		},
	})
}

func TestAccComposerEnvironment_composerV1MasterAuthNetworksUpdate(t *testing.T) {
	t.Parallel()

	envName := fmt.Sprintf("%s-%d", testComposerEnvironmentPrefix, acctest.RandInt(t))
	network := fmt.Sprintf("%s-%d", testComposerNetworkPrefix, acctest.RandInt(t))
	subnetwork := network + "-1"
	acctest.VcrTest(t, resource.TestCase{
		PreCheck:		          func() { acctest.AccTestPreCheck(t) },
		ProtoV5ProviderFactories: acctest.ProtoV5ProviderFactories(t),
		CheckDestroy:             testAccComposerEnvironmentDestroyProducer(t),
		Steps: []resource.TestStep{
			{
				Config: testAccComposerEnvironment_MasterAuthNetworks("1", "1", envName, network, subnetwork),
			},
			{
				Config: testAccComposerEnvironment_MasterAuthNetworksUpdate("1", "1", envName, network, subnetwork),
			},
			{
				ResourceName:			"google_composer_environment.test",
				ImportState:			 true,
				ImportStateVerify: true,
			},
			// This is a terrible clean-up step in order to get destroy to succeed,
			// due to dangling firewall rules left by the Composer Environment blocking network deletion.
			// TODO(dzarmola): Remove this check if firewall rules bug gets fixed by Composer.
			{
				PlanOnly:					 true,
				ExpectNonEmptyPlan: false,
				Config:						 testAccComposerEnvironment_MasterAuthNetworksUpdate("1", "1", envName, network, subnetwork),
				Check:							testAccCheckClearComposerEnvironmentFirewalls(t, network),
			},
		},
	})
}

func TestAccComposerEnvironment_composerV2MasterAuthNetworksUpdate(t *testing.T) {
	t.Parallel()

	envName := fmt.Sprintf("%s-%d", testComposerEnvironmentPrefix, acctest.RandInt(t))
	network := fmt.Sprintf("%s-%d", testComposerNetworkPrefix, acctest.RandInt(t))
	subnetwork := network + "-1"
	acctest.VcrTest(t, resource.TestCase{
		PreCheck:		          func() { acctest.AccTestPreCheck(t) },
		ProtoV5ProviderFactories: acctest.ProtoV5ProviderFactories(t),
		CheckDestroy:             testAccComposerEnvironmentDestroyProducer(t),
		Steps: []resource.TestStep{
			{
				Config: testAccComposerEnvironment_MasterAuthNetworks("2", "2", envName, network, subnetwork),
			},
			{
				Config: testAccComposerEnvironment_MasterAuthNetworksUpdate("2", "2", envName, network, subnetwork),
			},
			{
				ResourceName:			"google_composer_environment.test",
				ImportState:			 true,
				ImportStateVerify: true,
			},
			// This is a terrible clean-up step in order to get destroy to succeed,
			// due to dangling firewall rules left by the Composer Environment blocking network deletion.
			// TODO(dzarmola): Remove this check if firewall rules bug gets fixed by Composer.
			{
				PlanOnly:					 true,
				ExpectNonEmptyPlan: false,
				Config:						 testAccComposerEnvironment_MasterAuthNetworksUpdate("2", "2", envName, network, subnetwork),
				Check:							testAccCheckClearComposerEnvironmentFirewalls(t, network),
			},
		},
	})
}

func TestAccComposer1Environment_withNodeConfig(t *testing.T) {
	t.Parallel()

	envName := fmt.Sprintf("%s-%d", testComposerEnvironmentPrefix, acctest.RandInt(t))
	network := fmt.Sprintf("%s-%d", testComposerNetworkPrefix, acctest.RandInt(t))
	subnetwork := network + "-1"
	serviceAccount := fmt.Sprintf("tf-test-%d", acctest.RandInt(t))

	acctest.VcrTest(t, resource.TestCase{
		PreCheck:		          func() { acctest.AccTestPreCheck(t) },
		ProtoV5ProviderFactories: acctest.ProtoV5ProviderFactories(t),
		CheckDestroy:             testAccComposerEnvironmentDestroyProducer(t),
		Steps: []resource.TestStep{
			{
				Config: testAccComposer1Environment_nodeCfg(envName, network, subnetwork, serviceAccount),
			},
			{
				ResourceName:			"google_composer_environment.test",
				ImportState:			 true,
				ImportStateVerify: true,
			},
			// This is a terrible clean-up step in order to get destroy to succeed,
			// due to dangling firewall rules left by the Composer Environment blocking network deletion.
			// TODO: Remove this check if firewall rules bug gets fixed by Composer.
			{
				PlanOnly:					 true,
				ExpectNonEmptyPlan: false,
				Config:						 testAccComposer1Environment_nodeCfg(envName, network, subnetwork, serviceAccount),
				Check:							testAccCheckClearComposerEnvironmentFirewalls(t, network),
			},
		},
	})
}

func TestAccComposer2Environment_withNodeConfig(t *testing.T) {
	t.Parallel()

	envName := fmt.Sprintf("%s-%d", testComposerEnvironmentPrefix, acctest.RandInt(t))
	network := fmt.Sprintf("%s-%d", testComposerNetworkPrefix, acctest.RandInt(t))
	subnetwork := network + "-1"
	serviceAccount := fmt.Sprintf("tf-test-%d", acctest.RandInt(t))

	acctest.VcrTest(t, resource.TestCase{
		PreCheck:		          func() { acctest.AccTestPreCheck(t) },
		ProtoV5ProviderFactories: acctest.ProtoV5ProviderFactories(t),
		CheckDestroy:             testAccComposerEnvironmentDestroyProducer(t),
		Steps: []resource.TestStep{
			{
				Config: testAccComposer2Environment_nodeCfg(envName, network, subnetwork, serviceAccount),
			},
			{
				ResourceName:			"google_composer_environment.test",
				ImportState:			 true,
				ImportStateVerify: true,
			},
			// This is a terrible clean-up step in order to get destroy to succeed,
			// due to dangling firewall rules left by the Composer Environment blocking network deletion.
			// TODO: Remove this check if firewall rules bug gets fixed by Composer.
			{
				PlanOnly:					 true,
				ExpectNonEmptyPlan: false,
				Config:						 testAccComposer2Environment_nodeCfg(envName, network, subnetwork, serviceAccount),
				Check:							testAccCheckClearComposerEnvironmentFirewalls(t, network),
			},
		},
	})
}

func TestAccComposerEnvironmentAirflow2_withRecoveryConfig(t *testing.T) {
	t.Parallel()
	envName := fmt.Sprintf("%s-%d", testComposerEnvironmentPrefix, acctest.RandInt(t))
	network := fmt.Sprintf("%s-%d", testComposerNetworkPrefix, acctest.RandInt(t))
	subnetwork := network + "-1"

	acctest.VcrTest(t, resource.TestCase{
		PreCheck:                 func() { acctest.AccTestPreCheck(t) },
		ProtoV5ProviderFactories: acctest.ProtoV5ProviderFactories(t),
		CheckDestroy:             testAccComposerEnvironmentDestroyProducer(t),
		Steps: []resource.TestStep{
			{
				Config: testAccComposerEnvironment_airflow2RecoveryCfg(envName, network, subnetwork),
			},
			{
				ResourceName:      "google_composer_environment.test",
				ImportState:       true,
				ImportStateVerify: true,
			},
			{
				Config: testAccComposerEnvironmentUpdate_airflow2RecoveryCfg(envName, network, subnetwork),
			},
			{
				ResourceName:      "google_composer_environment.test",
				ImportState:       true,
				ImportStateVerify: true,
			},
			// This is a terrible clean-up step in order to get destroy to succeed,
			// due to dangling firewall rules left by the Composer Environment blocking network deletion.
			// TODO: Remove this check if firewall rules bug gets fixed by Composer.
			{
				PlanOnly:           true,
				ExpectNonEmptyPlan: false,
				Config:             testAccComposerEnvironmentUpdate_airflow2RecoveryCfg(envName, network, subnetwork),
				Check:              testAccCheckClearComposerEnvironmentFirewalls(t, network),
			},
		},
	})
}

func TestAccComposerEnvironment_withSoftwareConfig(t *testing.T) {
	t.Parallel()
	envName := fmt.Sprintf("%s-%d", testComposerEnvironmentPrefix, acctest.RandInt(t))
	network := fmt.Sprintf("%s-%d", testComposerNetworkPrefix, acctest.RandInt(t))
	subnetwork := network + "-1"

	acctest.VcrTest(t, resource.TestCase{
		PreCheck:		          func() { acctest.AccTestPreCheck(t) },
		ProtoV5ProviderFactories: acctest.ProtoV5ProviderFactories(t),
		CheckDestroy:             testAccComposerEnvironmentDestroyProducer(t),
		Steps: []resource.TestStep{
			{
				Config: testAccComposerEnvironment_softwareCfg(envName, network, subnetwork),
			},
			{
				ResourceName:			"google_composer_environment.test",
				ImportState:			 true,
				ImportStateVerify: true,
			},
			// This is a terrible clean-up step in order to get destroy to succeed,
			// due to dangling firewall rules left by the Composer Environment blocking network deletion.
			// TODO: Remove this check if firewall rules bug gets fixed by Composer.
			{
				PlanOnly:					 true,
				ExpectNonEmptyPlan: false,
				Config:						 testAccComposerEnvironment_softwareCfg(envName, network, subnetwork),
				Check:							testAccCheckClearComposerEnvironmentFirewalls(t, network),
			},
		},
	})
}

func TestAccComposerEnvironmentAirflow2_withSoftwareConfig(t *testing.T) {
	t.Parallel()
	envName := fmt.Sprintf("%s-%d", testComposerEnvironmentPrefix, acctest.RandInt(t))
	network := fmt.Sprintf("%s-%d", testComposerNetworkPrefix, acctest.RandInt(t))
	subnetwork := network + "-1"

	acctest.VcrTest(t, resource.TestCase{
		PreCheck:		          func() { acctest.AccTestPreCheck(t) },
		ProtoV5ProviderFactories: acctest.ProtoV5ProviderFactories(t),
		CheckDestroy:             testAccComposerEnvironmentDestroyProducer(t),
		Steps: []resource.TestStep{
			{
				Config: testAccComposerEnvironment_airflow2SoftwareCfg(envName, network, subnetwork),
			},
			{
				ResourceName:			"google_composer_environment.test",
				ImportState:			 true,
				ImportStateVerify: true,
			},
			{
				Config: testAccComposerEnvironmentUpdate_airflow2SoftwareCfg(envName, network, subnetwork),
			},
			{
				ResourceName:      "google_composer_environment.test",
				ImportState:       true,
 				ImportStateVerify: true,
			},
			// This is a terrible clean-up step in order to get destroy to succeed,
			// due to dangling firewall rules left by the Composer Environment blocking network deletion.
			// TODO: Remove this check if firewall rules bug gets fixed by Composer.
			{
				PlanOnly:					 true,
				ExpectNonEmptyPlan: false,
				Config:             testAccComposerEnvironmentUpdate_airflow2SoftwareCfg(envName, network, subnetwork),
				Check:              testAccCheckClearComposerEnvironmentFirewalls(t, network),
			},
		},
	})
}

// Checks behavior of config for creation for attributes that must
// be updated during create.
func TestAccComposerEnvironment_withUpdateOnCreate(t *testing.T) {
	t.Parallel()

	envName := fmt.Sprintf("%s-%d", testComposerEnvironmentPrefix, acctest.RandInt(t))
	network := fmt.Sprintf("%s-%d", testComposerNetworkPrefix, acctest.RandInt(t))
	subnetwork := network + "-1"

	acctest.VcrTest(t, resource.TestCase{
		PreCheck:		          func() { acctest.AccTestPreCheck(t) },
		ProtoV5ProviderFactories: acctest.ProtoV5ProviderFactories(t),
		CheckDestroy:             testAccComposerEnvironmentDestroyProducer(t),
		Steps: []resource.TestStep{
			{
				Config: testAccComposerEnvironment_updateOnlyFields(envName, network, subnetwork),
			},
			{
				ResourceName:			"google_composer_environment.test",
				ImportState:			 true,
				ImportStateVerify: true,
			},
			// This is a terrible clean-up step in order to get destroy to succeed,
			// due to dangling firewall rules left by the Composer Environment blocking network deletion.
			// TODO: Remove this check if firewall rules bug gets fixed by Composer.
			{
				PlanOnly:					 true,
				ExpectNonEmptyPlan: false,
				Config:						 testAccComposerEnvironment_updateOnlyFields(envName, network, subnetwork),
				Check:							testAccCheckClearComposerEnvironmentFirewalls(t, network),
			},
		},
	})
}

func TestAccComposerEnvironment_fixPyPiPackages(t *testing.T) {
	t.Parallel()

	envName := fmt.Sprintf("%s-%d", testComposerEnvironmentPrefix, acctest.RandInt(t))
	network := fmt.Sprintf("%s-%d", testComposerNetworkPrefix, acctest.RandInt(t))
	subnetwork := network + "-1"
	serviceAccount := fmt.Sprintf("tf-test-%d", acctest.RandInt(t))

	acctest.VcrTest(t, resource.TestCase{
		PreCheck:                 func() { acctest.AccTestPreCheck(t) },
		ProtoV5ProviderFactories: acctest.ProtoV5ProviderFactories(t),
		CheckDestroy:             testAccComposerEnvironmentDestroyProducer(t),
		Steps: []resource.TestStep{
			{
				Config:      testAccComposerEnvironment_fixPyPiPackages(envName, network, subnetwork, serviceAccount),
				ExpectError: regexp.MustCompile("Failed to install pypi packages"),
			},
			{
				Config: testAccComposerEnvironment_fixPyPiPackagesUpdate(envName, network, subnetwork, serviceAccount),
			},
			{
				ResourceName:      "google_composer_environment.test",
				ImportState:       true,
				ImportStateVerify: true,
			},
		},
	})
}

// This bootstraps the IAM roles needed for the service agents.
func grantServiceAgentsRole(t *testing.T, prefix string, agentNames []string, role string) {
	if acctest.BootstrapAllPSARole(t, prefix, agentNames, role) {
		// Fail this test run because the policy needs time to reconcile.
		t.Fatal("Stopping test because permissions were added.")
	}
}

func testAccComposerEnvironmentDestroyProducer(t *testing.T) func(s *terraform.State) error {
	return func(s *terraform.State) error {
		config := acctest.GoogleProviderConfig(t)

		for _, rs := range s.RootModule().Resources {
			if rs.Type != "google_composer_environment" {
				continue
			}

			idTokens := strings.Split(rs.Primary.ID, "/")
			if len(idTokens) != 6 {
				return fmt.Errorf("Invalid ID %q, expected format projects/{project}/regions/{region}/environments/{environment}", rs.Primary.ID)
			}
			envName := &composer.ComposerEnvironmentName{
				Project:		 idTokens[1],
				Region:			idTokens[3],
				Environment: idTokens[5],
			}

			_, err := config.NewComposerClient(config.UserAgent).Projects.Locations.Environments.Get(envName.ResourceName()).Do()
			if err == nil {
				return fmt.Errorf("environment %s still exists", envName.ResourceName())
			}
		}

		return nil
	}
}

// Checks environment creation with custom bucket
func TestAccComposerEnvironment_customBucket(t *testing.T) {
	t.Parallel()

	bucketName := fmt.Sprintf("%s-%d", testComposerBucketPrefix, acctest.RandInt(t))
	envName := fmt.Sprintf("%s-%d", testComposerEnvironmentPrefix, acctest.RandInt(t))
	network := fmt.Sprintf("%s-%d", testComposerNetworkPrefix, acctest.RandInt(t))
	subnetwork := network + "-1"
	acctest.VcrTest(t, resource.TestCase{
		PreCheck:	                func() { acctest.AccTestPreCheck(t) },
		ProtoV5ProviderFactories: acctest.ProtoV5ProviderFactories(t),
		CheckDestroy:             testAccComposerEnvironmentDestroyProducer(t),
		Steps: []resource.TestStep{
			{
				Config: testAccComposerEnvironment_customBucket(bucketName, envName, network, subnetwork),
			},
			{
				ResourceName:      "google_composer_environment.test",
				ImportState:       true,
				ImportStateVerify: true,
			},
			// This is a terrible clean-up step in order to get destroy to succeed,
			// due to dangling firewall rules left by the Composer Environment blocking network deletion.
			// TODO: Remove this check if firewall rules bug gets fixed by Composer.
			{
				PlanOnly:           true,
				ExpectNonEmptyPlan: false,
				Config:             testAccComposerEnvironment_customBucket(bucketName, envName, network, subnetwork),
				Check:              testAccCheckClearComposerEnvironmentFirewalls(t, network),
			},
		},
	})
}

<% unless version == "ga" -%>
// Checks Composer 3 environment creation with new fields.
func TestAccComposerEnvironmentComposer3_basic(t *testing.T) {
	t.Parallel()

	envName := fmt.Sprintf("%s-%d", testComposerEnvironmentPrefix, acctest.RandInt(t))
	network := fmt.Sprintf("%s-%d", testComposerNetworkPrefix, acctest.RandInt(t))
	subnetwork := network + "-1"

	acctest.VcrTest(t, resource.TestCase{
		PreCheck:		          func() { acctest.AccTestPreCheck(t) },
		ProtoV5ProviderFactories: acctest.ProtoV5ProviderFactories(t),
		CheckDestroy:             testAccComposerEnvironmentDestroyProducer(t),
		Steps: []resource.TestStep{
			{
				Config: testAccComposerEnvironmentComposer3_basic(envName, network, subnetwork),
			},
			{
				ResourceName:      "google_composer_environment.test",
				ImportState:       true,
				ImportStateVerify: true,
			},
			// This is a terrible clean-up step in order to get destroy to succeed,
			// due to dangling firewall rules left by the Composer Environment blocking network deletion.
			// TODO: Remove this check if firewall rules bug gets fixed by Composer.
			{
				PlanOnly:           true,
				ExpectNonEmptyPlan: false,
				Config:             testAccComposerEnvironmentComposer3_basic(envName, network, subnetwork),
				Check:              testAccCheckClearComposerEnvironmentFirewalls(t, network),
			},
		},
	})
}

// Checks Composer 3 specific updatable fields.
func TestAccComposerEnvironmentComposer3_update(t *testing.T) {
	t.Parallel()

	envName := fmt.Sprintf("%s-%d", testComposerEnvironmentPrefix, acctest.RandInt(t))
	network := fmt.Sprintf("%s-%d", testComposerNetworkPrefix, acctest.RandInt(t))
	subnetwork := network + "-1"

	acctest.VcrTest(t, resource.TestCase{
		PreCheck:		          func() { acctest.AccTestPreCheck(t) },
		ProtoV5ProviderFactories: acctest.ProtoV5ProviderFactories(t),
		CheckDestroy:             testAccComposerEnvironmentDestroyProducer(t),
		Steps: []resource.TestStep{
			{
				Config: testAccComposerEnvironmentComposer3_basic(envName, network, subnetwork),
			},
			{
				Config: testAccComposerEnvironmentComposer3_update(envName, network, subnetwork),
			},
			{
				ResourceName:			"google_composer_environment.test",
				ImportState:			 true,
				ImportStateVerify: true,
			},
			// This is a terrible clean-up step in order to get destroy to succeed,
			// due to dangling firewall rules left by the Composer Environment blocking network deletion.
			// TODO: Remove this check if firewall rules bug gets fixed by Composer.
			{
				PlanOnly:           true,
				ExpectNonEmptyPlan: false,
				Config:             testAccComposerEnvironmentComposer3_update(envName, network, subnetwork),
				Check:              testAccCheckClearComposerEnvironmentFirewalls(t, network),
			},
		},
	})
}

// Checks Composer 3 specific updatable fields.
func TestAccComposerEnvironmentComposer3_updateToEmpty(t *testing.T) {
	t.Parallel()

	envName := fmt.Sprintf("%s-%d", testComposerEnvironmentPrefix, acctest.RandInt(t))
	network := fmt.Sprintf("%s-%d", testComposerNetworkPrefix, acctest.RandInt(t))
	subnetwork := network + "-1"

	acctest.VcrTest(t, resource.TestCase{
		PreCheck:		          func() { acctest.AccTestPreCheck(t) },
		ProtoV5ProviderFactories: acctest.ProtoV5ProviderFactories(t),
		CheckDestroy:             testAccComposerEnvironmentDestroyProducer(t),
		Steps: []resource.TestStep{
			{
				Config: testAccComposerEnvironmentComposer3_basic(envName, network, subnetwork),
			},
			{
				Config: testAccComposerEnvironmentComposer3_empty(envName, network, subnetwork),
			},
			{
				ResourceName:      "google_composer_environment.test",
				ImportState:       true,
				ImportStateVerify: true,
			},
			// This is a terrible clean-up step in order to get destroy to succeed,
			// due to dangling firewall rules left by the Composer Environment blocking network deletion.
			// TODO: Remove this check if firewall rules bug gets fixed by Composer.
			{
				PlanOnly:           true,
				ExpectNonEmptyPlan: false,
				Config:             testAccComposerEnvironmentComposer3_empty(envName, network, subnetwork),
				Check:              testAccCheckClearComposerEnvironmentFirewalls(t, network),
			},
		},
	})
}

// Checks Composer 3 specific updatable fields.
func TestAccComposerEnvironmentComposer3_updateFromEmpty(t *testing.T) {
	t.Parallel()

	envName := fmt.Sprintf("%s-%d", testComposerEnvironmentPrefix, acctest.RandInt(t))
	network := fmt.Sprintf("%s-%d", testComposerNetworkPrefix, acctest.RandInt(t))
	subnetwork := network + "-1"

	acctest.VcrTest(t, resource.TestCase{
		PreCheck:		          func() { acctest.AccTestPreCheck(t) },
		ProtoV5ProviderFactories: acctest.ProtoV5ProviderFactories(t),
		CheckDestroy:             testAccComposerEnvironmentDestroyProducer(t),
		Steps: []resource.TestStep{
			{
				Config: testAccComposerEnvironmentComposer3_empty(envName, network, subnetwork),
			},
			{
				Config: testAccComposerEnvironmentComposer3_update(envName, network, subnetwork),
			},
			{
				ResourceName:      "google_composer_environment.test",
				ImportState:       true,
				ImportStateVerify: true,
			},
			// This is a terrible clean-up step in order to get destroy to succeed,
			// due to dangling firewall rules left by the Composer Environment blocking network deletion.
			// TODO: Remove this check if firewall rules bug gets fixed by Composer.
			{
				PlanOnly:           true,
				ExpectNonEmptyPlan: false,
				Config:             testAccComposerEnvironmentComposer3_update(envName, network, subnetwork),
				Check:              testAccCheckClearComposerEnvironmentFirewalls(t, network),
			},
		},
	})
}
<% end -%>

func testAccComposerEnvironment_customBucket(bucketName, envName, network, subnetwork string) string {
	return fmt.Sprintf(`
resource "google_storage_bucket" "test" {
  name   = "%s"
  location = "us-central1"
  force_destroy = true
}

resource "google_composer_environment" "test" {
  name   = "%s"
  region = "us-central1"
  config {
    node_config {
      network        = google_compute_network.test.self_link
      subnetwork     = google_compute_subnetwork.test.self_link
      ip_allocation_policy {
        cluster_ipv4_cidr_block = "10.0.0.0/16"
      }
    }
    software_config {
      image_version = "composer-2.4.2-airflow-2"
    }
  }
  storage_config {
		bucket = google_storage_bucket.test.name
	}
}

// use a separate network to avoid conflicts with other tests running in parallel
// that use the default network/subnet
resource "google_compute_network" "test" {
  name                    = "%s"
  auto_create_subnetworks = false
}

resource "google_compute_subnetwork" "test" {
  name          = "%s"
  ip_cidr_range = "10.2.0.0/16"
  region        = "us-central1"
  network       = google_compute_network.test.self_link
}
`, bucketName, envName, network, subnetwork)
}

func testAccComposerEnvironment_basic(name, network, subnetwork string) string {
	return fmt.Sprintf(`
resource "google_composer_environment" "test" {
  name   = "%s"
  region = "us-central1"
  config {
    node_config {
      network        = google_compute_network.test.self_link
      subnetwork     = google_compute_subnetwork.test.self_link
      zone           = "us-central1-a"
      machine_type  = "n1-standard-1"
      ip_allocation_policy {
        use_ip_aliases          = true
        cluster_ipv4_cidr_block = "10.0.0.0/16"
      }
    }
    software_config {
      image_version = "composer-1-airflow-2.3"
    }
  }
}

// use a separate network to avoid conflicts with other tests running in parallel
// that use the default network/subnet
resource "google_compute_network" "test" {
  name                    = "%s"
  auto_create_subnetworks = false
}

resource "google_compute_subnetwork" "test" {
  name          = "%s"
  ip_cidr_range = "10.2.0.0/16"
  region        = "us-central1"
  network       = google_compute_network.test.self_link
}
`, name, network, subnetwork)
}

func testAccComposerEnvironmentComposer1_private(name, network, subnetwork string) string {
	return fmt.Sprintf(`
resource "google_composer_environment" "test" {
  name   = "%s"
  region = "us-central1"

  config {
    node_config {
      network    = google_compute_network.test.self_link
      subnetwork = google_compute_subnetwork.test.self_link
      zone       = "us-central1-a"
      enable_ip_masq_agent = true
      ip_allocation_policy {
        use_ip_aliases          = true
        cluster_ipv4_cidr_block = "10.0.0.0/16"
      }
    }
    software_config {
      image_version = "composer-1-airflow-2"
    }
    private_environment_config {
      enable_private_endpoint = true
      enable_privately_used_public_ips = true
  	}
  }
}

// use a separate network to avoid conflicts with other tests running in parallel
// that use the default network/subnet
resource "google_compute_network" "test" {
  name                    = "%s"
  auto_create_subnetworks = false
}

resource "google_compute_subnetwork" "test" {
  name                     = "%s"
  ip_cidr_range            = "10.2.0.0/16"
  region                   = "us-central1"
  network                  = google_compute_network.test.self_link
  private_ip_google_access = true
}
`, name, network, subnetwork)
}

func testAccComposerEnvironmentComposer2_private(name, network, subnetwork string) string {
	return fmt.Sprintf(`
resource "google_composer_environment" "test" {
  name   = "%s"
  region = "us-central1"

  config {
    node_config {
      network    = google_compute_network.test.self_link
      subnetwork = google_compute_subnetwork.test.self_link
      enable_ip_masq_agent = true
      ip_allocation_policy {
        cluster_ipv4_cidr_block = "10.56.0.0/14"
      }
    }
    software_config {
      image_version  = "composer-2-airflow-2"
    }
    private_environment_config {
      connection_type = "VPC_PEERING"
      enable_private_endpoint = true
      enable_privately_used_public_ips = true
  	}
  }
}

// use a separate network to avoid conflicts with other tests running in parallel
// that use the default network/subnet
resource "google_compute_network" "test" {
  name                    = "%s"
  auto_create_subnetworks = false
}

resource "google_compute_subnetwork" "test" {
  name                     = "%s"
  ip_cidr_range            = "10.2.0.0/16"
  region                   = "us-central1"
  network                  = google_compute_network.test.self_link
  private_ip_google_access = true
}
`, name, network, subnetwork)
}

func testAccComposerEnvironment_privateWithWebServerControl(name, network, subnetwork string) string {
	return fmt.Sprintf(`
resource "google_composer_environment" "test" {
  name   = "%s"
  region = "us-central1"

  config {
    node_config {
      network    = google_compute_network.test.self_link
      subnetwork = google_compute_subnetwork.test.self_link
      zone       = "us-central1-a"
      ip_allocation_policy {
        use_ip_aliases          = true
        cluster_ipv4_cidr_block = "10.56.0.0/14"
        services_ipv4_cidr_block = "10.122.0.0/20"
      }
    }
    private_environment_config {
      enable_private_endpoint = false
      web_server_ipv4_cidr_block = "172.30.240.0/24"
      cloud_sql_ipv4_cidr_block = "10.32.0.0/12"
      master_ipv4_cidr_block =  "172.17.50.0/28"
    }
    software_config {
      image_version = "composer-1-airflow-2"
    }
    web_server_network_access_control {
      allowed_ip_range {
        value = "192.168.0.1"
        description = "my range1"
      }
      allowed_ip_range {
        value = "0.0.0.0/0"
      }
    }
  }
}

// use a separate network to avoid conflicts with other tests running in parallel
// that use the default network/subnet
resource "google_compute_network" "test" {
  name                    = "%s"
  auto_create_subnetworks = false
}

resource "google_compute_subnetwork" "test" {
  name                     = "%s"
  ip_cidr_range            = "10.2.0.0/16"
  region                   = "us-central1"
  network                  = google_compute_network.test.self_link
  private_ip_google_access = true
}
`, name, network, subnetwork)
}

func testAccComposerEnvironment_privateWithWebServerControlUpdated(name, network, subnetwork string) string {
	return fmt.Sprintf(`
resource "google_composer_environment" "test" {
  name   = "%s"
  region = "us-central1"

  config {
    node_config {
      network    = google_compute_network.test.self_link
      subnetwork = google_compute_subnetwork.test.self_link
      zone       = "us-central1-a"
      ip_allocation_policy {
        use_ip_aliases          = true
        cluster_ipv4_cidr_block = "10.56.0.0/14"
        services_ipv4_cidr_block = "10.122.0.0/20"
      }
    }
    private_environment_config {
      enable_private_endpoint = false
      web_server_ipv4_cidr_block = "172.30.240.0/24"
      cloud_sql_ipv4_cidr_block = "10.32.0.0/12"
      master_ipv4_cidr_block =  "172.17.50.0/28"
    }
    software_config {
      image_version = "composer-1-airflow-2"
    }
    web_server_network_access_control {
      allowed_ip_range {
        value = "192.168.0.1"
        description = "my range1"
      }
      allowed_ip_range {
        value = "0.0.0.0/0"
      }
    }
  }
}

// use a separate network to avoid conflicts with other tests running in parallel
// that use the default network/subnet
resource "google_compute_network" "test" {
  name                    = "%s"
  auto_create_subnetworks = false
}

resource "google_compute_subnetwork" "test" {
  name                     = "%s"
  ip_cidr_range            = "10.2.0.0/16"
  region                   = "us-central1"
  network                  = google_compute_network.test.self_link
  private_ip_google_access = true
}
`, name, network, subnetwork)
}

func testAccComposerEnvironment_databaseCfg(name, network, subnetwork string) string {
	return fmt.Sprintf(`
resource "google_composer_environment" "test" {
  name   = "%s"
  region = "us-central1"
  config {
    node_config {
      network    = google_compute_network.test.self_link
      subnetwork = google_compute_subnetwork.test.self_link
      zone       = "us-central1-a"
    }
    database_config {
      machine_type  = "db-n1-standard-4"
    }
    software_config {
      image_version = "composer-1-airflow-2"
    }
  }
}

// use a separate network to avoid conflicts with other tests running in parallel
// that use the default network/subnet
resource "google_compute_network" "test" {
  name                    = "%s"
  auto_create_subnetworks = false
}

resource "google_compute_subnetwork" "test" {
  name          = "%s"
  ip_cidr_range = "10.2.0.0/16"
  region        = "us-central1"
  network       = google_compute_network.test.self_link
}
`, name, network, subnetwork)
}

func testAccComposerEnvironment_databaseCfgUpdated(name, network, subnetwork string) string {
	return fmt.Sprintf(`
resource "google_composer_environment" "test" {
  name   = "%s"
  region = "us-central1"
  config {
    node_config {
      network    = google_compute_network.test.self_link
      subnetwork = google_compute_subnetwork.test.self_link
      zone       = "us-central1-a"
    }
    database_config {
      machine_type  = "db-n1-standard-8"
    }
    software_config {
      image_version = "composer-1-airflow-2"
    }
  }
}

// use a separate network to avoid conflicts with other tests running in parallel
// that use the default network/subnet
resource "google_compute_network" "test" {
  name                    = "%s"
  auto_create_subnetworks = false
}

resource "google_compute_subnetwork" "test" {
  name          = "%s"
  ip_cidr_range = "10.2.0.0/16"
  region        = "us-central1"
  network       = google_compute_network.test.self_link
}
`, name, network, subnetwork)
}

func testAccComposerEnvironment_webServerCfg(name, network, subnetwork string) string {
	return fmt.Sprintf(`
resource "google_composer_environment" "test" {
  name   = "%s"
  region = "us-central1"
  config {
    node_config {
      network    = google_compute_network.test.self_link
      subnetwork = google_compute_subnetwork.test.self_link
      zone       = "us-central1-a"
    }
    software_config {
      image_version = "composer-1-airflow-2"
    }
    web_server_config {
      machine_type  = "composer-n1-webserver-4"
    }
  }
}

// use a separate network to avoid conflicts with other tests running in parallel
// that use the default network/subnet
resource "google_compute_network" "test" {
  name                    = "%s"
  auto_create_subnetworks = false
}

resource "google_compute_subnetwork" "test" {
  name          = "%s"
  ip_cidr_range = "10.2.0.0/16"
  region        = "us-central1"
  network       = google_compute_network.test.self_link
}
`, name, network, subnetwork)
}

func testAccComposerEnvironment_webServerCfgUpdated(name, network, subnetwork string) string {
	return fmt.Sprintf(`
resource "google_composer_environment" "test" {
  name   = "%s"
  region = "us-central1"
  config {
    node_config {
      network    = google_compute_network.test.self_link
      subnetwork = google_compute_subnetwork.test.self_link
      zone       = "us-central1-a"
    }
    software_config {
      image_version = "composer-1-airflow-2"
    }
    web_server_config {
      machine_type  = "composer-n1-webserver-8"
    }
  }
}

// use a separate network to avoid conflicts with other tests running in parallel
// that use the default network/subnet
resource "google_compute_network" "test" {
  name                    = "%s"
  auto_create_subnetworks = false
}

resource "google_compute_subnetwork" "test" {
  name          = "%s"
  ip_cidr_range = "10.2.0.0/16"
  region        = "us-central1"
  network       = google_compute_network.test.self_link
}
`, name, network, subnetwork)
}

func testAccComposerEnvironment_encryptionCfg(pid, compVersion, airflowVersion, name, kmsKey, network, subnetwork string) string {
	return fmt.Sprintf(`
data "google_project" "project" {
  project_id = "%s"
}

resource "google_kms_crypto_key_iam_member" "iam" {
  crypto_key_id = "%s"
  role    = "roles/cloudkms.cryptoKeyEncrypterDecrypter"
  member  = "serviceAccount:service-${data.google_project.project.number}@gs-project-accounts.iam.gserviceaccount.com"
}
resource "google_composer_environment" "test" {
  depends_on = [google_kms_crypto_key_iam_member.iam]
  name   = "%s"
  region = "us-central1"
  config {
    node_config {
      network    = google_compute_network.test.self_link
      subnetwork = google_compute_subnetwork.test.self_link
    }

    software_config {
      image_version  = "composer-%s-airflow-%s"
    }

    encryption_config {
      kms_key_name  = "%s"
    }
  }
}
// use a separate network to avoid conflicts with other tests running in parallel
// that use the default network/subnet
resource "google_compute_network" "test" {
  name                    = "%s"
  auto_create_subnetworks = false
}
resource "google_compute_subnetwork" "test" {
  name          = "%s"
  ip_cidr_range = "10.2.0.0/16"
  region        = "us-central1"
  network       = google_compute_network.test.self_link
}
`,
    pid, kmsKey, name, compVersion, airflowVersion, kmsKey, network, subnetwork)
}


func testAccComposerEnvironment_maintenanceWindow(envName, network, subnetwork string) string {
	return fmt.Sprintf(`
resource "google_composer_environment" "test" {
  name   = "%s"
  region = "us-central1"
  config {
    maintenance_window {
      start_time = "2019-08-01T01:00:00Z"
      end_time = "2019-08-01T07:00:00Z"
      recurrence = "FREQ=WEEKLY;BYDAY=TU,WE"
    }
  }
}

resource "google_compute_network" "test" {
  name                    = "%s"
  auto_create_subnetworks = false
}

resource "google_compute_subnetwork" "test" {
  name          = "%s"
  ip_cidr_range = "10.2.0.0/16"
  region        = "us-central1"
  network       = google_compute_network.test.self_link
}

`, envName, network, subnetwork)
}

func testAccComposerEnvironment_maintenanceWindowUpdate(envName, network, subnetwork string) string {
	return fmt.Sprintf(`
resource "google_composer_environment" "test" {
  name   = "%s"
  region = "us-central1"
  config {
    maintenance_window {
      start_time = "2019-08-01T01:00:00Z"
      end_time = "2019-08-01T07:00:00Z"
      recurrence = "FREQ=DAILY"
    }
  }
}

resource "google_compute_network" "test" {
  name                    = "%s"
  auto_create_subnetworks = false
}

resource "google_compute_subnetwork" "test" {
  name          = "%s"
  ip_cidr_range = "10.2.0.0/16"
  region        = "us-central1"
  network       = google_compute_network.test.self_link
}

`, envName, network, subnetwork)
}

func testAccComposerEnvironment_composerV2WithDisabledTriggerer(envName, network, subnetwork string) string {
	return fmt.Sprintf(`
resource "google_composer_environment" "test" {
  name   = "%s"
  region = "us-east1"

  config {
    node_config {
      network          = google_compute_network.test.self_link
      subnetwork       = google_compute_subnetwork.test.self_link
      ip_allocation_policy {
        cluster_ipv4_cidr_block = "10.0.0.0/16"
      }
    }

    software_config {
      image_version = "composer-2-airflow-2"
    }

    workloads_config {
      scheduler {
        cpu          = 1.25
        memory_gb    = 2.5
        storage_gb   = 5.4
        count        = 2
      }
      web_server {
        cpu          = 1.75
        memory_gb    = 3.0
        storage_gb   = 4.4
      }
      worker {
        cpu          = 0.5
        memory_gb    = 2.0
        storage_gb   = 3.4
        min_count    = 2
        max_count    = 5
      }
    }
    environment_size = "ENVIRONMENT_SIZE_MEDIUM"
    private_environment_config {
      enable_private_endpoint                 = true
      cloud_composer_network_ipv4_cidr_block   = "10.3.192.0/24"
      master_ipv4_cidr_block                   = "172.16.194.0/23"
      cloud_sql_ipv4_cidr_block               = "10.3.224.0/20"
    }
  }

}

resource "google_compute_network" "test" {
  name                    = "%s"
  auto_create_subnetworks = false
}

resource "google_compute_subnetwork" "test" {
  name          = "%s"
  ip_cidr_range = "10.2.0.0/16"
  region        = "us-east1"
   network       = google_compute_network.test.self_link
  private_ip_google_access = true
}

`, envName, network, subnetwork)
}

func testAccComposerEnvironment_composerV2(envName, network, subnetwork string) string {
	return fmt.Sprintf(`
resource "google_composer_environment" "test" {
  name   = "%s"
  region = "us-east1"

    config {
      node_config {
        network          = google_compute_network.test.self_link
        subnetwork       = google_compute_subnetwork.test.self_link
        ip_allocation_policy {
          cluster_ipv4_cidr_block = "10.0.0.0/16"
        }
      }

      software_config {
        image_version = "composer-2-airflow-2"
<% unless version == "ga" -%>
        cloud_data_lineage_integration {
          enabled = true
        }
<% end -%>
      }

      workloads_config {
        scheduler {
          cpu         = 1.25
          memory_gb   = 2.5
          storage_gb   = 5.4
          count       = 2
        }
        web_server {
          cpu         = 1.75
          memory_gb   = 3.0
          storage_gb   = 4.4
        }
        worker {
          cpu         = 0.5
          memory_gb   = 2.0
          storage_gb   = 3.4
          min_count   = 2
          max_count   = 5
        }
		triggerer {
		  cpu         = 0.5
		  memory_gb   = 2.0
		  count   		= 1
		}
      }
	  database_config {
          zone = "us-east1-c"
      }
      environment_size = "ENVIRONMENT_SIZE_MEDIUM"
      private_environment_config {
        enable_private_endpoint                 = true
        cloud_composer_network_ipv4_cidr_block   = "10.3.192.0/24"
        master_ipv4_cidr_block                   = "172.16.194.0/23"
        cloud_sql_ipv4_cidr_block               = "10.3.224.0/20"
      }
    }

}

resource "google_compute_network" "test" {
  name                    = "%s"
  auto_create_subnetworks = false
}

resource "google_compute_subnetwork" "test" {
  name          = "%s"
  ip_cidr_range = "10.2.0.0/16"
  region        = "us-east1"
   network       = google_compute_network.test.self_link
  private_ip_google_access = true
}

`, envName, network, subnetwork)
}

func testAccComposerEnvironment_composerV2HighResilience(envName, network, subnetwork string) string {
	return fmt.Sprintf(`
resource "google_composer_environment" "test" {
  name   = "%s"
  region = "us-east1"

	config {
		node_config {
			network          = google_compute_network.test.self_link
			subnetwork       = google_compute_subnetwork.test.self_link
		}

		software_config {
			image_version = "composer-2-airflow-2"
		}

		workloads_config {
			scheduler {
				cpu         = 1.25
				memory_gb   = 2.5
				storage_gb  = 5.4
				count       = 2
			}
			web_server {
				cpu         = 1.75
				memory_gb   = 3.0
				storage_gb  = 4.4
			}
			worker {
				cpu         = 0.5
				memory_gb   = 2.0
				storage_gb  = 3.4
				min_count   = 2
				max_count   = 5
			}
		}
		environment_size = "ENVIRONMENT_SIZE_MEDIUM"
		resilience_mode = "HIGH_RESILIENCE"
		private_environment_config {
			enable_private_endpoint                  = true
			cloud_composer_network_ipv4_cidr_block   = "10.3.192.0/24"
			master_ipv4_cidr_block                   = "172.16.194.0/23"
			cloud_sql_ipv4_cidr_block                = "10.3.224.0/20"
		}
	}
}

resource "google_compute_network" "test" {
  name                    = "%s"
  auto_create_subnetworks = false
}

resource "google_compute_subnetwork" "test" {
  name          = "%s"
  ip_cidr_range = "10.2.0.0/16"
  region        = "us-east1"
   network       = google_compute_network.test.self_link
  private_ip_google_access = true
}

`, envName, network, subnetwork)
}

func testAccComposerEnvironment_composerV2PrivateServiceConnect(envName, network, subnetwork string) string {
	return fmt.Sprintf(`
resource "google_composer_environment" "test" {
  name   = "%s"
  region = "us-central1"

    config {
      node_config {
        network          = google_compute_network.test.self_link
        subnetwork       = google_compute_subnetwork.test.self_link
      }

      software_config {
        image_version = "composer-2-airflow-2"
      }
      private_environment_config {
        cloud_composer_connection_subnetwork    = google_compute_subnetwork.test.self_link
      }
    }

}

resource "google_compute_network" "test" {
  name                    = "%s"
  auto_create_subnetworks = false
}

resource "google_compute_subnetwork" "test" {
  name          = "%s"
  ip_cidr_range = "10.2.0.0/16"
  region        = "us-central1"
   network       = google_compute_network.test.self_link
  private_ip_google_access = true
}

`, envName, network, subnetwork)
}

func testAccComposerEnvironment_MasterAuthNetworks(compVersion, airflowVersion, envName, network, subnetwork string) string {
	return fmt.Sprintf(`
resource "google_composer_environment" "test" {
  name   = "%s"
  region = "us-central1"

  config {
    node_config {
      network        = google_compute_network.test.self_link
      subnetwork     = google_compute_subnetwork.test.self_link
    }

    software_config {
      image_version = "composer-%s-airflow-%s"
    }

    master_authorized_networks_config {
      enabled  = true
      cidr_blocks {
        display_name  = "foo"
        cidr_block    = "8.8.8.8/32"
      }
      cidr_blocks {
        cidr_block    = "8.8.8.0/24"
      }
    }
  }
}

resource "google_compute_network" "test" {
  name                    = "%s"
  auto_create_subnetworks = false
}

resource "google_compute_subnetwork" "test" {
  name          = "%s"
  ip_cidr_range = "10.2.0.0/16"
  region        = "us-central1"
  network       = google_compute_network.test.self_link
}

`, envName, compVersion, airflowVersion, network, subnetwork)
}


func testAccComposerEnvironment_updateComposerV2StandardResilience(envName, network, subnetwork string) string {
    return fmt.Sprintf(`
resource "google_composer_environment" "test" {
  name   = "%s"
  region = "us-east1"

    config {
        node_config {
            network          = google_compute_network.test.self_link
            subnetwork       = google_compute_subnetwork.test.self_link
        }

        software_config {
            image_version = "composer-2-airflow-2"
        }

        workloads_config {
            scheduler {
                cpu         = 1.25
                memory_gb   = 2.5
                storage_gb  = 5.4
                count       = 2
            }
            web_server {
                cpu         = 1.75
                memory_gb   = 3.0
                storage_gb  = 4.4
            }
            worker {
                cpu         = 0.5
                memory_gb   = 2.0
                storage_gb  = 3.4
                min_count   = 2
                max_count   = 5
            }
        }
        environment_size = "ENVIRONMENT_SIZE_MEDIUM"
        resilience_mode = "STANDARD_RESILIENCE"
        private_environment_config {
            enable_private_endpoint                  = true
            cloud_composer_network_ipv4_cidr_block   = "10.3.192.0/24"
            master_ipv4_cidr_block                   = "172.16.194.0/23"
            cloud_sql_ipv4_cidr_block                = "10.3.224.0/20"
        }
    }
}

resource "google_compute_network" "test" {
  name                    = "%s"
  auto_create_subnetworks = false
}

resource "google_compute_subnetwork" "test" {
  name          = "%s"
  ip_cidr_range = "10.2.0.0/16"
  region        = "us-east1"
   network       = google_compute_network.test.self_link
  private_ip_google_access = true
}

`, envName, network, subnetwork)
}


func testAccComposerEnvironment_MasterAuthNetworksUpdate(compVersion, airflowVersion, envName, network, subnetwork string) string {
	return fmt.Sprintf(`
resource "google_composer_environment" "test" {
  name   = "%s"
  region = "us-central1"

  config {
    node_config {
      network        = google_compute_network.test.self_link
      subnetwork     = google_compute_subnetwork.test.self_link
    }

    software_config {
      image_version = "composer-%s-airflow-%s"
    }

    master_authorized_networks_config {
      enabled  = true
      cidr_blocks {
        display_name  = "foo_update"
        cidr_block    = "9.9.9.8/30"
      }
    }
  }
}

resource "google_compute_network" "test" {
  name                    = "%s"
  auto_create_subnetworks = false
}

resource "google_compute_subnetwork" "test" {
  name          = "%s"
  ip_cidr_range = "10.2.0.0/16"
  region        = "us-central1"
  network       = google_compute_network.test.self_link
}

`, envName, compVersion, airflowVersion, network, subnetwork)
}


func testAccComposerEnvironment_update(name, network, subnetwork string) string {
	return fmt.Sprintf(`
resource "google_composer_environment" "test" {
  name   = "%s"
  region = "us-central1"

  config {
    node_count = 4
    node_config {
      network    = google_compute_network.test.self_link
      subnetwork = google_compute_subnetwork.test.self_link
      zone       = "us-central1-a"
      machine_type  = "n1-standard-1"
      ip_allocation_policy {
        use_ip_aliases          = true
        cluster_ipv4_cidr_block = "10.0.0.0/16"
      }
    }

    software_config {
      image_version = "composer-1-airflow-2"

      airflow_config_overrides = {
        core-load_example = "True"
      }

      pypi_packages = {
        numpy = ""
      }

      env_variables = {
        FOO = "bar"
      }
    }
<% unless version == "ga" -%>
    web_server_config {
      machine_type = "composer-n1-webserver-4"
    }

    database_config {
      machine_type = "db-n1-standard-4"
    }
<% end -%>
  }

  labels = {
    foo          = "bar"
    anotherlabel = "boo"
  }
}

// use a separate network to avoid conflicts with other tests running in parallel
// that use the default network/subnet
resource "google_compute_network" "test" {
  name                    = "%s"
  auto_create_subnetworks = false
}

resource "google_compute_subnetwork" "test" {
  name          = "%s"
  ip_cidr_range = "10.2.0.0/16"
  region        = "us-central1"
  network       = google_compute_network.test.self_link
}
`, name, network, subnetwork)
}


func testAccComposerEnvironment_updateComposerV2(name, network, subnetwork string) string {
	return fmt.Sprintf(`
resource "google_composer_environment" "test" {
  name   = "%s"
  region = "us-east1"

    config {
      node_config {
        network          = google_compute_network.test.self_link
        subnetwork       = google_compute_subnetwork.test.self_link
        ip_allocation_policy {
          cluster_ipv4_cidr_block = "10.0.0.0/16"
        }
      }

      software_config {
        image_version = "composer-2-airflow-2"
<% unless version == "ga" -%>
        cloud_data_lineage_integration {
          enabled = false
        }
<% end -%>
      }

      workloads_config {
        scheduler {
          cpu         = 2.25
          memory_gb   = 3.5
          storage_gb  = 6.4
          count       = 3
        }
        web_server {
          cpu         = 2.75
          memory_gb   = 4.0
          storage_gb  = 5.4
        }
        worker {
          cpu         = 1.5
          memory_gb   = 3.0
          storage_gb  = 4.4
          min_count   = 3
          max_count   = 6
        }
		triggerer {
		  cpu         = 0.75
		  memory_gb   = 2
		  count   	  = 1
		}
      }
      environment_size = "ENVIRONMENT_SIZE_LARGE"
      private_environment_config {
        enable_private_endpoint                 = true
        cloud_composer_network_ipv4_cidr_block  = "10.3.192.0/24"
        master_ipv4_cidr_block                  = "172.16.194.0/23"
        cloud_sql_ipv4_cidr_block               = "10.3.224.0/20"
      }
    }

}

resource "google_compute_network" "test" {
  name                    = "%s"
  auto_create_subnetworks = false
}

resource "google_compute_subnetwork" "test" {
  name          = "%s"
  ip_cidr_range = "10.2.0.0/16"
  region        = "us-east1"
  network       = google_compute_network.test.self_link
  private_ip_google_access = true
}
`, name, network, subnetwork)
}

func testAccComposer1Environment_nodeCfg(environment, network, subnetwork, serviceAccount string) string {
	return fmt.Sprintf(`
data "google_project" "project" {}

resource "google_composer_environment" "test" {
  name   = "%s"
  region = "us-central1"
  config {
    node_config {
      network    = google_compute_network.test.self_link
      subnetwork = google_compute_subnetwork.test.self_link
      zone       = "us-central1-a"

      service_account = google_service_account.test.name
<% unless version == "ga" -%>
      max_pods_per_node = 33
<% end -%>
      ip_allocation_policy {
        use_ip_aliases          = true
        cluster_ipv4_cidr_block = "10.0.0.0/16"
      }
	  tags = toset(["t1", "t2"])
	  machine_type = "n2-highcpu-2"
	  disk_size_gb = 20
	  oauth_scopes = toset(["https://www.googleapis.com/auth/cloud-platform","https://www.googleapis.com/auth/bigquery"])
    }
    software_config {
      image_version = "composer-1-airflow-2"
    }
  }
  depends_on = [google_project_iam_member.composer-worker]
}

resource "google_compute_network" "test" {
  name                    = "%s"
  auto_create_subnetworks = false
}

resource "google_compute_subnetwork" "test" {
  name          = "%s"
  ip_cidr_range = "10.2.0.0/16"
  region        = "us-central1"
  network       = google_compute_network.test.self_link
}

resource "google_service_account" "test" {
  account_id   = "%s"
  display_name = "Test Service Account for Composer Environment"
}

resource "google_project_iam_member" "composer-worker" {
  project = data.google_project.project.project_id
  role   = "roles/composer.worker"
  member = "serviceAccount:${google_service_account.test.email}"
}
`, environment, network, subnetwork, serviceAccount)
}

func testAccComposer2Environment_nodeCfg(environment, network, subnetwork, serviceAccount string) string {
	return fmt.Sprintf(`
data "google_project" "project" {}

resource "google_composer_environment" "test" {
  name   = "%s"
  region = "us-central1"
  config {
    node_config {
      network    = google_compute_network.test.self_link
      subnetwork = google_compute_subnetwork.test.self_link

      service_account = google_service_account.test.name
      ip_allocation_policy {
        cluster_ipv4_cidr_block = "10.0.0.0/16"
      }
	  tags = toset(["t1", "t2"])
    }
    software_config {
      image_version = "composer-2-airflow-2"
    }
  }
  depends_on = [google_project_iam_member.composer-worker]
}

resource "google_compute_network" "test" {
  name                    = "%s"
  auto_create_subnetworks = false
}

resource "google_compute_subnetwork" "test" {
  name          = "%s"
  ip_cidr_range = "10.2.0.0/16"
  region        = "us-central1"
  network       = google_compute_network.test.self_link
}

resource "google_service_account" "test" {
  account_id   = "%s"
  display_name = "Test Service Account for Composer Environment"
}

resource "google_project_iam_member" "composer-worker" {
  project = data.google_project.project.project_id
  role   = "roles/composer.worker"
  member = "serviceAccount:${google_service_account.test.email}"
}
`, environment, network, subnetwork, serviceAccount)
}

func testAccComposerEnvironment_airflow2RecoveryCfg(name, network, subnetwork string) string {
	return fmt.Sprintf(`
resource "google_composer_environment" "test" {
  name   = "%s"
  region = "us-central1"

  config {
    node_config {
      network          = google_compute_network.test.self_link
      subnetwork       = google_compute_subnetwork.test.self_link
      ip_allocation_policy {
        cluster_ipv4_cidr_block = "10.0.0.0/16"
      }
    }

    software_config {
      image_version = "composer-2-airflow-2"
    }

    recovery_config {
      scheduled_snapshots_config {
        enabled =                    true
        snapshot_location =          "gs://example-bucket/environment_snapshots"
        snapshot_creation_schedule = "0 4 * * *"
        time_zone =                  "UTC+01"
      }
    }
  }

}

resource "google_compute_network" "test" {
  name                    = "%s"
  auto_create_subnetworks = false
}

resource "google_compute_subnetwork" "test" {
  name          = "%s"
  ip_cidr_range = "10.2.0.0/16"
  region        = "us-central1"
  network       = google_compute_network.test.self_link
  private_ip_google_access = true
}
`, name, network, subnetwork)
}

func testAccComposerEnvironmentUpdate_airflow2RecoveryCfg(name, network, subnetwork string) string {
	return fmt.Sprintf(`
resource "google_composer_environment" "test" {
  name   = "%s"
  region = "us-central1"

  config {
    node_config {
      network          = google_compute_network.test.self_link
      subnetwork       = google_compute_subnetwork.test.self_link
      ip_allocation_policy {
        cluster_ipv4_cidr_block = "10.0.0.0/16"
      }
    }

    software_config {
      image_version = "composer-2-airflow-2"
    }

    recovery_config {
		  scheduled_snapshots_config {
			  enabled =                    true
			  snapshot_location =          "gs://example-bucket/environment_snapshots2"
			  snapshot_creation_schedule = "1 2 * * *"
			  time_zone =                  "UTC+02"
      }
    }
  }

}

resource "google_compute_network" "test" {
  name                    = "%s"
  auto_create_subnetworks = false
}

resource "google_compute_subnetwork" "test" {
  name          = "%s"
  ip_cidr_range = "10.2.0.0/16"
  region        = "us-central1"
  network       = google_compute_network.test.self_link
  private_ip_google_access = true
}
`, name, network, subnetwork)
}

func testAccComposerEnvironment_softwareCfg(name, network, subnetwork string) string {
	return fmt.Sprintf(`
resource "google_composer_environment" "test" {
  name   = "%s"
  region = "us-central1"
  config {
    node_config {
      network    = google_compute_network.test.self_link
      subnetwork = google_compute_subnetwork.test.self_link
      zone       = "us-central1-a"
    }
    software_config {
      image_version  = "composer-1-airflow-1"
      python_version = "3"
    }
  }
}

// use a separate network to avoid conflicts with other tests running in parallel
// that use the default network/subnet
resource "google_compute_network" "test" {
  name                    = "%s"
  auto_create_subnetworks = false
}

resource "google_compute_subnetwork" "test" {
  name          = "%s"
  ip_cidr_range = "10.2.0.0/16"
  region        = "us-central1"
  network       = google_compute_network.test.self_link
}
`, name, network, subnetwork)
}

func testAccComposerEnvironment_updateOnlyFields(name, network, subnetwork string) string {
	return fmt.Sprintf(`
resource "google_composer_environment" "test" {
  name   = "%s"
  region = "us-central1"
  config {
    node_config {
      network    = google_compute_network.test.self_link
      subnetwork = google_compute_subnetwork.test.self_link
      zone       = "us-central1-a"
    }
    software_config {
      image_version = "composer-1-airflow-2"
      pypi_packages = {
        numpy = ""
      }
    }
  }
}

// use a separate network to avoid conflicts with other tests running in parallel
// that use the default network/subnet
resource "google_compute_network" "test" {
  name                    = "%s"
  auto_create_subnetworks = false
}

resource "google_compute_subnetwork" "test" {
  name          = "%s"
  ip_cidr_range = "10.2.0.0/16"
  region        = "us-central1"
  network       = google_compute_network.test.self_link
}
`, name, network, subnetwork)
}

func testAccComposerEnvironment_airflow2SoftwareCfg(name, network, subnetwork string) string {
	return fmt.Sprintf(`
resource "google_composer_environment" "test" {
  name   = "%s"
  region = "us-central1"
  config {
    node_config {
      network    = google_compute_network.test.self_link
      subnetwork = google_compute_subnetwork.test.self_link
      zone       = "us-central1-a"
    }
    software_config {
      image_version  = "composer-1-airflow-2"
      scheduler_count = 2
    }
  }
}

// use a separate network to avoid conflicts with other tests running in parallel
// that use the default network/subnet
resource "google_compute_network" "test" {
  name                    = "%s"
  auto_create_subnetworks = false
}

resource "google_compute_subnetwork" "test" {
  name          = "%s"
  ip_cidr_range = "10.2.0.0/16"
  region        = "us-central1"
  network       = google_compute_network.test.self_link
}
`, name, network, subnetwork)
}

func testAccComposerEnvironmentUpdate_airflow2SoftwareCfg(name, network, subnetwork string) string {
	return fmt.Sprintf(`
resource "google_composer_environment" "test" {
  name   = "%s"
  region = "us-central1"
  config {
    node_config {
      network    = google_compute_network.test.self_link
      subnetwork = google_compute_subnetwork.test.self_link
      zone       = "us-central1-a"
    }
    software_config {
      image_version  = "composer-1-airflow-2"
      scheduler_count = 3
    }
  }
}

// use a separate network to avoid conflicts with other tests running in parallel
// that use the default network/subnet
resource "google_compute_network" "test" {
  name                    = "%s"
  auto_create_subnetworks = false
}

resource "google_compute_subnetwork" "test" {
  name          = "%s"
  ip_cidr_range = "10.2.0.0/16"
  region        = "us-central1"
  network       = google_compute_network.test.self_link
}
`, name, network, subnetwork)
}

func testAccComposerEnvironment_fixPyPiPackages(environment, network, subnetwork, serviceAccount string) string {
	return fmt.Sprintf(`
resource "google_composer_environment" "test" {
  name   = "%s"
  region = "us-central1"
  config {

    software_config {
      image_version = "composer-2-airflow-2"

      pypi_packages = {
        "google-cloud-bigquery" = "==1"
      }
    }

    private_environment_config {
      enable_private_endpoint = true
      master_ipv4_cidr_block  = "10.10.0.0/28"
    }

    workloads_config {
      scheduler {
        cpu        = 0.5
        memory_gb  = 1.875
        storage_gb = 1
        count      = 1
      }
      web_server {
        cpu        = 0.5
        memory_gb  = 1.875
        storage_gb = 1
      }
      worker {
        cpu = 0.5
        memory_gb  = 1.875
        storage_gb = 1
        min_count  = 1
        max_count  = 3
      }
    }

    environment_size = "ENVIRONMENT_SIZE_SMALL"

    node_config {
      network    = google_compute_network.test.id
      subnetwork = google_compute_subnetwork.test.id
      service_account = google_service_account.test.name
    }
  }
  depends_on = [google_project_iam_member.composer-worker]
}

// use a separate network to avoid conflicts with other tests running in parallel
// that use the default network/subnet
resource "google_compute_network" "test" {
  name                    = "%s"
  auto_create_subnetworks = false
}

resource "google_compute_subnetwork" "test" {
  name          = "%s"
  ip_cidr_range = "10.2.0.0/16"
  region        = "us-central1"
  network       = google_compute_network.test.self_link
}

resource "google_service_account" "test" {
  account_id   = "%s"
  display_name = "Test Service Account for Composer Environment"
}

data "google_project" "project" {}

resource "google_project_iam_member" "composer-worker" {
  project = data.google_project.project.project_id
  role    = "roles/composer.worker"
  member  = "serviceAccount:${google_service_account.test.email}"
}`, environment, network, subnetwork, serviceAccount)
}

func testAccComposerEnvironment_fixPyPiPackagesUpdate(environment, network, subnetwork, serviceAccount string) string {
	return fmt.Sprintf(`
resource "google_composer_environment" "test" {
  name   = "%s"
  region = "us-central1"
  config {

    software_config {
      image_version = "composer-2-airflow-2"
    }

    private_environment_config {
      enable_private_endpoint = true
      master_ipv4_cidr_block  = "10.10.0.0/28"
    }

    workloads_config {
      scheduler {
        cpu        = 0.5
        memory_gb  = 1.875
        storage_gb = 1
        count      = 1
      }
      web_server {
        cpu        = 0.5
        memory_gb  = 1.875
        storage_gb = 1
      }
      worker {
        cpu = 0.5
        memory_gb  = 1.875
        storage_gb = 1
        min_count  = 1
        max_count  = 3
      }
    }

    environment_size = "ENVIRONMENT_SIZE_SMALL"

    node_config {
      network    = google_compute_network.test.id
      subnetwork = google_compute_subnetwork.test.id
      service_account = google_service_account.test.name
    }
  }
  depends_on = [google_project_iam_member.composer-worker]
}

// use a separate network to avoid conflicts with other tests running in parallel
// that use the default network/subnet
resource "google_compute_network" "test" {
  name                    = "%s"
  auto_create_subnetworks = false
}

resource "google_compute_subnetwork" "test" {
  name          = "%s"
  ip_cidr_range = "10.2.0.0/16"
  region        = "us-central1"
  network       = google_compute_network.test.self_link
}

resource "google_service_account" "test" {
  account_id   = "%s"
  display_name = "Test Service Account for Composer Environment"
}

data "google_project" "project" {}

resource "google_project_iam_member" "composer-worker" {
  project = data.google_project.project.project_id
  role    = "roles/composer.worker"
  member  = "serviceAccount:${google_service_account.test.email}"
}
`, environment, network, subnetwork, serviceAccount)
}

<% unless version == "ga" -%>
func testAccComposerEnvironmentComposer3_empty(name, network, subnetwork string) string {
	return fmt.Sprintf(`
resource "google_composer_environment" "test" {
  name   = "%s"
  region = "us-central1"
  config {
    software_config {
      image_version = "composer-3-airflow-2"
    }
  }
}

// use a separate network to avoid conflicts with other tests running in parallel
// that use the default network/subnet
resource "google_compute_network" "test" {
  name                    = "%s"
  auto_create_subnetworks = false
}

resource "google_compute_subnetwork" "test" {
  name          = "%s"
  ip_cidr_range = "10.2.0.0/16"
  region        = "us-central1"
  network       = google_compute_network.test.self_link
}
`, name, network, subnetwork)
}

func testAccComposerEnvironmentComposer3_basic(name, network, subnetwork string) string {
	return fmt.Sprintf(`
resource "google_composer_environment" "test" {
  name   = "%s"
  region = "us-central1"
  config {
    software_config {
      image_version = "composer-3-airflow-2"
    }
    node_config {
      composer_internal_ipv4_cidr_block = "100.64.128.0/20"
    }
    workloads_config {
      dag_processor {
        cpu          = 1
        memory_gb    = 2.5
        storage_gb   = 2
      }
    }
    enable_private_environment = true
    enable_private_builds_only = true
  }
}

// use a separate network to avoid conflicts with other tests running in parallel
// that use the default network/subnet
resource "google_compute_network" "test" {
  name                    = "%s"
  auto_create_subnetworks = false
}

resource "google_compute_subnetwork" "test" {
  name          = "%s"
  ip_cidr_range = "10.2.0.0/16"
  region        = "us-central1"
  network       = google_compute_network.test.self_link
}
`, name, network, subnetwork)
}

func testAccComposerEnvironmentComposer3_update(name, network, subnetwork string) string {
	return fmt.Sprintf(`
resource "google_composer_environment" "test" {
  name   = "%s"
  region = "us-central1"
  config {
    node_config {
      composer_internal_ipv4_cidr_block = "100.64.128.0/20"
<<<<<<< HEAD
      network    = google_compute_network.test.id
      subnetwork = google_compute_subnetwork.test.id
    }
    software_config {
      image_version = "composer-3-airflow-2"
=======
    }
    software_config {
      web_server_plugins_mode = "DISABLED"
      image_version = "composer-3-airflow-2"
    }
    workloads_config {
      dag_processor {
        cpu          = 2
        memory_gb    = 2
        storage_gb   = 1
      }
>>>>>>> e4f61ed8
    }
    enable_private_environment = false
    enable_private_builds_only = false
  }
}

// use a separate network to avoid conflicts with other tests running in parallel
// that use the default network/subnet
resource "google_compute_network" "test" {
  name                    = "%s"
  auto_create_subnetworks = false
}

resource "google_compute_subnetwork" "test" {
  name          = "%s"
  ip_cidr_range = "10.2.0.0/16"
  region        = "us-central1"
  network       = google_compute_network.test.self_link
}
`, name, network, subnetwork)
}

func testAccComposerEnvironmentComposer3_update(name, network, subnetwork string) string {
	return fmt.Sprintf(`
resource "google_composer_environment" "test" {
  name   = "%s"
  region = "us-central1"
  config {
    node_config {
      network    = google_compute_network.test_1.id
      subnetwork = google_compute_subnetwork.test_1.id
      composer_internal_ipv4_cidr_block = "100.64.128.0/20"
    }
    software_config {
      image_version = "composer-3-airflow-2"
    }
  }
}

// use a separate network to avoid conflicts with other tests running in parallel
// that use the default network/subnet
resource "google_compute_network" "test" {
  name                    = "%s"
  auto_create_subnetworks = false
}

resource "google_compute_subnetwork" "test" {
  name          = "%s"
  ip_cidr_range = "10.2.0.0/16"
  region        = "us-central1"
  network       = google_compute_network.test.self_link
}

resource "google_compute_network" "test_1" {
  name                    = "%s"
  auto_create_subnetworks = false
}

resource "google_compute_subnetwork" "test_1" {
  name          = "%s"
  ip_cidr_range = "10.3.0.0/16"
  region        = "us-central1"
  network       = google_compute_network.test_1.self_link
}
`, name, network, subnetwork, network + "-update", subnetwork + "update")
}
<% end -%>

// WARNING: This is not actually a check and is a terrible clean-up step because Composer Environments
// have a bug that hasn't been fixed. Composer will add firewalls to non-default networks for environments
// but will not remove them when the Environment is deleted.
//
// Destroy test step for config with a network will fail unless we clean up the firewalls before.
func testAccCheckClearComposerEnvironmentFirewalls(t *testing.T, networkName string) resource.TestCheckFunc {
	return func(s *terraform.State) error {
		config := acctest.GoogleProviderConfig(t)
		config.Project = envvar.GetTestProjectFromEnv()
		network, err := config.NewComputeClient(config.UserAgent).Networks.Get(envvar.GetTestProjectFromEnv(), networkName).Do()
		if err != nil {
			return err
		}

		foundFirewalls, err := config.NewComputeClient(config.UserAgent).Firewalls.List(config.Project).Do()
		if err != nil {
			return fmt.Errorf("Unable to list firewalls for network %q: %s", network.Name, err)
		}

		var allErrors error
		for _, firewall := range foundFirewalls.Items {
			if !strings.HasPrefix(firewall.Name, testComposerNetworkPrefix) {
				continue
			}
			log.Printf("[DEBUG] Deleting firewall %q for test-resource network %q", firewall.Name, network.Name)
			op, err := config.NewComputeClient(config.UserAgent).Firewalls.Delete(config.Project, firewall.Name).Do()
			if err != nil {
				allErrors = multierror.Append(allErrors,
					fmt.Errorf("Unable to delete firewalls for network %q: %s", network.Name, err))
				continue
			}

			waitErr := tpgcompute.ComputeOperationWaitTime(config, op, config.Project,
				"Sweeping test composer environment firewalls", config.UserAgent, 10)
			if waitErr != nil {
				allErrors = multierror.Append(allErrors,
					fmt.Errorf("Error while waiting to delete firewall %q: %s", firewall.Name, waitErr))
			}
		}
		return allErrors
	}
}<|MERGE_RESOLUTION|>--- conflicted
+++ resolved
@@ -2859,11 +2859,13 @@
   name   = "%s"
   region = "us-central1"
   config {
+    node_config {
+      composer_internal_ipv4_cidr_block = "100.64.128.0/20"
+      network    = google_compute_network.test.id
+      subnetwork = google_compute_subnetwork.test.id
+    }
     software_config {
       image_version = "composer-3-airflow-2"
-    }
-    node_config {
-      composer_internal_ipv4_cidr_block = "100.64.128.0/20"
     }
     workloads_config {
       dag_processor {
@@ -2874,55 +2876,6 @@
     }
     enable_private_environment = true
     enable_private_builds_only = true
-  }
-}
-
-// use a separate network to avoid conflicts with other tests running in parallel
-// that use the default network/subnet
-resource "google_compute_network" "test" {
-  name                    = "%s"
-  auto_create_subnetworks = false
-}
-
-resource "google_compute_subnetwork" "test" {
-  name          = "%s"
-  ip_cidr_range = "10.2.0.0/16"
-  region        = "us-central1"
-  network       = google_compute_network.test.self_link
-}
-`, name, network, subnetwork)
-}
-
-func testAccComposerEnvironmentComposer3_update(name, network, subnetwork string) string {
-	return fmt.Sprintf(`
-resource "google_composer_environment" "test" {
-  name   = "%s"
-  region = "us-central1"
-  config {
-    node_config {
-      composer_internal_ipv4_cidr_block = "100.64.128.0/20"
-<<<<<<< HEAD
-      network    = google_compute_network.test.id
-      subnetwork = google_compute_subnetwork.test.id
-    }
-    software_config {
-      image_version = "composer-3-airflow-2"
-=======
-    }
-    software_config {
-      web_server_plugins_mode = "DISABLED"
-      image_version = "composer-3-airflow-2"
-    }
-    workloads_config {
-      dag_processor {
-        cpu          = 2
-        memory_gb    = 2
-        storage_gb   = 1
-      }
->>>>>>> e4f61ed8
-    }
-    enable_private_environment = false
-    enable_private_builds_only = false
   }
 }
 
@@ -2954,8 +2907,18 @@
       composer_internal_ipv4_cidr_block = "100.64.128.0/20"
     }
     software_config {
+      web_server_plugins_mode = "DISABLED"
       image_version = "composer-3-airflow-2"
     }
+    workloads_config {
+      dag_processor {
+        cpu          = 2
+        memory_gb    = 2
+        storage_gb   = 1
+      }
+    }
+    enable_private_environment = false
+    enable_private_builds_only = false
   }
 }
 
