<% autogen_exception -%>
package composer

import (
	"fmt"
	"log"
	"regexp"
	"strings"
	"time"

	"github.com/hashicorp/go-version"
	"github.com/hashicorp/terraform-plugin-sdk/v2/helper/customdiff"
	"github.com/hashicorp/terraform-plugin-sdk/v2/helper/schema"
	"github.com/hashicorp/terraform-plugin-sdk/v2/helper/validation"

	"github.com/hashicorp/terraform-provider-google/google/tpgresource"
	transport_tpg "github.com/hashicorp/terraform-provider-google/google/transport"
	"github.com/hashicorp/terraform-provider-google/google/verify"

<% if version == "ga" -%>
	"google.golang.org/api/composer/v1"
<% else -%>
	composer "google.golang.org/api/composer/v1beta1"
<% end -%>
)

const (
	composerEnvironmentEnvVariablesRegexp          = "[a-zA-Z_][a-zA-Z0-9_]*."
	composerEnvironmentReservedAirflowEnvVarRegexp = "AIRFLOW__[A-Z0-9_]+__[A-Z0-9_]+"
	composerEnvironmentVersionRegexp               = `composer-(([0-9]+)(\.[0-9]+\.[0-9]+(-preview\.[0-9]+)?)?|latest)-airflow-(([0-9]+)((\.[0-9]+)(\.[0-9]+)?)?)`
)

var composerEnvironmentReservedEnvVar = map[string]struct{}{
	"AIRFLOW_HOME":     {},
	"C_FORCE_ROOT":     {},
	"CONTAINER_NAME":   {},
	"DAGS_FOLDER":      {},
	"GCP_PROJECT":      {},
	"GCS_BUCKET":       {},
	"GKE_CLUSTER_NAME": {},
	"SQL_DATABASE":     {},
	"SQL_INSTANCE":     {},
	"SQL_PASSWORD":     {},
	"SQL_PROJECT":      {},
	"SQL_REGION":       {},
	"SQL_USER":         {},
}

var (
	composerSoftwareConfigKeys = []string{
		"config.0.software_config.0.airflow_config_overrides",
		"config.0.software_config.0.pypi_packages",
		"config.0.software_config.0.env_variables",
		"config.0.software_config.0.image_version",
		"config.0.software_config.0.python_version",
		"config.0.software_config.0.scheduler_count",
<% unless version == "ga" -%>
		"config.0.software_config.0.cloud_data_lineage_integration",
		"config.0.software_config.0.web_server_plugins_mode",
<% end -%>
	}

	composerConfigKeys = []string{
		"config.0.node_count",
		"config.0.node_config",
		"config.0.software_config",
		"config.0.recovery_config",
		"config.0.private_environment_config",
		"config.0.web_server_network_access_control",
		"config.0.database_config",
		"config.0.web_server_config",
		"config.0.encryption_config",
		"config.0.maintenance_window",
		"config.0.workloads_config",
		"config.0.environment_size",
		"config.0.master_authorized_networks_config",
		"config.0.resilience_mode",
<% unless version == "ga" -%>
		"config.0.enable_private_environment",
		"config.0.enable_private_builds_only",
<% end -%>
<<<<<<< HEAD
		"config.0.data_retention_config",
=======
>>>>>>> dab48df3
	}

	recoveryConfigKeys = []string{
		"config.0.recovery_config.0.scheduled_snapshots_config",
	}

	workloadsConfigKeys = []string{
		"config.0.workloads_config.0.scheduler",
		"config.0.workloads_config.0.triggerer",
		"config.0.workloads_config.0.web_server",
		"config.0.workloads_config.0.worker",
<% unless version == "ga" -%>
		"config.0.workloads_config.0.dag_processor",
<% end -%>
	}

	composerPrivateEnvironmentConfig = []string{
		"config.0.private_environment_config.0.connection_type",
		"config.0.private_environment_config.0.enable_private_endpoint",
		"config.0.private_environment_config.0.master_ipv4_cidr_block",
		"config.0.private_environment_config.0.cloud_sql_ipv4_cidr_block",
		"config.0.private_environment_config.0.web_server_ipv4_cidr_block",
		"config.0.private_environment_config.0.cloud_composer_network_ipv4_cidr_block",
		"config.0.private_environment_config.0.enable_privately_used_public_ips",
		"config.0.private_environment_config.0.cloud_composer_connection_subnetwork",
	}

	composerIpAllocationPolicyKeys = []string{
		"config.0.node_config.0.ip_allocation_policy.0.use_ip_aliases",
		"config.0.node_config.0.ip_allocation_policy.0.cluster_secondary_range_name",
		"config.0.node_config.0.ip_allocation_policy.0.services_secondary_range_name",
		"config.0.node_config.0.ip_allocation_policy.0.cluster_ipv4_cidr_block",
		"config.0.node_config.0.ip_allocation_policy.0.services_ipv4_cidr_block",
	}

	allowedIpRangesConfig = &schema.Resource{
		Schema: map[string]*schema.Schema{
			"value": {
				Type:     schema.TypeString,
				Required: true,
				Description:  `IP address or range, defined using CIDR notation, of requests that this rule applies to. Examples: 192.168.1.1 or 192.168.0.0/16 or 2001:db8::/32 or 2001:0db8:0000:0042:0000:8a2e:0370:7334. IP range prefixes should be properly truncated. For example, 1.2.3.4/24 should be truncated to 1.2.3.0/24. Similarly, for IPv6, 2001:db8::1/32 should be truncated to 2001:db8::/32.`,
			},
			"description": {
				Type:     schema.TypeString,
				Optional: true,
				Description:  `A description of this ip range.`,
			},
		},
	}

	cidrBlocks = &schema.Resource{
		Schema: map[string]*schema.Schema{
			"display_name": {
				Type:     		schema.TypeString,
				Optional: 		true,
				Description:  `display_name is a field for users to identify CIDR blocks.`,
			},
			"cidr_block": {
				Type:     		schema.TypeString,
				Required: 		true,
				Description:  `cidr_block must be specified in CIDR notation.`,
			},
		},
	}
)

func ResourceComposerEnvironment() *schema.Resource {
	return &schema.Resource{
		Create: resourceComposerEnvironmentCreate,
		Read:   resourceComposerEnvironmentRead,
		Update: resourceComposerEnvironmentUpdate,
		Delete: resourceComposerEnvironmentDelete,

		Importer: &schema.ResourceImporter{
			State: resourceComposerEnvironmentImport,
		},

		Timeouts: &schema.ResourceTimeout{
			// Composer takes <= 1 hr for create/update.
			Create: schema.DefaultTimeout(120 * time.Minute),
			Update: schema.DefaultTimeout(120 * time.Minute),
			Delete: schema.DefaultTimeout(30 * time.Minute),
		},

		CustomizeDiff: customdiff.All(
			tpgresource.DefaultProviderProject,
			tpgresource.DefaultProviderRegion,
			tpgresource.SetLabelsDiff,
		),

		Schema: map[string]*schema.Schema{
			"name": {
				Type:         schema.TypeString,
				Required:     true,
				ForceNew:     true,
				ValidateFunc: verify.ValidateGCEName,
				Description:  `Name of the environment.`,
			},
			"region": {
				Type:        schema.TypeString,
				Computed:    true,
				Optional:    true,
				ForceNew:    true,
				Description: `The location or Compute Engine region for the environment.`,
			},
			"project": {
				Type:        schema.TypeString,
				Optional:    true,
				Computed:    true,
				ForceNew:    true,
				Description: `The ID of the project in which the resource belongs. If it is not provided, the provider project is used.`,
			},
			"config": {
				Type:        schema.TypeList,
				Optional:    true,
				Computed:    true,
				MaxItems:    1,
				Description: `Configuration parameters for this environment.`,
				Elem: &schema.Resource{
					Schema: map[string]*schema.Schema{
						"node_count": {
							Type:         schema.TypeInt,
							Computed:     true,
							Optional:     true,
							AtLeastOneOf: composerConfigKeys,
							ValidateFunc: validation.IntAtLeast(3),
							Description:  `The number of nodes in the Kubernetes Engine cluster that will be used to run this environment. This field is supported for Cloud Composer environments in versions composer-1.*.*-airflow-*.*.*.`,
						},
						"node_config": {
							Type:         schema.TypeList,
							Computed:     true,
							Optional:     true,
							AtLeastOneOf: composerConfigKeys,
							MaxItems:     1,
							Description:  `The configuration used for the Kubernetes Engine cluster.`,
							Elem: &schema.Resource{
								Schema: map[string]*schema.Schema{
									"zone": {
										Type:             schema.TypeString,
										Optional:         true,
										Computed:         true,
										ForceNew:         true,
										DiffSuppressFunc: tpgresource.CompareSelfLinkOrResourceName,
										Description:      `The Compute Engine zone in which to deploy the VMs running the Apache Airflow software, specified as the zone name or relative resource name (e.g. "projects/{project}/zones/{zone}"). Must belong to the enclosing environment's project and region. This field is supported for Cloud Composer environments in versions composer-1.*.*-airflow-*.*.*.`,
									},
									"machine_type": {
										Type:             schema.TypeString,
										Computed:         true,
										Optional:         true,
										ForceNew:         true,
										DiffSuppressFunc: tpgresource.CompareSelfLinkOrResourceName,
										Description:      `The Compute Engine machine type used for cluster instances, specified as a name or relative resource name. For example: "projects/{project}/zones/{zone}/machineTypes/{machineType}". Must belong to the enclosing environment's project and region/zone. This field is supported for Cloud Composer environments in versions composer-1.*.*-airflow-*.*.*.`,
									},
									"network": {
										Type:             schema.TypeString,
										Computed:         true,
										Optional:         true,
										ForceNew:         true,
										DiffSuppressFunc: tpgresource.CompareSelfLinkOrResourceName,
										Description:      `The Compute Engine machine type used for cluster instances, specified as a name or relative resource name. For example: "projects/{project}/zones/{zone}/machineTypes/{machineType}". Must belong to the enclosing environment's project and region/zone. The network must belong to the environment's project. If unspecified, the "default" network ID in the environment's project is used. If a Custom Subnet Network is provided, subnetwork must also be provided.`,
									},
									"subnetwork": {
										Type:             schema.TypeString,
										Optional:         true,
										ForceNew:         true,
										DiffSuppressFunc: tpgresource.CompareSelfLinkOrResourceName,
										Description:      `The Compute Engine subnetwork to be used for machine communications, , specified as a self-link, relative resource name (e.g. "projects/{project}/regions/{region}/subnetworks/{subnetwork}"), or by name. If subnetwork is provided, network must also be provided and the subnetwork must belong to the enclosing environment's project and region.`,
									},
									"disk_size_gb": {
										Type:        schema.TypeInt,
										Computed:    true,
										Optional:    true,
										ForceNew:    true,
										Description: `The disk size in GB used for node VMs. Minimum size is 20GB. If unspecified, defaults to 100GB. Cannot be updated. This field is supported for Cloud Composer environments in versions composer-1.*.*-airflow-*.*.*.`,
									},
									"oauth_scopes": {
										Type:     schema.TypeSet,
										Computed: true,
										Optional: true,
										ForceNew: true,
										Elem: &schema.Schema{
											Type: schema.TypeString,
										},
										Set:         schema.HashString,
										Description: `The set of Google API scopes to be made available on all node VMs. Cannot be updated. If empty, defaults to ["https://www.googleapis.com/auth/cloud-platform"]. This field is supported for Cloud Composer environments in versions composer-1.*.*-airflow-*.*.*.`,
									},
									"service_account": {
										Type:             schema.TypeString,
										Computed:         true,
										Optional:         true,
										ForceNew:         true,
										ValidateFunc:     validateServiceAccountRelativeNameOrEmail,
										DiffSuppressFunc: compareServiceAccountEmailToLink,
										Description:      `The Google Cloud Platform Service Account to be used by the node VMs. If a service account is not specified, the "default" Compute Engine service account is used. Cannot be updated. If given, note that the service account must have roles/composer.worker for any GCP resources created under the Cloud Composer Environment.`,
									},
<% unless version == "ga" -%>
									"max_pods_per_node": {
										Type:             schema.TypeInt,
										Computed:         true,
										Optional:         true,
										ForceNew:         true,
										ValidateFunc:     validation.IntBetween(8, 110),
										Description:      `The maximum pods per node in the GKE cluster allocated during environment creation. Lowering this value reduces IP address consumption by the Cloud Composer Kubernetes cluster. This value can only be set during environment creation, and only if the environment is VPC-Native. The range of possible values is 8-110, and the default is 32. Cannot be updated. This field is supported for Cloud Composer environments in versions composer-1.*.*-airflow-*.*.*.`,
									},
<% end -%>
									"enable_ip_masq_agent": {
										Type:             schema.TypeBool,
										Computed:         true,
										Optional:         true,
										ForceNew:         true,
										Description:      `Deploys 'ip-masq-agent' daemon set in the GKE cluster and defines nonMasqueradeCIDRs equals to pod IP range so IP masquerading is used for all destination addresses, except between pods traffic. See: https://cloud.google.com/kubernetes-engine/docs/how-to/ip-masquerade-agent`,
									},

									"tags": {
										Type:     schema.TypeSet,
										Optional: true,
										ForceNew: true,
										Elem: &schema.Schema{
											Type: schema.TypeString,
										},
										Set:         schema.HashString,
										Description: `The list of instance tags applied to all node VMs. Tags are used to identify valid sources or targets for network firewalls. Each tag within the list must comply with RFC1035. Cannot be updated.`,
									},
									"ip_allocation_policy": {
										Type:        schema.TypeList,
										Optional:    true,
										Computed:    true,
										ForceNew:    true,
										ConfigMode:  schema.SchemaConfigModeAttr,
										MaxItems:    1,
										Description: `Configuration for controlling how IPs are allocated in the GKE cluster. Cannot be updated.`,
										Elem: &schema.Resource{
											Schema: map[string]*schema.Schema{
												"use_ip_aliases": {
													Type:         schema.TypeBool,
													Optional:     true,
													ForceNew:     true,
													AtLeastOneOf: composerIpAllocationPolicyKeys,
													Description:  `Whether or not to enable Alias IPs in the GKE cluster. If true, a VPC-native cluster is created. Defaults to true if the ip_allocation_policy block is present in config. This field is only supported for Cloud Composer environments in versions composer-1.*.*-airflow-*.*.*. Environments in newer versions always use VPC-native GKE clusters.`,
												},
												"cluster_secondary_range_name": {
													Type:          schema.TypeString,
													Optional:      true,
													ForceNew:      true,
													AtLeastOneOf:  composerIpAllocationPolicyKeys,
													Description:   `The name of the cluster's secondary range used to allocate IP addresses to pods. Specify either cluster_secondary_range_name or cluster_ipv4_cidr_block but not both. For Cloud Composer environments in versions composer-1.*.*-airflow-*.*.*, this field is applicable only when use_ip_aliases is true.`,
													ConflictsWith: []string{"config.0.node_config.0.ip_allocation_policy.0.cluster_ipv4_cidr_block"},
												},
												"services_secondary_range_name": {
													Type:          schema.TypeString,
													Optional:      true,
													ForceNew:      true,
													AtLeastOneOf:  composerIpAllocationPolicyKeys,
													Description:   `The name of the services' secondary range used to allocate IP addresses to the cluster. Specify either services_secondary_range_name or services_ipv4_cidr_block but not both. For Cloud Composer environments in versions composer-1.*.*-airflow-*.*.*, this field is applicable only when use_ip_aliases is true.`,
													ConflictsWith: []string{"config.0.node_config.0.ip_allocation_policy.0.services_ipv4_cidr_block"},
												},
												"cluster_ipv4_cidr_block": {
													Type:             schema.TypeString,
													Optional:         true,
													ForceNew:         true,
													AtLeastOneOf: 		composerIpAllocationPolicyKeys,
													Description:      `The IP address range used to allocate IP addresses to pods in the cluster. For Cloud Composer environments in versions composer-1.*.*-airflow-*.*.*, this field is applicable only when use_ip_aliases is true. Set to blank to have GKE choose a range with the default size. Set to /netmask (e.g. /14) to have GKE choose a range with a specific netmask. Set to a CIDR notation (e.g. 10.96.0.0/14) from the RFC-1918 private networks (e.g. 10.0.0.0/8, 172.16.0.0/12, 192.168.0.0/16) to pick a specific range to use. Specify either cluster_secondary_range_name or cluster_ipv4_cidr_block but not both.`,
													DiffSuppressFunc: tpgresource.CidrOrSizeDiffSuppress,
													ConflictsWith:    []string{"config.0.node_config.0.ip_allocation_policy.0.cluster_secondary_range_name"},
												},
												"services_ipv4_cidr_block": {
													Type:             schema.TypeString,
													Optional:         true,
													ForceNew:         true,
													AtLeastOneOf: 		composerIpAllocationPolicyKeys,
													Description:      `The IP address range used to allocate IP addresses in this cluster. For Cloud Composer environments in versions composer-1.*.*-airflow-*.*.*, this field is applicable only when use_ip_aliases is true. Set to blank to have GKE choose a range with the default size. Set to /netmask (e.g. /14) to have GKE choose a range with a specific netmask. Set to a CIDR notation (e.g. 10.96.0.0/14) from the RFC-1918 private networks (e.g. 10.0.0.0/8, 172.16.0.0/12, 192.168.0.0/16) to pick a specific range to use. Specify either services_secondary_range_name or services_ipv4_cidr_block but not both.`,
													DiffSuppressFunc: tpgresource.CidrOrSizeDiffSuppress,
													ConflictsWith:    []string{"config.0.node_config.0.ip_allocation_policy.0.services_secondary_range_name"},
												},
											},
										},
									},
<% unless version == "ga" -%>
									"composer_internal_ipv4_cidr_block": {
										Type:             schema.TypeString,
										Computed:         true,
										Optional:         true,
										ForceNew:         true,
										Description:      `IPv4 cidr range that will be used by Composer internal components.`,
									},
<% end -%>
								},
							},
						},
						"recovery_config": {
							Type:         schema.TypeList,
							Optional:     true,
							AtLeastOneOf: composerConfigKeys,
							MaxItems:     1,
							Description:  `The recovery configuration settings for the Cloud Composer environment`,
							Elem: &schema.Resource{
								Schema: map[string]*schema.Schema{
									"scheduled_snapshots_config": {
										Type:         schema.TypeList,
										Optional:     true,
										AtLeastOneOf: recoveryConfigKeys,
										Description:  `The configuration settings for scheduled snapshots.`,
										MaxItems:     1,
										Elem: &schema.Resource{
											Schema: map[string]*schema.Schema{
												"enabled": {
													Type:        schema.TypeBool,
													Required:    true,
													Description: `When enabled, Cloud Composer periodically saves snapshots of your environment to a Cloud Storage bucket.`,
												},
												"snapshot_location": {
													Type:        schema.TypeString,
													Optional:    true,
													Description: `the URI of a bucket folder where to save the snapshot.`,
												},
												"snapshot_creation_schedule": {
													Type:        schema.TypeString,
													Optional:    true,
													Description: `Snapshot schedule, in the unix-cron format.`,
												},
												"time_zone": {
													Type:        schema.TypeString,
													Optional:    true,
													Description: `A time zone for the schedule. This value is a time offset and does not take into account daylight saving time changes. Valid values are from UTC-12 to UTC+12. Examples: UTC, UTC-01, UTC+03.`,
												},
											},
										},
									},
								},
							},
						},
						"software_config": {
							Type:         schema.TypeList,
							Optional:     true,
							Computed:     true,
							AtLeastOneOf: composerConfigKeys,
							MaxItems:     1,
							Description:  `The configuration settings for software inside the environment.`,
							Elem: &schema.Resource{
								Schema: map[string]*schema.Schema{
									"airflow_config_overrides": {
										Type:         schema.TypeMap,
										Optional:     true,
										AtLeastOneOf: composerSoftwareConfigKeys,
										Elem:         &schema.Schema{Type: schema.TypeString},
										Description:  `Apache Airflow configuration properties to override. Property keys contain the section and property names, separated by a hyphen, for example "core-dags_are_paused_at_creation". Section names must not contain hyphens ("-"), opening square brackets ("["), or closing square brackets ("]"). The property name must not be empty and cannot contain "=" or ";". Section and property names cannot contain characters: "." Apache Airflow configuration property names must be written in snake_case. Property values can contain any character, and can be written in any lower/upper case format. Certain Apache Airflow configuration property values are blacklisted, and cannot be overridden.`,
									},
									"pypi_packages": {
										Type:         schema.TypeMap,
										Optional:     true,
										AtLeastOneOf: composerSoftwareConfigKeys,
										Elem:         &schema.Schema{Type: schema.TypeString},
										ValidateFunc: validateComposerEnvironmentPypiPackages,
										Description:  `Custom Python Package Index (PyPI) packages to be installed in the environment. Keys refer to the lowercase package name (e.g. "numpy"). Values are the lowercase extras and version specifier (e.g. "==1.12.0", "[devel,gcp_api]", "[devel]>=1.8.2, <1.9.2"). To specify a package without pinning it to a version specifier, use the empty string as the value.`,
									},
									"env_variables": {
										Type:         schema.TypeMap,
										Optional:     true,
										AtLeastOneOf: composerSoftwareConfigKeys,
										Elem:         &schema.Schema{Type: schema.TypeString},
										ValidateFunc: validateComposerEnvironmentEnvVariables,
										Description:  `Additional environment variables to provide to the Apache Airflow scheduler, worker, and webserver processes. Environment variable names must match the regular expression [a-zA-Z_][a-zA-Z0-9_]*. They cannot specify Apache Airflow software configuration overrides (they cannot match the regular expression AIRFLOW__[A-Z0-9_]+__[A-Z0-9_]+), and they cannot match any of the following reserved names: AIRFLOW_HOME C_FORCE_ROOT CONTAINER_NAME DAGS_FOLDER GCP_PROJECT GCS_BUCKET GKE_CLUSTER_NAME SQL_DATABASE SQL_INSTANCE SQL_PASSWORD SQL_PROJECT SQL_REGION SQL_USER.`,
									},
									"image_version": {
										Type:             schema.TypeString,
										Computed:         true,
										Optional:         true,
<% if version == "ga" -%>
										ForceNew:         true,
<% end -%>
										AtLeastOneOf:     composerSoftwareConfigKeys,
										ValidateFunc:     verify.ValidateRegexp(composerEnvironmentVersionRegexp),
										DiffSuppressFunc: composerImageVersionDiffSuppress,
										Description:      `The version of the software running in the environment. This encapsulates both the version of Cloud Composer functionality and the version of Apache Airflow. It must match the regular expression composer-([0-9]+(\.[0-9]+\.[0-9]+(-preview\.[0-9]+)?)?|latest)-airflow-([0-9]+(\.[0-9]+(\.[0-9]+)?)?). The Cloud Composer portion of the image version is a full semantic version, or an alias in the form of major version number or 'latest'. The Apache Airflow portion of the image version is a full semantic version that points to one of the supported Apache Airflow versions, or an alias in the form of only major or major.minor versions specified. See documentation for more details and version list.`,
									},
									"python_version": {
										Type:         schema.TypeString,
										Optional:     true,
										AtLeastOneOf: composerSoftwareConfigKeys,
										Computed:     true,
										ForceNew:     true,
										Description:  `The major version of Python used to run the Apache Airflow scheduler, worker, and webserver processes. Can be set to '2' or '3'. If not specified, the default is '2'. Cannot be updated. This field is supported for Cloud Composer environments in versions composer-1.*.*-airflow-*.*.*. Environments in newer versions always use Python major version 3.`,
									},
									"scheduler_count": {
										Type:         schema.TypeInt,
										Optional:     true,
										AtLeastOneOf: composerSoftwareConfigKeys,
										Computed:     true,
										Description:  `The number of schedulers for Airflow. This field is supported for Cloud Composer environments in versions composer-1.*.*-airflow-2.*.*.`,
									},
<% unless version == "ga" -%>
									"cloud_data_lineage_integration": {
										Type:        	schema.TypeList,
										Optional:    	true,
										Computed:    	true,
										AtLeastOneOf:	composerSoftwareConfigKeys,
										MaxItems:    	1,
										Description: 	`The configuration for Cloud Data Lineage integration. Supported for Cloud Composer environments in versions composer-2.1.2-airflow-*.*.* and newer`,
										Elem: &schema.Resource{
											Schema: map[string]*schema.Schema{
												"enabled": {
													Type:        schema.TypeBool,
													Required:    true,
													Description: `Whether or not Cloud Data Lineage integration is enabled.`,
												},
											},
										},
									},
									"web_server_plugins_mode": {
										Type:         schema.TypeString,
										Optional:     true,
										Computed:     true,
										ForceNew:     false,
										AtLeastOneOf: composerSoftwareConfigKeys,
										ValidateFunc: validation.StringInSlice([]string{"ENABLED", "DISABLED"}, false),
										Description:  `Should be either 'ENABLED' or 'DISABLED'. Defaults to 'ENABLED'. Used in Composer 3.`,
									},
<% end -%>
								},
							},
						},
						"private_environment_config": {
							Type:         schema.TypeList,
							Optional:     true,
							Computed:     true,
							AtLeastOneOf: composerConfigKeys,
							MaxItems:     1,
							ForceNew:     true,
							Description:  `The configuration used for the Private IP Cloud Composer environment.`,
							Elem: &schema.Resource{
								Schema: map[string]*schema.Schema{
									"connection_type": {
										Type:     schema.TypeString,
										Optional: true,
										Computed: true,
										AtLeastOneOf: composerPrivateEnvironmentConfig,
										ForceNew: true,
										ValidateFunc: validation.StringInSlice([]string{"VPC_PEERING", "PRIVATE_SERVICE_CONNECT"}, false),
										Description: `Mode of internal communication within the Composer environment. Must be one of "VPC_PEERING" or "PRIVATE_SERVICE_CONNECT".`,
									},
									"enable_private_endpoint": {
										Type:     schema.TypeBool,
										Optional: true,
										Default:  true,
										AtLeastOneOf: composerPrivateEnvironmentConfig,
										ForceNew:    true,
										Description: `If true, access to the public endpoint of the GKE cluster is denied. If this field is set to true, ip_allocation_policy.use_ip_aliases must be set to true for Cloud Composer environments in versions composer-1.*.*-airflow-*.*.*.`,
									},
									"master_ipv4_cidr_block": {
										Type:     schema.TypeString,
										Optional: true,
										Computed: true,
										AtLeastOneOf: composerPrivateEnvironmentConfig,
										ForceNew:    true,
										Description: `The IP range in CIDR notation to use for the hosted master network. This range is used for assigning internal IP addresses to the cluster master or set of masters and to the internal load balancer virtual IP. This range must not overlap with any other ranges in use within the cluster's network. If left blank, the default value of '172.16.0.0/28' is used.`,
									},
									"web_server_ipv4_cidr_block": {
										Type:     schema.TypeString,
										Optional: true,
										Computed: true,
										AtLeastOneOf: composerPrivateEnvironmentConfig,
										ForceNew:    true,
										Description: `The CIDR block from which IP range for web server will be reserved. Needs to be disjoint from master_ipv4_cidr_block and cloud_sql_ipv4_cidr_block. This field is supported for Cloud Composer environments in versions composer-1.*.*-airflow-*.*.*.`,
									},
									"cloud_sql_ipv4_cidr_block": {
										Type:     schema.TypeString,
										Optional: true,
										Computed: true,
										AtLeastOneOf: composerPrivateEnvironmentConfig,
										ForceNew:    true,
										Description: `The CIDR block from which IP range in tenant project will be reserved for Cloud SQL. Needs to be disjoint from web_server_ipv4_cidr_block.`,
									},
									"cloud_composer_network_ipv4_cidr_block": {
										Type:     schema.TypeString,
										Optional: true,
										Computed: true,
										AtLeastOneOf: composerPrivateEnvironmentConfig,
										ForceNew: true,
										Description: `The CIDR block from which IP range for Cloud Composer Network in tenant project will be reserved. Needs to be disjoint from private_cluster_config.master_ipv4_cidr_block and cloud_sql_ipv4_cidr_block. This field is supported for Cloud Composer environments in versions composer-2.*.*-airflow-*.*.* and newer.`,
									},
									"enable_privately_used_public_ips": {
										Type:     schema.TypeBool,
										Optional: true,
										Computed: true,
										AtLeastOneOf: composerPrivateEnvironmentConfig,
										ForceNew: true,
										Description: `When enabled, IPs from public (non-RFC1918) ranges can be used for ip_allocation_policy.cluster_ipv4_cidr_block and ip_allocation_policy.service_ipv4_cidr_block.`,
									},
									"cloud_composer_connection_subnetwork": {
										Type:     schema.TypeString,
										Optional: true,
										Computed: true,
										AtLeastOneOf: composerPrivateEnvironmentConfig,
										ForceNew: true,
										DiffSuppressFunc: tpgresource.CompareSelfLinkRelativePaths,
										Description: `When specified, the environment will use Private Service Connect instead of VPC peerings to connect to Cloud SQL in the Tenant Project, and the PSC endpoint in the Customer Project will use an IP address from this subnetwork. This field is supported for Cloud Composer environments in versions composer-2.*.*-airflow-*.*.* and newer.`,
									},
								},
							},
						},
<% unless version == "ga" -%>
						"enable_private_environment": {
							Type:         schema.TypeBool,
							Computed:     true,
							Optional:     true,
							ForceNew:     false,
							AtLeastOneOf: composerConfigKeys,
							Description:  `Optional. If true, a private Composer environment will be created.`,
						},
						"enable_private_builds_only": {
							Type:         schema.TypeBool,
							Computed:     true,
							Optional:     true,
							ForceNew:     false,
							AtLeastOneOf: composerConfigKeys,
							Description:  `Optional. If true, builds performed during operations that install Python packages have only private connectivity to Google services. If false, the builds also have access to the internet.`,
						},
<% end -%>
						"web_server_network_access_control": {
							Type:        schema.TypeList,
							Optional:    true,
							Computed:    true,
							AtLeastOneOf: composerConfigKeys,
							MaxItems:    1,
							Description: `Network-level access control policy for the Airflow web server.`,
							Elem: &schema.Resource{
								Schema: map[string]*schema.Schema{
									"allowed_ip_range": {
										Type:        schema.TypeSet,
										Computed:    true,
										Optional:    true,
										Elem:        allowedIpRangesConfig,
										Description: `A collection of allowed IP ranges with descriptions.`,
									},
								},
							},
						},
						"database_config": {
							Type:         schema.TypeList,
							Optional:     true,
							Computed:     true,
							AtLeastOneOf: composerConfigKeys,
							MaxItems:     1,
							Description:  `The configuration of Cloud SQL instance that is used by the Apache Airflow software. This field is supported for Cloud Composer environments in versions composer-1.*.*-airflow-*.*.*.`,
							Elem: &schema.Resource{
								Schema: map[string]*schema.Schema{
									"machine_type": {
										Type:         schema.TypeString,
										Optional:     true,
										Description: `Optional. Cloud SQL machine type used by Airflow database. It has to be one of: db-n1-standard-2, db-n1-standard-4, db-n1-standard-8 or db-n1-standard-16. If not specified, db-n1-standard-2 will be used.`,
									},
									"zone": {
										Type:         schema.TypeString,
										Optional:     true,
										ForceNew:     true,
										Description: `Optional. Cloud SQL database preferred zone.`,
									},
								},
							},
						},
						"web_server_config": {
							Type:         schema.TypeList,
							Optional:     true,
							Computed:     true,
							AtLeastOneOf: composerConfigKeys,
							MaxItems:     1,
							Description:  `The configuration settings for the Airflow web server App Engine instance. This field is supported for Cloud Composer environments in versions composer-1.*.*-airflow-*.*.*.`,
							Elem: &schema.Resource{
								Schema: map[string]*schema.Schema{
									"machine_type": {
										Type:         schema.TypeString,
										Required:     true,
										Description: `Optional. Machine type on which Airflow web server is running. It has to be one of: composer-n1-webserver-2, composer-n1-webserver-4 or composer-n1-webserver-8. If not specified, composer-n1-webserver-2 will be used. Value custom is returned only in response, if Airflow web server parameters were manually changed to a non-standard values.`,
									},
								},
							},
						},
						"encryption_config": {
							Type:         schema.TypeList,
							Optional:     true,
							Computed:     true,
							AtLeastOneOf: composerConfigKeys,
							MaxItems:     1,
							Description:  `The encryption options for the Composer environment and its dependencies.`,
							Elem: &schema.Resource{
								Schema: map[string]*schema.Schema{
									"kms_key_name": {
										Type:         schema.TypeString,
										Required:     true,
										ForceNew:     true,
										Description: `Optional. Customer-managed Encryption Key available through Google's Key Management Service. Cannot be updated.`,
									},
								},
							},
						},
						"maintenance_window": {
							Type:         schema.TypeList,
							Optional:     true,
							Computed:     true,
							AtLeastOneOf: composerConfigKeys,
							MaxItems:     1,
							Description:  `The configuration for Cloud Composer maintenance window.`,
							Elem: &schema.Resource{
								Schema: map[string]*schema.Schema{
									"start_time": {
										Type:        schema.TypeString,
										Required:    true,
										ForceNew:    false,
										Description: `Start time of the first recurrence of the maintenance window.`,
									},
									"end_time": {
										Type:        schema.TypeString,
										Required:    true,
										ForceNew:    false,
										Description: `Maintenance window end time. It is used only to calculate the duration of the maintenance window. The value for end-time must be in the future, relative to 'start_time'.`,
									},
									"recurrence": {
										Type:        schema.TypeString,
										Required:    true,
										ForceNew:    false,
										Description: `Maintenance window recurrence. Format is a subset of RFC-5545 (https://tools.ietf.org/html/rfc5545) 'RRULE'. The only allowed values for 'FREQ' field are 'FREQ=DAILY' and 'FREQ=WEEKLY;BYDAY=...'. Example values: 'FREQ=WEEKLY;BYDAY=TU,WE', 'FREQ=DAILY'.`,
									},
								},
							},
						},

						"data_retention_config": {
							Type:         schema.TypeList,
							Optional:     true,
							Computed:     true,
							AtLeastOneOf: composerConfigKeys,
							MaxItems:     1,
							Description:  `The configuration setting for Airflow data retention mechanism. This field is supported for Cloud Composer environments in versions composer-2.0.32-airflow-2.1.4. or newer`,
							Elem: &schema.Resource{
								Schema: map[string]*schema.Schema{
									"task_logs_retention_config": {
										Type:         schema.TypeList,
										Optional:     true,
										Description: `Optional. The configuration setting for Task Logs.`,
										required:     true,
										Elem: &schema.Resource{
											Schema: map[string]*schema.Schema{
												"storage_mode": {
													Type:         schema.TypeString,
													Optional:     true,
													ValidateFunc: validation.StringInSlice([]string{"CLOUD_LOGGING_ONLY", "CLOUD_LOGGING_AND_CLOUD_STORAGE"}, false),
													Description:  `Whether logs in cloud logging only is enabled or not. This field is supported for Cloud Composer environments in versions composer-2.0.32-airflow-2.1.4 and newer.`,
												},
											},
										},
									},
								},
							},
						},
						"workloads_config": {
							Type:         schema.TypeList,
							Optional:     true,
							Computed:     true,
							AtLeastOneOf: composerConfigKeys,
							MaxItems:     1,
							Description:  `The workloads configuration settings for the GKE cluster associated with the Cloud Composer environment. Supported for Cloud Composer environments in versions composer-2.*.*-airflow-*.*.* and newer.`,
							Elem: &schema.Resource{
								Schema: map[string]*schema.Schema{
									"scheduler": {
										Type:         schema.TypeList,
										Optional:     true,
										AtLeastOneOf: workloadsConfigKeys,
										ForceNew:     false,
										Computed:     true,
										Description:  `Configuration for resources used by Airflow schedulers.`,
										MaxItems:     1,
										Elem: &schema.Resource{
											Schema: map[string]*schema.Schema{
												"cpu": {
													Type:         schema.TypeFloat,
													Optional:     true,
													ForceNew:     false,
													Computed:     true,
													ValidateFunc: validation.FloatAtLeast(0),
													Description:  `CPU request and limit for a single Airflow scheduler replica`,
												},
												"memory_gb": {
													Type:        schema.TypeFloat,
													Optional:    true,
													ForceNew:    false,
													Computed:     true,
													ValidateFunc: validation.FloatAtLeast(0),
													Description: `Memory (GB) request and limit for a single Airflow scheduler replica.`,
												},
												"storage_gb": {
													Type:         schema.TypeFloat,
													Optional:     true,
													ForceNew:     false,
													Computed:     true,
													ValidateFunc: validation.FloatAtLeast(0),
													Description:  `Storage (GB) request and limit for a single Airflow scheduler replica.`,
												},
												"count": {
													Type:         schema.TypeInt,
													Optional:     true,
													ForceNew:     false,
													Computed:     true,
													ValidateFunc: validation.IntAtLeast(0),
													Description:  `The number of schedulers.`,
												},
											},
										},
									},
									"triggerer": {
										Type:         schema.TypeList,
										Optional:     true,
										AtLeastOneOf: workloadsConfigKeys,
										Computed:     true,
										Description:  `Configuration for resources used by Airflow triggerers.`,
										MaxItems:     1,
										Elem: &schema.Resource{
											Schema: map[string]*schema.Schema{
												"cpu": {
													Type:         schema.TypeFloat,
													Required:     true,
													ValidateFunc: validation.FloatAtLeast(0),
													Description:  `CPU request and limit for a single Airflow triggerer replica.`,
												},
												"memory_gb": {
													Type:         schema.TypeFloat,
													Required:     true,
													ValidateFunc: validation.FloatAtLeast(0),
													Description:  `Memory (GB) request and limit for a single Airflow triggerer replica.`,
												},
												"count": {
													Type:         schema.TypeInt,
													Required:     true,
													ValidateFunc: validation.IntAtLeast(0),
													Description:  `The number of triggerers.`,
												},
											},
										},
									},
									"web_server": {
										Type:         schema.TypeList,
										Optional:     true,
										AtLeastOneOf: workloadsConfigKeys,
										ForceNew:     false,
										Computed:     true,
										Description:  `Configuration for resources used by Airflow web server.`,
										MaxItems:     1,
										Elem: &schema.Resource{
											Schema: map[string]*schema.Schema{
												"cpu": {
													Type:         schema.TypeFloat,
													Optional:     true,
													ForceNew:     false,
													Computed:     true,
													ValidateFunc: validation.FloatAtLeast(0),
													Description:  `CPU request and limit for Airflow web server.`,
												},
												"memory_gb": {
													Type:         schema.TypeFloat,
													Optional:     true,
													ForceNew:     false,
													Computed:     true,
													ValidateFunc: validation.FloatAtLeast(0),
													Description:  `Memory (GB) request and limit for Airflow web server.`,
												},
												"storage_gb": {
													Type:         schema.TypeFloat,
													Optional:     true,
													ForceNew:     false,
													Computed:     true,
													ValidateFunc: validation.FloatAtLeast(0),
													Description:  `Storage (GB) request and limit for Airflow web server.`,
												},
											},
										},
									},
									"worker": {
										Type:         schema.TypeList,
										Optional:     true,
										AtLeastOneOf: workloadsConfigKeys,
										ForceNew:     false,
										Computed:     true,
										Description:  `Configuration for resources used by Airflow workers.`,
										MaxItems:     1,
										Elem: &schema.Resource{
											Schema: map[string]*schema.Schema{
												"cpu": {
													Type:         schema.TypeFloat,
													Optional:     true,
													ForceNew:     false,
													Computed:     true,
													ValidateFunc: validation.FloatAtLeast(0),
													Description:  `CPU request and limit for a single Airflow worker replica.`,
												},
												"memory_gb": {
													Type:         schema.TypeFloat,
													Optional:     true,
													ForceNew:     false,
													Computed:     true,
													ValidateFunc: validation.FloatAtLeast(0),
													Description:  `Memory (GB) request and limit for a single Airflow worker replica.`,
												},
												"storage_gb": {
													Type:         schema.TypeFloat,
													Optional:     true,
													ForceNew:     false,
													Computed:     true,
													ValidateFunc: validation.FloatAtLeast(0),
													Description:  `Storage (GB) request and limit for a single Airflow worker replica.`,
												},
												"min_count": {
													Type:         schema.TypeInt,
													Optional:     true,
													ForceNew:     false,
													Computed:     true,
													ValidateFunc: validation.IntAtLeast(0),
													Description:  `Minimum number of workers for autoscaling.`,
												},
												"max_count": {
													Type:         schema.TypeInt,
													Optional:     true,
													ForceNew:     false,
													Computed:     true,
													ValidateFunc: validation.IntAtLeast(0),
													Description:  `Maximum number of workers for autoscaling.`,
												},
											},
										},
									},
<% unless version == "ga" -%>
									"dag_processor": {
										Type:         schema.TypeList,
										Optional:     true,
										AtLeastOneOf: workloadsConfigKeys,
										ForceNew:     false,
										Computed:     true,
										Description:  `Configuration for resources used by DAG processor.`,
										MaxItems:     1,
										Elem: &schema.Resource{
											Schema: map[string]*schema.Schema{
												"cpu": {
													Type:         schema.TypeFloat,
													Optional:     true,
													ForceNew:     false,
													Computed:     true,
													ValidateFunc: validation.FloatAtLeast(0),
													Description:  `CPU request and limit for DAG processor.`,
												},
												"memory_gb": {
													Type:         schema.TypeFloat,
													Optional:     true,
													ForceNew:     false,
													Computed:     true,
													ValidateFunc: validation.FloatAtLeast(0),
													Description:  `Memory (GB) request and limit for DAG processor.`,
												},
												"storage_gb": {
													Type:         schema.TypeFloat,
													Optional:     true,
													ForceNew:     false,
													Computed:     true,
													ValidateFunc: validation.FloatAtLeast(0),
													Description:  `Storage (GB) request and limit for DAG processor.`,
												},
											},
										},
									},
<% end -%>
								},
							},
						},
						"environment_size": {
							Type:         schema.TypeString,
							Optional:     true,
							Computed:     true,
							ForceNew:     false,
							AtLeastOneOf: composerConfigKeys,
							ValidateFunc: validation.StringInSlice([]string{"ENVIRONMENT_SIZE_SMALL", "ENVIRONMENT_SIZE_MEDIUM", "ENVIRONMENT_SIZE_LARGE"}, false),
							Description:  `The size of the Cloud Composer environment. This field is supported for Cloud Composer environments in versions composer-2.*.*-airflow-*.*.* and newer.`,
						},
						"resilience_mode": {
							Type:         schema.TypeString,
							Optional:     true,
							Computed:     true,
							ForceNew:     false,
							AtLeastOneOf: composerConfigKeys,
							ValidateFunc: validation.StringInSlice([]string{"STANDARD_RESILIENCE", "HIGH_RESILIENCE"}, false),
							Description:  `Whether high resilience is enabled or not. This field is supported for Cloud Composer environments in versions composer-2.1.15-airflow-*.*.* and newer.`,
						},
						"master_authorized_networks_config": {
							Type:        	schema.TypeList,
							Optional:    	true,
							AtLeastOneOf: composerConfigKeys,
							MaxItems:    	1,
							Description: 	`Configuration options for the master authorized networks feature. Enabled master authorized networks will disallow all external traffic to access Kubernetes master through HTTPS except traffic from the given CIDR blocks, Google Compute Engine Public IPs and Google Prod IPs.`,
							Elem: &schema.Resource{
								Schema: map[string]*schema.Schema{
									"enabled": {
										Type:        schema.TypeBool,
										Required:    true,
										Description: `Whether or not master authorized networks is enabled.`,
									},
									"cidr_blocks": {
										Type:        schema.TypeSet,
										Optional:    true,
										Elem:        cidrBlocks,
										Description: `cidr_blocks define up to 50 external networks that could access Kubernetes master through HTTPS.`,
									},
								},
							},
						},
						"airflow_uri": {
							Type:        schema.TypeString,
							Computed:    true,
							Description: `The URI of the Apache Airflow Web UI hosted within this environment.`,
						},
						"dag_gcs_prefix": {
							Type:        schema.TypeString,
							Computed:    true,
							Description: `The Cloud Storage prefix of the DAGs for this environment. Although Cloud Storage objects reside in a flat namespace, a hierarchical file tree can be simulated using '/'-delimited object name prefixes. DAG objects for this environment reside in a simulated directory with this prefix.`,
						},
						"gke_cluster": {
							Type:        schema.TypeString,
							Computed:    true,
							Description: `The Kubernetes Engine cluster used to run this environment.`,
						},
					},
				},
			},
			"labels": {
				Type:        schema.TypeMap,
				Optional:    true,
				Elem:        &schema.Schema{Type: schema.TypeString},
				Description: `User-defined labels for this environment. The labels map can contain no more than 64 entries. Entries of the labels map are UTF8 strings that comply with the following restrictions: Label keys must be between 1 and 63 characters long and must conform to the following regular expression: [a-z]([-a-z0-9]*[a-z0-9])?. Label values must be between 0 and 63 characters long and must conform to the regular expression ([a-z]([-a-z0-9]*[a-z0-9])?)?. No more than 64 labels can be associated with a given environment. Both keys and values must be <= 128 bytes in size.

				**Note**: This field is non-authoritative, and will only manage the labels present in your configuration.
				Please refer to the field 'effective_labels' for all of the labels present on the resource.`,
			},

			"terraform_labels": {
				Type:        schema.TypeMap,
				Computed:    true,
				Description: `The combination of labels configured directly on the resource and default labels configured on the provider.`,
				Elem:        &schema.Schema{Type: schema.TypeString},
			},

			"effective_labels": {
				Type:        schema.TypeMap,
				Computed:    true,
				Description: `All of labels (key/value pairs) present on the resource in GCP, including the labels configured through Terraform, other clients and services.`,
				Elem:        &schema.Schema{Type: schema.TypeString},
			},

			"storage_config": {
				Type:         schema.TypeList,
				Optional:     true,
				Computed:     true,
				MaxItems:     1,
				Description:  `Configuration options for storage used by Composer environment.`,
				Elem: &schema.Resource{
					Schema: map[string]*schema.Schema{
						"bucket": {
							Type:         schema.TypeString,
							Required:     true,
							ForceNew:     true,
							Description: `Optional. Name of an existing Cloud Storage bucket to be used by the environment.`,
						},
					},
				},
			},
		},
		UseJSONNumber: true,
	}
}

func resourceComposerEnvironmentCreate(d *schema.ResourceData, meta interface{}) error {
	config := meta.(*transport_tpg.Config)
	userAgent, err :=  tpgresource.GenerateUserAgentString(d, config.UserAgent)
	if err != nil {
		return err
	}

	envName, err := resourceComposerEnvironmentName(d, config)
	if err != nil {
		return err
	}

	transformedConfig, err := expandComposerEnvironmentConfig(d.Get("config"), d, config)
	if err != nil {
		return err
	}

	transformedStorageConfig, err := expandComposerStorageConfig(d.Get("storage_config"), d, config)
	if err != nil {
		return err
	}

	env := &composer.Environment{
		Name:   envName.ResourceName(),
		Labels: tpgresource.ExpandEffectiveLabels(d),
		Config: transformedConfig,
		StorageConfig: transformedStorageConfig,
	}

	// Some fields cannot be specified during create and must be updated post-creation.
	updateOnlyEnv := getComposerEnvironmentPostCreateUpdateObj(env)

	log.Printf("[DEBUG] Creating new Environment %q", envName.ParentName())
	op, err := config.NewComposerClient(userAgent).Projects.Locations.Environments.Create(envName.ParentName(), env).Do()
	if err != nil {
		return err
	}

	// Store the ID now
	id, err := tpgresource.ReplaceVars(d, config, "projects/{{project}}/locations/{{region}}/environments/{{name}}")
	if err != nil {
		return fmt.Errorf("Error constructing id: %s", err)
	}
	d.SetId(id)

	waitErr := ComposerOperationWaitTime(
		config, op, envName.Project, "Creating Environment", userAgent,
		d.Timeout(schema.TimeoutCreate))

	if waitErr != nil {
		// The resource didn't actually get created, remove from state.
		d.SetId("")

		errMsg := fmt.Sprintf("Error waiting to create Environment: %s", waitErr)
		if err := handleComposerEnvironmentCreationOpFailure(id, envName, d, config); err != nil {
			return fmt.Errorf("Error waiting to create Environment: %s. An initial "+
				"environment was or is still being created, and clean up failed with "+
				"error: %s.", errMsg, err)
		}

		return fmt.Errorf("Error waiting to create Environment: %s", waitErr)
	}

	log.Printf("[DEBUG] Finished creating Environment %q: %#v", d.Id(), op)

	if err := resourceComposerEnvironmentPostCreateUpdate(updateOnlyEnv, d, config, userAgent); err != nil {
		return err
	}

	return resourceComposerEnvironmentRead(d, meta)
}

func resourceComposerEnvironmentRead(d *schema.ResourceData, meta interface{}) error {
	config := meta.(*transport_tpg.Config)
	userAgent, err :=  tpgresource.GenerateUserAgentString(d, config.UserAgent)
	if err != nil {
		return err
	}

	envName, err := resourceComposerEnvironmentName(d, config)
	if err != nil {
		return err
	}

	res, err := config.NewComposerClient(userAgent).Projects.Locations.Environments.Get(envName.ResourceName()).Do()
	if err != nil {
		return transport_tpg.HandleNotFoundError(err, d, fmt.Sprintf("ComposerEnvironment %q", d.Id()))
	}

	// Set from GetProject(d)
	if err := d.Set("project", envName.Project); err != nil {
		return fmt.Errorf("Error setting Environment: %s", err)
	}
	// Set from GetRegion(d)
	if err := d.Set("region", envName.Region); err != nil {
		return fmt.Errorf("Error setting Environment: %s", err)
	}
	if err := d.Set("name", tpgresource.GetResourceNameFromSelfLink(res.Name)); err != nil {
		return fmt.Errorf("Error setting Environment: %s", err)
	}
	if err := d.Set("config", flattenComposerEnvironmentConfig(res.Config)); err != nil {
		return fmt.Errorf("Error setting Environment: %s", err)
	}
	if err := tpgresource.SetLabels(res.Labels, d, "labels"); err != nil {
		return fmt.Errorf("Error setting Environment labels: %s", err)
	}
	if err := tpgresource.SetLabels(res.Labels, d, "terraform_labels"); err != nil {
		return fmt.Errorf("Error setting terraform_labels: %s", err)
	}
	if err := d.Set("effective_labels", res.Labels); err != nil {
		return fmt.Errorf("Error setting Environment effective_labels: %s", err)
	}
	if err := d.Set("storage_config", flattenComposerStorageConfig(res.StorageConfig)); err != nil {
		return fmt.Errorf("Error setting Storage: %s", err)
	}
	return nil
}

func resourceComposerEnvironmentUpdate(d *schema.ResourceData, meta interface{}) error {
	tfConfig := meta.(*transport_tpg.Config)
	userAgent, err :=  tpgresource.GenerateUserAgentString(d, tfConfig.UserAgent)
	if err != nil {
		return err
	}

	d.Partial(true)

	// Composer only allows PATCHing one field at a time, so for each updatable field, we
	// 1. determine if it needs to be updated
	// 2. construct a PATCH object with only that field populated
	// 3. call resourceComposerEnvironmentPatchField(...)to update that single field.
	if d.HasChange("config") {
		config, err := expandComposerEnvironmentConfig(d.Get("config"), d, tfConfig)
		if err != nil {
			return err
		}

<% unless version == "ga" -%>
		if d.HasChange("config.0.software_config.0.image_version") {
			patchObj := &composer.Environment{
				Config: &composer.EnvironmentConfig{
					SoftwareConfig: &composer.SoftwareConfig{},
				},
			}
			if config != nil && config.SoftwareConfig != nil {
				patchObj.Config.SoftwareConfig.ImageVersion = config.SoftwareConfig.ImageVersion
			}
			err = resourceComposerEnvironmentPatchField("config.softwareConfig.imageVersion", userAgent, patchObj, d, tfConfig)
			if err != nil {
				return err
			}
		}
<% end -%>

		if d.HasChange("config.0.software_config.0.scheduler_count") {
			patchObj := &composer.Environment{
				Config: &composer.EnvironmentConfig{
					SoftwareConfig: &composer.SoftwareConfig{},
				},
			}
			if config != nil && config.SoftwareConfig != nil {
				patchObj.Config.SoftwareConfig.SchedulerCount = config.SoftwareConfig.SchedulerCount
			}
			err = resourceComposerEnvironmentPatchField("config.softwareConfig.schedulerCount", userAgent, patchObj, d, tfConfig)
			if err != nil {
				return err
			}
		}

<% unless version == "ga" -%>
		if d.HasChange("config.0.software_config.0.cloud_data_lineage_integration") {
			patchObj := &composer.Environment{
				Config: &composer.EnvironmentConfig{
					SoftwareConfig: &composer.SoftwareConfig{},
				},
			}
			if config != nil && config.SoftwareConfig != nil {
				patchObj.Config.SoftwareConfig.CloudDataLineageIntegration = config.SoftwareConfig.CloudDataLineageIntegration
			}
			err = resourceComposerEnvironmentPatchField("config.softwareConfig.cloudDataLineageIntegration", userAgent, patchObj, d, tfConfig)
			if err != nil {
				return err
			}
		}
<% end -%>

		if d.HasChange("config.0.software_config.0.airflow_config_overrides") {
			patchObj := &composer.Environment{
				Config: &composer.EnvironmentConfig{
					SoftwareConfig: &composer.SoftwareConfig{
						AirflowConfigOverrides: make(map[string]string),
					},
				},
			}

			if config != nil && config.SoftwareConfig != nil && len(config.SoftwareConfig.AirflowConfigOverrides) > 0 {
				patchObj.Config.SoftwareConfig.AirflowConfigOverrides = config.SoftwareConfig.AirflowConfigOverrides
			}

			err = resourceComposerEnvironmentPatchField("config.softwareConfig.airflowConfigOverrides", userAgent, patchObj, d, tfConfig)
			if err != nil {
				return err
			}
		}

		if d.HasChange("config.0.software_config.0.env_variables") {
			patchObj := &composer.Environment{
				Config: &composer.EnvironmentConfig{
					SoftwareConfig: &composer.SoftwareConfig{
						EnvVariables: make(map[string]string),
					},
				},
			}
			if config != nil && config.SoftwareConfig != nil && len(config.SoftwareConfig.EnvVariables) > 0 {
				patchObj.Config.SoftwareConfig.EnvVariables = config.SoftwareConfig.EnvVariables
			}

			err = resourceComposerEnvironmentPatchField("config.softwareConfig.envVariables", userAgent, patchObj, d, tfConfig)
			if err != nil {
				return err
			}
		}

		if d.HasChange("config.0.software_config.0.pypi_packages") {
			patchObj := &composer.Environment{
				Config: &composer.EnvironmentConfig{
					SoftwareConfig: &composer.SoftwareConfig{
						PypiPackages: make(map[string]string),
					},
				},
			}
			if config != nil && config.SoftwareConfig != nil && config.SoftwareConfig.PypiPackages != nil {
				patchObj.Config.SoftwareConfig.PypiPackages = config.SoftwareConfig.PypiPackages
			}

			err = resourceComposerEnvironmentPatchField("config.softwareConfig.pypiPackages", userAgent, patchObj, d, tfConfig)
			if err != nil {
				return err
			}
		}

<% unless version == "ga" -%>
		if d.HasChange("config.0.enable_private_environment") {
			patchObj := &composer.Environment{
				Config: &composer.EnvironmentConfig{
					PrivateEnvironmentConfig: &composer.PrivateEnvironmentConfig{},
				},
			}
			if config != nil && config.PrivateEnvironmentConfig != nil {
				patchObj.Config.PrivateEnvironmentConfig.EnablePrivateEnvironment = config.PrivateEnvironmentConfig.EnablePrivateEnvironment
			}
			err = resourceComposerEnvironmentPatchField("config.PrivateEnvironmentConfig.EnablePrivateEnvironment", userAgent, patchObj, d, tfConfig)
			if err != nil {
				return err
			}
		}

		if d.HasChange("config.0.enable_private_builds_only") {
			patchObj := &composer.Environment{
				Config: &composer.EnvironmentConfig{
					PrivateEnvironmentConfig: &composer.PrivateEnvironmentConfig{},
				},
			}
			if config != nil && config.PrivateEnvironmentConfig != nil {
				patchObj.Config.PrivateEnvironmentConfig.EnablePrivateBuildsOnly = config.PrivateEnvironmentConfig.EnablePrivateBuildsOnly
			}
			err = resourceComposerEnvironmentPatchField("config.PrivateEnvironmentConfig.EnablePrivateBuildsOnly", userAgent, patchObj, d, tfConfig)
		}

		if d.HasChange("config.0.software_config.0.web_server_plugins_mode") {
			patchObj := &composer.Environment{
				Config: &composer.EnvironmentConfig{
					SoftwareConfig: &composer.SoftwareConfig{},
				},
			}
			if config != nil && config.SoftwareConfig != nil {
				patchObj.Config.SoftwareConfig.WebServerPluginsMode = config.SoftwareConfig.WebServerPluginsMode
			}
			err = resourceComposerEnvironmentPatchField("config.softwareConfig.webServerPluginsMode", userAgent, patchObj, d, tfConfig)
			if err != nil {
				return err
			}
		}
<% end -%>

		if d.HasChange("config.0.node_count") {
			patchObj := &composer.Environment{Config: &composer.EnvironmentConfig{}}
			if config != nil {
				patchObj.Config.NodeCount = config.NodeCount
			}
			err = resourceComposerEnvironmentPatchField("config.nodeCount", userAgent, patchObj, d, tfConfig)
			if err != nil {
				return err
			}
		}

		// If web_server_network_access_control has more fields added it may require changes here.
		// This is scoped specifically to allowed_ip_range due to https://github.com/hashicorp/terraform-plugin-sdk/issues/98
		if d.HasChange("config.0.web_server_network_access_control.0.allowed_ip_range") {
			patchObj := &composer.Environment{Config: &composer.EnvironmentConfig{}}
			if config != nil {
				patchObj.Config.WebServerNetworkAccessControl = config.WebServerNetworkAccessControl
			}
			err = resourceComposerEnvironmentPatchField("config.webServerNetworkAccessControl", userAgent, patchObj, d, tfConfig)
			if err != nil {
				return err
			}
		}

		if d.HasChange("config.0.database_config.0.machine_type") {
			patchObj := &composer.Environment{Config: &composer.EnvironmentConfig{}}
			if config != nil {
				patchObj.Config.DatabaseConfig = config.DatabaseConfig
			}
			err = resourceComposerEnvironmentPatchField("config.databaseConfig.machineType", userAgent, patchObj, d, tfConfig)
			if err != nil {
				return err
			}
		}

		if d.HasChange("config.0.web_server_config.0.machine_type") {
			patchObj := &composer.Environment{Config: &composer.EnvironmentConfig{}}
			if config != nil {
				patchObj.Config.WebServerConfig = config.WebServerConfig
			}
			err = resourceComposerEnvironmentPatchField("config.webServerConfig.machineType", userAgent, patchObj, d, tfConfig)
			if err != nil {
				return err
			}
		}

		if d.HasChange("config.0.maintenance_window") {
			patchObj := &composer.Environment{Config: &composer.EnvironmentConfig{}}
			if config != nil {
				patchObj.Config.MaintenanceWindow = config.MaintenanceWindow
			}
			err = resourceComposerEnvironmentPatchField("config.maintenanceWindow", userAgent, patchObj, d, tfConfig)
			if err != nil {
				return err
			}
		}

		if d.HasChange("config.0.workloads_config") {
			patchObj := &composer.Environment{Config: &composer.EnvironmentConfig{}}
			if config != nil {
				patchObj.Config.WorkloadsConfig = config.WorkloadsConfig
			}
			err = resourceComposerEnvironmentPatchField("config.WorkloadsConfig", userAgent, patchObj, d, tfConfig)
			if err != nil {
				return err
			}
		}
		if d.HasChange("config.0.data_retention_config.0.task_logs_retention_config.0.storage_mode") {
			patchObj := &composer.Environment{
				Config: &composer.EnvironmentConfig{
					DataRetentionConfig: &composer.DataRetentionConfig{
						TaskLogsRetentionConfig: &composer.TaskLogsRetentionConfig{},
					},
				},
			}
				if config != nil && config.DataRetentionConfig != nil && config.DataRetentionConfig.TaskLogsRetentionConfig != nil {
					patchObj.Config.DataRetentionConfig.TaskLogsRetentionConfig.StorageMode = config.DataRetentionConfig.TaskLogsRetentionConfig.StorageMode
				}
				err = resourceComposerEnvironmentPatchField("config.DataRetentionConfig.TaskLogsRetentionConfig.StorageMode", userAgent, patchObj, d, tfConfig)
			  if err != nil {
				return err
			}
		}
		if d.HasChange("config.0.recovery_config.0.scheduled_snapshots_config") {
			patchObj := &composer.Environment{Config: &composer.EnvironmentConfig{}}
			if config != nil {
				patchObj.Config.RecoveryConfig = config.RecoveryConfig
			}
			err = resourceComposerEnvironmentPatchField("config.RecoveryConfig.ScheduledSnapshotsConfig", userAgent, patchObj, d, tfConfig)
			if err != nil {
				return err
			}
		}

		if d.HasChange("config.0.environment_size") {
			patchObj := &composer.Environment{Config: &composer.EnvironmentConfig{}}
			if config != nil {
				patchObj.Config.EnvironmentSize = config.EnvironmentSize
			}
			err = resourceComposerEnvironmentPatchField("config.EnvironmentSize", userAgent, patchObj, d, tfConfig)
      if err != nil {
				return err
			}
    }
	if d.HasChange("config.0.resilience_mode") {
		patchObj := &composer.Environment{Config: &composer.EnvironmentConfig{}}
		if config != nil {
			if config.ResilienceMode == "STANDARD_RESILIENCE" {
				patchObj.Config.ResilienceMode = "RESILIENCE_MODE_UNSPECIFIED"
			} else {
				patchObj.Config.ResilienceMode = config.ResilienceMode
			}
		}
		err = resourceComposerEnvironmentPatchField("config.ResilienceMode", userAgent, patchObj, d, tfConfig)
  		if err != nil {
			return err
		}
	}
		if d.HasChange("config.0.master_authorized_networks_config") {
			patchObj := &composer.Environment{Config: &composer.EnvironmentConfig{}}
			if config != nil {
				patchObj.Config.MasterAuthorizedNetworksConfig = config.MasterAuthorizedNetworksConfig
			}
			err = resourceComposerEnvironmentPatchField("config.MasterAuthorizedNetworksConfig", userAgent, patchObj, d, tfConfig)
			if err != nil {
				return err
			}
		}
	}

	if d.HasChange("effective_labels") {
		patchEnv := &composer.Environment{Labels: tpgresource.ExpandEffectiveLabels(d)}
		err := resourceComposerEnvironmentPatchField("labels", userAgent, patchEnv, d, tfConfig)
		if err != nil {
			return err
		}
	}

	d.Partial(false)
	return resourceComposerEnvironmentRead(d, tfConfig)
}

func resourceComposerEnvironmentPostCreateUpdate(updateEnv *composer.Environment, d *schema.ResourceData, cfg *transport_tpg.Config, userAgent string) error {
	if updateEnv == nil {
		return nil
	}

	if updateEnv.Config != nil && updateEnv.Config.SoftwareConfig != nil && len(updateEnv.Config.SoftwareConfig.PypiPackages) > 0 {
		log.Printf("[DEBUG] Running post-create update for Environment %q", d.Id())
		err := resourceComposerEnvironmentPatchField("config.softwareConfig.pypiPackages", userAgent, updateEnv, d, cfg)
		if err != nil {
			return err
		}

		log.Printf("[DEBUG] Finish update to Environment %q post create for update only fields", d.Id())
	}

	return resourceComposerEnvironmentRead(d, cfg)
}

func resourceComposerEnvironmentPatchField(updateMask, userAgent string, env *composer.Environment, d *schema.ResourceData, config *transport_tpg.Config) error {
	envJson, _ := env.MarshalJSON()
	log.Printf("[DEBUG] Updating Environment %q (updateMask = %q): %s", d.Id(), updateMask, string(envJson))
	envName, err := resourceComposerEnvironmentName(d, config)
	if err != nil {
		return err
	}

	op, err := config.NewComposerClient(userAgent).Projects.Locations.Environments.
		Patch(envName.ResourceName(), env).
		UpdateMask(updateMask).Do()
	if err != nil {
		return err
	}

	waitErr := ComposerOperationWaitTime(
		config, op, envName.Project, "Updating newly created Environment", userAgent,
		d.Timeout(schema.TimeoutCreate))
	if waitErr != nil {
		// The resource didn't actually update.
		return fmt.Errorf("Error waiting to update Environment: %s", waitErr)
	}

	log.Printf("[DEBUG] Finished updating Environment %q (updateMask = %q)", d.Id(), updateMask)
	return nil
}

func resourceComposerEnvironmentDelete(d *schema.ResourceData, meta interface{}) error {
	config := meta.(*transport_tpg.Config)
	userAgent, err :=  tpgresource.GenerateUserAgentString(d, config.UserAgent)
	if err != nil {
		return err
	}

	envName, err := resourceComposerEnvironmentName(d, config)
	if err != nil {
		return err
	}

	log.Printf("[DEBUG] Deleting Environment %q", d.Id())
	op, err := config.NewComposerClient(userAgent).Projects.Locations.Environments.Delete(envName.ResourceName()).Do()
	if err != nil {
		return err
	}

	err = ComposerOperationWaitTime(
		config, op, envName.Project, "Deleting Environment", userAgent,
		d.Timeout(schema.TimeoutDelete))
	if err != nil {
		return err
	}

	log.Printf("[DEBUG] Finished deleting Environment %q: %#v", d.Id(), op)
	return nil
}

func resourceComposerEnvironmentImport(d *schema.ResourceData, meta interface{}) ([]*schema.ResourceData, error) {
	config := meta.(*transport_tpg.Config)
	if err := tpgresource.ParseImportId([]string{"projects/(?P<project>[^/]+)/locations/(?P<region>[^/]+)/environments/(?P<name>[^/]+)", "(?P<project>[^/]+)/(?P<region>[^/]+)/(?P<name>[^/]+)", "(?P<name>[^/]+)"}, d, config); err != nil {
		return nil, err
	}

	// Replace import id for the resource id
	id, err := tpgresource.ReplaceVars(d, config, "projects/{{project}}/locations/{{region}}/environments/{{name}}")
	if err != nil {
		return nil, fmt.Errorf("Error constructing id: %s", err)
	}
	d.SetId(id)

	return []*schema.ResourceData{d}, nil
}

func flattenComposerStorageConfig(storageConfig *composer.StorageConfig) interface{} {
	if storageConfig == nil {
		return nil
	}

	transformed := make(map[string]interface{})
	transformed["bucket"] = storageConfig.Bucket

	return []interface{}{transformed}
}

func flattenComposerEnvironmentConfig(envCfg *composer.EnvironmentConfig) interface{} {
	if envCfg == nil {
		return nil
	}
	transformed := make(map[string]interface{})
	transformed["gke_cluster"] = envCfg.GkeCluster
	transformed["dag_gcs_prefix"] = envCfg.DagGcsPrefix
	transformed["node_count"] = envCfg.NodeCount
	transformed["airflow_uri"] = envCfg.AirflowUri
	transformed["node_config"] = flattenComposerEnvironmentConfigNodeConfig(envCfg.NodeConfig)
	transformed["software_config"] = flattenComposerEnvironmentConfigSoftwareConfig(envCfg.SoftwareConfig)
	transformed["private_environment_config"] = flattenComposerEnvironmentConfigPrivateEnvironmentConfig(envCfg.PrivateEnvironmentConfig)
<% unless version == "ga" -%>
	transformed["enable_private_environment"] = envCfg.PrivateEnvironmentConfig.EnablePrivateEnvironment
	transformed["enable_private_builds_only"] = envCfg.PrivateEnvironmentConfig.EnablePrivateBuildsOnly
<% end -%>
	transformed["web_server_network_access_control"] = flattenComposerEnvironmentConfigWebServerNetworkAccessControl(envCfg.WebServerNetworkAccessControl)
	transformed["database_config"] = flattenComposerEnvironmentConfigDatabaseConfig(envCfg.DatabaseConfig)
	transformed["web_server_config"] = flattenComposerEnvironmentConfigWebServerConfig(envCfg.WebServerConfig)
	transformed["encryption_config"] = flattenComposerEnvironmentConfigEncryptionConfig(envCfg.EncryptionConfig)
	transformed["maintenance_window"] = flattenComposerEnvironmentConfigMaintenanceWindow(envCfg.MaintenanceWindow)
	transformed["data_retention_config"] = flattenComposerEnvironmentConfigDataRetentionConfig(envCfg.DataRetentionConfig)
	transformed["workloads_config"] = flattenComposerEnvironmentConfigWorkloadsConfig(envCfg.WorkloadsConfig)
	transformed["recovery_config"] = flattenComposerEnvironmentConfigRecoveryConfig(envCfg.RecoveryConfig)
	transformed["environment_size"] = envCfg.EnvironmentSize
	if envCfg.ResilienceMode == "RESILIENCE_MODE_UNSPECIFIED" || envCfg.ResilienceMode == "" {
		transformed["resilience_mode"] = "STANDARD_RESILIENCE"
	} else {
		transformed["resilience_mode"] = envCfg.ResilienceMode
	}
	transformed["master_authorized_networks_config"] = flattenComposerEnvironmentConfigMasterAuthorizedNetworksConfig(envCfg.MasterAuthorizedNetworksConfig)
	return []interface{}{transformed}
}

func flattenComposerEnvironmentConfigWebServerNetworkAccessControl(accessControl *composer.WebServerNetworkAccessControl) interface{} {
	if accessControl == nil || accessControl.AllowedIpRanges == nil {
		return nil
	}

	transformed := make([]interface{}, 0, len(accessControl.AllowedIpRanges))
	for _, ipRange := range accessControl.AllowedIpRanges {
		data := map[string]interface{}{
			"value":       ipRange.Value,
			"description": ipRange.Description,
		}
		transformed = append(transformed, data)
	}

	webServerNetworkAccessControl := make(map[string]interface{})

	webServerNetworkAccessControl["allowed_ip_range"] = schema.NewSet(schema.HashResource(allowedIpRangesConfig), transformed)

	return []interface{}{webServerNetworkAccessControl}
}

func flattenComposerEnvironmentConfigDatabaseConfig(databaseCfg *composer.DatabaseConfig) interface{} {
	if databaseCfg == nil {
		return nil
	}

	transformed := make(map[string]interface{})
	transformed["machine_type"] = databaseCfg.MachineType
	transformed["zone"] = databaseCfg.Zone

	return []interface{}{transformed}
}

func flattenComposerEnvironmentConfigWebServerConfig(webServerCfg *composer.WebServerConfig) interface{} {
	if webServerCfg == nil {
		return nil
	}

	transformed := make(map[string]interface{})
	transformed["machine_type"] = webServerCfg.MachineType

	return []interface{}{transformed}
}

func flattenComposerEnvironmentConfigEncryptionConfig(encryptionCfg *composer.EncryptionConfig) interface{} {
	if encryptionCfg == nil {
		return nil
	}

	transformed := make(map[string]interface{})
	transformed["kms_key_name"] = encryptionCfg.KmsKeyName

	return []interface{}{transformed}
}

func flattenComposerEnvironmentConfigRecoveryConfig(recoveryCfg *composer.RecoveryConfig) interface{} {
	if recoveryCfg == nil {
		return nil
	}

	transformed := make(map[string]interface{})
	transformedScheduledSnapshotsConfig := make(map[string]interface{})

	scheduledSnapshotsConfig := recoveryCfg.ScheduledSnapshotsConfig

	if scheduledSnapshotsConfig == nil {
		transformedScheduledSnapshotsConfig = nil
	} else {
		transformedScheduledSnapshotsConfig["enabled"] = scheduledSnapshotsConfig.Enabled
		transformedScheduledSnapshotsConfig["snapshot_location"] = scheduledSnapshotsConfig.SnapshotLocation
		transformedScheduledSnapshotsConfig["time_zone"] = scheduledSnapshotsConfig.TimeZone
		transformedScheduledSnapshotsConfig["snapshot_creation_schedule"] = scheduledSnapshotsConfig.SnapshotCreationSchedule
	}

	transformed["scheduled_snapshots_config"] = []interface{}{transformedScheduledSnapshotsConfig}

	return []interface{}{transformed}
}

func flattenComposerEnvironmentConfigMaintenanceWindow(maintenanceWindow *composer.MaintenanceWindow) interface{} {
	if maintenanceWindow == nil {
		return nil
	}

	transformed := make(map[string]interface{})
	transformed["start_time"] = maintenanceWindow.StartTime
	transformed["end_time"] = maintenanceWindow.EndTime
	transformed["recurrence"] = maintenanceWindow.Recurrence

	return []interface{}{transformed}
}

func flattenComposerEnvironmentConfigDataRetentionConfig(dataRetentionConfig *composer.DataRetentionConfig) interface{} {
	if dataRetentionConfig == nil {
		return nil
	}

	transformed := make(map[string]interface{})
	transformed["task_logs_retention_config"] = flattenComposerEnvironmentConfigDataRetentionConfigTaskLogsRetentionConfig(dataRetentionConfig.TaskLogsRetentionConfig)

	return []interface{}{transformed}
}

func flattenComposerEnvironmentConfigDataRetentionConfigTaskLogsRetentionConfig(taskLogsRetentionConfig *composer.TaskLogsRetentionConfig) interface{} {
	if taskLogsRetentionConfig == nil {
		return nil
	}

	transformed := make(map[string]interface{})
	transformed["storage_mode"] = taskLogsRetentionConfig.StorageMode

	return []interface{}{transformed}
}

func flattenComposerEnvironmentConfigWorkloadsConfig(workloadsConfig *composer.WorkloadsConfig) interface{} {
	if workloadsConfig == nil {
		return nil
	}

	transformed := make(map[string]interface{})
	transformedScheduler := make(map[string]interface{})
	transformedTriggerer := make(map[string]interface{})
	transformedWebServer := make(map[string]interface{})
	transformedWorker := make(map[string]interface{})
<% unless version == "ga" -%>
	transformedDagProcessor := make(map[string]interface{})
<% end -%>

	wlCfgScheduler := workloadsConfig.Scheduler
	wlCfgTriggerer := workloadsConfig.Triggerer
	wlCfgWebServer := workloadsConfig.WebServer
	wlCfgWorker := workloadsConfig.Worker
<% unless version == "ga" -%>
	wlCfgDagProcessor := workloadsConfig.DagProcessor
<% end -%>

	if wlCfgScheduler == nil {
		transformedScheduler = nil
	} else {
		transformedScheduler["cpu"] = wlCfgScheduler.Cpu
		transformedScheduler["memory_gb"] = wlCfgScheduler.MemoryGb
		transformedScheduler["storage_gb"] = wlCfgScheduler.StorageGb
		transformedScheduler["count"] = wlCfgScheduler.Count
	}

	if wlCfgTriggerer == nil {
		transformedTriggerer = nil
	} else {
		transformedTriggerer["cpu"] = wlCfgTriggerer.Cpu
		transformedTriggerer["memory_gb"] = wlCfgTriggerer.MemoryGb
		transformedTriggerer["count"] = wlCfgTriggerer.Count
	}

	if wlCfgWebServer == nil {
		transformedWebServer = nil
	} else {
		transformedWebServer["cpu"] = wlCfgWebServer.Cpu
		transformedWebServer["memory_gb"] = wlCfgWebServer.MemoryGb
		transformedWebServer["storage_gb"] = wlCfgWebServer.StorageGb
	}

	if wlCfgWorker == nil {
		transformedWorker = nil
	} else {
		transformedWorker["cpu"] = wlCfgWorker.Cpu
		transformedWorker["memory_gb"] = wlCfgWorker.MemoryGb
		transformedWorker["storage_gb"] = wlCfgWorker.StorageGb
		transformedWorker["min_count"] = wlCfgWorker.MinCount
		transformedWorker["max_count"] = wlCfgWorker.MaxCount
	}

<% unless version == "ga" -%>
	if wlCfgDagProcessor == nil {
			transformedDagProcessor = nil
	} else {
		transformedDagProcessor["cpu"] = wlCfgDagProcessor.Cpu
		transformedDagProcessor["memory_gb"] = wlCfgDagProcessor.MemoryGb
		transformedDagProcessor["storage_gb"] = wlCfgDagProcessor.StorageGb
	}
<% end -%>

	transformed["scheduler"] = []interface{}{transformedScheduler}
	if transformedTriggerer != nil {
		transformed["triggerer"] = []interface{}{transformedTriggerer}
	}
	transformed["web_server"] = []interface{}{transformedWebServer}
	transformed["worker"] = []interface{}{transformedWorker}
<% unless version == "ga" -%>
	transformed["dag_processor"] = []interface{}{transformedDagProcessor}
<% end -%>


	return []interface{}{transformed}
}

func flattenComposerEnvironmentConfigPrivateEnvironmentConfig(envCfg *composer.PrivateEnvironmentConfig) interface{} {
	if envCfg == nil {
		return nil
	}

	transformed := make(map[string]interface{})
	if envCfg.NetworkingConfig != nil{
		transformed["connection_type"] = envCfg.NetworkingConfig.ConnectionType
	}
	if envCfg.PrivateClusterConfig != nil{
		transformed["enable_private_endpoint"] = envCfg.PrivateClusterConfig.EnablePrivateEndpoint
		transformed["master_ipv4_cidr_block"] = envCfg.PrivateClusterConfig.MasterIpv4CidrBlock
	}
	transformed["cloud_sql_ipv4_cidr_block"] = envCfg.CloudSqlIpv4CidrBlock
	transformed["web_server_ipv4_cidr_block"] = envCfg.WebServerIpv4CidrBlock
	transformed["cloud_composer_network_ipv4_cidr_block"] = envCfg.CloudComposerNetworkIpv4CidrBlock
	transformed["enable_privately_used_public_ips"] = envCfg.EnablePrivatelyUsedPublicIps
	transformed["cloud_composer_connection_subnetwork"] = envCfg.CloudComposerConnectionSubnetwork

	return []interface{}{transformed}
}

func flattenComposerEnvironmentConfigNodeConfig(nodeCfg *composer.NodeConfig) interface{} {
	if nodeCfg == nil {
		return nil
	}
	transformed := make(map[string]interface{})
	transformed["zone"] = nodeCfg.Location
	transformed["machine_type"] = nodeCfg.MachineType
	transformed["network"] = nodeCfg.Network
	transformed["subnetwork"] = nodeCfg.Subnetwork
	transformed["disk_size_gb"] = nodeCfg.DiskSizeGb
	transformed["service_account"] = nodeCfg.ServiceAccount
	transformed["oauth_scopes"] = flattenComposerEnvironmentConfigNodeConfigOauthScopes(nodeCfg.OauthScopes)
<% unless version == "ga" -%>
	transformed["max_pods_per_node"] = nodeCfg.MaxPodsPerNode
<% end -%>
	transformed["enable_ip_masq_agent"] = nodeCfg.EnableIpMasqAgent
	transformed["tags"] = flattenComposerEnvironmentConfigNodeConfigTags(nodeCfg.Tags)
	transformed["ip_allocation_policy"] = flattenComposerEnvironmentConfigNodeConfigIPAllocationPolicy(nodeCfg.IpAllocationPolicy)
<% unless version == "ga" -%>
	transformed["composer_internal_ipv4_cidr_block"] = nodeCfg.ComposerInternalIpv4CidrBlock
<% end -%>
	return []interface{}{transformed}
}

func flattenComposerEnvironmentConfigNodeConfigIPAllocationPolicy(ipPolicy *composer.IPAllocationPolicy) interface{} {
	if ipPolicy == nil {
		return nil
	}
	transformed := make(map[string]interface{})
	transformed["use_ip_aliases"] = ipPolicy.UseIpAliases
	transformed["cluster_ipv4_cidr_block"] = ipPolicy.ClusterIpv4CidrBlock
	transformed["cluster_secondary_range_name"] = ipPolicy.ClusterSecondaryRangeName
	transformed["services_ipv4_cidr_block"] = ipPolicy.ServicesIpv4CidrBlock
	transformed["services_secondary_range_name"] = ipPolicy.ServicesSecondaryRangeName

	return []interface{}{transformed}
}

func flattenComposerEnvironmentConfigNodeConfigOauthScopes(v interface{}) interface{} {
	if v == nil {
		return v
	}
	return schema.NewSet(schema.HashString, tpgresource.ConvertStringArrToInterface(v.([]string)))
}

func flattenComposerEnvironmentConfigNodeConfigTags(v interface{}) interface{} {
	if v == nil {
		return v
	}
	return schema.NewSet(schema.HashString, tpgresource.ConvertStringArrToInterface(v.([]string)))
}

func flattenComposerEnvironmentConfigSoftwareConfig(softwareCfg *composer.SoftwareConfig) interface{} {
	if softwareCfg == nil {
		return nil
	}
	transformed := make(map[string]interface{})
	transformed["image_version"] = softwareCfg.ImageVersion
	transformed["python_version"] = softwareCfg.PythonVersion
	transformed["airflow_config_overrides"] = softwareCfg.AirflowConfigOverrides
	transformed["pypi_packages"] = softwareCfg.PypiPackages
	transformed["env_variables"] = softwareCfg.EnvVariables
	transformed["scheduler_count"] = softwareCfg.SchedulerCount
<% unless version == "ga" -%>
	transformed["cloud_data_lineage_integration"] = flattenComposerEnvironmentConfigSoftwareConfigCloudDataLineageIntegration(softwareCfg.CloudDataLineageIntegration)
	if softwareCfg.WebServerPluginsMode == "PLUGINS_DISABLED"{
		transformed["web_server_plugins_mode"] = "DISABLED"
	} else if softwareCfg.WebServerPluginsMode == "PLUGINS_ENABLED"{
		transformed["web_server_plugins_mode"] = "ENABLED"
	} else {
		transformed["web_server_plugins_mode"] = softwareCfg.WebServerPluginsMode
	}
<% end -%>
	return []interface{}{transformed}
}

<% unless version == "ga" -%>
func flattenComposerEnvironmentConfigSoftwareConfigCloudDataLineageIntegration(cloudDataLineageIntegration *composer.CloudDataLineageIntegration) interface{} {
	if cloudDataLineageIntegration == nil {
		return nil
	}

	transformed := make(map[string]interface{})
	transformed["enabled"] = cloudDataLineageIntegration.Enabled

	return []interface{}{transformed}
}
<% end -%>

func flattenComposerEnvironmentConfigMasterAuthorizedNetworksConfig(masterAuthNetsCfg *composer.MasterAuthorizedNetworksConfig) interface{} {
	if masterAuthNetsCfg == nil {
		return nil
	}

	transformed := make([]interface{}, 0, len(masterAuthNetsCfg.CidrBlocks))
	for _, cidrBlock := range masterAuthNetsCfg.CidrBlocks {
		data := map[string]interface{}{
			"display_name": cidrBlock.DisplayName,
			"cidr_block": cidrBlock.CidrBlock,
		}
		transformed = append(transformed, data)
	}

	masterAuthorizedNetworksConfig := make(map[string]interface{})
	masterAuthorizedNetworksConfig["enabled"] = masterAuthNetsCfg.Enabled
	masterAuthorizedNetworksConfig["cidr_blocks"] = schema.NewSet(schema.HashResource(cidrBlocks), transformed)

	return []interface{}{masterAuthorizedNetworksConfig}
}

func expandComposerEnvironmentConfig(v interface{}, d *schema.ResourceData, config *transport_tpg.Config) (*composer.EnvironmentConfig, error) {
	l := v.([]interface{})
	if len(l) == 0 {
		return nil, nil
	}
	original := l[0].(map[string]interface{})
	transformed := &composer.EnvironmentConfig{}

	if nodeCountRaw, ok := original["node_count"]; ok {
		transformedNodeCount, err := expandComposerEnvironmentConfigNodeCount(nodeCountRaw, d, config)
		if err != nil {
			return nil, err
		}
		transformed.NodeCount = transformedNodeCount
	}

	transformedNodeConfig, err := expandComposerEnvironmentConfigNodeConfig(original["node_config"], d, config)
	if err != nil {
		return nil, err
	}
	transformed.NodeConfig = transformedNodeConfig

	transformedSoftwareConfig, err := expandComposerEnvironmentConfigSoftwareConfig(original["software_config"], d, config)
	if err != nil {
		return nil, err
	}
	transformed.SoftwareConfig = transformedSoftwareConfig

	transformedPrivateEnvironmentConfig, err := expandComposerEnvironmentConfigPrivateEnvironmentConfig(original["private_environment_config"], d, config)
	if err != nil {
		return nil, err
	}
	transformed.PrivateEnvironmentConfig = transformedPrivateEnvironmentConfig

<% unless version == "ga" -%>
	/*
		config.enable_private_environment in terraform maps to
		composer.PrivateEnvironmentConfig.EnablePrivateEnvironment in API.
		Check image version to avoid overriding EnablePrivateEnvironment in case of other versions.
	*/
	if isComposer3(d, config) {
		transformed.PrivateEnvironmentConfig = &composer.PrivateEnvironmentConfig{}
		if enablePrivateEnvironmentRaw, ok := original["enable_private_environment"]; ok {
			transformed.PrivateEnvironmentConfig.EnablePrivateEnvironment = enablePrivateEnvironmentRaw.(bool)
		}
		if enablePrivateBuildsOnlyRaw, ok := original["enable_private_builds_only"]; ok {
			transformed.PrivateEnvironmentConfig.EnablePrivateBuildsOnly = enablePrivateBuildsOnlyRaw.(bool)
		}
	}
<% end -%>

	transformedWebServerNetworkAccessControl, err := expandComposerEnvironmentConfigWebServerNetworkAccessControl(original["web_server_network_access_control"], d, config)
	if err != nil {
		return nil, err
	}
	transformed.WebServerNetworkAccessControl = transformedWebServerNetworkAccessControl

	transformedDatabaseConfig, err := expandComposerEnvironmentConfigDatabaseConfig(original["database_config"], d, config)
	if err != nil {
		return nil, err
	}
	transformed.DatabaseConfig = transformedDatabaseConfig

	transformedWebServerConfig, err := expandComposerEnvironmentConfigWebServerConfig(original["web_server_config"], d, config)
	if err != nil {
		return nil, err
	}
	transformed.WebServerConfig = transformedWebServerConfig

	transformedEncryptionConfig, err := expandComposerEnvironmentConfigEncryptionConfig(original["encryption_config"], d, config)
	if err != nil {
		return nil, err
	}
	transformed.EncryptionConfig = transformedEncryptionConfig

	transformedMaintenanceWindow, err := expandComposerEnvironmentConfigMaintenanceWindow(original["maintenance_window"], d, config)
	if err != nil {
		return nil, err
	}
	transformed.MaintenanceWindow = transformedMaintenanceWindow

	transformedDataRetentionConfig, err := expandComposerEnvironmentConfigDataRetentionConfig(original["data_retention_config"], d, config)
	if err != nil {
		return nil, err
	}
	transformed.DataRetentionConfig = transformedDataRetentionConfig

	transformedWorkloadsConfig, err := expandComposerEnvironmentConfigWorkloadsConfig(original["workloads_config"], d, config)
	if err != nil {
		return nil, err
	}
	transformed.WorkloadsConfig = transformedWorkloadsConfig

	transformedEnvironmentSize, err := expandComposerEnvironmentConfigEnvironmentSize(original["environment_size"], d, config)
  	if err != nil {
  		return nil, err
  	}
  	transformed.EnvironmentSize = transformedEnvironmentSize

	transformedResilienceMode, err := expandComposerEnvironmentConfigResilienceMode(original["resilience_mode"], d, config)
  	if err != nil {
  		return nil, err
  	}
	if transformedResilienceMode == "STANDARD_RESILIENCE" {
		transformed.ResilienceMode = "RESILIENCE_MODE_UNSPECIFIED"
	} else {
		transformed.ResilienceMode = transformedResilienceMode
	}


	transformedMasterAuthorizedNetworksConfig, err := expandComposerEnvironmentConfigMasterAuthorizedNetworksConfig(original["master_authorized_networks_config"], d, config)
	if err != nil {
		return nil, err
	}
	transformed.MasterAuthorizedNetworksConfig = transformedMasterAuthorizedNetworksConfig

	transformedRecoveryConfig, err := expandComposerEnvironmentConfigRecoveryConfig(original["recovery_config"], d, config)
	if err != nil {
		return nil, err
	}
	transformed.RecoveryConfig = transformedRecoveryConfig

	return transformed, nil
}

func expandComposerEnvironmentConfigNodeCount(v interface{}, d *schema.ResourceData, config *transport_tpg.Config) (int64, error) {
	if v == nil {
		return 0, nil
	}
	return int64(v.(int)), nil
}

func expandComposerEnvironmentConfigWebServerNetworkAccessControl(v interface{}, d *schema.ResourceData, config *transport_tpg.Config) (*composer.WebServerNetworkAccessControl, error) {
	l := v.([]interface{})
	if len(l) == 0 {
		return nil, nil
	}
	raw := l[0]
	original := raw.(map[string]interface{})

	allowedIpRangesRaw := original["allowed_ip_range"].(*schema.Set).List()
	if len(allowedIpRangesRaw) == 0 {
		return nil, nil
	}

	transformed := &composer.WebServerNetworkAccessControl{}
	allowedIpRanges := make([]*composer.AllowedIpRange, 0, len(original))

	for _, originalIpRange := range allowedIpRangesRaw {
		originalRangeRaw := originalIpRange.(map[string]interface{})
		transformedRange := &composer.AllowedIpRange{Value: originalRangeRaw["value"].(string)}
		if v, ok := originalRangeRaw["description"]; ok {
			transformedRange.Description = v.(string)
		}
		allowedIpRanges = append(allowedIpRanges, transformedRange)
	}

	transformed.AllowedIpRanges = allowedIpRanges
	return transformed, nil
}

func expandComposerEnvironmentConfigMasterAuthorizedNetworksConfig(v interface{}, d *schema.ResourceData, config *transport_tpg.Config) (*composer.MasterAuthorizedNetworksConfig, error) {
	l := v.([]interface{})
	if len(l) == 0 {
		return nil, nil
	}
	raw := l[0]
	original := raw.(map[string]interface{})

	cidrBlocksRaw := original["cidr_blocks"].(*schema.Set).List()

	transformed := &composer.MasterAuthorizedNetworksConfig{}
	cidrBlocks := make([]*composer.CidrBlock, 0, len(original))

	for _, originalCidrBlock := range cidrBlocksRaw {
		originalCidrBlockRaw := originalCidrBlock.(map[string]interface{})
		transformedCidrBlock := &composer.CidrBlock{}
		if v, ok := originalCidrBlockRaw["display_name"]; ok {
			transformedCidrBlock.DisplayName = v.(string)
		}
		transformedCidrBlock.CidrBlock = originalCidrBlockRaw["cidr_block"].(string)
		cidrBlocks = append(cidrBlocks, transformedCidrBlock)
	}
	transformed.Enabled = original["enabled"].(bool)
	transformed.CidrBlocks = cidrBlocks
	return transformed, nil
}


func expandComposerEnvironmentConfigDatabaseConfig(v interface{}, d *schema.ResourceData, config *transport_tpg.Config) (*composer.DatabaseConfig, error) {
	l := v.([]interface{})
	if len(l) == 0 || l[0] == nil {
		return nil, nil
	}
	raw := l[0]
	original := raw.(map[string]interface{})

	transformed := &composer.DatabaseConfig{}
	transformed.MachineType = original["machine_type"].(string)
	transformed.Zone = original["zone"].(string)

	return transformed, nil
}

func expandComposerEnvironmentConfigWebServerConfig(v interface{}, d *schema.ResourceData, config *transport_tpg.Config) (*composer.WebServerConfig, error) {
	l := v.([]interface{})
	if len(l) == 0 || l[0] == nil {
		return nil, nil
	}
	raw := l[0]
	original := raw.(map[string]interface{})

	transformed := &composer.WebServerConfig{}
	transformed.MachineType = original["machine_type"].(string)

	return transformed, nil
}

func expandComposerEnvironmentConfigEncryptionConfig(v interface{}, d *schema.ResourceData, config *transport_tpg.Config) (*composer.EncryptionConfig, error) {
	l := v.([]interface{})
	if len(l) == 0 || l[0] == nil {
		return nil, nil
	}
	raw := l[0]
	original := raw.(map[string]interface{})

	transformed := &composer.EncryptionConfig{}
	transformed.KmsKeyName = original["kms_key_name"].(string)

	return transformed, nil
}

func expandComposerEnvironmentConfigMaintenanceWindow(v interface{}, d *schema.ResourceData, config *transport_tpg.Config) (*composer.MaintenanceWindow, error) {
	l := v.([]interface{})
	if len(l) == 0 {
		return nil, nil
	}
	raw := l[0]
	original := raw.(map[string]interface{})
	transformed := &composer.MaintenanceWindow{}

	if v, ok := original["start_time"]; ok {
		transformed.StartTime = v.(string)
	}

	if v, ok := original["end_time"]; ok {
		transformed.EndTime = v.(string)
	}

	if v, ok := original["recurrence"]; ok {
		transformed.Recurrence = v.(string)
	}

	return transformed, nil
}

func expandComposerEnvironmentConfigDataRetentionConfig(v interface{}, d *schema.ResourceData, config *transport_tpg.Config) (*composer.DataRetentionConfig, error) {
	l := v.([]interface{})
	if len(l) == 0 {
		return nil, nil
	}
	raw := l[0]
	original := raw.(map[string]interface{})
	transformed := &composer.DataRetentionConfig{}

	if taskLogsRetentionConfig, ok := original["task_logs_retention_config"]; ok {
		transformedTaskLogsRetentionConfig, err := expandComposerEnvironmentConfigDataRetentionConfigTaskLogsRetentionConfig(taskLogsRetentionConfig, d, config)
		if err != nil {
			return nil, err
		}
		transformed.TaskLogsRetentionConfig = transformedTaskLogsRetentionConfig
	}

	return transformed, nil
}

func expandComposerEnvironmentConfigDataRetentionConfigTaskLogsRetentionConfig(v interface{}, d *schema.ResourceData, config *transport_tpg.Config) (*composer.TaskLogsRetentionConfig, error) {
	l := v.([]interface{})
	if len(l) == 0 {
		return nil, nil
	}
	raw := l[0]
	original := raw.(map[string]interface{})
	transformed := &composer.TaskLogsRetentionConfig{}

	if v, ok := original["storage_mode"]; ok {
		transformed.StorageMode = v.(string)
	}

	return transformed, nil
}

func expandComposerEnvironmentConfigWorkloadsConfig(v interface{}, d *schema.ResourceData, config *transport_tpg.Config) (*composer.WorkloadsConfig, error) {
	l := v.([]interface{})
	if len(l) == 0 {
		return nil, nil
	}
	raw := l[0]
	original := raw.(map[string]interface{})
	transformed := &composer.WorkloadsConfig{}

	if v, ok := original["scheduler"]; ok {
		if len(v.([]interface{})) > 0 && v.([]interface{})[0] != nil {
			transformedScheduler := &composer.SchedulerResource{}
			originalSchedulerRaw := v.([]interface{})[0].(map[string]interface{})
			transformedScheduler.Count = int64(originalSchedulerRaw["count"].(int))
			transformedScheduler.Cpu = originalSchedulerRaw["cpu"].(float64)
			transformedScheduler.MemoryGb = originalSchedulerRaw["memory_gb"].(float64)
			transformedScheduler.StorageGb = originalSchedulerRaw["storage_gb"].(float64)
			transformed.Scheduler = transformedScheduler
		}
	}

	if v, ok := original["triggerer"]; ok {
		if len(v.([]interface{})) > 0 && v.([]interface{})[0] != nil {
			transformedTriggerer := &composer.TriggererResource{}
			originalTriggererRaw := v.([]interface{})[0].(map[string]interface{})
			transformedTriggerer.Count = int64(originalTriggererRaw["count"].(int))
			transformedTriggerer.Cpu = originalTriggererRaw["cpu"].(float64)
			transformedTriggerer.MemoryGb = originalTriggererRaw["memory_gb"].(float64)
			transformed.Triggerer = transformedTriggerer
		}
	}

	if v, ok := original["web_server"]; ok {
		if len(v.([]interface{})) > 0 && v.([]interface{})[0] != nil {
			transformedWebServer := &composer.WebServerResource{}
			originalWebServerRaw := v.([]interface{})[0].(map[string]interface{})
			transformedWebServer.Cpu = originalWebServerRaw["cpu"].(float64)
			transformedWebServer.MemoryGb = originalWebServerRaw["memory_gb"].(float64)
			transformedWebServer.StorageGb = originalWebServerRaw["storage_gb"].(float64)
			transformed.WebServer = transformedWebServer
		}
	}

	if v, ok := original["worker"]; ok {
		if len(v.([]interface{})) > 0 && v.([]interface{})[0] != nil {
			transformedWorker := &composer.WorkerResource{}
			originalWorkerRaw := v.([]interface{})[0].(map[string]interface{})
			transformedWorker.Cpu = originalWorkerRaw["cpu"].(float64)
			transformedWorker.MemoryGb = originalWorkerRaw["memory_gb"].(float64)
			transformedWorker.StorageGb = originalWorkerRaw["storage_gb"].(float64)
			transformedWorker.MinCount = int64(originalWorkerRaw["min_count"].(int))
			transformedWorker.MaxCount = int64(originalWorkerRaw["max_count"].(int))
			transformed.Worker = transformedWorker
		}
	}

<% unless version == "ga" -%>
	if v, ok := original["dag_processor"]; ok {
		if len(v.([]interface{})) > 0 && v.([]interface{})[0] != nil {
			transformedDagProcessor := &composer.DagProcessorResource{}
			originalDagProcessorRaw := v.([]interface{})[0].(map[string]interface{})
			transformedDagProcessor.Cpu = originalDagProcessorRaw["cpu"].(float64)
			transformedDagProcessor.MemoryGb = originalDagProcessorRaw["memory_gb"].(float64)
			transformedDagProcessor.StorageGb = originalDagProcessorRaw["storage_gb"].(float64)
			transformed.DagProcessor = transformedDagProcessor
		}
	}
<% end -%>

	return transformed, nil
}

func expandComposerEnvironmentConfigRecoveryConfig(v interface{}, d *schema.ResourceData, config *transport_tpg.Config) (*composer.RecoveryConfig, error) {
	l := v.([]interface{})
	if len(l) == 0 {
		return nil, nil
	}
	raw := l[0]
	original := raw.(map[string]interface{})
	transformed := &composer.RecoveryConfig{}

	if v, ok := original["scheduled_snapshots_config"]; ok {
		if len(v.([]interface{})) > 0 && v.([]interface{})[0] != nil {
			transformedScheduledSnapshotsConfig := &composer.ScheduledSnapshotsConfig{}
			originalScheduledSnapshotsConfigRaw := v.([]interface{})[0].(map[string]interface{})
			transformedScheduledSnapshotsConfig.Enabled = originalScheduledSnapshotsConfigRaw["enabled"].(bool)
			transformedScheduledSnapshotsConfig.SnapshotLocation = originalScheduledSnapshotsConfigRaw["snapshot_location"].(string)
			transformedScheduledSnapshotsConfig.TimeZone = originalScheduledSnapshotsConfigRaw["time_zone"].(string)
			transformedScheduledSnapshotsConfig.SnapshotCreationSchedule = originalScheduledSnapshotsConfigRaw["snapshot_creation_schedule"].(string)
			transformed.ScheduledSnapshotsConfig = transformedScheduledSnapshotsConfig
		}
	}

	return transformed, nil
}

func expandComposerEnvironmentConfigEnvironmentSize(v interface{}, d *schema.ResourceData, config *transport_tpg.Config) (string, error) {
	if v == nil {
		return "", nil
	}
	return v.(string), nil
}

func expandComposerEnvironmentConfigResilienceMode(v interface{}, d *schema.ResourceData, config *transport_tpg.Config) (string, error) {
	if v == nil {
		return "", nil
	}
	return v.(string), nil
}

func expandComposerEnvironmentConfigPrivateEnvironmentConfig(v interface{}, d *schema.ResourceData, config *transport_tpg.Config) (*composer.PrivateEnvironmentConfig, error) {
	l := v.([]interface{})
	if len(l) == 0 {
		return nil, nil
	}
	raw := l[0]
	original := raw.(map[string]interface{})
	transformed := &composer.PrivateEnvironmentConfig{
		EnablePrivateEnvironment: true,
	}

	subBlock := &composer.PrivateClusterConfig{}
	networkConfig := &composer.NetworkingConfig{}

	if v, ok := original["connection_type"]; ok {
		networkConfig.ConnectionType = v.(string)
	}

	if v, ok := original["enable_private_endpoint"]; ok {
		subBlock.EnablePrivateEndpoint = v.(bool)
	}

	if v, ok := original["master_ipv4_cidr_block"]; ok {
		subBlock.MasterIpv4CidrBlock = v.(string)
	}

	if v, ok := original["cloud_sql_ipv4_cidr_block"]; ok {
		transformed.CloudSqlIpv4CidrBlock = v.(string)
	}

	if v, ok := original["web_server_ipv4_cidr_block"]; ok {
		transformed.WebServerIpv4CidrBlock = v.(string)
	}

	if v, ok := original["cloud_composer_network_ipv4_cidr_block"]; ok {
		transformed.CloudComposerNetworkIpv4CidrBlock = v.(string)
	}
	if v, ok := original["enable_privately_used_public_ips"]; ok {
		transformed.EnablePrivatelyUsedPublicIps = v.(bool)
	}
	if v, ok := original["cloud_composer_connection_subnetwork"]; ok {
		transformed.CloudComposerConnectionSubnetwork = v.(string)
	}

	transformed.PrivateClusterConfig = subBlock
	transformed.NetworkingConfig = networkConfig

	return transformed, nil
}

func expandComposerEnvironmentConfigNodeConfig(v interface{}, d *schema.ResourceData, config *transport_tpg.Config) (*composer.NodeConfig, error) {
	l := v.([]interface{})
	if len(l) == 0 {
		return nil, nil
	}
	raw := l[0]
	original := raw.(map[string]interface{})
	transformed := &composer.NodeConfig{}

	if transformedDiskSizeGb, ok := original["disk_size_gb"]; ok {
		transformed.DiskSizeGb = int64(transformedDiskSizeGb.(int))
	}

	if v, ok := original["service_account"]; ok {
		transformedServiceAccount, err := expandComposerEnvironmentServiceAccount(v, d, config)
		if err != nil {
			return nil, err
		}
		transformed.ServiceAccount = transformedServiceAccount
	}

<% unless version == "ga" -%>
	if transformedMaxPodsPerNode, ok := original["max_pods_per_node"]; ok {
		transformed.MaxPodsPerNode = int64(transformedMaxPodsPerNode.(int))
	}
<% end -%>
	if transformedEnableIpMasqAgent, ok := original["enable_ip_masq_agent"]; ok {
		transformed.EnableIpMasqAgent = transformedEnableIpMasqAgent.(bool)
	}

	var nodeConfigZone string
	if v, ok := original["zone"]; ok {
		transformedZone, err := expandComposerEnvironmentZone(v, d, config)
		if err != nil {
			return nil, err
		}
		transformed.Location = transformedZone
		nodeConfigZone = transformedZone
	}

	if v, ok := original["machine_type"]; ok {
		transformedMachineType, err := expandComposerEnvironmentMachineType(v, d, config, nodeConfigZone)
		if err != nil {
			return nil, err
		}
		transformed.MachineType = transformedMachineType
	}

	if v, ok := original["network"]; ok {
		transformedNetwork, err := expandComposerEnvironmentNetwork(v, d, config)
		if err != nil {
			return nil, err
		}
		transformed.Network = transformedNetwork
	}

	if v, ok := original["subnetwork"]; ok {
		transformedSubnetwork, err := expandComposerEnvironmentSubnetwork(v, d, config)
		if err != nil {
			return nil, err
		}
		transformed.Subnetwork = transformedSubnetwork
	}
	transformedIPAllocationPolicy, err := expandComposerEnvironmentIPAllocationPolicy(original["ip_allocation_policy"], d, config)
	if err != nil {
		return nil, err
	}
	transformed.IpAllocationPolicy = transformedIPAllocationPolicy

	transformedOauthScopes, err := expandComposerEnvironmentSetList(original["oauth_scopes"], d, config)
	if err != nil {
		return nil, err
	}
	transformed.OauthScopes = transformedOauthScopes

	transformedTags, err := expandComposerEnvironmentSetList(original["tags"], d, config)
	if err != nil {
		return nil, err
	}
	transformed.Tags = transformedTags

<% unless version == "ga" -%>
	if transformedComposerInternalIpv4CidrBlock, ok := original["composer_internal_ipv4_cidr_block"]; ok {
		transformed.ComposerInternalIpv4CidrBlock = transformedComposerInternalIpv4CidrBlock.(string)
	}
<% end -%>

	return transformed, nil
}

func expandComposerEnvironmentIPAllocationPolicy(v interface{}, d *schema.ResourceData, config *transport_tpg.Config) (*composer.IPAllocationPolicy, error) {
	l := v.([]interface{})
	if len(l) == 0 || l[0] == nil {
		return nil, nil
	}
	raw := l[0]
	original := raw.(map[string]interface{})
	transformed := &composer.IPAllocationPolicy{}

	if v, ok := original["use_ip_aliases"]; ok {
		transformed.UseIpAliases = v.(bool)
	}

	if v, ok := original["cluster_ipv4_cidr_block"]; ok {
		transformed.ClusterIpv4CidrBlock = v.(string)
	}

	if v, ok := original["cluster_secondary_range_name"]; ok {
		transformed.ClusterSecondaryRangeName = v.(string)
	}

	if v, ok := original["services_ipv4_cidr_block"]; ok {
		transformed.ServicesIpv4CidrBlock = v.(string)
	}

	if v, ok := original["services_secondary_range_name"]; ok {
		transformed.ServicesSecondaryRangeName = v.(string)
	}
	return transformed, nil
}

func expandComposerStorageConfig(v interface{}, d *schema.ResourceData, config *transport_tpg.Config) (*composer.StorageConfig, error) {
	l := v.([]interface{})
	if len(l) == 0 || l[0] == nil {
		return nil, nil
	}
	raw := l[0]
	original := raw.(map[string]interface{})
	transformed := &composer.StorageConfig{}

	if v, ok := original["bucket"]; ok {
		transformed.Bucket = v.(string)
	}

	return transformed, nil
}

func expandComposerEnvironmentServiceAccount(v interface{}, d *schema.ResourceData, config *transport_tpg.Config) (string, error) {
	serviceAccount := v.(string)
	if len(serviceAccount) == 0 {
		return "", nil
	}

	return tpgresource.GetResourceNameFromSelfLink(serviceAccount), nil
}

func expandComposerEnvironmentZone(v interface{}, d *schema.ResourceData, config *transport_tpg.Config) (string, error) {
	zone := v.(string)
	if len(zone) == 0 {
		return zone, nil
	}
	if !strings.Contains(zone, "/") {
		project, err := tpgresource.GetProject(d, config)
		if err != nil {
			return "", err
		}
		return fmt.Sprintf("projects/%s/zones/%s", project, zone), nil
	}

	return tpgresource.GetRelativePath(zone)
}

func expandComposerEnvironmentMachineType(v interface{}, d *schema.ResourceData, config *transport_tpg.Config, nodeCfgZone string) (string, error) {
	machineType := v.(string)
	requiredZone := tpgresource.GetResourceNameFromSelfLink(nodeCfgZone)

	fv, err := tpgresource.ParseMachineTypesFieldValue(v.(string), d, config)
	if err != nil {

		// Try to construct machine type with zone/project given in config.
		project, err := tpgresource.GetProject(d, config)
		if err != nil {
			return "", err
		}

		fv = &tpgresource.ZonalFieldValue{
			Project:      project,
			Zone:         requiredZone,
			Name:         tpgresource.GetResourceNameFromSelfLink(machineType),
			ResourceType: "machineTypes",
		}
	}

	// Make sure zone in node_config.machineType matches node_config.zone if
	// given.
	if requiredZone != "" && fv.Zone != requiredZone {
		return "", fmt.Errorf("node_config machine_type %q must be in node_config zone %q", machineType, requiredZone)
	}
	return fv.RelativeLink(), nil
}

func expandComposerEnvironmentNetwork(v interface{}, d *schema.ResourceData, config *transport_tpg.Config) (string, error) {
	fv, err := tpgresource.ParseNetworkFieldValue(v.(string), d, config)
	if err != nil {
		return "", err
	}
	return fv.RelativeLink(), nil
}

func expandComposerEnvironmentSubnetwork(v interface{}, d *schema.ResourceData, config *transport_tpg.Config) (string, error) {
	fv, err := tpgresource.ParseSubnetworkFieldValue(v.(string), d, config)
	if err != nil {
		return "", err
	}
	return fv.RelativeLink(), nil
}

func expandComposerEnvironmentSetList(v interface{}, d *schema.ResourceData, config *transport_tpg.Config) ([]string, error) {
	if v == nil {
		return nil, nil
	}
	return tpgresource.ConvertStringArr(v.(*schema.Set).List()), nil
}

func expandComposerEnvironmentConfigSoftwareConfig(v interface{}, d *schema.ResourceData, config *transport_tpg.Config) (*composer.SoftwareConfig, error) {
	l := v.([]interface{})
	if len(l) == 0 {
		return nil, nil
	}
	raw := l[0]
	original := raw.(map[string]interface{})
	transformed := &composer.SoftwareConfig{}

	transformed.ImageVersion = original["image_version"].(string)
	transformed.PythonVersion = original["python_version"].(string)
	transformed.AirflowConfigOverrides = expandComposerEnvironmentConfigSoftwareConfigStringMap(original, "airflow_config_overrides")
	transformed.PypiPackages = expandComposerEnvironmentConfigSoftwareConfigStringMap(original, "pypi_packages")
	transformed.EnvVariables = expandComposerEnvironmentConfigSoftwareConfigStringMap(original, "env_variables")
	transformed.SchedulerCount = int64(original["scheduler_count"].(int))

<% unless version == "ga" -%>
	transformedCloudDataLineageIntegration, err := expandComposerEnvironmentConfigSoftwareConfigCloudDataLineageIntegration(original["cloud_data_lineage_integration"], d, config)
	if err != nil {
		return nil, err
	}
	transformed.CloudDataLineageIntegration = transformedCloudDataLineageIntegration

	if original["web_server_plugins_mode"].(string) == "DISABLED"{
		transformed.WebServerPluginsMode = "PLUGINS_DISABLED"
	} else if original["web_server_plugins_mode"].(string) == "ENABLED"{
		transformed.WebServerPluginsMode = "PLUGINS_ENABLED"
	} else {
		transformed.WebServerPluginsMode = original["web_server_plugins_mode"].(string)
	}
<% end -%>

	return transformed, nil
}

func expandComposerEnvironmentConfigSoftwareConfigStringMap(softwareConfig map[string]interface{}, k string) map[string]string {
	v, ok := softwareConfig[k]
	if ok && v != nil {
		return tpgresource.ConvertStringMap(v.(map[string]interface{}))
	}
	return map[string]string{}
}

<% unless version == "ga" -%>
func expandComposerEnvironmentConfigSoftwareConfigCloudDataLineageIntegration(v interface{}, d *schema.ResourceData, config *transport_tpg.Config) (*composer.CloudDataLineageIntegration, error) {
	l := v.([]interface{})
	if len(l) == 0 {
		return nil, nil
	}
	raw := l[0]
	original := raw.(map[string]interface{})

	transformed := &composer.CloudDataLineageIntegration{}
	transformed.Enabled = original["enabled"].(bool)

	return transformed, nil
}
<% end -%>

func validateComposerEnvironmentPypiPackages(v interface{}, k string) (ws []string, errors []error) {
	if v == nil {
		return ws, errors
	}
	for pkgName := range v.(map[string]interface{}) {
		if pkgName != strings.ToLower(pkgName) {
			errors = append(errors,
				fmt.Errorf("PYPI package %q can only contain lowercase characters", pkgName))
		}
	}

	return ws, errors
}

func validateComposerEnvironmentEnvVariables(v interface{}, k string) (ws []string, errors []error) {
	if v == nil {
		return ws, errors
	}

	reEnvVarName := regexp.MustCompile(composerEnvironmentEnvVariablesRegexp)
	reAirflowReserved := regexp.MustCompile(composerEnvironmentReservedAirflowEnvVarRegexp)

	for envVarName := range v.(map[string]interface{}) {
		if !reEnvVarName.MatchString(envVarName) {
			errors = append(errors,
				fmt.Errorf("env_variable %q must match regexp %q", envVarName, composerEnvironmentEnvVariablesRegexp))
		} else if _, ok := composerEnvironmentReservedEnvVar[envVarName]; ok {
			errors = append(errors,
				fmt.Errorf("env_variable %q is a reserved name and cannot be used", envVarName))
		} else if reAirflowReserved.MatchString(envVarName) {
			errors = append(errors,
				fmt.Errorf("env_variable %q cannot match reserved Airflow variable names with regexp %q",
					envVarName, composerEnvironmentReservedAirflowEnvVarRegexp))
		}
	}

	return ws, errors
}

func handleComposerEnvironmentCreationOpFailure(id string, envName *ComposerEnvironmentName, d *schema.ResourceData, config *transport_tpg.Config) error {
	userAgent, err :=  tpgresource.GenerateUserAgentString(d, config.UserAgent)
	if err != nil {
		return err
	}

	log.Printf("[WARNING] Creation operation for Composer Environment %q failed, check Environment isn't still running", id)
	// Try to get possible created but invalid environment.
	env, err := config.NewComposerClient(userAgent).Projects.Locations.Environments.Get(envName.ResourceName()).Do()
	if err != nil {
		// If error is 401, we don't have to clean up environment, return nil.
		// Otherwise, we encountered another error.
		return transport_tpg.HandleNotFoundError(err, d, fmt.Sprintf("Composer Environment %q", envName.ResourceName()))
	}

	if env.State == "CREATING" {
		return fmt.Errorf(
			"Getting creation operation state failed while waiting for environment to finish creating, "+
				"but environment seems to still be in 'CREATING' state. Wait for operation to finish and either "+
				"manually delete environment or import %q into your state", id)
	}

	log.Printf("[WARNING] Environment %q from failed creation operation was created, deleting.", id)
	op, err := config.NewComposerClient(userAgent).Projects.Locations.Environments.Delete(envName.ResourceName()).Do()
	if err != nil {
		return fmt.Errorf("Could not delete the invalid created environment with state %q: %s", env.State, err)
	}

	waitErr := ComposerOperationWaitTime(
		config, op, envName.Project,
		fmt.Sprintf("Deleting invalid created Environment with state %q", env.State), userAgent,
		d.Timeout(schema.TimeoutCreate))
	if waitErr != nil {
		return fmt.Errorf("Error waiting to delete invalid Environment with state %q: %s", env.State, waitErr)
	}

	return nil
}

func getComposerEnvironmentPostCreateUpdateObj(env *composer.Environment) (updateEnv *composer.Environment) {
	// pypiPackages can only be added via update
	if env != nil && env.Config != nil && env.Config.SoftwareConfig != nil {
		if len(env.Config.SoftwareConfig.PypiPackages) > 0 {
			updateEnv = &composer.Environment{
				Config: &composer.EnvironmentConfig{
					SoftwareConfig: &composer.SoftwareConfig{
						PypiPackages: env.Config.SoftwareConfig.PypiPackages,
					},
				},
			}
			// Clear PYPI packages - otherwise, API will return error
			// that the create request is invalid.
			env.Config.SoftwareConfig.PypiPackages = make(map[string]string)
		}
	}

	return updateEnv
}

func resourceComposerEnvironmentName(d *schema.ResourceData, config *transport_tpg.Config) (*ComposerEnvironmentName, error) {
	project, err := tpgresource.GetProject(d, config)
	if err != nil {
		return nil, err
	}

	region, err := tpgresource.GetRegion(d, config)
	if err != nil {
		return nil, err
	}

	return &ComposerEnvironmentName{
		Project:     project,
		Region:      region,
		Environment: d.Get("name").(string),
	}, nil
}

type ComposerEnvironmentName struct {
	Project     string
	Region      string
	Environment string
}

func (n *ComposerEnvironmentName) ResourceName() string {
	return fmt.Sprintf("projects/%s/locations/%s/environments/%s", n.Project, n.Region, n.Environment)
}

func (n *ComposerEnvironmentName) ParentName() string {
	return fmt.Sprintf("projects/%s/locations/%s", n.Project, n.Region)
}

// The value we store (i.e. `old` in this method), might be only the service account email,
// but we expect either the email or the name (projects/.../serviceAccounts/...)
func compareServiceAccountEmailToLink(_, old, new string, _ *schema.ResourceData) bool {
	// old is the service account email returned from the server.
	if !strings.HasPrefix("projects/", old) {
		return old == tpgresource.GetResourceNameFromSelfLink(new)
	}
	return tpgresource.CompareSelfLinkRelativePaths("", old, new, nil)
}

func validateServiceAccountRelativeNameOrEmail(v interface{}, k string) (ws []string, errors []error) {
	value := v.(string)

	serviceAccountRe := "(" + strings.Join(verify.PossibleServiceAccountNames, "|") + ")"
	if strings.HasPrefix(value, "projects/") {
		serviceAccountRe = fmt.Sprintf("projects/(.+)/serviceAccounts/%s", serviceAccountRe)
	}
	r := regexp.MustCompile(serviceAccountRe)
	if !r.MatchString(value) {
		errors = append(errors, fmt.Errorf(
			"%q (%q) doesn't match regexp %q", k, value, serviceAccountRe))
	}

	return
}

func composerImageVersionDiffSuppress(_, old, new string, _ *schema.ResourceData) bool {
	versionRe := regexp.MustCompile(composerEnvironmentVersionRegexp)
	oldVersions := versionRe.FindStringSubmatch(old)
	newVersions := versionRe.FindStringSubmatch(new)
	if oldVersions == nil || len(oldVersions) < 10 {
		// Somehow one of the versions didn't match the regexp or didn't
		// have values in the capturing groups. In that case, fall back to
		// an equality check.
		if old != "" {
			log.Printf("[WARN] Image version didn't match regexp: %s", old)
		}
		return old == new
	}
	if newVersions == nil || len(newVersions) < 10 {
		// Somehow one of the versions didn't match the regexp or didn't
		// have values in the capturing groups. In that case, fall back to
		// an equality check.
		if new != "" {
			log.Printf("[WARN] Image version didn't match regexp: %s", new)
		}
		return old == new
	}

	oldAirflow := oldVersions[5]
	oldAirflowMajor := oldVersions[6]
	oldAirflowMajorMinor := oldVersions[6] + oldVersions[8]
	newAirflow := newVersions[5]
	newAirflowMajor := newVersions[6]
	newAirflowMajorMinor := newVersions[6] + newVersions[8]
	// Check Airflow versions.
	if oldAirflow == oldAirflowMajor || newAirflow == newAirflowMajor {
		// If one of the Airflow versions specifies only major version
		// (like 1), we can only compare major versions.
		eq, err := versionsEqual(oldAirflowMajor, newAirflowMajor)
		if err != nil {
			log.Printf("[WARN] Could not parse airflow version, %s", err)
		}
		if !eq {
			return false
		}
	} else if oldAirflow == oldAirflowMajorMinor || newAirflow == newAirflowMajorMinor {
		// If one of the Airflow versions specifies only major and minor version
		// (like 1.10), we can only compare major and minor versions.
		eq, err := versionsEqual(oldAirflowMajorMinor, newAirflowMajorMinor)
		if err != nil {
			log.Printf("[WARN] Could not parse airflow version, %s", err)
		}
		if !eq {
			return false
		}
	} else {
		// Otherwise, we compare the full Airflow versions (like 1.10.15).
		eq, err := versionsEqual(oldAirflow, newAirflow)
		if err != nil {
			log.Printf("[WARN] Could not parse airflow version, %s", err)
		}
		if !eq {
			return false
		}
	}

	oldComposer := oldVersions[1]
	oldComposerMajor := oldVersions[2]
	newComposer := newVersions[1]
	newComposerMajor := newVersions[2]
	// Check Composer versions.
	if oldComposer == "latest" || newComposer == "latest" {
		// We don't know what the latest version is so we suppress the diff.
		return true
	} else if oldComposer == oldComposerMajor || newComposer == newComposerMajor {
		// If one of the Composer versions specifies only major version
		// (like 1), we can only compare major versions.
		eq, err := versionsEqual(oldComposerMajor, newComposerMajor)
		if err != nil {
			log.Printf("[WARN] Could not parse composer version, %s", err)
		}
		return eq
	} else {
		// Otherwise, we compare the full Composer versions (like 1.18.1).
		eq, err := versionsEqual(oldComposer, newComposer)
		if err != nil {
			log.Printf("[WARN] Could not parse composer version, %s", err)
		}
		return eq
	}
}

func versionsEqual(old, new string) (bool, error) {
	o, err := version.NewVersion(old)
	if err != nil {
		return false, err
	}
	n, err := version.NewVersion(new)
	if err != nil {
		return false, err
	}
	return o.Equal(n), nil
}

func isComposer3(d *schema.ResourceData, config *transport_tpg.Config)	bool {
	image_version := d.Get("config.0.software_config.0.image_version").(string)
	return strings.Contains(image_version, "composer-3")
}<|MERGE_RESOLUTION|>--- conflicted
+++ resolved
@@ -79,10 +79,7 @@
 		"config.0.enable_private_environment",
 		"config.0.enable_private_builds_only",
 <% end -%>
-<<<<<<< HEAD
 		"config.0.data_retention_config",
-=======
->>>>>>> dab48df3
 	}
 
 	recoveryConfigKeys = []string{
