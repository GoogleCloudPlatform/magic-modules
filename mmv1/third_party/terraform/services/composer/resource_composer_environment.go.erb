--- conflicted
+++ resolved
@@ -170,13 +170,10 @@
 			tpgresource.DefaultProviderRegion,
 			tpgresource.SetLabelsDiff,
 <% unless version == "ga" -%>
-<<<<<<< HEAD
 			customdiff.ForceNewIf("config.0.node_config.0.network", forceNewCustomDiff("config.0.node_config.0.network")),
 			customdiff.ForceNewIf("config.0.node_config.0.subnetwork", forceNewCustomDiff("config.0.node_config.0.subnetwork")),
-=======
-		  customdiff.ValidateChange("config.0.software_config.0.image_version", imageVersionChangeValidationFunc),
+			customdiff.ValidateChange("config.0.software_config.0.image_version", imageVersionChangeValidationFunc),
 			versionValidationCustomizeDiffFunc,
->>>>>>> 5599650e
 <% end -%>
 		),
 
@@ -3048,7 +3045,6 @@
 	return strings.Contains(imageVersion, "composer-3")
 }
 
-<<<<<<< HEAD
 func forceNewCustomDiff(key string) customdiff.ResourceConditionFunc {
 	return func(ctx context.Context, d *schema.ResourceDiff, meta interface{}) bool {
 		old, new := d.GetChange(key)
@@ -3058,7 +3054,8 @@
 		}
 		return true
 	}
-=======
+}
+
 func imageVersionChangeValidationFunc(ctx context.Context, old, new, meta any) error {
 	if old.(string) != "" && !isComposer3(old.(string)) && isComposer3(new.(string)) {
 		return fmt.Errorf("upgrade to composer 3 is not yet supported")
@@ -3099,5 +3096,4 @@
 		}
 	}
 	return nil
->>>>>>> 5599650e
 }