--- conflicted
+++ resolved
@@ -37,17 +37,7 @@
 func testAccLustreInstanceDatasource_basic(context map[string]interface{}) string {
 	return acctest.Nprintf(`
 resource "google_lustre_instance" "instance" {
-<<<<<<< HEAD
-  instance_id             = "tf-test-lustre-%{random_suffix}"
-  location                = "us-central1-a"
-  filesystem              = "testfs"
-  capacity_gib            = 18000
-  network                 = google_compute_network.producer_net.id
-  gke_support_enabled     = false
-       
- depends_on               = [ google_service_networking_connection.service_con ]
-=======
-  instance_id                 = "my-instance-%{random_suffix}"
+  instance_id                 = "fs-test-%{random_suffix}"
   location                    = "us-central1-a"
   filesystem                  = "testfs"
   capacity_gib                = 18000
@@ -55,7 +45,6 @@
   gke_support_enabled         = false
   per_unit_storage_throughput = 1000   
   depends_on                   = [ google_service_networking_connection.service_con ]
->>>>>>> 66fb3ef4
 }
 
 resource "google_compute_subnetwork" "producer_subnet" {
