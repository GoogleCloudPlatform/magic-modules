package databasemigrationservice_test

import (
	"fmt"
	"strconv"
	"testing"

	"github.com/hashicorp/terraform-provider-google/google/acctest"
	"github.com/hashicorp/terraform-provider-google/google/envvar"

	"github.com/hashicorp/terraform-plugin-sdk/v2/helper/resource"
	"github.com/hashicorp/terraform-plugin-sdk/v2/terraform"
)

func TestAccDatabaseMigrationServiceConnectionProfile_update(t *testing.T) {
	t.Parallel()

	suffix := map[string]interface{}{
		"random_suffix": acctest.RandString(t, 10),
	}

	acctest.VcrTest(t, resource.TestCase{
		PreCheck:                 func() { acctest.AccTestPreCheck(t) },
		ProtoV5ProviderFactories: acctest.ProtoV5ProviderFactories(t),
		Steps: []resource.TestStep{
			{
				Config: testAccDatabaseMigrationServiceConnectionProfile_basic(suffix),
			},
			{
				ResourceName:            "google_database_migration_service_connection_profile.default",
				ImportState:             true,
				ImportStateVerify:       true,
				ImportStateVerifyIgnore: []string{"connection_profile_id", "location", "mysql.0.password", "labels", "terraform_labels"},
			},
			{
				Config: testAccDatabaseMigrationServiceConnectionProfile_update(suffix),
			},
			{
				ResourceName:            "google_database_migration_service_connection_profile.default",
				ImportState:             true,
				ImportStateVerify:       true,
				ImportStateVerifyIgnore: []string{"connection_profile_id", "location", "mysql.0.password", "labels", "terraform_labels"},
			},
		},
	})
}

func TestAccDatabaseMigrationServiceConnectionProfile_Postgres_PSC(t *testing.T) {
	t.Parallel()

	instanceName := "tf-test-" + acctest.RandString(t, 10)
	projectId := "psctestproject" + acctest.RandString(t, 10)
	orgId := envvar.GetTestOrgFromEnv(t)
	billingAccount := envvar.GetTestBillingAccountFromEnv(t)
	certName := "sqlcert" + acctest.RandString(t, 10)
	userName := "username" + acctest.RandString(t, 10)
	passWord := "password" + acctest.RandString(t, 10)
	profileName := "dbmsprofile" + acctest.RandString(t, 10)
	profileDisplay := "profiledisplay" + acctest.RandString(t, 10)

	acctest.VcrTest(t, resource.TestCase{
		PreCheck:                 func() { acctest.AccTestPreCheck(t) },
		ProtoV5ProviderFactories: acctest.ProtoV5ProviderFactories(t),
		CheckDestroy:             testAccSqlDatabaseInstanceDestroyProducer(t),
		Steps: []resource.TestStep{
			{
				Config: testAccDatabaseMigrationServiceConnectionProfile_Postgres_PSC(instanceName, projectId, orgId, billingAccount, certName, userName, passWord, profileName, profileDisplay),
				Check:  resource.ComposeTestCheckFunc(verifyPscOperation("google_sql_database_instance.instance", true, true, []string{envvar.GetTestProjectFromEnv()})),
			},
			{
				ResourceName:            "google_database_migration_service_connection_profile.dbms_profile",
				ImportState:             true,
				ImportStateVerify:       true,
				ImportStateIdPrefix:     fmt.Sprintf("%s/", projectId),
				ImportStateVerifyIgnore: []string{"deletion_protection"},
			},
		},
	})
}

func testAccDatabaseMigrationServiceConnectionProfile_basic(context map[string]interface{}) string {
	return acctest.Nprintf(`
resource "google_database_migration_service_connection_profile" "default" {
	location = "us-central1"
	connection_profile_id = "tf-test-dbms-connection-profile%{random_suffix}"
	display_name          = "tf-test-dbms-connection-profile-display%{random_suffix}"
	labels	= { 
		foo = "bar" 
	}
	mysql {
	  host = "10.20.30.40"
	  port = 3306
	  username = "tf-test-dbms-test-user%{random_suffix}"
	  password = "tf-test-dbms-test-pass%{random_suffix}"
	}
}
`, context)
}

func testAccDatabaseMigrationServiceConnectionProfile_update(context map[string]interface{}) string {
	return acctest.Nprintf(`
resource "google_database_migration_service_connection_profile" "default" {
	location = "us-central1"
	connection_profile_id = "tf-test-dbms-connection-profile%{random_suffix}"
	display_name          = "tf-test-dbms-connection-profile-updated-display%{random_suffix}"
	labels	= { 
		bar = "foo" 
	}
	mysql {
	  host = "10.20.30.50"
	  port = 3306
	  username = "tf-test-update-dbms-test-user%{random_suffix}"
	  password = "tf-test-update-dbms-test-pass%{random_suffix}"
	}
}
`, context)
}

<<<<<<< HEAD
func testAccDatabaseMigrationServiceConnectionProfile_Postgres_PSC(instanceName, projectId, orgId, billingAccount, certName, userName, passWord, profileName, profileDisplay string) string {
	return fmt.Sprintf(`
resource "google_project" "testproject" {
  name                = "%s"
  project_id          = "%s"
  org_id              = "%s"
  billing_account     = "%s"
}

resource "google_sql_database_instance" "postgresqldb" {
  project             = google_project.testproject.project_id
  name                = "%s"
  region              = "us-south1"
  database_version    = "MYSQL_8_0"
  deletion_protection = false
  settings {
    tier = "db-f1-micro"
    ip_configuration {
		psc_config {
			psc_enabled = true
			allowed_consumer_projects = ["%s"]
		}
		ipv4_enabled = false
    }
	backup_configuration {
		enabled = true
		binary_log_enabled = true
	}
	availability_type = "REGIONAL"
  }
}

resource "google_sql_ssl_cert" "sql_client_cert" {
  common_name = "%s"
  instance    = google_sql_database_instance.postgresqldb.name

  depends_on = [google_sql_database_instance.postgresqldb]
}

resource "google_sql_user" "sqldb_user" {
  name     = "%s"
  instance = google_sql_database_instance.postgresqldb.name
  password = %s"


  depends_on = [google_sql_ssl_cert.sql_client_cert]
}

resource "google_database_migration_service_connection_profile" "dbms_profile" {
  location = "us-central1"
  connection_profile_id = "%s"
  display_name          = "%s"
  labels = { 
    foo = "bar" 
  }
  postgresql {
    host = google_sql_database_instance.postgresqldb.ip_address.0.ip_address
    port = 5432
	username = "%s"
	password = "%s"
    ssl {
      client_key = google_sql_ssl_cert.sql_client_cert.private_key
      client_certificate = google_sql_ssl_cert.sql_client_cert.cert
      ca_certificate = google_sql_ssl_cert.sql_client_cert.server_ca_cert
    }
    cloud_sql_id = "%s"
    private_service_connect_connectivity {
      service_attachment = google_sql_database_instance.postgresqldb.psc_service_attachment_link
    }
  }
  depends_on = [google_sql_user.sqldb_user]

`, projectId, projectId, orgId, billingAccount, instanceName, projectId, certName, userName, passWord, profileName, profileDisplay, userName, passWord, instanceName)
}

func testAccSqlDatabaseInstanceDestroyProducer(t *testing.T) func(s *terraform.State) error {
	return func(s *terraform.State) error {
		for _, rs := range s.RootModule().Resources {
			config := acctest.GoogleProviderConfig(t)
			if rs.Type != "google_sql_database_instance" {
				continue
			}

			_, err := config.NewSqlAdminClient(config.UserAgent).Instances.Get(config.Project,
				rs.Primary.Attributes["name"]).Do()
			if err == nil {
				return fmt.Errorf("Database Instance still exists")
			}
		}

		return nil
	}
}

func verifyPscOperation(resourceName string, isPscConfigExpected bool, expectedPscEnabled bool, expectedAllowedConsumerProjects []string) func(*terraform.State) error {
	return func(s *terraform.State) error {
		resource, ok := s.RootModule().Resources[resourceName]
		if !ok {
			return fmt.Errorf("Can't find %s in state", resourceName)
		}

		resourceAttributes := resource.Primary.Attributes
		_, ok = resourceAttributes["settings.0.ip_configuration.#"]
		if !ok {
			return fmt.Errorf("settings.0.ip_configuration.# block is not present in state for %s", resourceName)
		}

		if isPscConfigExpected {
			_, ok := resourceAttributes["settings.0.ip_configuration.0.psc_config.#"]
			if !ok {
				return fmt.Errorf("settings.0.ip_configuration.0.psc_config property is not present or set in state of %s", resourceName)
			}

			pscEnabledStr, ok := resourceAttributes["settings.0.ip_configuration.0.psc_config.0.psc_enabled"]
			pscEnabled, err := strconv.ParseBool(pscEnabledStr)
			if err != nil || pscEnabled != expectedPscEnabled {
				return fmt.Errorf("settings.0.ip_configuration.0.psc_config.0.psc_enabled property value is not set as expected in state of %s, expected %v, actual %v", resourceName, expectedPscEnabled, pscEnabled)
			}

			allowedConsumerProjectsStr, ok := resourceAttributes["settings.0.ip_configuration.0.psc_config.0.allowed_consumer_projects.#"]
			allowedConsumerProjects, err := strconv.Atoi(allowedConsumerProjectsStr)
			if !ok || allowedConsumerProjects != len(expectedAllowedConsumerProjects) {
				return fmt.Errorf("settings.0.ip_configuration.0.psc_config.0.allowed_consumer_projects property is not present or set as expected in state of %s", resourceName)
			}
		}

		return nil
	}
=======
func TestAccDatabaseMigrationServiceConnectionProfile_databaseMigrationServiceConnectionProfileAlloydb(t *testing.T) {
	t.Parallel()

	context := map[string]interface{}{
		"random_suffix": acctest.RandString(t, 10),
		"network_name":  acctest.BootstrapSharedServiceNetworkingConnection(t, "vpc-network-1"),
	}

	acctest.VcrTest(t, resource.TestCase{
		PreCheck:                 func() { acctest.AccTestPreCheck(t) },
		ProtoV5ProviderFactories: acctest.ProtoV5ProviderFactories(t),
		CheckDestroy:             testAccCheckDatabaseMigrationServiceConnectionProfileDestroyProducer(t),
		Steps: []resource.TestStep{
			{
				Config: testAccDatabaseMigrationServiceConnectionProfile_databaseMigrationServiceConnectionProfileAlloydb(context),
			},
			{
				ResourceName:            "google_database_migration_service_connection_profile.alloydbprofile",
				ImportState:             true,
				ImportStateVerify:       true,
				ImportStateVerifyIgnore: []string{"connection_profile_id", "location", "alloydb.0.settings.0.initial_user.0.password", "labels", "terraform_labels"},
			},
		},
	})
}

func testAccDatabaseMigrationServiceConnectionProfile_databaseMigrationServiceConnectionProfileAlloydb(context map[string]interface{}) string {
	return acctest.Nprintf(`
data "google_compute_network" "default" {
  name = "%{network_name}"
}

resource "google_database_migration_service_connection_profile" "alloydbprofile" {
  location = "us-central1"
  connection_profile_id = "tf-test-my-profileid%{random_suffix}"
  display_name = "tf-test-my-profileid%{random_suffix}_display"
  labels = { 
    foo = "bar" 
  }
  alloydb {
    cluster_id = "tf-test-dbmsalloycluster%{random_suffix}"
    settings {
      initial_user {
        user = "alloyuser%{random_suffix}"
        password = "alloypass%{random_suffix}"
      }
      vpc_network = data.google_compute_network.default.id
      labels  = { 
        alloyfoo = "alloybar" 
      }
      primary_instance_settings {
        id = "priminstid"
        machine_config {
          cpu_count = 2
        }
        database_flags = { 
        }
        labels = { 
          alloysinstfoo = "allowinstbar" 
        }
      }
    }
  }
}
`, context)
>>>>>>> 17e2a5e5
}<|MERGE_RESOLUTION|>--- conflicted
+++ resolved
@@ -116,7 +116,6 @@
 `, context)
 }
 
-<<<<<<< HEAD
 func testAccDatabaseMigrationServiceConnectionProfile_Postgres_PSC(instanceName, projectId, orgId, billingAccount, certName, userName, passWord, profileName, profileDisplay string) string {
 	return fmt.Sprintf(`
 resource "google_project" "testproject" {
@@ -245,7 +244,7 @@
 
 		return nil
 	}
-=======
+  
 func TestAccDatabaseMigrationServiceConnectionProfile_databaseMigrationServiceConnectionProfileAlloydb(t *testing.T) {
 	t.Parallel()
 
@@ -311,5 +310,4 @@
   }
 }
 `, context)
->>>>>>> 17e2a5e5
 }