--- conflicted
+++ resolved
@@ -1489,12 +1489,8 @@
     network    = google_compute_network.producer_net.id
     project_id = data.google_project.project.project_id
   }
-<<<<<<< HEAD
   # Until https://github.com/hashicorp/terraform-provider-google/issues/23619 is fixed, use regions other than us-central1 to prevent issues like https://github.com/hashicorp/terraform-provider-google/issues/23543
   location                    = "us-east1"
-=======
-  location                    = "us-central1"
->>>>>>> 490a414a
   deletion_protection_enabled = false
   maintenance_policy {
     weekly_maintenance_window {
@@ -1539,4 +1535,86 @@
 data "google_project" "project" {
 }
 `, context)
+}
+
+func TestAccMemorystoreInstance_memorystoreInstanceTlsEnabled(t *testing.T) {
+	t.Parallel()
+
+	context := map[string]interface{}{
+		"random_suffix": acctest.RandString(t, 10),
+	}
+
+	acctest.VcrTest(t, resource.TestCase{
+		PreCheck:                 func() { acctest.AccTestPreCheck(t) },
+		ProtoV5ProviderFactories: acctest.ProtoV5ProviderFactories(t),
+		CheckDestroy:             testAccCheckMemorystoreInstanceDestroyProducer(t),
+		Steps: []resource.TestStep{
+			{
+				Config: testAccMemorystoreInstance_memorystoreInstanceTlsEnabled(context),
+				Check:  resource.TestCheckResourceAttrSet("google_memorystore_instance.instance-tls", "managed_server_ca.0.ca_certs.0.certificates.0"),
+			},
+			{
+				ResourceName:            "google_memorystore_instance.instance-tls",
+				ImportState:             true,
+				ImportStateVerify:       true,
+				ImportStateVerifyIgnore: []string{"gcs_source", "instance_id", "labels", "location", "managed_backup_source", "terraform_labels"},
+			},
+		},
+	})
+}
+
+func testAccMemorystoreInstance_memorystoreInstanceTlsEnabled(context map[string]interface{}) string {
+	return acctest.Nprintf(`
+resource "google_memorystore_instance" "instance-tls" {
+  instance_id = "tf-test-tls-instance%{random_suffix}"
+  shard_count = 1
+  desired_auto_created_endpoints {
+    network    = google_compute_network.producer_net.id
+    project_id = data.google_project.project.project_id
+  }
+  location                    = "us-central1"
+  deletion_protection_enabled = false
+  maintenance_policy {
+    weekly_maintenance_window {
+      day = "MONDAY"
+      start_time {
+        hours = 1
+        minutes = 0
+        seconds = 0
+        nanos = 0
+      }
+    }
+  }
+  depends_on = [
+    google_network_connectivity_service_connection_policy.default
+  ]
+  transit_encryption_mode = "SERVER_AUTHENTICATION"
+}
+
+resource "google_network_connectivity_service_connection_policy" "default" {
+  name          = "tf-test-my-policy%{random_suffix}"
+  location      = "us-central1"
+  service_class = "gcp-memorystore"
+  description   = "my basic service connection policy"
+  network       = google_compute_network.producer_net.id
+  psc_config {
+    subnetworks = [google_compute_subnetwork.producer_subnet.id]
+  }
+}
+
+resource "google_compute_subnetwork" "producer_subnet" {
+  name          = "tf-test-my-subnet%{random_suffix}"
+  ip_cidr_range = "10.0.0.248/29"
+  region        = "us-central1"
+  network       = google_compute_network.producer_net.id
+}
+
+resource "google_compute_network" "producer_net" {
+  name                    = "tf-test-my-network%{random_suffix}"
+  auto_create_subnetworks = false
+}
+
+data "google_project" "project" {
+}
+`, context)
 }