--- conflicted
+++ resolved
@@ -46,7 +46,6 @@
 	})
 }
 
-<<<<<<< HEAD
 func TestAccMemorystoreInstance_automatedBackupConfig(t *testing.T) {
 	t.Parallel()
 
@@ -179,9 +178,6 @@
 }
 
 // Validate that shard count is updated for the cluster
-=======
-// Validate that shard count is updated for the instance
->>>>>>> 4a72b591
 func TestAccMemorystoreInstance_updateShardCount(t *testing.T) {
 	t.Parallel()
 
