package vmwareengine_test

import (
	"testing"

	"github.com/hashicorp/terraform-plugin-testing/helper/resource"
	"github.com/hashicorp/terraform-provider-google/google/acctest"
	"github.com/hashicorp/terraform-provider-google/google/envvar"
)

func TestAccVmwareengineNetworkPeering_update(t *testing.T) {
	t.Parallel()

	context := map[string]interface{}{
		"random_suffix":   acctest.RandString(t, 10),
		"org_id":          envvar.GetTestOrgFromEnv(t),
		"billing_account": envvar.GetTestBillingAccountFromEnv(t),
	}

	acctest.VcrTest(t, resource.TestCase{
		PreCheck:                 func() { acctest.AccTestPreCheck(t) },
		ProtoV5ProviderFactories: acctest.ProtoV5ProviderFactories(t),
		ExternalProviders: map[string]resource.ExternalProvider{
			"time": {},
		},
		CheckDestroy: testAccCheckVmwareengineNetworkPeeringDestroyProducer(t),
		Steps: []resource.TestStep{
			{
				Config: testAccVmwareengineNetworkPeering_config(context, "Sample description."),
			},
			{
				ResourceName:            "google_vmwareengine_network_peering.vmw-engine-network-peering",
				ImportState:             true,
				ImportStateVerify:       true,
				ImportStateVerifyIgnore: []string{"name"},
			},
			{
				Config: testAccVmwareengineNetworkPeering_config(context, "Updated description."),
			},
			{
				ResourceName:            "google_vmwareengine_network_peering.vmw-engine-network-peering",
				ImportState:             true,
				ImportStateVerify:       true,
				ImportStateVerifyIgnore: []string{"name"},
			},
		},
	})
}

func testAccVmwareengineNetworkPeering_config(context map[string]interface{}, description string) string {
	context["description"] = description
	return acctest.Nprintf(`
<<<<<<< HEAD
resource "google_project" "project" {
  project_id      = "tf-test%{random_suffix}"
  name            = "tf-test%{random_suffix}"
  org_id          = "%{org_id}"
  billing_account = "%{billing_account}"
  deletion_policy = "DELETE"
}

resource "google_project_service" "vmwareengine" {
  project = google_project.project.project_id
  service = "vmwareengine.googleapis.com"
}

resource "time_sleep" "sleep" {
  create_duration = "1m"
  depends_on = [
    google_project_service.vmwareengine,
  ]
}

=======
>>>>>>> 04619204
resource "google_vmwareengine_network" "network-peering-nw" {
  name              = "tf-test-sample-nw%{random_suffix}"
  location          = "global"
  type              = "STANDARD"
}

resource "google_vmwareengine_network" "network-peering-peer-nw" {
  name              = "tf-test-peer-nw%{random_suffix}"
  location          = "global"
  type              = "STANDARD"
}

resource "google_vmwareengine_network_peering" "vmw-engine-network-peering" {
  name = "tf-test-sample-network-peering%{random_suffix}"
  description = "%{description}"
  vmware_engine_network = google_vmwareengine_network.network-peering-nw.id
  peer_network = google_vmwareengine_network.network-peering-peer-nw.id
  peer_network_type = "VMWARE_ENGINE_NETWORK"
}
`, context)
}<|MERGE_RESOLUTION|>--- conflicted
+++ resolved
@@ -50,29 +50,6 @@
 func testAccVmwareengineNetworkPeering_config(context map[string]interface{}, description string) string {
 	context["description"] = description
 	return acctest.Nprintf(`
-<<<<<<< HEAD
-resource "google_project" "project" {
-  project_id      = "tf-test%{random_suffix}"
-  name            = "tf-test%{random_suffix}"
-  org_id          = "%{org_id}"
-  billing_account = "%{billing_account}"
-  deletion_policy = "DELETE"
-}
-
-resource "google_project_service" "vmwareengine" {
-  project = google_project.project.project_id
-  service = "vmwareengine.googleapis.com"
-}
-
-resource "time_sleep" "sleep" {
-  create_duration = "1m"
-  depends_on = [
-    google_project_service.vmwareengine,
-  ]
-}
-
-=======
->>>>>>> 04619204
 resource "google_vmwareengine_network" "network-peering-nw" {
   name              = "tf-test-sample-nw%{random_suffix}"
   location          = "global"
