package vmwareengine_test

import (
	"fmt"
	"strings"
	"testing"

	"github.com/hashicorp/terraform-plugin-testing/helper/resource"
	"github.com/hashicorp/terraform-plugin-testing/terraform"
	"github.com/hashicorp/terraform-provider-google/google/acctest"
	"github.com/hashicorp/terraform-provider-google/google/envvar"
	"github.com/hashicorp/terraform-provider-google/google/tpgresource"
	transport_tpg "github.com/hashicorp/terraform-provider-google/google/transport"
)

func TestAccVmwareengineExternalAddress_vmwareEngineExternalAddressUpdate(t *testing.T) {
	t.Parallel()

	context := map[string]interface{}{
		"region":          "me-west1", // region with allocated quota
		"random_suffix":   acctest.RandString(t, 10),
		"org_id":          envvar.GetTestOrgFromEnv(t),
		"billing_account": envvar.GetTestBillingAccountFromEnv(t),
	}
	acctest.VcrTest(t, resource.TestCase{
		PreCheck:                 func() { acctest.AccTestPreCheck(t) },
		ProtoV5ProviderFactories: acctest.ProtoV5ProviderFactories(t),
		ExternalProviders: map[string]resource.ExternalProvider{
			"time": {},
		},
		CheckDestroy: testAccCheckVmwareengineExternalAddressDestroyProducer(t),
		Steps: []resource.TestStep{
			{
				Config: testVmwareengineExternalAddressCreateConfig(context),
				Check: resource.ComposeTestCheckFunc(
					acctest.CheckDataSourceStateMatchesResourceStateWithIgnores("data.google_vmwareengine_external_address.ds-primary", "google_vmwareengine_external_address.vmw-engine-external-address-primary", map[string]struct{}{}),
				),
			},
			{
				ResourceName:            "google_vmwareengine_external_address.vmw-engine-external-address-primary",
				ImportState:             true,
				ImportStateVerify:       true,
				ImportStateVerifyIgnore: []string{"parent", "name"},
			},
			{
				Config: testVmwareengineExternalAddressUpdateConfig(context),
			},
			{
				ResourceName:            "google_vmwareengine_external_address.vmw-engine-external-address-primary",
				ImportState:             true,
				ImportStateVerify:       true,
				ImportStateVerifyIgnore: []string{"parent", "name"},
			},
			{
				Config: testVmwareengineExternalAccessRuleCreateConfig(context),
				Check: resource.ComposeTestCheckFunc(
					acctest.CheckDataSourceStateMatchesResourceStateWithIgnores("data.google_vmwareengine_external_access_rule.ds", "google_vmwareengine_external_access_rule.vmw-engine-external-access-rule", map[string]struct{}{}),
				),
			},
			{
				ResourceName:            "google_vmwareengine_external_access_rule.vmw-engine-external-access-rule",
				ImportState:             true,
				ImportStateVerify:       true,
				ImportStateVerifyIgnore: []string{"parent", "name"},
			},
			{
				Config: testVmwareengineExternalAccessRuleUpdateConfig(context),
			},
			{
				ResourceName:            "google_vmwareengine_external_access_rule.vmw-engine-external-access-rule",
				ImportState:             true,
				ImportStateVerify:       true,
				ImportStateVerifyIgnore: []string{"parent", "name"},
			},
		},
	})
}

<<<<<<< HEAD
func testVmwareEngineExternalAddressConfig(context map[string]interface{}, description string, internalIp string) string {
	context["internal_ip"] = internalIp
	context["description"] = description
	return acctest.Nprintf(`
resource "google_project" "project" {
  project_id      = "tf-test%{random_suffix}"
  name            = "tf-test%{random_suffix}"
  org_id          = "%{org_id}"
  billing_account = "%{billing_account}"
  deletion_policy = "DELETE"
=======
func testVmwareengineExternalAddressCreateConfig(context map[string]interface{}) string {
	return testVmwareengineBaseConfig(context) + testVmwareengineExternalAddressConfig(context, "primary", "sample description", "192.168.0.73")
>>>>>>> 04619204
}

func testVmwareengineExternalAddressUpdateConfig(context map[string]interface{}) string {
	return testVmwareengineBaseConfig(context) + testVmwareengineExternalAddressConfig(context, "primary", "sample updated description", "192.168.0.74")
}

func testVmwareengineExternalAccessRuleCreateConfig(context map[string]interface{}) string {
	return testVmwareengineBaseConfig(context) +
		testVmwareengineExternalAddressConfig(context, "primary", "sample updated description", "192.168.0.74") +
		testVmwareengineExternalAddressConfig(context, "secondary", "sample description", "192.168.0.75") +
		testVmwareengineExternalAccessRuleAllowConfig(context)
}

func testVmwareengineExternalAccessRuleUpdateConfig(context map[string]interface{}) string {
	return testVmwareengineBaseConfig(context) +
		testVmwareengineExternalAddressConfig(context, "primary", "sample updated description", "192.168.0.74") +
		testVmwareengineExternalAddressConfig(context, "secondary", "sample description", "192.168.0.75") +
		testVmwareengineExternalAccessRuleDenyConfig(context)
}

func testVmwareengineBaseConfig(context map[string]interface{}) string {
	return acctest.Nprintf(`
resource "google_vmwareengine_network" "vmw-engine-ea-ear-nw" {
  name        = "tf-test-sample-ea-ear-nw%{random_suffix}"
  location    = "global"
  type        = "STANDARD"
  description = "PC network description."
}
resource "google_vmwareengine_private_cloud" "vmw-engine-ea-ear-pc" {
  location    = "%{region}-b"
  name        = "tf-test-sample-ea-ear-pc%{random_suffix}"
  type        = "TIME_LIMITED"
  description = "Sample test PC."
  deletion_delay_hours = 0
  send_deletion_delay_hours_if_zero = true
  network_config {
    management_cidr       = "192.168.1.0/24"
    vmware_engine_network = google_vmwareengine_network.vmw-engine-ea-ear-nw.id
  }
  management_cluster {
    cluster_id = "tf-test-sample-external-address-cluster%{random_suffix}"
    node_type_configs {
      node_type_id = "standard-72"
      node_count   = 1
    }
  }
}

resource "google_vmwareengine_network_policy" "vmw-engine-ea-ear-np" {
  location = "%{region}"
  name = "tf-test-sample-ea-ear-np%{random_suffix}"
  edge_services_cidr = "192.168.0.0/26"
  vmware_engine_network = google_vmwareengine_network.vmw-engine-ea-ear-nw.id
  internet_access {
    enabled = true
  }
  external_ip {
    enabled = true
  }
}
	`, context)

}

func testVmwareengineExternalAddressConfig(context map[string]interface{}, id, description, internalIp string) string {
	context["id"] = id
	context["description"] = description
	context["internal_ip"] = internalIp
	return acctest.Nprintf(`
resource "google_vmwareengine_external_address" "vmw-engine-external-address-%{id}" {
  name = "tf-test-sample-external-address-%{id}%{random_suffix}"
  parent = google_vmwareengine_private_cloud.vmw-engine-ea-ear-pc.id
  internal_ip = "%{internal_ip}"
  description = "%{description}"
  depends_on = [
    google_vmwareengine_network_policy.vmw-engine-ea-ear-np,
  ]
}

data "google_vmwareengine_external_address" "ds-%{id}" {
  name = google_vmwareengine_external_address.vmw-engine-external-address-%{id}.name
  parent = google_vmwareengine_private_cloud.vmw-engine-ea-ear-pc.id
  depends_on = [
    google_vmwareengine_external_address.vmw-engine-external-address-%{id},
  ]
}
`, context)
}

func testVmwareengineExternalAccessRuleAllowConfig(context map[string]interface{}) string {
	return acctest.Nprintf(`
resource "google_vmwareengine_external_access_rule" "vmw-engine-external-access-rule" {
  name = "tf-test-sample-external-access-rule%{random_suffix}"
  parent =  google_vmwareengine_network_policy.vmw-engine-ea-ear-np.id
  description = "description1"
  priority = "101"
  action = "ALLOW"
  ip_protocol = "TCP"
  source_ip_ranges {
    ip_address_range = "0.0.0.0/0"
  }
  source_ports = ["80"]
  destination_ip_ranges {
    external_address = google_vmwareengine_external_address.vmw-engine-external-address-primary.id
  }
  destination_ip_ranges {
    external_address = google_vmwareengine_external_address.vmw-engine-external-address-secondary.id
  }
  destination_ports = ["433"]
  depends_on = [
    google_vmwareengine_external_address.vmw-engine-external-address-primary,
    google_vmwareengine_external_address.vmw-engine-external-address-secondary,
  ]
}

data "google_vmwareengine_external_access_rule" "ds" {
  name = google_vmwareengine_external_access_rule.vmw-engine-external-access-rule.name
  parent = google_vmwareengine_network_policy.vmw-engine-ea-ear-np.id
  depends_on = [
    google_vmwareengine_external_access_rule.vmw-engine-external-access-rule,
  ]
}
`, context)
}

func testVmwareengineExternalAccessRuleDenyConfig(context map[string]interface{}) string {
	return acctest.Nprintf(`
resource "google_vmwareengine_external_access_rule" "vmw-engine-external-access-rule" {
  name = "tf-test-sample-external-access-rule%{random_suffix}"
  parent =  google_vmwareengine_network_policy.vmw-engine-ea-ear-np.id
  description = "description2"
  priority = "102"
  action = "DENY"
  ip_protocol = "UDP"
  source_ip_ranges {
    ip_address = "192.168.40.1"
  }
  source_ip_ranges {
    ip_address = "192.168.40.0"
  }
  source_ports = ["81", "82"]
  destination_ip_ranges {
    ip_address_range = "0.0.0.0/0"
  }
  destination_ports = ["435", "434"]
  depends_on = [
    google_vmwareengine_external_address.vmw-engine-external-address-primary,
    google_vmwareengine_external_address.vmw-engine-external-address-secondary,
  ]
}

data "google_vmwareengine_external_access_rule" "ds" {
  name = google_vmwareengine_external_access_rule.vmw-engine-external-access-rule.name
  parent = google_vmwareengine_network_policy.vmw-engine-ea-ear-np.id
  depends_on = [
    google_vmwareengine_external_access_rule.vmw-engine-external-access-rule,
  ]
}
`, context)
}

func testAccCheckVmwareengineExternalAddressDestroyProducer(t *testing.T) func(s *terraform.State) error {
	return func(s *terraform.State) error {
		for name, rs := range s.RootModule().Resources {
			if rs.Type != "google_vmwareengine_external_address" {
				continue
			}
			if strings.HasPrefix(name, "data.") {
				continue
			}

			config := acctest.GoogleProviderConfig(t)
			url, err := tpgresource.ReplaceVarsForTest(config, rs, "{{VmwareengineBasePath}}{{parent}}/externalAddresses/{{name}}")
			if err != nil {
				return err
			}
			billingProject := ""
			if config.BillingProject != "" {
				billingProject = config.BillingProject
			}

			_, err = transport_tpg.SendRequest(transport_tpg.SendRequestOptions{
				Config:    config,
				Method:    "GET",
				Project:   billingProject,
				RawURL:    url,
				UserAgent: config.UserAgent,
			})
			if err == nil {
				return fmt.Errorf("VmwareengineExternalAddress still exists at %s", url)
			}
		}
		return nil
	}
}<|MERGE_RESOLUTION|>--- conflicted
+++ resolved
@@ -76,21 +76,8 @@
 	})
 }
 
-<<<<<<< HEAD
-func testVmwareEngineExternalAddressConfig(context map[string]interface{}, description string, internalIp string) string {
-	context["internal_ip"] = internalIp
-	context["description"] = description
-	return acctest.Nprintf(`
-resource "google_project" "project" {
-  project_id      = "tf-test%{random_suffix}"
-  name            = "tf-test%{random_suffix}"
-  org_id          = "%{org_id}"
-  billing_account = "%{billing_account}"
-  deletion_policy = "DELETE"
-=======
 func testVmwareengineExternalAddressCreateConfig(context map[string]interface{}) string {
 	return testVmwareengineBaseConfig(context) + testVmwareengineExternalAddressConfig(context, "primary", "sample description", "192.168.0.73")
->>>>>>> 04619204
 }
 
 func testVmwareengineExternalAddressUpdateConfig(context map[string]interface{}) string {
