--- conflicted
+++ resolved
@@ -8,18 +8,7 @@
 
 ## Table of Contents
 - [Contributing](#contributing)
-<<<<<<< HEAD
   - [Shared Concepts](#shared-concepts)
-	- [Resource](#resource)
-	- [Datasource](#datasource)
-	- [IAM Resources](#iam-resource)
-	- [Test](#test)
-	- [Documentation](#documentation)
-	- [Beta Feature](#beta-feature)
-		- [Add or update a beta future](#add-or-update-a-beta-feature)
-		- [Test that use a beta feature](#test-that-use-a-beta-feature)
-		- [Promote a beta feature](#promote-a-beta-feature)
-=======
   - [Resource](#resource)
   - [Datasource](#datasource)
   - [IAM Resources](#iam-resource)
@@ -33,7 +22,6 @@
     - [Adding beta field(s)](#adding-beta-fields)
     - [Tests that use a beta feature](#tests-that-use-a-beta-feature)
     - [Promote a beta feature](#promote-a-beta-feature)
->>>>>>> dec9db7b
 
 
 ## Contributing
@@ -165,15 +153,9 @@
   datasource.
 1. Add documentation.
 
-#### Create a new datasource declaration file and a corresponding test file
-
-#### Add Schema and Read operation implementation
-
-#### Add the datasource to the `provider.go.erb` index
-
-#### Implement a test
-
-#### Add documentation
+We won't go in depth on how-to's for this section but if you have any questions or
+thoughts on how to expand this section please don't hesitate to open an issue
+or pull request.
 
 ### IAM Resource
 
