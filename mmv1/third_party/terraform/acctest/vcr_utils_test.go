package acctest_test

import (
	"bytes"
	"context"
	"fmt"
	"io"
	"net/http"
	"net/url"
	"os"
	"testing"

	"github.com/dnaeon/go-vcr/cassette"
	"github.com/hashicorp/terraform-plugin-testing/helper/resource"
	"github.com/hashicorp/terraform-provider-google/google/acctest"
)

func TestNewVcrMatcherFunc_canDetectMatches(t *testing.T) {

	// Everything should be determined as a match in this test
	cases := map[string]struct {
		httpRequest     requestDescription
		cassetteRequest requestDescription
	}{
		"matches POST requests with empty bodies": {
			httpRequest: requestDescription{
				scheme: "https",
				method: "POST",
				host:   "example.com",
				path:   "foobar",
				body:   "{}",
			},
			cassetteRequest: requestDescription{
				scheme: "https",
				method: "POST",
				host:   "example.com",
				path:   "foobar",
				body:   "{}",
			},
		},
		"matches POST requests with exact matching bodies": {
			httpRequest: requestDescription{
				scheme: "https",
				method: "POST",
				host:   "example.com",
				path:   "foobar",
				body:   "{\"field\":\"value\"}",
			},
			cassetteRequest: requestDescription{
				scheme: "https",
				method: "POST",
				host:   "example.com",
				path:   "foobar",
				body:   "{\"field\":\"value\"}",
			},
		},
		"matches POST requests with matching but re-ordered bodies, but only if Content-Type contains 'application/json'": {
			httpRequest: requestDescription{
				scheme: "https",
				method: "POST",
				host:   "example.com",
				path:   "foobar",
				headers: map[string]string{
					"Content-Type": "application/json",
				},
				body: "{\"field1\":\"value1\",\"field2\":\"value2\"}", // 1 before 2
			},
			cassetteRequest: requestDescription{
				scheme: "https",
				method: "POST",
				host:   "example.com",
				path:   "foobar",
				headers: map[string]string{
					"Content-Type": "application/json",
				},
				body: "{\"field2\":\"value2\",\"field1\":\"value1\"}", // 2 before 1
			},
		},
	}

	for tn, tc := range cases {
		t.Run(tn, func(t *testing.T) {
			// Make matcher
			ctx := context.Background()
			req := prepareHttpRequest(tc.httpRequest)
			cassetteReq := prepareCassetteRequest(tc.cassetteRequest)
			matcher := acctest.NewVcrMatcherFunc(ctx)

			// Act - use matcher
			matchDetected := matcher(req, cassetteReq)

			// Assert match
			if !matchDetected {
				t.Fatalf("expected matcher to match the requests")
			}
		})
	}
}

func TestNewVcrMatcherFunc_canDetectMismatches(t *testing.T) {

	// All these cases are expected to end with no match detected
	cases := map[string]struct {
		httpRequest     requestDescription
		cassetteRequest requestDescription
	}{
		"requests using different schemes": {
			httpRequest: requestDescription{
				scheme: "http",
				method: "GET",
				host:   "example.com",
				path:   "foobar",
			},
			cassetteRequest: requestDescription{
				scheme: "https",
				method: "GET",
				host:   "example.com",
				path:   "foobar",
			},
		},
		"requests using different hosts": {
			httpRequest: requestDescription{
				scheme: "https",
				method: "GET",
				host:   "example.com",
				path:   "foobar",
			},
			cassetteRequest: requestDescription{
				scheme: "https",
				method: "GET",
				host:   "google.com",
				path:   "foobar",
			},
		},
		"requests using different paths": {
			httpRequest: requestDescription{
				scheme: "https",
				method: "GET",
				host:   "example.com",
				path:   "foobar1",
			},
			cassetteRequest: requestDescription{
				scheme: "https",
				method: "GET",
				host:   "example.com",
				path:   "foobar2",
			},
		},
		"requests with different methods": {
			httpRequest: requestDescription{
				scheme: "https",
				method: "POST",
				host:   "example.com",
				path:   "foobar",
				body:   "{}",
			},
			cassetteRequest: requestDescription{
				scheme: "https",
				method: "PUT",
				host:   "example.com",
				path:   "foobar",
				body:   "{}",
			},
		},
		"POST requests with different bodies": {
			httpRequest: requestDescription{
				scheme: "https",
				method: "POST",
				host:   "example.com",
				path:   "foobar",
				body:   "{\"field\":\"value is ABCDEFG\"}",
			},
			cassetteRequest: requestDescription{
				scheme: "https",
				method: "POST",
				host:   "example.com",
				path:   "foobar",
				body:   "{\"field\":\"value is MNLOP\"}",
			},
		},
		"POST requests with matching but re-ordered bodies aren't matching if Content-Type header is not 'application/json'": {
			httpRequest: requestDescription{
				scheme: "https",
				method: "POST",
				host:   "example.com",
				path:   "foobar",
				headers: map[string]string{
					"Content-Type": "foobar",
				},
				body: "{\"field1\":\"value1\",\"field2\":\"value2\"}", // 1 before 2
			},
			cassetteRequest: requestDescription{
				scheme: "https",
				method: "POST",
				host:   "example.com",
				path:   "foobar",
				headers: map[string]string{
					"Content-Type": "foobar",
				},
				body: "{\"field2\":\"value2\",\"field1\":\"value1\"}", // 2 before 1
			},
		},
	}

	for tn, tc := range cases {
		t.Run(tn, func(t *testing.T) {
			// Make matcher
			ctx := context.Background()
			req := prepareHttpRequest(tc.httpRequest)
			cassetteReq := prepareCassetteRequest(tc.cassetteRequest)
			matcher := acctest.NewVcrMatcherFunc(ctx)

			// Act - use matcher
			matchDetected := matcher(req, cassetteReq)

			// Assert match
			if matchDetected {
				t.Fatalf("expected matcher to not match the requests")
			}
		})
	}
}

// Currently there is no code to actively force the matcher to overlook differing User-Agent values.
// It isn't checked at any point in the matcher logic.
func TestNewVcrMatcherFunc_ignoresDifferentUserAgents(t *testing.T) {

	cases := map[string]struct {
		httpRequest     requestDescription
		cassetteRequest requestDescription
	}{
		"GET requests with different useragents are matched": {
			httpRequest: requestDescription{
				scheme: "https",
				method: "GET",
				host:   "example.com",
				path:   "foobar",
				headers: map[string]string{
					"User-Agent": "user-agent-HTTP",
				},
			},
			cassetteRequest: requestDescription{
				scheme: "https",
				method: "GET",
				host:   "example.com",
				path:   "foobar",
				headers: map[string]string{
					"User-Agent": "user-agent-CASSETTE",
				},
			},
		},
		"POST requests with identical bodies and different useragents are matched": {
			httpRequest: requestDescription{
				scheme: "https",
				method: "POST",
				host:   "example.com",
				path:   "foobar",
				body:   "{\"field\":\"value\"}",
				headers: map[string]string{
					"User-Agent": "user-agent-HTTP",
				},
			},
			cassetteRequest: requestDescription{
				scheme: "https",
				method: "POST",
				host:   "example.com",
				path:   "foobar",
				body:   "{\"field\":\"value\"}",
				headers: map[string]string{
					"User-Agent": "user-agent-CASSETTE",
				},
			},
		},
		"POST requests with reordered but matching bodies and different useragents are matched if Content-Type contains 'application/json'": {
			httpRequest: requestDescription{
				scheme: "https",
				method: "POST",
				host:   "example.com",
				path:   "foobar",
				body:   "{\"field1\":\"value1\",\"field2\":\"value2\"}",
				headers: map[string]string{
					"User-Agent":   "user-agent-HTTP",
					"Content-Type": "application/json",
				},
			},
			cassetteRequest: requestDescription{
				scheme: "https",
				method: "POST",
				host:   "example.com",
				path:   "foobar",
				body:   "{\"field2\":\"value2\",\"field1\":\"value1\"}",
				headers: map[string]string{
					"User-Agent":   "user-agent-CASSETTE",
					"Content-Type": "application/json",
				},
			},
		},
	}

	for tn, tc := range cases {
		t.Run(tn, func(t *testing.T) {
			// Make matcher
			ctx := context.Background()
			req := prepareHttpRequest(tc.httpRequest)
			cassetteReq := prepareCassetteRequest(tc.cassetteRequest)
			matcher := acctest.NewVcrMatcherFunc(ctx)

			// Act - use matcher
			matchDetected := matcher(req, cassetteReq)

			// Assert match
			if !matchDetected {
				t.Fatalf("expected matcher to match the requests")
			}
		})
	}
}

type requestDescription struct {
	scheme  string
	method  string
	host    string
	path    string
	body    string
	headers map[string]string
}

func prepareHttpRequest(d requestDescription) *http.Request {
	url := &url.URL{
		Scheme: d.scheme,
		Host:   d.host,
		Path:   d.path,
	}

	req := &http.Request{
		Method: d.method,
		URL:    url,
	}

	// Conditionally set a body
	if d.body != "" {
		body := io.NopCloser(bytes.NewBufferString(d.body))
		req.Body = body
	}
	// Conditionally set headers
	if len(d.headers) > 0 {
		req.Header = http.Header{}
		for k, v := range d.headers {
			req.Header.Set(k, v)
		}
	}

	return req
}

func prepareCassetteRequest(d requestDescription) cassette.Request {
	fullUrl := fmt.Sprintf("%s://%s/%s", d.scheme, d.host, d.path)

	req := cassette.Request{
		Method: d.method,
		URL:    fullUrl,
	}

	// Conditionally set a body
	if d.body != "" {
		req.Body = d.body
	}
	// Conditionally set headers
	if len(d.headers) > 0 {
		req.Headers = http.Header{}
		for k, v := range d.headers {
			req.Headers.Add(k, v)
		}
	}

	return req
}
<<<<<<< HEAD
=======

>>>>>>> 33407976
func TestReformConfigWithProvider(t *testing.T) {

	type testCase struct {
		name             string
		initialConfig    string
		providerToInsert string
		expectedConfig   string
	}

	cases := map[string]testCase{
		"replaces_google_beta_with_local": {
			name: "Replaces 'google-beta' provider with 'google-local'",
			initialConfig: `resource "google_new_resource" {
      provider = google-beta
}`,
			providerToInsert: "google-local",
			expectedConfig: `resource "google_new_resource" {
      provider = google-local
}`,
		},
		"inserts_local_provider_into_empty_config": {
			name: "Inserts 'google-local' provider when no provider block exists",
			initialConfig: `resource "google_alloydb_cluster" "default" {
    location   = "us-central1"
    network_config {
        network = google_compute_network.default.id
    }
}`,
			providerToInsert: "google-local",
			expectedConfig: `resource "google_alloydb_cluster" "default" {
  provider = google-local

    location   = "us-central1"
    network_config {
        network = google_compute_network.default.id
    }
}`,
		},
		"no_change_if_target_provider_already_present": {
			name: "Does not change config if target provider is already present",
			initialConfig: `resource "google_new_resource" {
      provider = google-local
}`,
			providerToInsert: "google-local",
			expectedConfig: `resource "google_new_resource" {
      provider = google-local
}`,
		},
		"inserts_provider_with_other_attributes": {
			name: "Inserts provider into a resource block with other attributes but no existing provider",
			initialConfig: `resource "google_compute_instance" "test" {
  name         = "test-instance"
  machine_type = "e2-medium"
}`,
			providerToInsert: "google-local",
			expectedConfig: `resource "google_compute_instance" "test" {
  provider = google-local

  name         = "test-instance"
  machine_type = "e2-medium"
}`,
		},
	}

	for tn, tc := range cases {
		t.Run(tn, func(t *testing.T) {
			newConfig := acctest.ReformConfigWithProvider(tc.initialConfig, tc.providerToInsert)

			if newConfig != tc.expectedConfig {
				t.Fatalf("Test Case: %s\nExpected config to be reformatted to:\n%q\nbut got:\n%q", tc.name, tc.expectedConfig, newConfig)
			}
			t.Logf("Test Case: %s\nReformed config:\n%s", tc.name, newConfig)
		})
	}
<<<<<<< HEAD
}

func TestDiffTestStepInjection(t *testing.T) {
	var dummyCase = resource.TestCase{
		PreCheck:                 func() { acctest.AccTestPreCheck(t) },
		ProtoV5ProviderFactories: acctest.ProtoV5ProviderFactories(t),
		Steps: []resource.TestStep{
			{
				Config: `resource "google_new_resource" {
					provider = google-beta
				}`,
			},
			{
				Config: `resource "google_new_resource" {
					provider = google-beta
				}`,
				ExpectNonEmptyPlan: true,
			},
			{
				Config: `resource "google_new_resource" {
					provider = google-beta
				}`,
				ExpectNonEmptyPlan: true,
			},
		},
	}
	temp_file, err := os.CreateTemp("", "release_diff_test_output_*.log")
	if err != nil {
		t.Fatalf("Failed to create temp file: %v", err)
	}
	var releaseDiffSteps = acctest.InsertDiffSteps(dummyCase, temp_file, "google-beta", "google-local")

	var expectedSteps = []resource.TestStep{
		{
			Config: `resource "google_new_resource" {
					provider = google-beta
				}`,
		},
		{
			Config: `resource "google_new_resource" {
					provider = google-local
				}`,
		},
		{
			Config: `resource "google_new_resource" {
					provider = google-beta
				}`,
		},
		{
			Config: `resource "google_new_resource" {
					provider = google-local
				}`,
		},
		{
			Config: `resource "google_new_resource" {
					provider = google-beta
				}`,
		},

		{
			Config: `resource "google_new_resource" {
					provider = google-local
				}`,
		},
	}

	if len(releaseDiffSteps) != len(expectedSteps) {
		t.Fatalf("Expected %d steps, but got %d", len(expectedSteps), len(releaseDiffSteps))
	}
	for i, step := range releaseDiffSteps {
		if step.Config != expectedSteps[i].Config {
			t.Fatalf("Expected step %d config to be:\n%q\nbut got:\n%q", i, expectedSteps[i].Config, step.Config)
		}
		if (i % 2) == 1 {
			if step.ExpectNonEmptyPlan != false {
				t.Fatalf("Expected step %d to have ExpectNonEmptyPlan set to false, but got true", i)
			}
			if step.PlanOnly != true {
				t.Fatalf("Expected step %d to have PlanOnly set to true, but got false", i)
			}
		}
	}
	defer os.Remove(temp_file.Name())

}
func TestParseReleaseDiffOutput(t *testing.T) {
	temp_file, err := os.CreateTemp("", "test_release_diff_test_output_*.log")
	if err != nil {
		t.Fatalf("Failed to create temp file: %v", err)
	}
	defer os.Remove(temp_file.Name())
	// Write some dummy data to the temp file
	_, err = temp_file.WriteString("This is a test release diff output.\n")
	if err != nil {
		t.Fatalf("Failed to write to temp file: %v", err)
	}

	var expectedOutput = "This is a test release diff output."
	var output string
	output, err = acctest.ParseReleaseDiffOutput(temp_file)
	if err != nil {
		t.Fatalf("Failed to parse release diff output: %v", err)
	}

	if output != expectedOutput {
		t.Fatalf("Expected output to be:\n%q\nbut got:\n%q", expectedOutput, output)
	}
	t.Logf("Parsed output:\n%s", output)
=======
>>>>>>> 33407976
}<|MERGE_RESOLUTION|>--- conflicted
+++ resolved
@@ -375,10 +375,7 @@
 
 	return req
 }
-<<<<<<< HEAD
-=======
-
->>>>>>> 33407976
+
 func TestReformConfigWithProvider(t *testing.T) {
 
 	type testCase struct {
@@ -453,7 +450,81 @@
 			t.Logf("Test Case: %s\nReformed config:\n%s", tc.name, newConfig)
 		})
 	}
-<<<<<<< HEAD
+}
+func TestReformConfigWithProvider(t *testing.T) {
+
+	type testCase struct {
+		name             string
+		initialConfig    string
+		providerToInsert string
+		expectedConfig   string
+	}
+
+	cases := map[string]testCase{
+		"replaces_google_beta_with_local": {
+			name: "Replaces 'google-beta' provider with 'google-local'",
+			initialConfig: `resource "google_new_resource" {
+      provider = google-beta
+}`,
+			providerToInsert: "google-local",
+			expectedConfig: `resource "google_new_resource" {
+      provider = google-local
+}`,
+		},
+		"inserts_local_provider_into_empty_config": {
+			name: "Inserts 'google-local' provider when no provider block exists",
+			initialConfig: `resource "google_alloydb_cluster" "default" {
+    location   = "us-central1"
+    network_config {
+        network = google_compute_network.default.id
+    }
+}`,
+			providerToInsert: "google-local",
+			expectedConfig: `resource "google_alloydb_cluster" "default" {
+  provider = google-local
+
+    location   = "us-central1"
+    network_config {
+        network = google_compute_network.default.id
+    }
+}`,
+		},
+		"no_change_if_target_provider_already_present": {
+			name: "Does not change config if target provider is already present",
+			initialConfig: `resource "google_new_resource" {
+      provider = google-local
+}`,
+			providerToInsert: "google-local",
+			expectedConfig: `resource "google_new_resource" {
+      provider = google-local
+}`,
+		},
+		"inserts_provider_with_other_attributes": {
+			name: "Inserts provider into a resource block with other attributes but no existing provider",
+			initialConfig: `resource "google_compute_instance" "test" {
+  name         = "test-instance"
+  machine_type = "e2-medium"
+}`,
+			providerToInsert: "google-local",
+			expectedConfig: `resource "google_compute_instance" "test" {
+  provider = google-local
+
+  name         = "test-instance"
+  machine_type = "e2-medium"
+}`,
+		},
+	}
+
+	for tn, tc := range cases {
+		t.Run(tn, func(t *testing.T) {
+			newConfig := acctest.ReformConfigWithProvider(tc.initialConfig, tc.providerToInsert)
+
+			if newConfig != tc.expectedConfig {
+				t.Fatalf("Test Case: %s\nExpected config to be reformatted to:\n%q\nbut got:\n%q", tc.name, tc.expectedConfig, newConfig)
+			}
+			t.Logf("Test Case: %s\nReformed config:\n%s", tc.name, newConfig)
+		})
+	}
 }
 
 func TestDiffTestStepInjection(t *testing.T) {
@@ -562,6 +633,4 @@
 		t.Fatalf("Expected output to be:\n%q\nbut got:\n%q", expectedOutput, output)
 	}
 	t.Logf("Parsed output:\n%s", output)
-=======
->>>>>>> 33407976
 }