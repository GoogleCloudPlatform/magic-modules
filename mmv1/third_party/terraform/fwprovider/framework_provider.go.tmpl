package fwprovider

import (
    "context"

    sdk_schema "github.com/hashicorp/terraform-plugin-sdk/v2/helper/schema"

    "github.com/hashicorp/terraform-plugin-framework-validators/listvalidator"
    "github.com/hashicorp/terraform-plugin-framework-validators/stringvalidator"
    "github.com/hashicorp/terraform-plugin-framework/datasource"
    "github.com/hashicorp/terraform-plugin-framework/ephemeral"
    "github.com/hashicorp/terraform-plugin-framework/function"
    "github.com/hashicorp/terraform-plugin-framework/path"
    "github.com/hashicorp/terraform-plugin-framework/provider"
    "github.com/hashicorp/terraform-plugin-framework/provider/metaschema"
    "github.com/hashicorp/terraform-plugin-framework/provider/schema"
    "github.com/hashicorp/terraform-plugin-framework/resource"
    "github.com/hashicorp/terraform-plugin-framework/schema/validator"
    "github.com/hashicorp/terraform-plugin-framework/types"

    "github.com/hashicorp/terraform-provider-google/google/fwvalidators"
    "github.com/hashicorp/terraform-provider-google/google/functions"
    "github.com/hashicorp/terraform-provider-google/google/fwmodels"
    "github.com/hashicorp/terraform-provider-google/google/services/resourcemanager"
    "github.com/hashicorp/terraform-provider-google/version"
    {{- if ne $.TargetVersionName "ga" }}
    "github.com/hashicorp/terraform-provider-google/google/services/firebase"
    {{- end }}

    transport_tpg "github.com/hashicorp/terraform-provider-google/google/transport"
)

// Ensure the implementation satisfies the expected interfaces
var (
    _ provider.Provider               = &FrameworkProvider{}
    _ provider.ProviderWithMetaSchema = &FrameworkProvider{}
    _ provider.ProviderWithFunctions  = &FrameworkProvider{}
    _ provider.ProviderWithEphemeralResources  = &FrameworkProvider{}
)

// New is a helper function to simplify provider server and testing implementation.
func New(primary *sdk_schema.Provider) provider.ProviderWithMetaSchema {
    return &FrameworkProvider{
        Version: version.ProviderVersion,
        Primary: primary,
    }
}

// FrameworkProvider is the provider implementation.
type FrameworkProvider struct {
    Version string
    Primary *sdk_schema.Provider
}

// Metadata returns
// - the provider type name : this controls how "google" is present at the start of all resource type names
// - the provider version   : this is currently unused by Terraform core
func (p *FrameworkProvider) Metadata(_ context.Context, _ provider.MetadataRequest, resp *provider.MetadataResponse) {
    resp.TypeName = "google"
    resp.Version = p.Version
}

// MetaSchema returns the provider meta schema.
func (p *FrameworkProvider) MetaSchema(_ context.Context, _ provider.MetaSchemaRequest, resp *provider.MetaSchemaResponse) {
    resp.Schema = metaschema.Schema{
        Attributes: map[string]metaschema.Attribute{
            "module_name": metaschema.StringAttribute{
                Optional: true,
            },
        },
    }
}

// Schema defines the provider-level schema for configuration data.
// See: https://developer.hashicorp.com/terraform/plugin/framework/migrating/mux
// "The schema and configuration handling must exactly match between all underlying providers of the mux server"
// This schema matches the schema implemented with SDKv2 in google/provider/provider.go
func (p *FrameworkProvider) Schema(_ context.Context, _ provider.SchemaRequest, resp *provider.SchemaResponse) {
    resp.Schema = schema.Schema{
        Attributes: map[string]schema.Attribute{
            "credentials": schema.StringAttribute{
                Optional: true,
                Validators: []validator.String{
                    stringvalidator.ConflictsWith(path.Expressions{
                        path.MatchRoot("access_token"),
                        path.MatchRoot("external_credentials_hcp_terraform"),
                    }...),
                    fwvalidators.CredentialsValidator(),
                    fwvalidators.NonEmptyStringValidator(),
                },
            },
            "access_token": schema.StringAttribute{
                Optional: true,
                Validators: []validator.String{
                    stringvalidator.ConflictsWith(path.Expressions{
                        path.MatchRoot("credentials"),
                        path.MatchRoot("external_credentials_hcp_terraform"),
                    }...),
                    fwvalidators.NonEmptyStringValidator(),
                },
            },
            "impersonate_service_account": schema.StringAttribute{
                Optional: true,
                Validators: []validator.String{
                    fwvalidators.NonEmptyStringValidator(),
                },
            },
            "impersonate_service_account_delegates": schema.ListAttribute{
                Optional:    true,
                ElementType: types.StringType,
            },
            "project": schema.StringAttribute{
                Optional: true,
                Validators: []validator.String{
                    fwvalidators.NonEmptyStringValidator(),
                },
            },
            "billing_project": schema.StringAttribute{
                Optional: true,
                Validators: []validator.String{
                    fwvalidators.NonEmptyStringValidator(),
                },
            },
            "region": schema.StringAttribute{
                Optional: true,
                Validators: []validator.String{
                    fwvalidators.NonEmptyStringValidator(),
                },
            },
            "zone": schema.StringAttribute{
                Optional: true,
                Validators: []validator.String{
                    fwvalidators.NonEmptyStringValidator(),
                },
            },
            "scopes": schema.ListAttribute{
                Optional:    true,
                ElementType: types.StringType,
            },
            "user_project_override": schema.BoolAttribute{
                Optional: true,
            },
            "request_timeout": schema.StringAttribute{
                Optional: true,
                Validators: []validator.String{
                    fwvalidators.NonEmptyStringValidator(),
                    fwvalidators.NonNegativeDurationValidator(),
                },
            },
            "request_reason": schema.StringAttribute{
                Optional: true,
            },
            "universe_domain": schema.StringAttribute{
                Optional: true,
            },
            "default_labels": schema.MapAttribute{
                Optional:    true,
                ElementType: types.StringType,
            },
            "add_terraform_attribution_label": schema.BoolAttribute{
                Optional: true,
            },
            "terraform_attribution_label_addition_strategy": schema.StringAttribute{
                Optional: true,
            },
            // Generated Products
            {{- range $product := $.Products }}
            "{{ underscore $product.Name }}_custom_endpoint": &schema.StringAttribute{
                Optional:     true,
                Validators: []validator.String{
                    transport_tpg.CustomEndpointValidator(),
                },
            },
            {{- end }}

            // Handwritten Products / Versioned / Atypical Entries
            "cloud_billing_custom_endpoint": &schema.StringAttribute{
                Optional:     true,
                Validators: []validator.String{
                    transport_tpg.CustomEndpointValidator(),
                },
            },
            "container_custom_endpoint": &schema.StringAttribute{
                Optional:     true,
                Validators: []validator.String{
                    transport_tpg.CustomEndpointValidator(),
                },
            },
            "dataflow_custom_endpoint": &schema.StringAttribute{
                Optional:     true,
                Validators: []validator.String{
                    transport_tpg.CustomEndpointValidator(),
                },
            },
            "iam_credentials_custom_endpoint": &schema.StringAttribute{
                Optional:     true,
                Validators: []validator.String{
                    transport_tpg.CustomEndpointValidator(),
                },
            },
            "resource_manager_v3_custom_endpoint": &schema.StringAttribute{
                Optional:     true,
                Validators: []validator.String{
                    transport_tpg.CustomEndpointValidator(),
                },
            },
            {{- if ne $.TargetVersionName "ga" }}
            "runtimeconfig_custom_endpoint": &schema.StringAttribute{
                Optional:     true,
                Validators: []validator.String{
                    transport_tpg.CustomEndpointValidator(),
                },
            },
            {{- end }}
            "iam_custom_endpoint": &schema.StringAttribute{
                Optional:     true,
                Validators: []validator.String{
                    transport_tpg.CustomEndpointValidator(),
                },
            },
            "tags_location_custom_endpoint": &schema.StringAttribute{
                Optional:     true,
                Validators: []validator.String{
                    transport_tpg.CustomEndpointValidator(),
                },
            },

            // dcl
            "container_aws_custom_endpoint": &schema.StringAttribute{
                Optional:     true,
                Validators: []validator.String{
                    transport_tpg.CustomEndpointValidator(),
                },
            },
            "container_azure_custom_endpoint": &schema.StringAttribute{
                Optional:     true,
                Validators: []validator.String{
                    transport_tpg.CustomEndpointValidator(),
                },
            },
        },
        Blocks: map[string]schema.Block{
            "batching": schema.ListNestedBlock{
                NestedObject: schema.NestedBlockObject{
                    Attributes: map[string]schema.Attribute{
                        "send_after": schema.StringAttribute{
                            Optional: true,
                            Validators: []validator.String{
                                fwvalidators.NonNegativeDurationValidator(),
                            },
                        },
                        "enable_batching": schema.BoolAttribute{
                            Optional: true,
                        },
                    },
                },
            },
            "external_credentials_hcp_terraform": schema.ListNestedBlock{
                Validators: []validator.List{
                    listvalidator.ConflictsWith(path.Expressions{
                        path.MatchRoot("access_token"),
                        path.MatchRoot("credentials"),
                    }...),
                },
                NestedObject: schema.NestedBlockObject{
                    Attributes: map[string]schema.Attribute{
                        "audience": schema.StringAttribute{
                            Required: true,
                            Validators: []validator.String{
                                NonEmptyStringValidator(),
                            },
                        },
                        "service_account_email": schema.StringAttribute{
                            Required: true,
                            Validators: []validator.String{
                                NonEmptyStringValidator(),
                            },
                        },
                        "identity_token": schema.StringAttribute{
                            Required: true,
                            Validators: []validator.String{
                                NonEmptyStringValidator(),
                            },
                        },
                    },
                },
            },
        },
    }

    transport_tpg.ConfigureDCLCustomEndpointAttributesFramework(&resp.Schema)
}

// Configure prepares the metadata/'meta' required for data sources and resources to function.
// Configuration logic implemented here should take user inputs and use them to populate a struct
// with that necessary metadata, e.g. default project value, configured client, etc.
// That prepared 'meta' struct is then returned in the response, and that value will later be supplied to all resources/data sources when they need to configure themselves.
func (p *FrameworkProvider) Configure(ctx context.Context, req provider.ConfigureRequest, resp *provider.ConfigureResponse) {
    var data fwmodels.ProviderModel

    resp.Diagnostics.Append(req.Config.Get(ctx, &data)...)

    if resp.Diagnostics.HasError() {
        return
    }

    // Configuration values are now available.
    // However we don't use them; for the plugin-framework implementation of the provider
    // we take the configuration values from the SDK implementation of the provider. This avoids duplicated logic and inconsistencies in implementation.
    // The trade off is that we don't benefit from the new type system that differentiates Null and Unknown values, which is especially useful for strings.
    // This makes it necessary to write code that stops empty strings (etc) being passed from the Config struct to PF-implemented resources/datasources.
    //    E.g. GetProjectFramework treats Null and "" the same way : https://github.com/hashicorp/terraform-provider-google/blob/74c815ee4ad059453e06b84448af244d80490ec1/google/fwresource/field_helpers.go#L21-L36
    //    See also, new approaches to handle this: https://github.com/GoogleCloudPlatform/magic-modules/pull/11925


<<<<<<< HEAD
    // This is how we make provider configuration info (configured clients, default project, etc) available to resources and data sources
    // implemented using the plugin-framework. The resources' Configure functions receive this data in the ConfigureRequest argument.
    meta := p.Primary.Meta().(*transport_tpg.Config)
    resp.DataSourceData = meta
    resp.ResourceData = meta
=======
	// This is how we make provider configuration info (configured clients, default project, etc) available to resources and data sources
	// implemented using the plugin-framework. The resources' Configure functions receive this data in the ConfigureRequest argument.
	meta := p.Primary.Meta().(*transport_tpg.Config)
	resp.DataSourceData = meta
	resp.ResourceData = meta
	resp.EphemeralResourceData = meta
>>>>>>> 3b3cb687
}


// DataSources defines the data sources implemented in the provider.
func (p *FrameworkProvider) DataSources(_ context.Context) []func() datasource.DataSource {
    return []func() datasource.DataSource{
        resourcemanager.NewGoogleClientConfigDataSource,
        resourcemanager.NewGoogleClientOpenIDUserinfoDataSource,
        {{- if ne $.TargetVersionName "ga" }}
        firebase.NewGoogleFirebaseAndroidAppConfigDataSource,
        firebase.NewGoogleFirebaseAppleAppConfigDataSource,
        firebase.NewGoogleFirebaseWebAppConfigDataSource,
        {{- end }}
    }
}

// Resources defines the resources implemented in the provider.
func (p *FrameworkProvider) Resources(_ context.Context) []func() resource.Resource {
    return nil
}

// Functions defines the provider functions implemented in the provider.
func (p *FrameworkProvider) Functions(_ context.Context) []func() function.Function {
<<<<<<< HEAD
    return []func() function.Function{
        functions.NewLocationFromIdFunction,
        functions.NewNameFromIdFunction,
        functions.NewProjectFromIdFunction,
        functions.NewRegionFromIdFunction,
        functions.NewRegionFromZoneFunction,
        functions.NewZoneFromIdFunction,
    }
=======
	return []func() function.Function{
		functions.NewLocationFromIdFunction,
		functions.NewNameFromIdFunction,
		functions.NewProjectFromIdFunction,
		functions.NewRegionFromIdFunction,
		functions.NewRegionFromZoneFunction,
		functions.NewZoneFromIdFunction,
	}
}

// EphemeralResources defines the resources that are of ephemeral type implemented in the provider.
func (p *FrameworkProvider) EphemeralResources(_ context.Context) []func() ephemeral.EphemeralResource {
	return []func() ephemeral.EphemeralResource{
        resourcemanager.GoogleEphemeralServiceAccountAccessToken,
        resourcemanager.GoogleEphemeralServiceAccountIdToken,
        resourcemanager.GoogleEphemeralServiceAccountJwt,
        resourcemanager.GoogleEphemeralServiceAccountKey,
	}
>>>>>>> 3b3cb687
}<|MERGE_RESOLUTION|>--- conflicted
+++ resolved
@@ -312,21 +312,12 @@
     //    E.g. GetProjectFramework treats Null and "" the same way : https://github.com/hashicorp/terraform-provider-google/blob/74c815ee4ad059453e06b84448af244d80490ec1/google/fwresource/field_helpers.go#L21-L36
     //    See also, new approaches to handle this: https://github.com/GoogleCloudPlatform/magic-modules/pull/11925
 
-
-<<<<<<< HEAD
-    // This is how we make provider configuration info (configured clients, default project, etc) available to resources and data sources
-    // implemented using the plugin-framework. The resources' Configure functions receive this data in the ConfigureRequest argument.
-    meta := p.Primary.Meta().(*transport_tpg.Config)
-    resp.DataSourceData = meta
-    resp.ResourceData = meta
-=======
 	// This is how we make provider configuration info (configured clients, default project, etc) available to resources and data sources
 	// implemented using the plugin-framework. The resources' Configure functions receive this data in the ConfigureRequest argument.
 	meta := p.Primary.Meta().(*transport_tpg.Config)
 	resp.DataSourceData = meta
 	resp.ResourceData = meta
 	resp.EphemeralResourceData = meta
->>>>>>> 3b3cb687
 }
 
 
@@ -350,7 +341,6 @@
 
 // Functions defines the provider functions implemented in the provider.
 func (p *FrameworkProvider) Functions(_ context.Context) []func() function.Function {
-<<<<<<< HEAD
     return []func() function.Function{
         functions.NewLocationFromIdFunction,
         functions.NewNameFromIdFunction,
@@ -359,15 +349,6 @@
         functions.NewRegionFromZoneFunction,
         functions.NewZoneFromIdFunction,
     }
-=======
-	return []func() function.Function{
-		functions.NewLocationFromIdFunction,
-		functions.NewNameFromIdFunction,
-		functions.NewProjectFromIdFunction,
-		functions.NewRegionFromIdFunction,
-		functions.NewRegionFromZoneFunction,
-		functions.NewZoneFromIdFunction,
-	}
 }
 
 // EphemeralResources defines the resources that are of ephemeral type implemented in the provider.
@@ -378,5 +359,4 @@
         resourcemanager.GoogleEphemeralServiceAccountJwt,
         resourcemanager.GoogleEphemeralServiceAccountKey,
 	}
->>>>>>> 3b3cb687
 }