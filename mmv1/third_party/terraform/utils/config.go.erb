<% autogen_exception -%>
package google

import (
	"context"
	"fmt"
	"log"
	"net/http"
	"regexp"
	"strings"
	"time"

	"github.com/hashicorp/go-cleanhttp"
	"github.com/hashicorp/terraform-plugin-sdk/v2/helper/logging"
	"github.com/hashicorp/terraform-provider-google/version"
	"google.golang.org/api/option"

	"golang.org/x/oauth2"
	googleoauth "golang.org/x/oauth2/google"
	"golang.org/x/oauth2/jwt"
	appengine "google.golang.org/api/appengine/v1"
<% unless version == 'ga' -%>
	"google.golang.org/api/accesscontextmanager/v1beta"
<% end -%>
	"google.golang.org/api/bigquery/v2"
	"google.golang.org/api/bigtableadmin/v2"
	"google.golang.org/api/cloudbilling/v1"
	"google.golang.org/api/cloudbuild/v1"
<% unless version == 'ga' -%>
	cloudidentity "google.golang.org/api/cloudidentity/v1beta1"
<% else -%>
	"google.golang.org/api/cloudidentity/v1"
<% end -%>
	"google.golang.org/api/cloudfunctions/v1"
	"google.golang.org/api/cloudiot/v1"
	"google.golang.org/api/cloudkms/v1"
	"google.golang.org/api/cloudresourcemanager/v1"
	resourceManagerV2 "google.golang.org/api/cloudresourcemanager/v2"
	composer "google.golang.org/api/composer/v1beta1"
	"google.golang.org/api/composer/v1beta1"
	computeBeta "google.golang.org/api/compute/v0.beta"
	"google.golang.org/api/compute/v1"
	"google.golang.org/api/container/v1"
	containerBeta "google.golang.org/api/container/v1beta1"
	dataflow "google.golang.org/api/dataflow/v1b3"
<% unless version == 'ga' -%>
	dataproc "google.golang.org/api/dataproc/v1beta2"
<% else -%>
	"google.golang.org/api/dataproc/v1"
<% end -%>
	"google.golang.org/api/dns/v1"
	healthcare "google.golang.org/api/healthcare/v1"
	"google.golang.org/api/iam/v1"
	iamcredentials "google.golang.org/api/iamcredentials/v1"
	cloudlogging "google.golang.org/api/logging/v2"
	"google.golang.org/api/pubsub/v1"
	runtimeconfig "google.golang.org/api/runtimeconfig/v1beta1"
	"google.golang.org/api/servicemanagement/v1"
	"google.golang.org/api/servicenetworking/v1"
	"google.golang.org/api/serviceusage/v1"
	"google.golang.org/api/sourcerepo/v1"
	"google.golang.org/api/spanner/v1"
	sqladmin "google.golang.org/api/sqladmin/v1beta4"
	"google.golang.org/api/storage/v1"
	"google.golang.org/api/storagetransfer/v1"
	"google.golang.org/api/transport"
	dcl "github.com/GoogleCloudPlatform/declarative-resource-client-library/dcl"
<% unless version == 'ga' -%>
	cloudbuildDcl "github.com/GoogleCloudPlatform/declarative-resource-client-library/services/google/cloudbuild/beta"
<% end -%>
	dataprocDcl "github.com/GoogleCloudPlatform/declarative-resource-client-library/services/google/dataproc<% unless version == 'ga' -%>/beta<% end -%>"
	eventarcDcl "github.com/GoogleCloudPlatform/declarative-resource-client-library/services/google/eventarc<% unless version == 'ga' -%>/beta<% end -%>"
<% unless version == 'ga' -%>
	gkehubDcl "github.com/GoogleCloudPlatform/declarative-resource-client-library/services/google/gkehub/beta"
<% end -%>
)

type providerMeta struct {
	ModuleName string `cty:"module_name"`
}

var providerVersion string

// Config is the configuration structure used to instantiate the Google
// provider.
type Config struct {
	AccessToken                         string
	Credentials                         string
	ImpersonateServiceAccount           string
	ImpersonateServiceAccountDelegates  []string
	Project                             string
	Region                              string
	BillingProject                      string
	Zone                                string
	Scopes                              []string
	BatchingConfig                      *batchingConfig
	UserProjectOverride                 bool
	RequestTimeout                      time.Duration
	// PollInterval is passed to resource.StateChangeConf in common_operation.go
	// It controls the interval at which we poll for successful operations
	PollInterval time.Duration

	client           *http.Client
	context          context.Context
	userAgent        string

	tokenSource oauth2.TokenSource

	<% products.each do |product| -%>
	<%= product[:definitions].name -%>BasePath string
	<% end -%>

	CloudBillingBasePath string
	ComposerBasePath string
	ComputeBetaBasePath string
	ContainerBasePath string
	ContainerBetaBasePath string
	DataprocBetaBasePath string
	DataflowBasePath string
	IamCredentialsBasePath string
	ResourceManagerV2BasePath string
	IAMBasePath string
	CloudIoTBasePath string
	ServiceNetworkingBasePath string
	StorageTransferBasePath string
	BigtableAdminBasePath string

	requestBatcherServiceUsage *RequestBatcher
	requestBatcherIam          *RequestBatcher

	// start DCLBasePaths
	// dataprocBasePath is implemented in mm
	AssuredWorkloadsBasePath string
	EventarcBasePath string
	GkeHubBasePath string
	<% unless version == 'ga' -%>
	// CloudBuild WorkerPool uses a different endpoint (v1beta1) than any other CloudBuild resources
	CloudBuildWorkerPoolBasePath string
	<% end -%>
}

<% products.each do |product| -%>
const <%= product[:definitions].name -%>BasePathKey = "<%= product[:definitions].name -%>"
<% end -%>
const CloudBillingBasePathKey = "CloudBilling"
const ComposerBasePathKey = "Composer"
const ComputeBetaBasePathKey = "ComputeBeta"
const ContainerBasePathKey = "Container"
const DataprocBetaBasePathKey = "DataprocBeta"
const ContainerBetaBasePathKey = "ContainerBeta"
const DataflowBasePathKey = "Dataflow"
const IAMBasePathKey = "IAM"
const IamCredentialsBasePathKey = "IamCredentials"
const ResourceManagerV2BasePathKey = "ResourceManagerV2"
const ServiceNetworkingBasePathKey = "ServiceNetworking"
const StorageTransferBasePathKey = "StorageTransfer"
const BigtableAdminBasePathKey = "BigtableAdmin"
const GkeHubFeatureBasePathKey = "GkeHubFeatureBasePathKey"

// Generated product base paths
var DefaultBasePaths = map[string]string{
<% products.each do |product| -%>
	<%= product[:definitions].name -%>BasePathKey : "<%= product[:definitions].base_url -%>",
<% end -%>
	CloudBillingBasePathKey : "https://cloudbilling.googleapis.com/v1/",
<% if version == "ga" -%>
	ComposerBasePathKey : "https://composer.googleapis.com/v1/",
<% else -%>
	ComposerBasePathKey : "https://composer.googleapis.com/v1beta1/",
<% end -%>
	ComputeBetaBasePathKey : "https://www.googleapis.com/compute/beta/",
	ContainerBasePathKey : "https://container.googleapis.com/v1/",
	ContainerBetaBasePathKey : "https://container.googleapis.com/v1beta1/",
	DataprocBetaBasePathKey : "https://dataproc.googleapis.com/v1beta2/",
	DataflowBasePathKey : "https://dataflow.googleapis.com/v1b3/",
	IAMBasePathKey : "https://iam.googleapis.com/v1/",
	IamCredentialsBasePathKey : "https://iamcredentials.googleapis.com/v1/",
	ResourceManagerV2BasePathKey : "https://cloudresourcemanager.googleapis.com/v2/",
	ServiceNetworkingBasePathKey : "https://servicenetworking.googleapis.com/v1/",
	StorageTransferBasePathKey : "https://storagetransfer.googleapis.com/v1/",
	BigtableAdminBasePathKey : "https://bigtableadmin.googleapis.com/v2/",
	GkeHubFeatureBasePathKey: "https://gkehub.googleapis.com/v1beta/",
}

var DefaultClientScopes = []string{
	"https://www.googleapis.com/auth/compute",
	"https://www.googleapis.com/auth/cloud-platform",
	"https://www.googleapis.com/auth/cloud-identity",
	"https://www.googleapis.com/auth/ndev.clouddns.readwrite",
	"https://www.googleapis.com/auth/devstorage.full_control",
	"https://www.googleapis.com/auth/userinfo.email",
}

func (c *Config) LoadAndValidate(ctx context.Context) error {
	if len(c.Scopes) == 0 {
		c.Scopes = DefaultClientScopes
	}

	c.context = ctx

	tokenSource, err := c.getTokenSource(c.Scopes, false)
	if err != nil {
		return err
	}

	c.tokenSource = tokenSource

	cleanCtx := context.WithValue(ctx, oauth2.HTTPClient, cleanhttp.DefaultClient())

	// 1. MTLS TRANSPORT/CLIENT - sets up proper auth headers
	client, _, err := transport.NewHTTPClient(cleanCtx, option.WithTokenSource(tokenSource))
	if err != nil {
		return err
	}
	// Userinfo is fetched before request logging is enabled to reduce additional noise.
	err = c.logGoogleIdentities()
	if err != nil {
		return err
	}

	// 2. Logging Transport - ensure we log HTTP requests to GCP APIs.
	loggingTransport := logging.NewTransport("Google", client.Transport)

	// 3. Retry Transport - retries common temporary errors
	// Keep order for wrapping logging so we log each retried request as well.
	// This value should be used if needed to create shallow copies with additional retry predicates.
	// See ClientWithAdditionalRetries
	retryTransport := NewTransportWithDefaultRetries(loggingTransport)

	// 4. Header Transport - outer wrapper to inject additional headers we want to apply
	// before making requests
	headerTransport := newTransportWithHeaders(retryTransport)

	// Set final transport value.
	client.Transport = headerTransport

	// This timeout is a timeout per HTTP request, not per logical operation.
	client.Timeout = c.synchronousTimeout()

	c.client = client
	c.context = ctx
	c.Region = GetRegionFromRegionSelfLink(c.Region)
	c.requestBatcherServiceUsage = NewRequestBatcher("Service Usage", ctx, c.BatchingConfig)
	c.requestBatcherIam = NewRequestBatcher("IAM", ctx, c.BatchingConfig)
	c.PollInterval = 10 * time.Second

<<<<<<< HEAD
	// Start DCL client instantiation
	// TODO(slevenick): handle user agents
	dclClientOptions := dcl.WithHTTPClient(client)
	dclUserAgentOptions:=dcl.WithUserAgent(c.userAgent)
	dclLoggerOptions := dcl.WithLogger(dclLogger{})
	// each product needs it own client currently since basepath can only be specified at
	// the config level.
	c.clientDataprocDCL = dataprocDcl.NewClient(dcl.NewConfig(dclClientOptions, dclUserAgentOptions,dclLoggerOptions, dcl.WithBasePath(c.DataprocBasePath)))
	c.clientEventarcDCL = eventarcDcl.NewClient(dcl.NewConfig(dclClientOptions, dclUserAgentOptions,dclLoggerOptions, dcl.WithBasePath(c.EventarcBasePath)))

<% if version.nil? || version == 'ga' -%>
	providerVersion = "google/" + version.ProviderVersion
<% else -%>
	providerVersion = "google-<%= version -%>/"  + version.ProviderVersion
<% end -%>

=======
>>>>>>> 62d39a8b
	return nil
}

func expandProviderBatchingConfig(v interface{}) (*batchingConfig, error) {
	config := &batchingConfig{
		sendAfter:      time.Second * defaultBatchSendIntervalSec,
		enableBatching: true,
	}

	if v == nil {
		return config, nil
	}
	ls := v.([]interface{})
	if len(ls) == 0 || ls[0] == nil {
		return config, nil
	}

	cfgV := ls[0].(map[string]interface{})
	if sendAfterV, ok := cfgV["send_after"]; ok {
		sendAfter, err := time.ParseDuration(sendAfterV.(string))
		if err != nil {
			return nil, fmt.Errorf("unable to parse duration from 'send_after' value %q", sendAfterV)
		}
		config.sendAfter = sendAfter
	}

	if enable, ok := cfgV["enable_batching"]; ok {
		config.enableBatching = enable.(bool)
	}

	return config, nil
}

func (c *Config) synchronousTimeout() time.Duration {
	if c.RequestTimeout == 0 {
		return 120 * time.Second
	}
	return c.RequestTimeout
}

// Print Identities executing terraform API Calls.
func (c *Config) logGoogleIdentities() error {
	if c.ImpersonateServiceAccount == "" {

		tokenSource, err := c.getTokenSource(c.Scopes, true)
		if err != nil {
			return err
		}
		c.client = oauth2.NewClient(c.context, tokenSource) // c.client isn't initialised fully when this code is called.

		email, err := GetCurrentUserEmail(c, c.userAgent)
		if err != nil {
			log.Printf("[INFO] error retrieving userinfo for your provider credentials. have you enabled the 'https://www.googleapis.com/auth/userinfo.email' scope? error: %s", err)
		}

		log.Printf("[INFO] Terraform is using this identity: %s", email)

		return nil

	}

	// Drop Impersonated ClientOption from OAuth2 TokenSource to infer original identity

	tokenSource, err := c.getTokenSource(c.Scopes, true)
	if err != nil {
		return err
	}
	c.client = oauth2.NewClient(c.context, tokenSource) // c.client isn't initialised fully when this code is called.

	email, err := GetCurrentUserEmail(c, c.userAgent)
	if err != nil {
		log.Printf("[INFO] error retrieving userinfo for your provider credentials. have you enabled the 'https://www.googleapis.com/auth/userinfo.email' scope? error: %s", err)
	}

	log.Printf("[INFO] Terraform is configured with service account impersonation, original identity: %s, impersonated identity: %s", email, c.ImpersonateServiceAccount)

	// Add the Impersonated ClientOption back in to the OAuth2 TokenSource

	tokenSource, err = c.getTokenSource(c.Scopes, false)
	if err != nil {
		return err
	}
	c.client = oauth2.NewClient(c.context, tokenSource) // c.client isn't initialised fully when this code is called.

	return nil
}

// Get a TokenSource based on the Google Credentials configured.
// If initialCredentialsOnly is true, don't follow the impersonation settings and return the initial set of creds.
func (c *Config) getTokenSource(clientScopes []string, initialCredentialsOnly bool) (oauth2.TokenSource, error) {
	creds, err := c.GetCredentials(clientScopes, initialCredentialsOnly)
	if err != nil {
		return nil, fmt.Errorf("%s", err)
	}
	return creds.TokenSource, nil
}

// Methods to create new services from config
// Some base paths below need the version and possibly more of the path
// set on them. The client libraries are inconsistent about which values they need;
// while most only want the host URL, some older ones also want the version and some
// of those "projects" as well. You can find out if this is required by looking at
// the basePath value in the client library file.
func (c *Config) NewComputeClient(userAgent string) *compute.Service {
	computeClientBasePath := c.ComputeBasePath + "projects/"
	log.Printf("[INFO] Instantiating GCE client for path %s", computeClientBasePath)
	clientCompute, err := compute.NewService(c.context, option.WithHTTPClient(c.client))
	if err != nil {
		log.Printf("[WARN] Error creating client compute: %s", err)
		return nil
	}
	clientCompute.UserAgent = userAgent
	clientCompute.BasePath = computeClientBasePath

	return clientCompute
}

func (c *Config) NewComputeBetaClient(userAgent string) *computeBeta.Service {
	computeBetaClientBasePath := c.ComputeBetaBasePath + "projects/"
	log.Printf("[INFO] Instantiating GCE Beta client for path %s", computeBetaClientBasePath)
	clientComputeBeta, err := computeBeta.NewService(c.context, option.WithHTTPClient(c.client))
	if err != nil {
		log.Printf("[WARN] Error creating client compute beta: %s", err)
		return nil
	}
	clientComputeBeta.UserAgent = userAgent
	clientComputeBeta.BasePath = computeBetaClientBasePath

	return clientComputeBeta
}

func (c *Config) NewContainerClient(userAgent string) *container.Service {
	containerClientBasePath := removeBasePathVersion(c.ContainerBasePath)
	log.Printf("[INFO] Instantiating GKE client for path %s", containerClientBasePath)
	clientContainer, err := container.NewService(c.context, option.WithHTTPClient(c.client))
	if err != nil {
		log.Printf("[WARN] Error creating client container: %s", err)
		return nil
	}
	clientContainer.UserAgent = userAgent
	clientContainer.BasePath = containerClientBasePath

	return clientContainer
}

func (c *Config) NewContainerBetaClient(userAgent string) *containerBeta.Service {
	containerBetaClientBasePath := removeBasePathVersion(c.ContainerBetaBasePath)
	log.Printf("[INFO] Instantiating GKE Beta client for path %s", containerBetaClientBasePath)
	clientContainerBeta, err := containerBeta.NewService(c.context, option.WithHTTPClient(c.client))
	if err != nil {
		log.Printf("[WARN] Error creating client container beta: %s", err)
		return nil
	}
	clientContainerBeta.UserAgent = userAgent
	clientContainerBeta.BasePath = containerBetaClientBasePath

	return clientContainerBeta
}

func (c *Config) NewDnsClient(userAgent string) *dns.Service {
	dnsClientBasePath := removeBasePathVersion(c.DNSBasePath)
	dnsClientBasePath = strings.ReplaceAll(dnsClientBasePath, "/dns/", "")
	log.Printf("[INFO] Instantiating Google Cloud DNS client for path %s", dnsClientBasePath)
	clientDns, err := dns.NewService(c.context, option.WithHTTPClient(c.client))
	if err != nil {
		log.Printf("[WARN] Error creating client dns: %s", err)
		return nil
	}
	clientDns.UserAgent = userAgent
	clientDns.BasePath = dnsClientBasePath

	return clientDns
}

func (c *Config) NewKmsClientWithCtx(ctx context.Context, userAgent string) *cloudkms.Service {
	kmsClientBasePath := removeBasePathVersion(c.KMSBasePath)
	log.Printf("[INFO] Instantiating Google Cloud KMS client for path %s", kmsClientBasePath)
	clientKms, err := cloudkms.NewService(ctx, option.WithHTTPClient(c.client))
	if err != nil {
		log.Printf("[WARN] Error creating client kms: %s", err)
		return nil
	}
	clientKms.UserAgent = userAgent
	clientKms.BasePath = kmsClientBasePath

	return clientKms
}

func (c *Config) NewKmsClient(userAgent string) *cloudkms.Service {
	return c.NewKmsClientWithCtx(c.context, userAgent)
}

func (c *Config) NewLoggingClient(userAgent string) *cloudlogging.Service {
	loggingClientBasePath := removeBasePathVersion(c.LoggingBasePath)
	log.Printf("[INFO] Instantiating Google Stackdriver Logging client for path %s", loggingClientBasePath)
	clientLogging, err := cloudlogging.NewService(c.context, option.WithHTTPClient(c.client))
	if err != nil {
		log.Printf("[WARN] Error creating client logging: %s", err)
		return nil
	}
	clientLogging.UserAgent = userAgent
	clientLogging.BasePath = loggingClientBasePath

	return clientLogging
}

func (c *Config) NewStorageClient(userAgent string) *storage.Service {
	storageClientBasePath := c.StorageBasePath
	log.Printf("[INFO] Instantiating Google Storage client for path %s", storageClientBasePath)
	clientStorage, err := storage.NewService(c.context, option.WithHTTPClient(c.client))
	if err != nil {
		log.Printf("[WARN] Error creating client storage: %s", err)
		return nil
	}
	clientStorage.UserAgent = userAgent
	clientStorage.BasePath = storageClientBasePath

	return clientStorage
}

func (c *Config) NewSqlAdminClient(userAgent string) *sqladmin.Service {
	sqlClientBasePath := removeBasePathVersion(removeBasePathVersion(c.SQLBasePath))
	log.Printf("[INFO] Instantiating Google SqlAdmin client for path %s", sqlClientBasePath)
	clientSqlAdmin, err := sqladmin.NewService(c.context, option.WithHTTPClient(c.client))
	if err != nil {
		log.Printf("[WARN] Error creating client storage: %s", err)
		return nil
	}
	clientSqlAdmin.UserAgent = userAgent
	clientSqlAdmin.BasePath = sqlClientBasePath

	return clientSqlAdmin
}

func (c *Config) NewPubsubClient(userAgent string) *pubsub.Service {
	pubsubClientBasePath := removeBasePathVersion(c.PubsubBasePath)
	log.Printf("[INFO] Instantiating Google Pubsub client for path %s", pubsubClientBasePath)
	wrappedPubsubClient := ClientWithAdditionalRetries(c.client, pubsubTopicProjectNotReady)
	clientPubsub, err := pubsub.NewService(c.context, option.WithHTTPClient(wrappedPubsubClient))
	if err != nil {
		log.Printf("[WARN] Error creating client pubsub: %s", err)
		return nil
	}
	clientPubsub.UserAgent = userAgent
	clientPubsub.BasePath = pubsubClientBasePath

	return clientPubsub
}

func (c *Config) NewDataflowClient(userAgent string) *dataflow.Service {
	dataflowClientBasePath := removeBasePathVersion(c.DataflowBasePath)
	log.Printf("[INFO] Instantiating Google Dataflow client for path %s", dataflowClientBasePath)
	clientDataflow, err := dataflow.NewService(c.context, option.WithHTTPClient(c.client))
	if err != nil {
		log.Printf("[WARN] Error creating client dataflow: %s", err)
		return nil
	}
	clientDataflow.UserAgent = userAgent
	clientDataflow.BasePath = dataflowClientBasePath

	return clientDataflow
}

func (c *Config) NewResourceManagerClient(userAgent string) *cloudresourcemanager.Service {
	resourceManagerBasePath := removeBasePathVersion(c.ResourceManagerBasePath)
	log.Printf("[INFO] Instantiating Google Cloud ResourceManager client for path %s", resourceManagerBasePath)
	clientResourceManager, err := cloudresourcemanager.NewService(c.context, option.WithHTTPClient(c.client))
	if err != nil {
		log.Printf("[WARN] Error creating client resource manager: %s", err)
		return nil
	}
	clientResourceManager.UserAgent = userAgent
	clientResourceManager.BasePath = resourceManagerBasePath

	return clientResourceManager
}

func (c *Config) NewResourceManagerV2Client(userAgent string) *resourceManagerV2.Service {
	resourceManagerV2BasePath := removeBasePathVersion(c.ResourceManagerV2BasePath)
	log.Printf("[INFO] Instantiating Google Cloud ResourceManager V client for path %s", resourceManagerV2BasePath)
	clientResourceManagerV2, err := resourceManagerV2.NewService(c.context, option.WithHTTPClient(c.client))
	if err != nil {
		log.Printf("[WARN] Error creating client resource manager v2: %s", err)
		return nil
	}
	clientResourceManagerV2.UserAgent = userAgent
	clientResourceManagerV2.BasePath = resourceManagerV2BasePath

	return clientResourceManagerV2
}

func (c *Config) NewRuntimeconfigClient(userAgent string) *runtimeconfig.Service {
	runtimeConfigClientBasePath := removeBasePathVersion(c.RuntimeConfigBasePath)
	log.Printf("[INFO] Instantiating Google Cloud Runtimeconfig client for path %s", runtimeConfigClientBasePath)
	clientRuntimeconfig, err := runtimeconfig.NewService(c.context, option.WithHTTPClient(c.client))
	if err != nil {
		log.Printf("[WARN] Error creating client runtime config: %s", err)
		return nil
	}
	clientRuntimeconfig.UserAgent = userAgent
	clientRuntimeconfig.BasePath = runtimeConfigClientBasePath

	return clientRuntimeconfig
}

func (c *Config) NewIamClient(userAgent string) *iam.Service {
	iamClientBasePath := removeBasePathVersion(c.IAMBasePath)
	log.Printf("[INFO] Instantiating Google Cloud IAM client for path %s", iamClientBasePath)
	clientIAM, err := iam.NewService(c.context, option.WithHTTPClient(c.client))
	if err != nil {
		log.Printf("[WARN] Error creating client iam: %s", err)
		return nil
	}
	clientIAM.UserAgent = userAgent
	clientIAM.BasePath = iamClientBasePath

	return clientIAM
}

func (c *Config) NewIamCredentialsClient(userAgent string) *iamcredentials.Service {
	iamCredentialsClientBasePath := removeBasePathVersion(c.IamCredentialsBasePath)
	log.Printf("[INFO] Instantiating Google Cloud IAMCredentials client for path %s", iamCredentialsClientBasePath)
	clientIamCredentials, err := iamcredentials.NewService(c.context, option.WithHTTPClient(c.client))
	if err != nil {
		log.Printf("[WARN] Error creating client iam credentials: %s", err)
		return nil
	}
	clientIamCredentials.UserAgent = userAgent
	clientIamCredentials.BasePath = iamCredentialsClientBasePath

	return clientIamCredentials
}

func (c *Config) NewServiceManClient(userAgent string) *servicemanagement.APIService {
	serviceManagementClientBasePath := removeBasePathVersion(c.ServiceManagementBasePath)
	log.Printf("[INFO] Instantiating Google Cloud Service Management client for path %s", serviceManagementClientBasePath)
	clientServiceMan, err := servicemanagement.NewService(c.context, option.WithHTTPClient(c.client))
	if err != nil {
		log.Printf("[WARN] Error creating client service management: %s", err)
		return nil
	}
	clientServiceMan.UserAgent = userAgent
	clientServiceMan.BasePath = serviceManagementClientBasePath

	return clientServiceMan
}

func (c *Config) NewServiceUsageClient(userAgent string) *serviceusage.Service {
	serviceUsageClientBasePath := removeBasePathVersion(c.ServiceUsageBasePath)
	log.Printf("[INFO] Instantiating Google Cloud Service Usage client for path %s", serviceUsageClientBasePath)
	clientServiceUsage, err := serviceusage.NewService(c.context, option.WithHTTPClient(c.client))
	if err != nil {
		log.Printf("[WARN] Error creating client service usage: %s", err)
		return nil
	}
	clientServiceUsage.UserAgent = userAgent
	clientServiceUsage.BasePath = serviceUsageClientBasePath

	return clientServiceUsage
}

func (c *Config) NewBillingClient(userAgent string) *cloudbilling.APIService {
	cloudBillingClientBasePath := removeBasePathVersion(c.CloudBillingBasePath)
	log.Printf("[INFO] Instantiating Google Cloud Billing client for path %s", cloudBillingClientBasePath)
	clientBilling, err := cloudbilling.NewService(c.context, option.WithHTTPClient(c.client))
	if err != nil {
		log.Printf("[WARN] Error creating client billing: %s", err)
		return nil
	}
	clientBilling.UserAgent = userAgent
	clientBilling.BasePath = cloudBillingClientBasePath

	return clientBilling
}

func (c *Config) NewBuildClient(userAgent string) *cloudbuild.Service {
	cloudBuildClientBasePath := removeBasePathVersion(c.CloudBuildBasePath)
	log.Printf("[INFO] Instantiating Google Cloud Build client for path %s", cloudBuildClientBasePath)
	clientBuild, err := cloudbuild.NewService(c.context, option.WithHTTPClient(c.client))
	if err != nil {
		log.Printf("[WARN] Error creating client build: %s", err)
		return nil
	}
	clientBuild.UserAgent = userAgent
	clientBuild.BasePath = cloudBuildClientBasePath

	return clientBuild
}

func (c *Config) NewCloudFunctionsClient(userAgent string) *cloudfunctions.Service {
	cloudFunctionsClientBasePath := removeBasePathVersion(c.CloudFunctionsBasePath)
	log.Printf("[INFO] Instantiating Google Cloud CloudFunctions Client for path %s", cloudFunctionsClientBasePath)
	clientCloudFunctions, err := cloudfunctions.NewService(c.context, option.WithHTTPClient(c.client))
	if err != nil {
		log.Printf("[WARN] Error creating client cloud functions: %s", err)
		return nil
	}
	clientCloudFunctions.UserAgent = userAgent
	clientCloudFunctions.BasePath = cloudFunctionsClientBasePath

	return clientCloudFunctions
}

func (c *Config) NewSourceRepoClient(userAgent string) *sourcerepo.Service {
	sourceRepoClientBasePath := removeBasePathVersion(c.SourceRepoBasePath)
	log.Printf("[INFO] Instantiating Google Cloud Source Repo client for path %s", sourceRepoClientBasePath)
	clientSourceRepo, err := sourcerepo.NewService(c.context, option.WithHTTPClient(c.client))
	if err != nil {
		log.Printf("[WARN] Error creating client source repo: %s", err)
		return nil
	}
	clientSourceRepo.UserAgent = userAgent
	clientSourceRepo.BasePath = sourceRepoClientBasePath

	return clientSourceRepo
}

func (c *Config) NewBigQueryClient(userAgent string) *bigquery.Service {
	bigQueryClientBasePath := c.BigQueryBasePath
	log.Printf("[INFO] Instantiating Google Cloud BigQuery client for path %s", bigQueryClientBasePath)
	wrappedBigQueryClient := ClientWithAdditionalRetries(c.client, iamMemberMissing)
	clientBigQuery, err := bigquery.NewService(c.context, option.WithHTTPClient(wrappedBigQueryClient))
	if err != nil {
		log.Printf("[WARN] Error creating client big query: %s", err)
		return nil
	}
	clientBigQuery.UserAgent = userAgent
	clientBigQuery.BasePath = bigQueryClientBasePath

	return clientBigQuery
}

func (c *Config) NewSpannerClient(userAgent string) *spanner.Service {
	spannerClientBasePath := removeBasePathVersion(c.SpannerBasePath)
	log.Printf("[INFO] Instantiating Google Cloud Spanner client for path %s", spannerClientBasePath)
	clientSpanner, err := spanner.NewService(c.context, option.WithHTTPClient(c.client))
	if err != nil {
		log.Printf("[WARN] Error creating client source repo: %s", err)
		return nil
	}
	clientSpanner.UserAgent = userAgent
	clientSpanner.BasePath = spannerClientBasePath

	return clientSpanner
}

func (c *Config) NewDataprocClient(userAgent string) *dataproc.Service {
	dataprocClientBasePath := removeBasePathVersion(c.DataprocBasePath)
	log.Printf("[INFO] Instantiating Google Cloud Dataproc client for path %s", dataprocClientBasePath)
	clientDataproc, err := dataproc.NewService(c.context, option.WithHTTPClient(c.client))
	if err != nil {
		log.Printf("[WARN] Error creating client dataproc: %s", err)
		return nil
	}
	clientDataproc.UserAgent = userAgent
	clientDataproc.BasePath = dataprocClientBasePath

	return clientDataproc
}

func (c *Config) NewCloudIoTClient(userAgent string) *cloudiot.Service {
	cloudIoTClientBasePath := removeBasePathVersion(c.CloudIoTBasePath)
	log.Printf("[INFO] Instantiating Google Cloud IoT Core client for path %s", cloudIoTClientBasePath)
	clientCloudIoT, err := cloudiot.NewService(c.context, option.WithHTTPClient(c.client))
	if err != nil {
		log.Printf("[WARN] Error creating client cloud iot: %s", err)
		return nil
	}
	clientCloudIoT.UserAgent = userAgent
	clientCloudIoT.BasePath = cloudIoTClientBasePath

	return clientCloudIoT
}

func (c *Config) NewAppEngineClient(userAgent string) *appengine.APIService {
	appEngineClientBasePath := removeBasePathVersion(c.AppEngineBasePath)
	log.Printf("[INFO] Instantiating App Engine client for path %s", appEngineClientBasePath)
	clientAppEngine, err := appengine.NewService(c.context, option.WithHTTPClient(c.client))
	if err != nil {
		log.Printf("[WARN] Error creating client appengine: %s", err)
		return nil
	}
	clientAppEngine.UserAgent = userAgent
	clientAppEngine.BasePath = appEngineClientBasePath

	return clientAppEngine
}

func (c *Config) NewComposerClient(userAgent string) *composer.Service {
	composerClientBasePath := removeBasePathVersion(c.ComposerBasePath)
	log.Printf("[INFO] Instantiating Cloud Composer client for path %s", composerClientBasePath)
	clientComposer, err := composer.NewService(c.context, option.WithHTTPClient(c.client))
	if err != nil {
		log.Printf("[WARN] Error creating client composer: %s", err)
		return nil
	}
	clientComposer.UserAgent = userAgent
	clientComposer.BasePath = composerClientBasePath

	return clientComposer
}

func (c *Config) NewServiceNetworkingClient(userAgent string) *servicenetworking.APIService {
	serviceNetworkingClientBasePath := removeBasePathVersion(c.ServiceNetworkingBasePath)
	log.Printf("[INFO] Instantiating Service Networking client for path %s", serviceNetworkingClientBasePath)
	clientServiceNetworking, err := servicenetworking.NewService(c.context, option.WithHTTPClient(c.client))
	if err != nil {
		log.Printf("[WARN] Error creating client service networking: %s", err)
		return nil
	}
	clientServiceNetworking.UserAgent = userAgent
	clientServiceNetworking.BasePath = serviceNetworkingClientBasePath

	return clientServiceNetworking
}

func (c *Config) NewStorageTransferClient(userAgent string) *storagetransfer.Service {
	storageTransferClientBasePath := removeBasePathVersion(c.StorageTransferBasePath)
	log.Printf("[INFO] Instantiating Google Cloud Storage Transfer client for path %s", storageTransferClientBasePath)
	clientStorageTransfer, err := storagetransfer.NewService(c.context, option.WithHTTPClient(c.client))
	if err != nil {
		log.Printf("[WARN] Error creating client storage transfer: %s", err)
		return nil
	}
	clientStorageTransfer.UserAgent = userAgent
	clientStorageTransfer.BasePath = storageTransferClientBasePath

	return clientStorageTransfer
}

func (c *Config) NewHealthcareClient(userAgent string) *healthcare.Service {
	healthcareClientBasePath := removeBasePathVersion(c.HealthcareBasePath)
	log.Printf("[INFO] Instantiating Google Cloud Healthcare client for path %s", healthcareClientBasePath)
	clientHealthcare, err := healthcare.NewService(c.context, option.WithHTTPClient(c.client))
	if err != nil {
		log.Printf("[WARN] Error creating client healthcare: %s", err)
		return nil
	}
	clientHealthcare.UserAgent = userAgent
	clientHealthcare.BasePath = healthcareClientBasePath

	return clientHealthcare
}

func (c *Config) NewCloudIdentityClient(userAgent string) *cloudidentity.Service {
	cloudidentityClientBasePath := removeBasePathVersion(c.CloudIdentityBasePath)
	log.Printf("[INFO] Instantiating Google Cloud CloudIdentity client for path %s", cloudidentityClientBasePath)
	clientCloudIdentity, err := cloudidentity.NewService(c.context, option.WithHTTPClient(c.client))
	if err != nil {
		log.Printf("[WARN] Error creating client cloud identity: %s", err)
		return nil
	}
	clientCloudIdentity.UserAgent = userAgent
	clientCloudIdentity.BasePath = cloudidentityClientBasePath

	return clientCloudIdentity
}

func (c *Config) BigTableClientFactory(userAgent string) *BigtableClientFactory {
	bigtableClientFactory := &BigtableClientFactory{
		UserAgent:   userAgent,
		TokenSource: c.tokenSource,
	}

	return bigtableClientFactory
}

// Unlike other clients, the Bigtable Admin client doesn't use a single
// service. Instead, there are several distinct services created off
// the base service object. To imitate most other handwritten clients,
// we expose those directly instead of providing the `Service` object
// as a factory.
func (c *Config) NewBigTableProjectsInstancesClient(userAgent string) *bigtableadmin.ProjectsInstancesService {
	bigtableAdminBasePath := removeBasePathVersion(c.BigtableAdminBasePath)
	log.Printf("[INFO] Instantiating Google Cloud BigtableAdmin for path %s", bigtableAdminBasePath)
	clientBigtable, err := bigtableadmin.NewService(c.context, option.WithHTTPClient(c.client))
	if err != nil {
		log.Printf("[WARN] Error creating client big table projects instances: %s", err)
		return nil
	}
	clientBigtable.UserAgent = userAgent
	clientBigtable.BasePath = bigtableAdminBasePath
	clientBigtableProjectsInstances := bigtableadmin.NewProjectsInstancesService(clientBigtable)

	return clientBigtableProjectsInstances
}

func (c *Config) NewBigTableProjectsInstancesTablesClient(userAgent string) *bigtableadmin.ProjectsInstancesTablesService {
	bigtableAdminBasePath := removeBasePathVersion(c.BigtableAdminBasePath)
	log.Printf("[INFO] Instantiating Google Cloud BigtableAdmin for path %s", bigtableAdminBasePath)
	clientBigtable, err := bigtableadmin.NewService(c.context, option.WithHTTPClient(c.client))
	if err != nil {
		log.Printf("[WARN] Error creating client projects instances tables: %s", err)
		return nil
	}
	clientBigtable.UserAgent = userAgent
	clientBigtable.BasePath = bigtableAdminBasePath
	clientBigtableProjectsInstancesTables := bigtableadmin.NewProjectsInstancesTablesService(clientBigtable)

	return clientBigtableProjectsInstancesTables
}

// staticTokenSource is used to be able to identify static token sources without reflection.
type staticTokenSource struct {
      oauth2.TokenSource
}

// Get a set of credentials with a given scope (clientScopes) based on the Config object.
// If initialCredentialsOnly is true, don't follow the impersonation settings and return the initial set of creds
// instead.
func (c *Config) GetCredentials(clientScopes []string, initialCredentialsOnly bool) (googleoauth.Credentials, error) {

	if c.AccessToken != "" {
		contents, _, err := pathOrContents(c.AccessToken)
		if err != nil {
			return googleoauth.Credentials{}, fmt.Errorf("Error loading access token: %s", err)
		}
		token := &oauth2.Token{AccessToken: contents}

		if c.ImpersonateServiceAccount != "" && !initialCredentialsOnly {
			opts := []option.ClientOption{option.WithTokenSource(oauth2.StaticTokenSource(token)), option.ImpersonateCredentials(c.ImpersonateServiceAccount, c.ImpersonateServiceAccountDelegates...), option.WithScopes(clientScopes...)}
			creds, err := transport.Creds(context.TODO(), opts...)
			if err != nil {
				return googleoauth.Credentials{}, err
			}
			return *creds, nil
		}

		log.Printf("[INFO] Authenticating using configured Google JSON 'access_token'...")
		log.Printf("[INFO]   -- Scopes: %s", clientScopes)

		return googleoauth.Credentials{
			TokenSource: staticTokenSource{oauth2.StaticTokenSource(token)},
		}, nil
	}

	if c.Credentials != "" {
		contents, _, err := pathOrContents(c.Credentials)
		if err != nil {
			return googleoauth.Credentials{}, fmt.Errorf("error loading credentials: %s", err)
		}
		if c.ImpersonateServiceAccount != "" && !initialCredentialsOnly {
			opts := []option.ClientOption{option.WithCredentialsJSON([]byte(contents)), option.ImpersonateCredentials(c.ImpersonateServiceAccount, c.ImpersonateServiceAccountDelegates...), option.WithScopes(clientScopes...)}
			creds, err := transport.Creds(context.TODO(), opts...)
			if err != nil {
				return googleoauth.Credentials{}, err
			}
			return *creds, nil
		}
		creds, err := googleoauth.CredentialsFromJSON(c.context, []byte(contents), clientScopes...)
		if err != nil {
			return googleoauth.Credentials{}, fmt.Errorf("unable to parse credentials from '%s': %s", contents, err)
		}

		log.Printf("[INFO] Authenticating using configured Google JSON 'credentials'...")
		log.Printf("[INFO]   -- Scopes: %s", clientScopes)
		return *creds, nil
	}

	if c.ImpersonateServiceAccount != "" && !initialCredentialsOnly {
		opts := option.ImpersonateCredentials(c.ImpersonateServiceAccount, c.ImpersonateServiceAccountDelegates...)
		creds, err := transport.Creds(context.TODO(), opts, option.WithScopes(clientScopes...))
		if err != nil {
			return googleoauth.Credentials{}, err
		}
		return *creds, nil

	}

	log.Printf("[INFO] Authenticating using DefaultClient...")
	log.Printf("[INFO]   -- Scopes: %s", clientScopes)

	defaultTS, err := googleoauth.DefaultTokenSource(context.Background(), clientScopes...)
	if err != nil {
		return googleoauth.Credentials{}, fmt.Errorf("Attempted to load application default credentials since neither `credentials` nor `access_token` was set in the provider block.  No credentials loaded. To use your gcloud credentials, run 'gcloud auth application-default login'.  Original error: %w", err)
	}
	return googleoauth.Credentials{
		TokenSource: defaultTS,
	}, err
}

// Remove the `/{{version}}/` from a base path if present.
func removeBasePathVersion(url string) string {
	re := regexp.MustCompile(`(?P<base>http[s]://.*)(?P<version>/[^/]+?/$)`)
	return re.ReplaceAllString(url, "$1/")
}

// For a consumer of config.go that isn't a full fledged provider and doesn't
// have its own endpoint mechanism such as sweepers, init {{service}}BasePath
// values to a default. After using this, you should call config.LoadAndValidate.
func ConfigureBasePaths(c *Config) {
	// Generated Products
	<% products.map.each do |product| -%>
	c.<%= product[:definitions].name -%>BasePath = DefaultBasePaths[<%= product[:definitions].name -%>BasePathKey]
	<% end -%>

	// Handwritten Products / Versioned / Atypical Entries
	c.CloudBillingBasePath = DefaultBasePaths[CloudBillingBasePathKey]
	c.ComposerBasePath = DefaultBasePaths[ComposerBasePathKey]
	c.ComputeBetaBasePath = DefaultBasePaths[ComputeBetaBasePathKey]
	c.ContainerBasePath = DefaultBasePaths[ContainerBasePathKey]
	c.ContainerBetaBasePath = DefaultBasePaths[ContainerBetaBasePathKey]
	c.DataprocBasePath = DefaultBasePaths[DataprocBasePathKey]
	c.DataflowBasePath = DefaultBasePaths[DataflowBasePathKey]
	c.IamCredentialsBasePath = DefaultBasePaths[IamCredentialsBasePathKey]
	c.ResourceManagerV2BasePath = DefaultBasePaths[ResourceManagerV2BasePathKey]
	c.IAMBasePath = DefaultBasePaths[IAMBasePathKey]
	c.ServiceNetworkingBasePath = DefaultBasePaths[ServiceNetworkingBasePathKey]
	c.BigQueryBasePath = DefaultBasePaths[BigQueryBasePathKey]
	c.StorageTransferBasePath = DefaultBasePaths[StorageTransferBasePathKey]
	c.BigtableAdminBasePath = DefaultBasePaths[BigtableAdminBasePathKey]
}<|MERGE_RESOLUTION|>--- conflicted
+++ resolved
@@ -244,25 +244,12 @@
 	c.requestBatcherIam = NewRequestBatcher("IAM", ctx, c.BatchingConfig)
 	c.PollInterval = 10 * time.Second
 
-<<<<<<< HEAD
-	// Start DCL client instantiation
-	// TODO(slevenick): handle user agents
-	dclClientOptions := dcl.WithHTTPClient(client)
-	dclUserAgentOptions:=dcl.WithUserAgent(c.userAgent)
-	dclLoggerOptions := dcl.WithLogger(dclLogger{})
-	// each product needs it own client currently since basepath can only be specified at
-	// the config level.
-	c.clientDataprocDCL = dataprocDcl.NewClient(dcl.NewConfig(dclClientOptions, dclUserAgentOptions,dclLoggerOptions, dcl.WithBasePath(c.DataprocBasePath)))
-	c.clientEventarcDCL = eventarcDcl.NewClient(dcl.NewConfig(dclClientOptions, dclUserAgentOptions,dclLoggerOptions, dcl.WithBasePath(c.EventarcBasePath)))
-
 <% if version.nil? || version == 'ga' -%>
 	providerVersion = "google/" + version.ProviderVersion
 <% else -%>
 	providerVersion = "google-<%= version -%>/"  + version.ProviderVersion
 <% end -%>
 
-=======
->>>>>>> 62d39a8b
 	return nil
 }
 
