--- conflicted
+++ resolved
@@ -159,20 +159,6 @@
 	}, DefaultBasePaths["BigtableAdmin"]),
 }
 
-<<<<<<< HEAD
-=======
-var EventarcDefaultBasePath = "https://eventarc.googleapis.com/v1/"
->>>>>>> d05e368e
-var EventarcCustomEndpointEntryKey = "eventarc_custom_endpoint"
-var EventarcCustomEndpointEntry = &schema.Schema{
-	Type:         schema.TypeString,
-	Optional:     true,
-	ValidateFunc: validateCustomEndpoint,
-	DefaultFunc: schema.MultiEnvDefaultFunc([]string{
-		"GOOGLE_EVENTARC_CUSTOM_ENDPOINT",
-	}, DefaultBasePaths["Eventarc"]),
-}
-
 // GkeHubFeature uses a different base path "v1beta" than GkeHubMembership "v1beta1"
 var GkeHubFeatureDefaultBasePath = "https://gkehub.googleapis.com/v1beta/"
 var GkeHubFeatureCustomEndpointEntryKey = "gkehub_feature_custom_endpoint"
