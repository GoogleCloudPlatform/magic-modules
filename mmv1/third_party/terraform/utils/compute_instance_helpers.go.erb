<% autogen_exception -%>
package google

import (
	"fmt"
	"reflect"

	"github.com/hashicorp/terraform-provider-google/google/tpgresource"
	transport_tpg "github.com/hashicorp/terraform-provider-google/google/transport"

	"github.com/hashicorp/terraform-plugin-sdk/v2/helper/schema"
	"github.com/hashicorp/terraform-plugin-sdk/v2/helper/validation"
	"google.golang.org/api/googleapi"

<% if version == "ga" -%>
	"google.golang.org/api/compute/v1"
<% else -%>
	compute "google.golang.org/api/compute/v0.beta"
<% end -%>
)

func instanceSchedulingNodeAffinitiesElemSchema() *schema.Resource {
	return &schema.Resource{
		Schema: map[string]*schema.Schema{
			"key": {
				Type:     schema.TypeString,
				Required: true,
			},
			"operator": {
				Type:         schema.TypeString,
				Required:     true,
				ValidateFunc: validation.StringInSlice([]string{"IN", "NOT_IN"}, false),
			},
			"values": {
				Type:     schema.TypeSet,
				Required: true,
				Elem:     &schema.Schema{Type: schema.TypeString},
				Set:      schema.HashString,
			},
		},
	}
}

func expandAliasIpRanges(ranges []interface{}) []*compute.AliasIpRange {
	ipRanges := make([]*compute.AliasIpRange, 0, len(ranges))
	for _, raw := range ranges {
		data := raw.(map[string]interface{})
		ipRanges = append(ipRanges, &compute.AliasIpRange{
			IpCidrRange:         data["ip_cidr_range"].(string),
			SubnetworkRangeName: data["subnetwork_range_name"].(string),
		})
	}
	return ipRanges
}

func flattenAliasIpRange(ranges []*compute.AliasIpRange) []map[string]interface{} {
	rangesSchema := make([]map[string]interface{}, 0, len(ranges))
	for _, ipRange := range ranges {
		rangesSchema = append(rangesSchema, map[string]interface{}{
			"ip_cidr_range":         ipRange.IpCidrRange,
			"subnetwork_range_name": ipRange.SubnetworkRangeName,
		})
	}
	return rangesSchema
}

func expandScheduling(v interface{}) (*compute.Scheduling, error) {
	if v == nil {
		// We can't set default values for lists.
		return &compute.Scheduling{
			AutomaticRestart: googleapi.Bool(true),
		}, nil
	}

	ls := v.([]interface{})
	if len(ls) == 0 {
		// We can't set default values for lists
		return &compute.Scheduling{
			AutomaticRestart: googleapi.Bool(true),
		}, nil
	}

	if len(ls) > 1 || ls[0] == nil {
		return nil, fmt.Errorf("expected exactly one scheduling block")
	}

	original := ls[0].(map[string]interface{})
	scheduling := &compute.Scheduling{
		ForceSendFields: make([]string, 0, 4),
	}

	if v, ok := original["automatic_restart"]; ok {
		scheduling.AutomaticRestart = googleapi.Bool(v.(bool))
		scheduling.ForceSendFields = append(scheduling.ForceSendFields, "AutomaticRestart")
	}

	if v, ok := original["preemptible"]; ok {
		scheduling.Preemptible = v.(bool)
		scheduling.ForceSendFields = append(scheduling.ForceSendFields, "Preemptible")
	}

	if v, ok := original["on_host_maintenance"]; ok {
		scheduling.OnHostMaintenance = v.(string)
		scheduling.ForceSendFields = append(scheduling.ForceSendFields, "OnHostMaintenance")
	}

	if v, ok := original["node_affinities"]; ok && v != nil {
		naSet := v.(*schema.Set).List()
		scheduling.NodeAffinities = make([]*compute.SchedulingNodeAffinity, len(ls))
		scheduling.ForceSendFields = append(scheduling.ForceSendFields, "NodeAffinities")
		for _, nodeAffRaw := range naSet {
			if nodeAffRaw == nil {
				continue
			}
			nodeAff := nodeAffRaw.(map[string]interface{})
			transformed := &compute.SchedulingNodeAffinity{
				Key:      nodeAff["key"].(string),
				Operator: nodeAff["operator"].(string),
				Values:   convertStringArr(nodeAff["values"].(*schema.Set).List()),
			}
			scheduling.NodeAffinities = append(scheduling.NodeAffinities, transformed)
		}
	}

	if v, ok := original["min_node_cpus"]; ok {
		scheduling.MinNodeCpus = int64(v.(int))
	}
	if v, ok := original["provisioning_model"]; ok {
		scheduling.ProvisioningModel = v.(string)
		scheduling.ForceSendFields = append(scheduling.ForceSendFields, "ProvisioningModel")
	}
	if v, ok := original["instance_termination_action"]; ok {
		scheduling.InstanceTerminationAction = v.(string)
		scheduling.ForceSendFields = append(scheduling.ForceSendFields, "InstanceTerminationAction")
	}
<% unless version == 'ga' -%>
	if v, ok := original["max_run_duration"]; ok {
		transformedMaxRunDuration, err := expandComputeMaxRunDuration(v)
		if scheduling.InstanceTerminationAction == "STOP" && transformedMaxRunDuration != nil {
			return nil, fmt.Errorf("Can not set MaxRunDuration on instance with STOP InstanceTerminationAction, it is not supported by terraform.")
		}
		if err != nil {
			return nil, err
		}
		scheduling.MaxRunDuration = transformedMaxRunDuration
		scheduling.ForceSendFields = append(scheduling.ForceSendFields, "MaxRunDuration")
	}
	if v, ok := original["maintenance_interval"]; ok {
		scheduling.MaintenanceInterval = v.(string)
	}
<% end -%>
	return scheduling, nil
}

<% unless version == 'ga' -%>
func expandComputeMaxRunDuration(v interface{}) (*compute.Duration, error) {
	l := v.([]interface{})
	duration := compute.Duration{}
	if len(l) == 0 || l[0] == nil {
		return nil, nil
	}
	raw := l[0]
	original := raw.(map[string]interface{})

	transformedNanos, err := expandComputeMaxRunDurationNanos(original["nanos"])
	if err != nil {
		return nil, err
	} else if val := reflect.ValueOf(transformedNanos); val.IsValid() && !tpgresource.IsEmptyValue(val) {
		duration.Nanos = int64(transformedNanos.(int))
	}

	transformedSeconds, err := expandComputeMaxRunDurationSeconds(original["seconds"])
	if err != nil {
		return nil, err
	} else if val := reflect.ValueOf(transformedSeconds); val.IsValid() && !tpgresource.IsEmptyValue(val) {
		duration.Seconds = int64(transformedSeconds.(int))
	}

	return &duration, nil
}

func expandComputeMaxRunDurationNanos(v interface{}) (interface{}, error) {
	return v, nil
}

func expandComputeMaxRunDurationSeconds(v interface{}) (interface{}, error) {
	return v, nil
}
<% end -%>


func flattenScheduling(resp *compute.Scheduling) []map[string]interface{} {
	schedulingMap := map[string]interface{}{
		"on_host_maintenance": resp.OnHostMaintenance,
		"preemptible":         resp.Preemptible,
		"min_node_cpus":       resp.MinNodeCpus,
		"provisioning_model":  resp.ProvisioningModel,
		"instance_termination_action": resp.InstanceTerminationAction,
	}

	if resp.AutomaticRestart != nil {
		schedulingMap["automatic_restart"] = *resp.AutomaticRestart
	}

<% unless version == 'ga' -%>
	if resp.MaxRunDuration != nil {
		schedulingMap["max_run_duration"] = flattenComputeMaxRunDuration(resp.MaxRunDuration)
	}
	if resp.MaintenanceInterval != "" {
		schedulingMap["maintenance_interval"] = resp.MaintenanceInterval
	}
<% end -%>

	nodeAffinities := schema.NewSet(schema.HashResource(instanceSchedulingNodeAffinitiesElemSchema()), nil)
	for _, na := range resp.NodeAffinities {
		nodeAffinities.Add(map[string]interface{}{
			"key":      na.Key,
			"operator": na.Operator,
			"values":   schema.NewSet(schema.HashString, convertStringArrToInterface(na.Values)),
		})
	}
	schedulingMap["node_affinities"] = nodeAffinities

	return []map[string]interface{}{schedulingMap}
}

<% unless version == 'ga' -%>
func flattenComputeMaxRunDuration(v *compute.Duration) []interface{} {
	if v == nil {
		return nil
	}
	transformed := make(map[string]interface{})
	transformed["nanos"] = v.Nanos
	transformed["seconds"] = v.Seconds
	return []interface{}{transformed}
}
<% end -%>

func flattenAccessConfigs(accessConfigs []*compute.AccessConfig) ([]map[string]interface{}, string) {
	flattened := make([]map[string]interface{}, len(accessConfigs))
	natIP := ""
	for i, ac := range accessConfigs {
		flattened[i] = map[string]interface{}{
			"nat_ip":       ac.NatIP,
			"network_tier": ac.NetworkTier,
		}
		if ac.SetPublicPtr {
			flattened[i]["public_ptr_domain_name"] = ac.PublicPtrDomainName
		}
		if natIP == "" {
			natIP = ac.NatIP
		}
	}
	return flattened, natIP
}

func flattenIpv6AccessConfigs(ipv6AccessConfigs []*compute.AccessConfig) []map[string]interface{} {
	flattened := make([]map[string]interface{}, len(ipv6AccessConfigs))
	for i, ac := range ipv6AccessConfigs {
		flattened[i] = map[string]interface{}{
			"network_tier": ac.NetworkTier,
		}
		flattened[i]["public_ptr_domain_name"] = ac.PublicPtrDomainName
		flattened[i]["external_ipv6"] = ac.ExternalIpv6
	}
	return flattened
}

func flattenNetworkInterfaces(d *schema.ResourceData, config *transport_tpg.Config, networkInterfaces []*compute.NetworkInterface) ([]map[string]interface{}, string, string, string, error) {
	flattened := make([]map[string]interface{}, len(networkInterfaces))
	var region, internalIP, externalIP string

	for i, iface := range networkInterfaces {
		var ac []map[string]interface{}
		ac, externalIP = flattenAccessConfigs(iface.AccessConfigs)

		subnet, err := tpgresource.ParseSubnetworkFieldValue(iface.Subnetwork, d, config)
		if err != nil {
			return nil, "", "", "", err
		}

		region = subnet.Region

		flattened[i] = map[string]interface{}{
			"network_ip":         iface.NetworkIP,
			"network":            tpgresource.ConvertSelfLinkToV1(iface.Network),
			"subnetwork":         tpgresource.ConvertSelfLinkToV1(iface.Subnetwork),
			"subnetwork_project": subnet.Project,
			"access_config":      ac,
			"alias_ip_range":     flattenAliasIpRange(iface.AliasIpRanges),
			"nic_type":           iface.NicType,
			"stack_type":         iface.StackType,
			"ipv6_access_config": flattenIpv6AccessConfigs(iface.Ipv6AccessConfigs),
			"queue_count":        iface.QueueCount,
		}
		// Instance template interfaces never have names, so they're absent
		// in the instance template network_interface schema. We want to use the
		// same flattening code for both resource types, so we avoid trying to
		// set the name field when it's not set at the GCE end.
		if iface.Name != "" {
			flattened[i]["name"] = iface.Name
		}
		if internalIP == "" {
			internalIP = iface.NetworkIP
		}
		<% if version == "beta" -%>
		if iface.NetworkAttachment != "" {
			networkAttachment, err := tpgresource.GetRelativePath(iface.NetworkAttachment)
			if err != nil {
				return nil, "", "", "", err
			}
			flattened[i]["network_attachment"] = networkAttachment
		}
		<% end -%>
	}
	return flattened, region, internalIP, externalIP, nil
}

func expandAccessConfigs(configs []interface{}) []*compute.AccessConfig {
	acs := make([]*compute.AccessConfig, len(configs))
	for i, raw := range configs {
		acs[i] = &compute.AccessConfig{}
		acs[i].Type = "ONE_TO_ONE_NAT"
		if raw != nil {
			data := raw.(map[string]interface{})
			acs[i].NatIP = data["nat_ip"].(string)
			acs[i].NetworkTier = data["network_tier"].(string)
			if ptr, ok := data["public_ptr_domain_name"]; ok && ptr != "" {
				acs[i].SetPublicPtr = true
				acs[i].PublicPtrDomainName = ptr.(string)
			}
		}
	}
	return acs
}

func expandIpv6AccessConfigs(configs []interface{}) []*compute.AccessConfig {
	iacs := make([]*compute.AccessConfig, len(configs))
	for i, raw := range configs {
		iacs[i] = &compute.AccessConfig{}
		if raw != nil {
			data := raw.(map[string]interface{})
			iacs[i].NetworkTier = data["network_tier"].(string)
			if ptr, ok := data["public_ptr_domain_name"]; ok && ptr != "" {
				iacs[i].PublicPtrDomainName = ptr.(string)
			}
			iacs[i].Type = "DIRECT_IPV6" // Currently only type supported
		}
	}
	return iacs
}

func expandNetworkInterfaces(d tpgresource.TerraformResourceData, config *transport_tpg.Config) ([]*compute.NetworkInterface, error) {
	configs := d.Get("network_interface").([]interface{})
	ifaces := make([]*compute.NetworkInterface, len(configs))
	for i, raw := range configs {
		data := raw.(map[string]interface{})

		network := data["network"].(string)
		subnetwork := data["subnetwork"].(string)

		<% if version == "beta" -%>
		networkAttachment := data["network_attachment"].(string)
		// Checks if networkAttachment is not specified in resource, network or subnetwork have to be specifed.
		if networkAttachment == "" && network == "" && subnetwork == "" {
			return nil, fmt.Errorf("exactly one of network or subnetwork must be provided")
		}

		if networkAttachment != "" {
			if network != "" {
				return nil, fmt.Errorf("Cannot have a network provided with networkAttachment given that networkAttachment is associated with a network already")
			}
			if subnetwork != "" {
				return nil, fmt.Errorf("Cannot have a subnetwork provided with networkAttachment given that networkAttachment is associated with a subnetwork already")
			}
		}

		<% else -%>
		if network == "" && subnetwork == "" {
			return nil, fmt.Errorf("exactly one of network or subnetwork must be provided")
		}

<<<<<<< HEAD
		<% end -%>

		nf, err := ParseNetworkFieldValue(network, d, config)
=======
		nf, err := tpgresource.ParseNetworkFieldValue(network, d, config)
>>>>>>> 3e34153c
		if err != nil {
			return nil, fmt.Errorf("cannot determine self_link for network %q: %s", network, err)
		}

		subnetProjectField := fmt.Sprintf("network_interface.%d.subnetwork_project", i)
		sf, err := tpgresource.ParseSubnetworkFieldValueWithProjectField(subnetwork, subnetProjectField, d, config)
		if err != nil {
			return nil, fmt.Errorf("cannot determine self_link for subnetwork %q: %s", subnetwork, err)
		}

		ifaces[i] = &compute.NetworkInterface{
			NetworkIP:         data["network_ip"].(string),
			Network:           nf.RelativeLink(),
			<% if version == "beta" -%>
			NetworkAttachment: networkAttachment,
			<% end -%>
			Subnetwork:        sf.RelativeLink(),
			AccessConfigs:     expandAccessConfigs(data["access_config"].([]interface{})),
			AliasIpRanges:     expandAliasIpRanges(data["alias_ip_range"].([]interface{})),
			NicType:           data["nic_type"].(string),
			StackType:         data["stack_type"].(string),
			QueueCount:        int64(data["queue_count"].(int)),
			Ipv6AccessConfigs: expandIpv6AccessConfigs(data["ipv6_access_config"].([]interface{})),
		}
	}
	return ifaces, nil
}

func flattenServiceAccounts(serviceAccounts []*compute.ServiceAccount) []map[string]interface{} {
	result := make([]map[string]interface{}, len(serviceAccounts))
	for i, serviceAccount := range serviceAccounts {
		result[i] = map[string]interface{}{
			"email":  serviceAccount.Email,
			"scopes": schema.NewSet(tpgresource.StringScopeHashcode, convertStringArrToInterface(serviceAccount.Scopes)),
		}
	}
	return result
}

func expandServiceAccounts(configs []interface{}) []*compute.ServiceAccount {
	accounts := make([]*compute.ServiceAccount, len(configs))
	for i, raw := range configs {
		data := raw.(map[string]interface{})

		accounts[i] = &compute.ServiceAccount{
			Email:  data["email"].(string),
			Scopes: tpgresource.CanonicalizeServiceScopes(convertStringSet(data["scopes"].(*schema.Set))),
		}

		if accounts[i].Email == "" {
			accounts[i].Email = "default"
		}
	}
	return accounts
}

func flattenGuestAccelerators(accelerators []*compute.AcceleratorConfig) []map[string]interface{} {
	acceleratorsSchema := make([]map[string]interface{}, len(accelerators))
	for i, accelerator := range accelerators {
		acceleratorsSchema[i] = map[string]interface{}{
			"count": accelerator.AcceleratorCount,
			"type":  accelerator.AcceleratorType,
		}
	}
	return acceleratorsSchema
}

func resourceInstanceTags(d tpgresource.TerraformResourceData) *compute.Tags {
	// Calculate the tags
	var tags *compute.Tags
	if v := d.Get("tags"); v != nil {
		vs := v.(*schema.Set)
		tags = new(compute.Tags)
		tags.Items = make([]string, vs.Len())
		for i, v := range vs.List() {
			tags.Items[i] = v.(string)
		}

		tags.Fingerprint = d.Get("tags_fingerprint").(string)
	}

	return tags
}

func expandShieldedVmConfigs(d tpgresource.TerraformResourceData) *compute.ShieldedInstanceConfig {
	if _, ok := d.GetOk("shielded_instance_config"); !ok {
		return nil
	}

	prefix := "shielded_instance_config.0"
	return &compute.ShieldedInstanceConfig{
		EnableSecureBoot:          d.Get(prefix + ".enable_secure_boot").(bool),
		EnableVtpm:                d.Get(prefix + ".enable_vtpm").(bool),
		EnableIntegrityMonitoring: d.Get(prefix + ".enable_integrity_monitoring").(bool),
		ForceSendFields:           []string{"EnableSecureBoot", "EnableVtpm", "EnableIntegrityMonitoring"},
	}
}

func expandConfidentialInstanceConfig(d tpgresource.TerraformResourceData) *compute.ConfidentialInstanceConfig {
	if _, ok := d.GetOk("confidential_instance_config"); !ok {
		return nil
	}

	prefix := "confidential_instance_config.0"
	return &compute.ConfidentialInstanceConfig{
		EnableConfidentialCompute: d.Get(prefix + ".enable_confidential_compute").(bool),
	}
}

func flattenConfidentialInstanceConfig(ConfidentialInstanceConfig *compute.ConfidentialInstanceConfig) []map[string]bool {
	if ConfidentialInstanceConfig == nil {
		return nil
	}

	return []map[string]bool{{
		"enable_confidential_compute": ConfidentialInstanceConfig.EnableConfidentialCompute,
	}}
}

func expandAdvancedMachineFeatures(d tpgresource.TerraformResourceData) *compute.AdvancedMachineFeatures {
	if _, ok := d.GetOk("advanced_machine_features"); !ok {
		return nil
	}

	prefix := "advanced_machine_features.0"
	return &compute.AdvancedMachineFeatures{
		EnableNestedVirtualization: d.Get(prefix + ".enable_nested_virtualization").(bool),
		ThreadsPerCore:             int64(d.Get(prefix + ".threads_per_core").(int)),
		VisibleCoreCount:           int64(d.Get(prefix + ".visible_core_count").(int)),
	}
}

func flattenAdvancedMachineFeatures(AdvancedMachineFeatures *compute.AdvancedMachineFeatures) []map[string]interface{} {
	if AdvancedMachineFeatures == nil {
		return nil
	}
	return []map[string]interface{}{{
		"enable_nested_virtualization": AdvancedMachineFeatures.EnableNestedVirtualization,
		"threads_per_core":             AdvancedMachineFeatures.ThreadsPerCore,
		"visible_core_count":           AdvancedMachineFeatures.VisibleCoreCount,
	}}
}

func flattenShieldedVmConfig(shieldedVmConfig *compute.ShieldedInstanceConfig) []map[string]bool {
	if shieldedVmConfig == nil {
		return nil
	}

	return []map[string]bool{{
		"enable_secure_boot":          shieldedVmConfig.EnableSecureBoot,
		"enable_vtpm":                 shieldedVmConfig.EnableVtpm,
		"enable_integrity_monitoring": shieldedVmConfig.EnableIntegrityMonitoring,
	}}
}

func expandDisplayDevice(d tpgresource.TerraformResourceData) *compute.DisplayDevice {
	if _, ok := d.GetOk("enable_display"); !ok {
		return nil
	}
	return &compute.DisplayDevice{
		EnableDisplay:   d.Get("enable_display").(bool),
		ForceSendFields: []string{"EnableDisplay"},
	}
}

func flattenEnableDisplay(displayDevice *compute.DisplayDevice) interface{} {
	if displayDevice == nil {
		return nil
	}

	return displayDevice.EnableDisplay
}

// Node affinity updates require a reboot
func schedulingHasChangeRequiringReboot(d *schema.ResourceData) bool {
	o, n := d.GetChange("scheduling")
	oScheduling := o.([]interface{})[0].(map[string]interface{})
	newScheduling := n.([]interface{})[0].(map[string]interface{})

	return hasNodeAffinitiesChanged(oScheduling, newScheduling)
}

// Terraform doesn't correctly calculate changes on schema.Set, so we do it manually
// https://github.com/hashicorp/terraform-plugin-sdk/issues/98
func schedulingHasChangeWithoutReboot(d *schema.ResourceData) bool {
	if !d.HasChange("scheduling") {
		// This doesn't work correctly, which is why this method exists
		// But it is here for posterity
		return false
	}
	o, n := d.GetChange("scheduling")
	oScheduling := o.([]interface{})[0].(map[string]interface{})
	newScheduling := n.([]interface{})[0].(map[string]interface{})

	if schedulingHasChangeRequiringReboot(d) {
		return false
	}

	if oScheduling["automatic_restart"] != newScheduling["automatic_restart"] {
		return true
	}

	if oScheduling["preemptible"] != newScheduling["preemptible"] {
		return true
	}

	if oScheduling["on_host_maintenance"] != newScheduling["on_host_maintenance"] {
		return true
	}

	if oScheduling["min_node_cpus"] != newScheduling["min_node_cpus"] {
		return true
	}

	if oScheduling["provisioning_model"] != newScheduling["provisioning_model"] {
		return true
	}

	if oScheduling["instance_termination_action"] != newScheduling["instance_termination_action"] {
			return true
	}

	return false
}

func hasNodeAffinitiesChanged(oScheduling, newScheduling map[string]interface{}) bool {
	oldNAs := oScheduling["node_affinities"].(*schema.Set).List()
	newNAs := newScheduling["node_affinities"].(*schema.Set).List()
	if len(oldNAs) != len(newNAs) {
		return true
	}
	for i := range oldNAs {
		oldNodeAffinity := oldNAs[i].(map[string]interface{})
		newNodeAffinity := newNAs[i].(map[string]interface{})
		if oldNodeAffinity["key"] != newNodeAffinity["key"] {
			return true
		}
		if oldNodeAffinity["operator"] != newNodeAffinity["operator"] {
			return true
		}

		// convertStringSet will sort the set into a slice, allowing DeepEqual
		if !reflect.DeepEqual(convertStringSet(oldNodeAffinity["values"].(*schema.Set)), convertStringSet(newNodeAffinity["values"].(*schema.Set))) {
			return true
		}
	}

	return false
}

func expandReservationAffinity(d *schema.ResourceData) (*compute.ReservationAffinity, error) {
	_, ok := d.GetOk("reservation_affinity")
	if !ok {
		return nil, nil
	}

	prefix := "reservation_affinity.0"
	reservationAffinityType := d.Get(prefix + ".type").(string)

	affinity := compute.ReservationAffinity{
		ConsumeReservationType: reservationAffinityType,
		ForceSendFields:        []string{"ConsumeReservationType"},
	}

	_, hasSpecificReservation := d.GetOk(prefix + ".specific_reservation")
	if (reservationAffinityType == "SPECIFIC_RESERVATION") != hasSpecificReservation {
		return nil, fmt.Errorf("specific_reservation must be set when reservation_affinity is SPECIFIC_RESERVATION, and not set otherwise")
	}

	prefix = prefix + ".specific_reservation.0"
	if hasSpecificReservation {
		affinity.Key = d.Get(prefix + ".key").(string)
		affinity.ForceSendFields = append(affinity.ForceSendFields, "Key", "Values")

		for _, v := range d.Get(prefix + ".values").([]interface{}) {
			affinity.Values = append(affinity.Values, v.(string))
		}
	}

	return &affinity, nil
}

func flattenReservationAffinity(affinity *compute.ReservationAffinity) []map[string]interface{} {
	if affinity == nil {
		return nil
	}

	flattened := map[string]interface{}{
		"type": affinity.ConsumeReservationType,
	}

	if affinity.ConsumeReservationType == "SPECIFIC_RESERVATION" {
		flattened["specific_reservation"] = []map[string]interface{}{{
			"key":    affinity.Key,
			"values": affinity.Values,
		}}
	}

	return []map[string]interface{}{flattened}
}

<% unless version == "ga" -%>
func expandNetworkPerformanceConfig(d tpgresource.TerraformResourceData, config *transport_tpg.Config) (*compute.NetworkPerformanceConfig, error) {
	configs, ok := d.GetOk("network_performance_config")
	if !ok {
		return nil, nil
	}

	npcSlice := configs.([]interface{})
	if len(npcSlice) > 1 {
		return nil, fmt.Errorf("cannot specify multiple network_performance_configs")
	}

	if len(npcSlice) == 0 || npcSlice[0] == nil {
		return nil, nil
	}
	npc := npcSlice[0].(map[string]interface{})
	return &compute.NetworkPerformanceConfig{
		TotalEgressBandwidthTier: npc["total_egress_bandwidth_tier"].(string),
	}, nil
}

func flattenNetworkPerformanceConfig(c *compute.NetworkPerformanceConfig) []map[string]interface{} {
	if c == nil {
		return nil
	}
	return []map[string]interface{}{
		{
			"total_egress_bandwidth_tier": c.TotalEgressBandwidthTier,
		},
	}
}
<% end -%><|MERGE_RESOLUTION|>--- conflicted
+++ resolved
@@ -380,13 +380,7 @@
 			return nil, fmt.Errorf("exactly one of network or subnetwork must be provided")
 		}
 
-<<<<<<< HEAD
-		<% end -%>
-
 		nf, err := ParseNetworkFieldValue(network, d, config)
-=======
-		nf, err := tpgresource.ParseNetworkFieldValue(network, d, config)
->>>>>>> 3e34153c
 		if err != nil {
 			return nil, fmt.Errorf("cannot determine self_link for network %q: %s", network, err)
 		}
