--- conflicted
+++ resolved
@@ -491,7 +491,6 @@
 	return ""
 }
 
-<<<<<<< HEAD
 func GetCurrentUserEmail(config *Config, userAgent string) (string, error) {
 	// See https://github.com/golang/oauth2/issues/306 for a recommendation to do this from a Go maintainer
 	// URL retrieved from https://accounts.google.com/.well-known/openid-configuration
@@ -500,12 +499,12 @@
 		return "", fmt.Errorf("error retrieving userinfo for your provider credentials. have you enabled the 'https://www.googleapis.com/auth/userinfo.email' scope? error: %s", err)
 	}
 	return res["email"].(string), nil
-=======
+}
+
 func checkStringMap(v interface{}) map[string]string {
 	m, ok := v.(map[string]string)
 	if ok {
 		return m
 	}
 	return convertStringMap(v.(map[string]interface{}))
->>>>>>> 0d44d8cc
 }