<% autogen_exception -%>
package google

import (
	"context"
	"fmt"
	"os"
	"time"

	"github.com/hashicorp/terraform-plugin-sdk/v2/diag"
	"github.com/hashicorp/terraform-plugin-sdk/v2/helper/schema"
	"github.com/hashicorp/terraform-provider-google<%= "-" + version unless version == 'ga'  -%>/version"

	googleoauth "golang.org/x/oauth2/google"
)

const TestEnvVar = "TF_ACC"

// Global MutexKV
var mutexKV = NewMutexKV()

// Provider returns a *schema.Provider.
func Provider() *schema.Provider {

	// The mtls service client gives the type of endpoint (mtls/regular)
	// at client creation. Since we use a shared client for requests we must
	// rewrite the endpoints to be mtls endpoints for the scenario where
	// mtls is enabled.
	if isMtls() {
		// if mtls is enabled switch all default endpoints to use the mtls endpoint
		for key, bp := range DefaultBasePaths {
			DefaultBasePaths[key] = getMtlsEndpoint(bp)
		}
	}

	provider := &schema.Provider{
		Schema: map[string]*schema.Schema{
			"credentials": {
				Type:     schema.TypeString,
				Optional: true,
				ValidateFunc: validateCredentials,
				ConflictsWith: []string{"access_token"},
			},

			"access_token": {
				Type:     schema.TypeString,
				Optional: true,
				ConflictsWith: []string{"credentials"},
			},

			"impersonate_service_account": {
				Type:     schema.TypeString,
				Optional: true,
				DefaultFunc: schema.MultiEnvDefaultFunc([]string{
					"GOOGLE_IMPERSONATE_SERVICE_ACCOUNT",
				}, nil),
			},

			"impersonate_service_account_delegates": {
				Type:     schema.TypeList,
				Optional: true,
				Elem:     &schema.Schema{Type: schema.TypeString},
			},

			"project": &schema.Schema{
				Type:     schema.TypeString,
				Optional: true,
				DefaultFunc: schema.MultiEnvDefaultFunc([]string{
					"GOOGLE_PROJECT",
					"GOOGLE_CLOUD_PROJECT",
					"GCLOUD_PROJECT",
					"CLOUDSDK_CORE_PROJECT",
				}, nil),
			},

			"billing_project": &schema.Schema{
				Type:     schema.TypeString,
				Optional: true,
				DefaultFunc: schema.MultiEnvDefaultFunc([]string{
					"GOOGLE_BILLING_PROJECT",
				}, nil),
			},

			"region": &schema.Schema{
				Type:     schema.TypeString,
				Optional: true,
				DefaultFunc: schema.MultiEnvDefaultFunc([]string{
					"GOOGLE_REGION",
					"GCLOUD_REGION",
					"CLOUDSDK_COMPUTE_REGION",
				}, nil),
			},

			"zone": &schema.Schema{
				Type:     schema.TypeString,
				Optional: true,
				DefaultFunc: schema.MultiEnvDefaultFunc([]string{
					"GOOGLE_ZONE",
					"GCLOUD_ZONE",
					"CLOUDSDK_COMPUTE_ZONE",
				}, nil),
			},

			"scopes": &schema.Schema{
				Type:     schema.TypeList,
				Optional: true,
				Elem:     &schema.Schema{Type: schema.TypeString},
			},

			"batching": {
				Type:     schema.TypeList,
				Optional: true,
				MaxItems: 1,
				Elem: &schema.Resource{
					Schema: map[string]*schema.Schema{
						"send_after": {
							Type:     schema.TypeString,
							Optional: true,
							Default:  "10s",
							ValidateFunc: validateNonNegativeDuration(),
						},
						"enable_batching": {
							Type:     schema.TypeBool,
							Optional: true,
							Default:  true,
						},
					},
				},
			},

			"user_project_override": {
				Type:     schema.TypeBool,
				Optional: true,
				DefaultFunc: schema.MultiEnvDefaultFunc([]string{
					"USER_PROJECT_OVERRIDE",
				}, nil),
			},

			"request_timeout": {
			    Type:     schema.TypeString,
			    Optional: true,
			},

			"request_reason": {
				Type:     schema.TypeString,
				Optional: true,
				DefaultFunc: schema.MultiEnvDefaultFunc([]string{
					"CLOUDSDK_CORE_REQUEST_REASON",
				}, nil),
			},

			// Generated Products
			<% products.each do |product| -%>
			"<%= product[:definitions].name.underscore -%>_custom_endpoint": &schema.Schema{
				Type:         schema.TypeString,
				Optional:     true,
				ValidateFunc: validateCustomEndpoint,
				DefaultFunc: schema.MultiEnvDefaultFunc([]string{
					"GOOGLE_<%= product[:definitions].name.underscore.upcase -%>_CUSTOM_ENDPOINT",
				}, DefaultBasePaths[<%= product[:definitions].name -%>BasePathKey]),
			},
			<% end -%>

			// Handwritten Products / Versioned / Atypical Entries
			CloudBillingCustomEndpointEntryKey:           CloudBillingCustomEndpointEntry,
			ComposerCustomEndpointEntryKey:               ComposerCustomEndpointEntry,
			ContainerCustomEndpointEntryKey:              ContainerCustomEndpointEntry,
			DataflowCustomEndpointEntryKey:               DataflowCustomEndpointEntry,
			IamCredentialsCustomEndpointEntryKey:         IamCredentialsCustomEndpointEntry,
			ResourceManagerV2CustomEndpointEntryKey:      ResourceManagerV2CustomEndpointEntry,
			<% unless version == "ga" -%>
			RuntimeConfigCustomEndpointEntryKey:          RuntimeConfigCustomEndpointEntry,
			<% end -%>
			IAMCustomEndpointEntryKey:                    IAMCustomEndpointEntry,
			ServiceNetworkingCustomEndpointEntryKey:      ServiceNetworkingCustomEndpointEntry,
			ServiceUsageCustomEndpointEntryKey:           ServiceUsageCustomEndpointEntry,
			StorageTransferCustomEndpointEntryKey:        StorageTransferCustomEndpointEntry,
			BigtableAdminCustomEndpointEntryKey:          BigtableAdminCustomEndpointEntry,

			// dcl
			AssuredWorkloadsEndpointEntryKey:                AssuredWorkloadsEndpointEntry,
			CloudResourceManagerEndpointEntryKey:            CloudResourceManagerEndpointEntry,
			EventarcEndpointEntryKey:                        EventarcEndpointEntry,
			FirebaserulesEndpointEntryKey:                   FirebaserulesEndpointEntry,
			GkeHubFeatureCustomEndpointEntryKey:             GkeHubFeatureCustomEndpointEntry,
			NetworkConnectivityEndpointEntryKey:             NetworkConnectivityEndpointEntry,
			OrgPolicyEndpointEntryKey:                       OrgPolicyEndpointEntry,
			PrivatecaCertificateTemplateEndpointEntryKey:    PrivatecaCertificateTemplateCustomEndpointEntry,
			RecaptchaEnterpriseEndpointEntryKey:             RecaptchaEnterpriseEndpointEntry,
			ContainerAwsCustomEndpointEntryKey:              ContainerAwsCustomEndpointEntry,
			ContainerAzureCustomEndpointEntryKey:            ContainerAzureCustomEndpointEntry,
			ApikeysEndpointEntryKey:                         ApikeysEndpointEntry,

			<% if version == "private" -%>
			VmwareEndpointEntryKey:                          VmwareEndpointEntry,
			RunEndpointEntryKey:                             RunEndpointEntry,
			<% end -%>

			CloudBuildWorkerPoolEndpointEntryKey:            CloudBuildWorkerPoolEndpointEntry,
},

		ProviderMetaSchema: map[string]*schema.Schema{
			"module_name": {
				Type:     schema.TypeString,
				Optional: true,
			},
		},

		DataSourcesMap: map[string]*schema.Resource{
<<<<<<< HEAD
		  "google_access_approval_folder_service_account":    dataSourceAccessApprovalFolderServiceAccount(),
		  "google_access_approval_organization_service_account": dataSourceAccessApprovalOrganizationServiceAccount(),
		  "google_access_approval_project_service_account":   dataSourceAccessApprovalProjectServiceAccount(),
=======
			// ####### START datasources ###########
>>>>>>> e2aa9f97
			"google_active_folder":                             dataSourceGoogleActiveFolder(),
			"google_app_engine_default_service_account":        dataSourceGoogleAppEngineDefaultServiceAccount(),
			"google_billing_account":                           dataSourceGoogleBillingAccount(),
			"google_bigquery_default_service_account":          dataSourceGoogleBigqueryDefaultServiceAccount(),
			"google_client_config":                             dataSourceGoogleClientConfig(),
			"google_client_openid_userinfo":                    dataSourceGoogleClientOpenIDUserinfo(),
			"google_cloudfunctions_function":                   dataSourceGoogleCloudFunctionsFunction(),
			"google_cloud_identity_groups":                     dataSourceGoogleCloudIdentityGroups(),
			"google_cloud_identity_group_memberships":          dataSourceGoogleCloudIdentityGroupMemberships(),
			"google_cloud_run_locations":                       dataSourceGoogleCloudRunLocations(),
			"google_cloud_run_service":                         dataSourceGoogleCloudRunService(),
			"google_composer_environment":                      dataSourceGoogleComposerEnvironment(),
			"google_composer_image_versions":                   dataSourceGoogleComposerImageVersions(),
			"google_compute_address":                           dataSourceGoogleComputeAddress(),
			"google_compute_backend_service":                   dataSourceGoogleComputeBackendService(),
			"google_compute_backend_bucket":                    dataSourceGoogleComputeBackendBucket(),
			"google_compute_default_service_account":           dataSourceGoogleComputeDefaultServiceAccount(),
			"google_compute_forwarding_rule":                   dataSourceGoogleComputeForwardingRule(),
			"google_compute_global_address":                    dataSourceGoogleComputeGlobalAddress(),
			"google_compute_global_forwarding_rule":            dataSourceGoogleComputeGlobalForwardingRule(),
			"google_compute_ha_vpn_gateway":                    dataSourceGoogleComputeHaVpnGateway(),
			"google_compute_health_check":                      dataSourceGoogleComputeHealthCheck(),
			"google_compute_image":                             dataSourceGoogleComputeImage(),
			"google_compute_instance":                          dataSourceGoogleComputeInstance(),
			"google_compute_instance_group":                    dataSourceGoogleComputeInstanceGroup(),
			"google_compute_instance_serial_port":              dataSourceGoogleComputeInstanceSerialPort(),
			"google_compute_instance_template":                 dataSourceGoogleComputeInstanceTemplate(),
			"google_compute_lb_ip_ranges":                      dataSourceGoogleComputeLbIpRanges(),
			"google_compute_network":                           dataSourceGoogleComputeNetwork(),
			"google_compute_network_endpoint_group":            dataSourceGoogleComputeNetworkEndpointGroup(),
			"google_compute_node_types":                        dataSourceGoogleComputeNodeTypes(),
			"google_compute_regions":                           dataSourceGoogleComputeRegions(),
			"google_compute_region_instance_group":             dataSourceGoogleComputeRegionInstanceGroup(),
			"google_compute_region_ssl_certificate":            dataSourceGoogleRegionComputeSslCertificate(),
			"google_compute_resource_policy":                   dataSourceGoogleComputeResourcePolicy(),
			"google_compute_router":                            dataSourceGoogleComputeRouter(),
			"google_compute_router_status":                     dataSourceGoogleComputeRouterStatus(),
			"google_compute_ssl_certificate":                   dataSourceGoogleComputeSslCertificate(),
			"google_compute_ssl_policy":                        dataSourceGoogleComputeSslPolicy(),
			"google_compute_subnetwork":                        dataSourceGoogleComputeSubnetwork(),
			"google_compute_vpn_gateway":                       dataSourceGoogleComputeVpnGateway(),
			"google_compute_zones":                             dataSourceGoogleComputeZones(),
			"google_container_azure_versions":                  dataSourceGoogleContainerAzureVersions(),
			"google_container_aws_versions":                    dataSourceGoogleContainerAwsVersions(),
			"google_container_cluster":                         dataSourceGoogleContainerCluster(),
			"google_container_engine_versions":                 dataSourceGoogleContainerEngineVersions(),
			"google_container_registry_image":                  dataSourceGoogleContainerImage(),
			"google_container_registry_repository":             dataSourceGoogleContainerRepo(),
			<% unless version == 'ga' -%>
			"google_dataproc_metastore_service":                dataSourceDataprocMetastoreService(),
			<% end -%>
			"google_dns_keys":                                  dataSourceDNSKeys(),
			"google_dns_managed_zone":                          dataSourceDnsManagedZone(),
			"google_dns_record_set":                            dataSourceDnsRecordSet(),
			"google_game_services_game_server_deployment_rollout":  dataSourceGameServicesGameServerDeploymentRollout(),
			"google_iam_policy":                                dataSourceGoogleIamPolicy(),
			"google_iam_role":                                  dataSourceGoogleIamRole(),
			"google_iam_testable_permissions":                  dataSourceGoogleIamTestablePermissions(),
			<% unless version == 'ga' -%>
			"google_iam_workload_identity_pool":                dataSourceIAMBetaWorkloadIdentityPool(),
			"google_iam_workload_identity_pool_provider":       dataSourceIAMBetaWorkloadIdentityPoolProvider(),
			<% end -%>
			"google_iap_client":                                dataSourceGoogleIapClient(),
			"google_kms_crypto_key":                            dataSourceGoogleKmsCryptoKey(),
			"google_kms_crypto_key_version":                    dataSourceGoogleKmsCryptoKeyVersion(),
			"google_kms_key_ring":                              dataSourceGoogleKmsKeyRing(),
			"google_kms_secret":                                dataSourceGoogleKmsSecret(),
			"google_kms_secret_ciphertext":                     dataSourceGoogleKmsSecretCiphertext(),
			<% unless version == 'ga' -%>
			"google_kms_secret_asymmetric":                     dataSourceGoogleKmsSecretAsymmetric(),
			"google_firebase_web_app":                          dataSourceGoogleFirebaseWebApp(),
			"google_firebase_web_app_config":                   dataSourceGoogleFirebaseWebappConfig(),
			<% end -%>
			"google_folder":                                    dataSourceGoogleFolder(),
			"google_folders":                                   dataSourceGoogleFolders(),
			"google_folder_organization_policy":                dataSourceGoogleFolderOrganizationPolicy(),
			"google_monitoring_notification_channel":           dataSourceMonitoringNotificationChannel(),
			"google_monitoring_cluster_istio_service":          dataSourceMonitoringServiceClusterIstio(),
			"google_monitoring_istio_canonical_service":        dataSourceMonitoringIstioCanonicalService(),
			"google_monitoring_mesh_istio_service":             dataSourceMonitoringServiceMeshIstio(),
			"google_monitoring_app_engine_service":             dataSourceMonitoringServiceAppEngine(),
			"google_monitoring_uptime_check_ips":               dataSourceGoogleMonitoringUptimeCheckIps(),
			"google_netblock_ip_ranges":                        dataSourceGoogleNetblockIpRanges(),
			"google_organization":                              dataSourceGoogleOrganization(),
			"google_privateca_certificate_authority":           dataSourcePrivatecaCertificateAuthority(),
			"google_project":                                   dataSourceGoogleProject(),
			"google_projects":                                  dataSourceGoogleProjects(),
			"google_project_organization_policy":               dataSourceGoogleProjectOrganizationPolicy(),
			"google_pubsub_topic":                              dataSourceGooglePubsubTopic(),
			<% unless version == 'ga' -%>
			"google_runtimeconfig_config":                      dataSourceGoogleRuntimeconfigConfig(),
			"google_runtimeconfig_variable":                    dataSourceGoogleRuntimeconfigVariable(),
			<% end -%>
			"google_secret_manager_secret":                     dataSourceSecretManagerSecret(),
			"google_secret_manager_secret_version":             dataSourceSecretManagerSecretVersion(),
			"google_service_account":                           dataSourceGoogleServiceAccount(),
			"google_service_account_access_token":              dataSourceGoogleServiceAccountAccessToken(),
			"google_service_account_id_token":                  dataSourceGoogleServiceAccountIdToken(),
			"google_service_account_key":                       dataSourceGoogleServiceAccountKey(),
			"google_sourcerepo_repository":                     dataSourceGoogleSourceRepoRepository(),
			"google_spanner_instance":                          dataSourceSpannerInstance(),
			"google_sql_ca_certs":                              dataSourceGoogleSQLCaCerts(),
			"google_sql_backup_run":                            dataSourceSqlBackupRun(),
			"google_sql_database_instance":                     dataSourceSqlDatabaseInstance(),
			"google_service_networking_peered_dns_domain":      dataSourceGoogleServiceNetworkingPeeredDNSDomain(),
			"google_storage_bucket":                            dataSourceGoogleStorageBucket(),
			"google_storage_bucket_object":                     dataSourceGoogleStorageBucketObject(),
			"google_storage_bucket_object_content":             dataSourceGoogleStorageBucketObjectContent(),
			"google_storage_object_signed_url":                 dataSourceGoogleSignedUrl(),
			"google_storage_project_service_account":           dataSourceGoogleStorageProjectServiceAccount(),
			"google_storage_transfer_project_service_account":  dataSourceGoogleStorageTransferProjectServiceAccount(),
			"google_tpu_tensorflow_versions":                   dataSourceTpuTensorflowVersions(),
			"google_redis_instance":                            dataSourceGoogleRedisInstance(),
			// ####### END datasources ###########
		},
		ResourcesMap: ResourceMap(),
	}

	provider.ConfigureContextFunc = func(ctx context.Context, d *schema.ResourceData) (interface{}, diag.Diagnostics) {
		return providerConfigure(ctx, d, provider)
	}

	return provider
}

<%
resource_count = 0
iam_resource_count = 0
products.each do |product|
  product_definition = product[:definitions]
  product_definition.objects.reject { |r| r.exclude || r.not_in_version?(product_definition.version_obj_or_closest(version)) }.each do |object|
	resource_count += 1 unless object&.exclude_resource
	iam_policy = object&.iam_policy
	unless iam_policy.nil? || iam_policy.exclude
	  iam_resource_count += 3
	end
  end
end
-%>
// Generated resources: <%= resource_count %>
// Generated IAM resources: <%= iam_resource_count %>
// Total generated resources: <%= resource_count + iam_resource_count %>
func ResourceMap() map[string]*schema.Resource {
	resourceMap, _ := ResourceMapWithErrors()
	return resourceMap
}

func ResourceMapWithErrors() (map[string]*schema.Resource, error) {
	return mergeResourceMaps(
			map[string]*schema.Resource{
<%
products.each do |product|
  product_definition = product[:definitions]
  config = product[:overrides]
  product_definition.objects.each do |object|
	next if object.exclude || object.not_in_version?(product_definition.version_obj_or_closest(version)) || object.cgc_only
	tf_product = (config.legacy_name || product_definition.name).underscore
	terraform_name = object.legacy_name || "google_#{tf_product}_#{object.name.underscore}"
-%>
<% 	unless object&.exclude_resource -%>
	"<%= terraform_name -%>": resource<%= product_definition.name + object.name -%>(),
<%  end -%>
<%
	iam_policy = object&.iam_policy
	unless iam_policy.nil? || iam_policy.exclude ||
		(iam_policy.min_version && iam_policy.min_version < version)
	  iam_class_name = product_definition.name + object.name
-%>
	"<%= terraform_name -%>_iam_binding":              ResourceIamBinding(<%= iam_class_name -%>IamSchema, <%= iam_class_name -%>IamUpdaterProducer, <%= iam_class_name -%>IdParseFunc),
	"<%= terraform_name -%>_iam_member":               ResourceIamMember(<%= iam_class_name -%>IamSchema, <%= iam_class_name -%>IamUpdaterProducer, <%= iam_class_name -%>IdParseFunc),
	"<%= terraform_name -%>_iam_policy":               ResourceIamPolicy(<%= iam_class_name -%>IamSchema, <%= iam_class_name -%>IamUpdaterProducer, <%= iam_class_name -%>IdParseFunc),
<%
	end # unless iam_policy.nil? || iam_policy.exclude
  end   # product_definition.objects.each do
end     # products.each do
-%>
			},
			map[string]*schema.Resource{
				// ####### START handwritten resources ###########
				"google_app_engine_application":                resourceAppEngineApplication(),
				"google_bigquery_table":                        resourceBigQueryTable(),
				"google_bigquery_reservation_assignment":       resourceBigqueryReservationAssignment(),
				"google_bigtable_gc_policy":                    resourceBigtableGCPolicy(),
				"google_bigtable_instance":                     resourceBigtableInstance(),
				"google_bigtable_table":                        resourceBigtableTable(),
				"google_billing_subaccount":                    resourceBillingSubaccount(),
				"google_cloudfunctions_function":               resourceCloudFunctionsFunction(),
				"google_composer_environment":                  resourceComposerEnvironment(),
				"google_compute_attached_disk":                 resourceComputeAttachedDisk(),
				"google_compute_instance":                      resourceComputeInstance(),
				<% unless version == 'ga' -%>
				"google_compute_instance_from_machine_image":   resourceComputeInstanceFromMachineImage(),
				<% end -%>
				"google_compute_instance_from_template":        resourceComputeInstanceFromTemplate(),
				"google_compute_instance_group":                resourceComputeInstanceGroup(),
				"google_compute_instance_group_manager":        resourceComputeInstanceGroupManager(),
				"google_compute_instance_template":             resourceComputeInstanceTemplate(),
				"google_compute_network_peering":               resourceComputeNetworkPeering(),
				"google_compute_project_default_network_tier":  resourceComputeProjectDefaultNetworkTier(),
				"google_compute_project_metadata":              resourceComputeProjectMetadata(),
				"google_compute_project_metadata_item":         resourceComputeProjectMetadataItem(),
				"google_compute_region_instance_group_manager": resourceComputeRegionInstanceGroupManager(),
				"google_compute_router_interface":              resourceComputeRouterInterface(),
				"google_compute_security_policy":               resourceComputeSecurityPolicy(),
				"google_compute_shared_vpc_host_project":       resourceComputeSharedVpcHostProject(),
				"google_compute_shared_vpc_service_project":    resourceComputeSharedVpcServiceProject(),
				"google_compute_target_pool":                   resourceComputeTargetPool(),
				"google_container_cluster":                     resourceContainerCluster(),
				"google_container_node_pool":                   resourceContainerNodePool(),
				"google_container_registry":                    resourceContainerRegistry(),
				"google_dataflow_job":                          resourceDataflowJob(),
				<% unless version == 'ga' -%>
				"google_dataflow_flex_template_job":            resourceDataflowFlexTemplateJob(),
				<% end -%>
				"google_dataproc_cluster":                      resourceDataprocCluster(),
				"google_dataproc_job":                          resourceDataprocJob(),
				"google_dns_record_set":                        resourceDnsRecordSet(),
				"google_endpoints_service":                     resourceEndpointsService(),
				"google_folder":                                resourceGoogleFolder(),
				"google_folder_organization_policy":            resourceGoogleFolderOrganizationPolicy(),
				"google_logging_billing_account_sink":          resourceLoggingBillingAccountSink(),
				"google_logging_billing_account_exclusion":     ResourceLoggingExclusion(BillingAccountLoggingExclusionSchema, NewBillingAccountLoggingExclusionUpdater, billingAccountLoggingExclusionIdParseFunc),
				"google_logging_billing_account_bucket_config": ResourceLoggingBillingAccountBucketConfig(),
				"google_logging_organization_sink":             resourceLoggingOrganizationSink(),
				"google_logging_organization_exclusion":        ResourceLoggingExclusion(OrganizationLoggingExclusionSchema, NewOrganizationLoggingExclusionUpdater, organizationLoggingExclusionIdParseFunc),
				"google_logging_organization_bucket_config":    ResourceLoggingOrganizationBucketConfig(),
				"google_logging_folder_sink":                   resourceLoggingFolderSink(),
				"google_logging_folder_exclusion":              ResourceLoggingExclusion(FolderLoggingExclusionSchema, NewFolderLoggingExclusionUpdater, folderLoggingExclusionIdParseFunc),
				"google_logging_folder_bucket_config":          ResourceLoggingFolderBucketConfig(),
				"google_logging_project_sink":                  resourceLoggingProjectSink(),
				"google_logging_project_exclusion":             ResourceLoggingExclusion(ProjectLoggingExclusionSchema, NewProjectLoggingExclusionUpdater, projectLoggingExclusionIdParseFunc),
				"google_logging_project_bucket_config":         ResourceLoggingProjectBucketConfig(),
				"google_monitoring_dashboard":                  resourceMonitoringDashboard(),
				<% unless version == 'ga' -%>
				"google_project_service_identity":              resourceProjectServiceIdentity(),
				<% end -%>
				"google_service_networking_connection":         resourceServiceNetworkingConnection(),
				"google_sql_database_instance":                 resourceSqlDatabaseInstance(),
				"google_sql_ssl_cert":                          resourceSqlSslCert(),
				"google_sql_user":                              resourceSqlUser(),
				"google_organization_iam_custom_role":          resourceGoogleOrganizationIamCustomRole(),
				"google_organization_policy":                   resourceGoogleOrganizationPolicy(),
				"google_project":                               resourceGoogleProject(),
				"google_project_default_service_accounts":      resourceGoogleProjectDefaultServiceAccounts(),
				"google_project_service":                       resourceGoogleProjectService(),
				"google_project_iam_custom_role":               resourceGoogleProjectIamCustomRole(),
				"google_project_organization_policy":           resourceGoogleProjectOrganizationPolicy(),
				"google_project_usage_export_bucket":           resourceProjectUsageBucket(),
				<% unless version == 'ga' -%>
				"google_runtimeconfig_config":                  resourceRuntimeconfigConfig(),
				"google_runtimeconfig_variable":                resourceRuntimeconfigVariable(),
				<% end -%>
				"google_service_account":                       resourceGoogleServiceAccount(),
				"google_service_account_key":                   resourceGoogleServiceAccountKey(),
				"google_service_networking_peered_dns_domain":  resourceGoogleServiceNetworkingPeeredDNSDomain(),
				"google_storage_bucket":                        resourceStorageBucket(),
				"google_storage_bucket_acl":                    resourceStorageBucketAcl(),
				"google_storage_bucket_object":                 resourceStorageBucketObject(),
				"google_storage_object_acl":                    resourceStorageObjectAcl(),
				"google_storage_default_object_acl":            resourceStorageDefaultObjectAcl(),
				"google_storage_notification":                  resourceStorageNotification(),
				"google_storage_transfer_job":                  resourceStorageTransferJob(),
				// ####### END handwritten resources ###########
			},
			map[string]*schema.Resource{
				// ####### START tpgtools resources ###########
				"google_apikeys_key":                           resourceApikeysKey(),
				"google_assured_workloads_workload":            resourceAssuredWorkloadsWorkload(),
				"google_cloudbuild_worker_pool":                resourceCloudbuildWorkerPool(),
				"google_compute_firewall_policy_association":   resourceComputeFirewallPolicyAssociation(),
				"google_compute_firewall_policy":               resourceComputeFirewallPolicy(),
				"google_compute_firewall_policy_rule":          resourceComputeFirewallPolicyRule(),
				"google_container_aws_cluster":                 resourceContainerAwsCluster(),
				"google_container_aws_node_pool":               resourceContainerAwsNodePool(),
				"google_container_azure_client":                resourceContainerAzureClient(),
				"google_container_azure_cluster":               resourceContainerAzureCluster(),
				"google_container_azure_node_pool":             resourceContainerAzureNodePool(),
				"google_dataproc_workflow_template":            resourceDataprocWorkflowTemplate(),
				"google_eventarc_trigger":                      resourceEventarcTrigger(),
				"google_firebaserules_release":                 resourceFirebaserulesRelease(),
				"google_firebaserules_ruleset":                 resourceFirebaserulesRuleset(),
				<% unless version == 'ga' -%>
				"google_gke_hub_feature":                       resourceGkeHubFeature(),
				"google_gke_hub_feature_membership":            resourceGkeHubFeatureMembership(),
				<% end -%>
				"google_logging_log_view":                      resourceLoggingLogView(),
				<% unless version == 'ga' -%>
				"google_monitoring_monitored_project":          resourceMonitoringMonitoredProject(),
				<% end -%>
				"google_network_connectivity_hub":              resourceNetworkConnectivityHub(),
				"google_network_connectivity_spoke":            resourceNetworkConnectivitySpoke(),
				"google_org_policy_policy":                     resourceOrgPolicyPolicy(),
				"google_os_config_os_policy_assignment":        resourceOsConfigOsPolicyAssignment(),
				"google_privateca_certificate_template":        resourcePrivatecaCertificateTemplate(),
				"google_recaptcha_enterprise_key":              resourceRecaptchaEnterpriseKey(),
				<% if version == 'private' -%>
				"google_vmware_private_cloud":                  resourceVmwarePrivateCloud(),
				"google_vmware_cluster":                        resourceVmwareCluster(),
				"google_cloud_run_job":                         resourceRunJob(),
				<% end -%>
				// ####### END tpgtools resources ###########
			},
			map[string]*schema.Resource{
				// ####### START non-generated IAM resources ###########
				"google_bigtable_instance_iam_binding":         ResourceIamBinding(IamBigtableInstanceSchema, NewBigtableInstanceUpdater, BigtableInstanceIdParseFunc),
				"google_bigtable_instance_iam_member":          ResourceIamMember(IamBigtableInstanceSchema, NewBigtableInstanceUpdater, BigtableInstanceIdParseFunc),
				"google_bigtable_instance_iam_policy":          ResourceIamPolicy(IamBigtableInstanceSchema, NewBigtableInstanceUpdater, BigtableInstanceIdParseFunc),
				"google_bigtable_table_iam_binding":            ResourceIamBinding(IamBigtableTableSchema, NewBigtableTableUpdater, BigtableTableIdParseFunc),
				"google_bigtable_table_iam_member":             ResourceIamMember(IamBigtableTableSchema, NewBigtableTableUpdater, BigtableTableIdParseFunc),
				"google_bigtable_table_iam_policy":             ResourceIamPolicy(IamBigtableTableSchema, NewBigtableTableUpdater, BigtableTableIdParseFunc),
				"google_bigquery_dataset_iam_binding":          ResourceIamBinding(IamBigqueryDatasetSchema, NewBigqueryDatasetIamUpdater, BigqueryDatasetIdParseFunc),
				"google_bigquery_dataset_iam_member":           ResourceIamMember(IamBigqueryDatasetSchema, NewBigqueryDatasetIamUpdater, BigqueryDatasetIdParseFunc),
				"google_bigquery_dataset_iam_policy":           ResourceIamPolicy(IamBigqueryDatasetSchema, NewBigqueryDatasetIamUpdater, BigqueryDatasetIdParseFunc),
				"google_billing_account_iam_binding":           ResourceIamBinding(IamBillingAccountSchema, NewBillingAccountIamUpdater, BillingAccountIdParseFunc),
				"google_billing_account_iam_member":            ResourceIamMember(IamBillingAccountSchema, NewBillingAccountIamUpdater, BillingAccountIdParseFunc),
				"google_billing_account_iam_policy":            ResourceIamPolicy(IamBillingAccountSchema, NewBillingAccountIamUpdater, BillingAccountIdParseFunc),
				"google_dataproc_cluster_iam_binding":          ResourceIamBinding(IamDataprocClusterSchema, NewDataprocClusterUpdater, DataprocClusterIdParseFunc),
				"google_dataproc_cluster_iam_member":           ResourceIamMember(IamDataprocClusterSchema, NewDataprocClusterUpdater, DataprocClusterIdParseFunc),
				"google_dataproc_cluster_iam_policy":           ResourceIamPolicy(IamDataprocClusterSchema, NewDataprocClusterUpdater, DataprocClusterIdParseFunc),
				"google_dataproc_job_iam_binding":              ResourceIamBinding(IamDataprocJobSchema, NewDataprocJobUpdater, DataprocJobIdParseFunc),
				"google_dataproc_job_iam_member":               ResourceIamMember(IamDataprocJobSchema, NewDataprocJobUpdater, DataprocJobIdParseFunc),
				"google_dataproc_job_iam_policy":               ResourceIamPolicy(IamDataprocJobSchema, NewDataprocJobUpdater, DataprocJobIdParseFunc),
				"google_folder_iam_binding":                    ResourceIamBinding(IamFolderSchema, NewFolderIamUpdater, FolderIdParseFunc),
				"google_folder_iam_member":                     ResourceIamMember(IamFolderSchema, NewFolderIamUpdater, FolderIdParseFunc),
				"google_folder_iam_policy":                     ResourceIamPolicy(IamFolderSchema, NewFolderIamUpdater, FolderIdParseFunc),
				"google_folder_iam_audit_config":               ResourceIamAuditConfig(IamFolderSchema, NewFolderIamUpdater, FolderIdParseFunc),
				"google_healthcare_dataset_iam_binding":        ResourceIamBindingWithBatching(IamHealthcareDatasetSchema, NewHealthcareDatasetIamUpdater, DatasetIdParseFunc, IamBatchingEnabled),
				"google_healthcare_dataset_iam_member":         ResourceIamMemberWithBatching(IamHealthcareDatasetSchema, NewHealthcareDatasetIamUpdater, DatasetIdParseFunc, IamBatchingEnabled),
				"google_healthcare_dataset_iam_policy":         ResourceIamPolicy(IamHealthcareDatasetSchema, NewHealthcareDatasetIamUpdater, DatasetIdParseFunc),
				"google_healthcare_dicom_store_iam_binding":    ResourceIamBindingWithBatching(IamHealthcareDicomStoreSchema, NewHealthcareDicomStoreIamUpdater, DicomStoreIdParseFunc, IamBatchingEnabled),
				"google_healthcare_dicom_store_iam_member":     ResourceIamMemberWithBatching(IamHealthcareDicomStoreSchema, NewHealthcareDicomStoreIamUpdater, DicomStoreIdParseFunc, IamBatchingEnabled),
				"google_healthcare_dicom_store_iam_policy":     ResourceIamPolicy(IamHealthcareDicomStoreSchema, NewHealthcareDicomStoreIamUpdater, DicomStoreIdParseFunc),
				"google_healthcare_fhir_store_iam_binding":     ResourceIamBindingWithBatching(IamHealthcareFhirStoreSchema, NewHealthcareFhirStoreIamUpdater, FhirStoreIdParseFunc, IamBatchingEnabled),
				"google_healthcare_fhir_store_iam_member":      ResourceIamMemberWithBatching(IamHealthcareFhirStoreSchema, NewHealthcareFhirStoreIamUpdater, FhirStoreIdParseFunc, IamBatchingEnabled),
				"google_healthcare_fhir_store_iam_policy":      ResourceIamPolicy(IamHealthcareFhirStoreSchema, NewHealthcareFhirStoreIamUpdater, FhirStoreIdParseFunc),
				"google_healthcare_hl7_v2_store_iam_binding":   ResourceIamBindingWithBatching(IamHealthcareHl7V2StoreSchema, NewHealthcareHl7V2StoreIamUpdater, Hl7V2StoreIdParseFunc, IamBatchingEnabled),
				"google_healthcare_hl7_v2_store_iam_member":    ResourceIamMemberWithBatching(IamHealthcareHl7V2StoreSchema, NewHealthcareHl7V2StoreIamUpdater, Hl7V2StoreIdParseFunc, IamBatchingEnabled),
				"google_healthcare_hl7_v2_store_iam_policy":    ResourceIamPolicy(IamHealthcareHl7V2StoreSchema, NewHealthcareHl7V2StoreIamUpdater, Hl7V2StoreIdParseFunc),
				"google_kms_key_ring_iam_binding":              ResourceIamBinding(IamKmsKeyRingSchema, NewKmsKeyRingIamUpdater, KeyRingIdParseFunc),
				"google_kms_key_ring_iam_member":               ResourceIamMember(IamKmsKeyRingSchema, NewKmsKeyRingIamUpdater, KeyRingIdParseFunc),
				"google_kms_key_ring_iam_policy":               ResourceIamPolicy(IamKmsKeyRingSchema, NewKmsKeyRingIamUpdater, KeyRingIdParseFunc),
				"google_kms_crypto_key_iam_binding":            ResourceIamBinding(IamKmsCryptoKeySchema, NewKmsCryptoKeyIamUpdater, CryptoIdParseFunc),
				"google_kms_crypto_key_iam_member":             ResourceIamMember(IamKmsCryptoKeySchema, NewKmsCryptoKeyIamUpdater, CryptoIdParseFunc),
				"google_kms_crypto_key_iam_policy":             ResourceIamPolicy(IamKmsCryptoKeySchema, NewKmsCryptoKeyIamUpdater, CryptoIdParseFunc),
				"google_spanner_instance_iam_binding":          ResourceIamBinding(IamSpannerInstanceSchema, NewSpannerInstanceIamUpdater, SpannerInstanceIdParseFunc),
				"google_spanner_instance_iam_member":           ResourceIamMember(IamSpannerInstanceSchema, NewSpannerInstanceIamUpdater, SpannerInstanceIdParseFunc),
				"google_spanner_instance_iam_policy":           ResourceIamPolicy(IamSpannerInstanceSchema, NewSpannerInstanceIamUpdater, SpannerInstanceIdParseFunc),
				"google_spanner_database_iam_binding":          ResourceIamBinding(IamSpannerDatabaseSchema, NewSpannerDatabaseIamUpdater, SpannerDatabaseIdParseFunc),
				"google_spanner_database_iam_member":           ResourceIamMember(IamSpannerDatabaseSchema, NewSpannerDatabaseIamUpdater, SpannerDatabaseIdParseFunc),
				"google_spanner_database_iam_policy":           ResourceIamPolicy(IamSpannerDatabaseSchema, NewSpannerDatabaseIamUpdater, SpannerDatabaseIdParseFunc),
				"google_organization_iam_binding":              ResourceIamBinding(IamOrganizationSchema, NewOrganizationIamUpdater, OrgIdParseFunc),
				"google_organization_iam_member":               ResourceIamMember(IamOrganizationSchema, NewOrganizationIamUpdater, OrgIdParseFunc),
				"google_organization_iam_policy":               ResourceIamPolicy(IamOrganizationSchema, NewOrganizationIamUpdater, OrgIdParseFunc),
				"google_organization_iam_audit_config":         ResourceIamAuditConfig(IamOrganizationSchema, NewOrganizationIamUpdater, OrgIdParseFunc),
				"google_project_iam_policy":                    ResourceIamPolicy(IamProjectSchema, NewProjectIamUpdater, ProjectIdParseFunc),
				"google_project_iam_binding":                   ResourceIamBindingWithBatching(IamProjectSchema, NewProjectIamUpdater, ProjectIdParseFunc, IamBatchingEnabled),
				"google_project_iam_member":                    ResourceIamMemberWithBatching(IamProjectSchema, NewProjectIamUpdater, ProjectIdParseFunc, IamBatchingEnabled),
				"google_project_iam_audit_config":              ResourceIamAuditConfigWithBatching(IamProjectSchema, NewProjectIamUpdater, ProjectIdParseFunc, IamBatchingEnabled),
				"google_pubsub_subscription_iam_binding":       ResourceIamBinding(IamPubsubSubscriptionSchema, NewPubsubSubscriptionIamUpdater, PubsubSubscriptionIdParseFunc),
				"google_pubsub_subscription_iam_member":        ResourceIamMember(IamPubsubSubscriptionSchema, NewPubsubSubscriptionIamUpdater, PubsubSubscriptionIdParseFunc),
				"google_pubsub_subscription_iam_policy":        ResourceIamPolicy(IamPubsubSubscriptionSchema, NewPubsubSubscriptionIamUpdater, PubsubSubscriptionIdParseFunc),
				"google_service_account_iam_binding":           ResourceIamBinding(IamServiceAccountSchema, NewServiceAccountIamUpdater, ServiceAccountIdParseFunc),
				"google_service_account_iam_member":            ResourceIamMember(IamServiceAccountSchema, NewServiceAccountIamUpdater, ServiceAccountIdParseFunc),
				"google_service_account_iam_policy":            ResourceIamPolicy(IamServiceAccountSchema, NewServiceAccountIamUpdater, ServiceAccountIdParseFunc),
				// ####### END non-generated IAM resources ###########
			},
		)
}

func providerConfigure(ctx context.Context, d *schema.ResourceData, p *schema.Provider) (interface{}, diag.Diagnostics) {
	config := Config{
		Project:             d.Get("project").(string),
		Region:              d.Get("region").(string),
		Zone:                d.Get("zone").(string),
		UserProjectOverride: d.Get("user_project_override").(bool),
		BillingProject:      d.Get("billing_project").(string),
<% if version.nil? || version == 'ga' -%>
		userAgent: p.UserAgent("terraform-provider-google", version.ProviderVersion),
<% else -%>
		userAgent: p.UserAgent("terraform-provider-google-<%= version -%>", version.ProviderVersion),
<% end -%>
	}

	// opt in extension for adding to the User-Agent header
	if ext := os.Getenv("GOOGLE_TERRAFORM_USERAGENT_EXTENSION"); ext != "" {
		ua := config.userAgent
		config.userAgent = fmt.Sprintf("%s %s", ua, ext)
	}

	if v, ok := d.GetOk("request_timeout"); ok {
		var err error
		config.RequestTimeout, err = time.ParseDuration(v.(string))
		if err != nil {
			return nil, diag.FromErr(err)
		}
	}

	if v, ok := d.GetOk("request_reason"); ok {
		config.RequestReason = v.(string)
	}

	// Check for primary credentials in config. Note that if neither is set, ADCs
	// will be used if available.
	if v, ok := d.GetOk("access_token"); ok {
		config.AccessToken = v.(string)
	}

	if v, ok := d.GetOk("credentials"); ok {
		config.Credentials = v.(string)
	}

	// only check environment variables if neither value was set in config- this
	// means config beats env var in all cases.
	if config.AccessToken == "" && config.Credentials == "" {
		config.Credentials = multiEnvSearch([]string{
			"GOOGLE_CREDENTIALS",
			"GOOGLE_CLOUD_KEYFILE_JSON",
			"GCLOUD_KEYFILE_JSON",
		})

		config.AccessToken = multiEnvSearch([]string{
			"GOOGLE_OAUTH_ACCESS_TOKEN",
		})
	}

	// Given that impersonate_service_account is a secondary auth method, it has
	// no conflicts to worry about. We pull the env var in a DefaultFunc.
	if v, ok := d.GetOk("impersonate_service_account"); ok {
		config.ImpersonateServiceAccount = v.(string)
	}

	delegates := d.Get("impersonate_service_account_delegates").([]interface{})
	if len(delegates) > 0 {
		config.ImpersonateServiceAccountDelegates = make([]string, len(delegates))
	}
	for i, delegate := range delegates {
		config.ImpersonateServiceAccountDelegates[i] = delegate.(string)
	}

	scopes := d.Get("scopes").([]interface{})
	if len(scopes) > 0 {
		config.Scopes = make([]string, len(scopes))
	}
	for i, scope := range scopes {
		config.Scopes[i] = scope.(string)
	}

	batchCfg, err := expandProviderBatchingConfig(d.Get("batching"))
	if err != nil {
		return nil, diag.FromErr(err)
	}
	config.BatchingConfig = batchCfg

	// Generated products
	<% products.map.each do |product| -%>
	config.<%= product[:definitions].name -%>BasePath = d.Get("<%= product[:definitions].name.underscore -%>_custom_endpoint").(string)
	<% end -%>

	// Handwritten Products / Versioned / Atypical Entries
	config.CloudBillingBasePath = d.Get(CloudBillingCustomEndpointEntryKey).(string)
	config.ComposerBasePath = d.Get(ComposerCustomEndpointEntryKey).(string)
	config.ContainerBasePath = d.Get(ContainerCustomEndpointEntryKey).(string)
	config.DataflowBasePath = d.Get(DataflowCustomEndpointEntryKey).(string)
	config.IamCredentialsBasePath = d.Get(IamCredentialsCustomEndpointEntryKey).(string)
	config.ResourceManagerV2BasePath = d.Get(ResourceManagerV2CustomEndpointEntryKey).(string)
	<% unless version == "ga" -%>
	config.RuntimeConfigBasePath = d.Get(RuntimeConfigCustomEndpointEntryKey).(string)
	<% end -%>
	config.IAMBasePath = d.Get(IAMCustomEndpointEntryKey).(string)
	config.ServiceNetworkingBasePath = d.Get(ServiceNetworkingCustomEndpointEntryKey).(string)
	config.ServiceUsageBasePath = d.Get(ServiceUsageCustomEndpointEntryKey).(string)
	config.StorageTransferBasePath = d.Get(StorageTransferCustomEndpointEntryKey).(string)
	config.BigtableAdminBasePath = d.Get(BigtableAdminCustomEndpointEntryKey).(string)

	// dcl
	config.ApikeysBasePath = d.Get(ApikeysEndpointEntryKey).(string)
	config.AssuredWorkloadsBasePath = d.Get(AssuredWorkloadsEndpointEntryKey).(string)
	config.CloudResourceManagerBasePath = d.Get(CloudResourceManagerEndpointEntryKey).(string)
	config.EventarcBasePath = d.Get(EventarcEndpointEntryKey).(string)
	config.FirebaserulesBasePath = d.Get(FirebaserulesEndpointEntryKey).(string)
	config.GkeHubBasePath = d.Get(GkeHubFeatureCustomEndpointEntryKey).(string)
	config.NetworkConnectivityBasePath = d.Get(NetworkConnectivityEndpointEntryKey).(string)
	config.OrgPolicyBasePath = d.Get(OrgPolicyEndpointEntryKey).(string)
	config.PrivatecaBasePath = d.Get(PrivatecaCertificateTemplateEndpointEntryKey).(string)
        config.ContainerAwsBasePath = d.Get(ContainerAwsCustomEndpointEntryKey).(string)
        config.ContainerAzureBasePath = d.Get(ContainerAzureCustomEndpointEntryKey).(string)
	config.CloudBuildWorkerPoolBasePath = d.Get(CloudBuildWorkerPoolEndpointEntryKey).(string)

	stopCtx, ok := schema.StopContext(ctx)
	if !ok {
		stopCtx = ctx
	}
	if err := config.LoadAndValidate(stopCtx); err != nil {
		return nil, diag.FromErr(err)
	}

	return &config, nil
}

func validateCredentials(v interface{}, k string) (warnings []string, errors []error) {
	if v == nil || v.(string) == "" {
		return
	}
	creds := v.(string)
	// if this is a path and we can stat it, assume it's ok
	if _, err := os.Stat(creds); err == nil {
		return
	}
	if _, err := googleoauth.CredentialsFromJSON(context.Background(), []byte(creds)); err != nil {
		errors = append(errors,
			fmt.Errorf("JSON credentials in %q are not valid: %s", creds, err))
	}

	return
}<|MERGE_RESOLUTION|>--- conflicted
+++ resolved
@@ -207,13 +207,10 @@
 		},
 
 		DataSourcesMap: map[string]*schema.Resource{
-<<<<<<< HEAD
+			// ####### START datasources ###########
 		  "google_access_approval_folder_service_account":    dataSourceAccessApprovalFolderServiceAccount(),
 		  "google_access_approval_organization_service_account": dataSourceAccessApprovalOrganizationServiceAccount(),
 		  "google_access_approval_project_service_account":   dataSourceAccessApprovalProjectServiceAccount(),
-=======
-			// ####### START datasources ###########
->>>>>>> e2aa9f97
 			"google_active_folder":                             dataSourceGoogleActiveFolder(),
 			"google_app_engine_default_service_account":        dataSourceGoogleAppEngineDefaultServiceAccount(),
 			"google_billing_account":                           dataSourceGoogleBillingAccount(),
