<% autogen_exception -%>
package google

import (
	"context"
	"fmt"
	"os"
	"time"

	"github.com/hashicorp/terraform-plugin-sdk/v2/diag"
	"github.com/hashicorp/terraform-plugin-sdk/v2/helper/schema"
	"github.com/hashicorp/terraform-provider-google<%= "-" + version unless version == 'ga'  -%>/version"

	googleoauth "golang.org/x/oauth2/google"
)

const TestEnvVar = "TF_ACC"

// Global MutexKV
var mutexKV = NewMutexKV()

// Provider returns a *schema.Provider.
func Provider() *schema.Provider {

	// The mtls service client gives the type of endpoint (mtls/regular)
	// at client creation. Since we use a shared client for requests we must
	// rewrite the endpoints to be mtls endpoints for the scenario where
	// mtls is enabled.
	if isMtls() {
		// if mtls is enabled switch all default endpoints to use the mtls endpoint
		for key, bp := range DefaultBasePaths {
			DefaultBasePaths[key] = getMtlsEndpoint(bp)
		}
	}

	provider := &schema.Provider{
		Schema: map[string]*schema.Schema{
			"credentials": {
				Type:     schema.TypeString,
				Optional: true,
				ValidateFunc: validateCredentials,
				ConflictsWith: []string{"access_token"},
			},

			"access_token": {
				Type:     schema.TypeString,
				Optional: true,
				ConflictsWith: []string{"credentials"},
			},

			"impersonate_service_account": {
				Type:     schema.TypeString,
				Optional: true,
				DefaultFunc: schema.MultiEnvDefaultFunc([]string{
					"GOOGLE_IMPERSONATE_SERVICE_ACCOUNT",
				}, nil),
			},

			"impersonate_service_account_delegates": {
				Type:     schema.TypeList,
				Optional: true,
				Elem:     &schema.Schema{Type: schema.TypeString},
			},

			"project": &schema.Schema{
				Type:     schema.TypeString,
				Optional: true,
				DefaultFunc: schema.MultiEnvDefaultFunc([]string{
					"GOOGLE_PROJECT",
					"GOOGLE_CLOUD_PROJECT",
					"GCLOUD_PROJECT",
					"CLOUDSDK_CORE_PROJECT",
				}, nil),
			},

			"billing_project": &schema.Schema{
				Type:     schema.TypeString,
				Optional: true,
				DefaultFunc: schema.MultiEnvDefaultFunc([]string{
					"GOOGLE_BILLING_PROJECT",
				}, nil),
			},

			"region": &schema.Schema{
				Type:     schema.TypeString,
				Optional: true,
				DefaultFunc: schema.MultiEnvDefaultFunc([]string{
					"GOOGLE_REGION",
					"GCLOUD_REGION",
					"CLOUDSDK_COMPUTE_REGION",
				}, nil),
			},

			"zone": &schema.Schema{
				Type:     schema.TypeString,
				Optional: true,
				DefaultFunc: schema.MultiEnvDefaultFunc([]string{
					"GOOGLE_ZONE",
					"GCLOUD_ZONE",
					"CLOUDSDK_COMPUTE_ZONE",
				}, nil),
			},

			"scopes": &schema.Schema{
				Type:     schema.TypeList,
				Optional: true,
				Elem:     &schema.Schema{Type: schema.TypeString},
			},

			"batching": {
				Type:     schema.TypeList,
				Optional: true,
				MaxItems: 1,
				Elem: &schema.Resource{
					Schema: map[string]*schema.Schema{
						"send_after": {
							Type:     schema.TypeString,
							Optional: true,
							Default:  "10s",
							ValidateFunc: validateNonNegativeDuration(),
						},
						"enable_batching": {
							Type:     schema.TypeBool,
							Optional: true,
							Default:  true,
						},
					},
				},
			},

			"user_project_override": {
				Type:     schema.TypeBool,
				Optional: true,
				DefaultFunc: schema.MultiEnvDefaultFunc([]string{
					"USER_PROJECT_OVERRIDE",
				}, nil),
			},

			"request_timeout": {
			    Type:     schema.TypeString,
			    Optional: true,
			},

			"request_reason": {
				Type:     schema.TypeString,
				Optional: true,
				DefaultFunc: schema.MultiEnvDefaultFunc([]string{
					"CLOUDSDK_CORE_REQUEST_REASON",
				}, nil),
			},

			// Generated Products
			<% products.each do |product| -%>
			"<%= product[:definitions].name.underscore -%>_custom_endpoint": &schema.Schema{
				Type:         schema.TypeString,
				Optional:     true,
				ValidateFunc: validateCustomEndpoint,
				DefaultFunc: schema.MultiEnvDefaultFunc([]string{
					"GOOGLE_<%= product[:definitions].name.underscore.upcase -%>_CUSTOM_ENDPOINT",
				}, DefaultBasePaths[<%= product[:definitions].name -%>BasePathKey]),
			},
			<% end -%>

			// Handwritten Products / Versioned / Atypical Entries
			CloudBillingCustomEndpointEntryKey:           CloudBillingCustomEndpointEntry,
			ComposerCustomEndpointEntryKey:               ComposerCustomEndpointEntry,
			ContainerCustomEndpointEntryKey:              ContainerCustomEndpointEntry,
			DataflowCustomEndpointEntryKey:               DataflowCustomEndpointEntry,
			IamCredentialsCustomEndpointEntryKey:         IamCredentialsCustomEndpointEntry,
			ResourceManagerV3CustomEndpointEntryKey:      ResourceManagerV3CustomEndpointEntry,
			<% unless version == "ga" -%>
			RuntimeConfigCustomEndpointEntryKey:          RuntimeConfigCustomEndpointEntry,
			<% end -%>
			IAMCustomEndpointEntryKey:                    IAMCustomEndpointEntry,
			ServiceNetworkingCustomEndpointEntryKey:      ServiceNetworkingCustomEndpointEntry,
			ServiceUsageCustomEndpointEntryKey:           ServiceUsageCustomEndpointEntry,
			BigtableAdminCustomEndpointEntryKey:          BigtableAdminCustomEndpointEntry,

			// dcl
			ContainerAwsCustomEndpointEntryKey:           ContainerAwsCustomEndpointEntry,
			ContainerAzureCustomEndpointEntryKey:         ContainerAzureCustomEndpointEntry,
		},

		ProviderMetaSchema: map[string]*schema.Schema{
			"module_name": {
				Type:     schema.TypeString,
				Optional: true,
			},
		},

		DataSourcesMap: map[string]*schema.Resource{
			// ####### START datasources ###########
			"google_access_approval_folder_service_account":    dataSourceAccessApprovalFolderServiceAccount(),
			"google_access_approval_organization_service_account": dataSourceAccessApprovalOrganizationServiceAccount(),
			"google_access_approval_project_service_account":   dataSourceAccessApprovalProjectServiceAccount(),
			"google_active_folder":                             dataSourceGoogleActiveFolder(),
			"google_artifact_registry_repository":              dataSourceArtifactRegistryRepository(),
			"google_app_engine_default_service_account":        dataSourceGoogleAppEngineDefaultServiceAccount(),
			"google_beyondcorp_app_connection":                 dataSourceGoogleBeyondcorpAppConnection(),
			"google_beyondcorp_app_connector":                  dataSourceGoogleBeyondcorpAppConnector(),
			"google_beyondcorp_app_gateway":                    dataSourceGoogleBeyondcorpAppGateway(),
			"google_billing_account":                           dataSourceGoogleBillingAccount(),
			"google_bigquery_default_service_account":          dataSourceGoogleBigqueryDefaultServiceAccount(),
			"google_client_config":                             dataSourceGoogleClientConfig(),
			"google_client_openid_userinfo":                    dataSourceGoogleClientOpenIDUserinfo(),
			"google_cloudbuild_trigger":                        dataSourceGoogleCloudBuildTrigger(),
			"google_cloudfunctions_function":                   dataSourceGoogleCloudFunctionsFunction(),
			"google_cloudfunctions2_function":                  dataSourceGoogleCloudFunctions2Function(),
			<% unless version == 'ga' -%>
			"google_cloud_asset_resources_search_all":          dataSourceGoogleCloudAssetResourcesSearchAll(),
			<% end -%>
			"google_cloud_identity_groups":                     dataSourceGoogleCloudIdentityGroups(),
			"google_cloud_identity_group_memberships":          dataSourceGoogleCloudIdentityGroupMemberships(),
			"google_cloud_run_locations":                       dataSourceGoogleCloudRunLocations(),
			"google_cloud_run_service":                         dataSourceGoogleCloudRunService(),
			"google_composer_environment":                      dataSourceGoogleComposerEnvironment(),
			"google_composer_image_versions":                   dataSourceGoogleComposerImageVersions(),
			"google_compute_address":                           dataSourceGoogleComputeAddress(),
			"google_compute_addresses":                         dataSourceGoogleComputeAddresses(),
			"google_compute_backend_service":                   dataSourceGoogleComputeBackendService(),
			"google_compute_backend_bucket":                    dataSourceGoogleComputeBackendBucket(),
			"google_compute_default_service_account":           dataSourceGoogleComputeDefaultServiceAccount(),
			"google_compute_disk":        					    dataSourceGoogleComputeDisk(),
			"google_compute_forwarding_rule":                   dataSourceGoogleComputeForwardingRule(),
			"google_compute_global_address":                    dataSourceGoogleComputeGlobalAddress(),
			"google_compute_global_forwarding_rule":            dataSourceGoogleComputeGlobalForwardingRule(),
			"google_compute_ha_vpn_gateway":                    dataSourceGoogleComputeHaVpnGateway(),
			"google_compute_health_check":                      dataSourceGoogleComputeHealthCheck(),
			"google_compute_image":                             dataSourceGoogleComputeImage(),
			"google_compute_instance":                          dataSourceGoogleComputeInstance(),
			"google_compute_instance_group":                    dataSourceGoogleComputeInstanceGroup(),
			"google_compute_instance_group_manager":            dataSourceGoogleComputeInstanceGroupManager(),
			"google_compute_instance_serial_port":              dataSourceGoogleComputeInstanceSerialPort(),
			"google_compute_instance_template":                 dataSourceGoogleComputeInstanceTemplate(),
			"google_compute_lb_ip_ranges":                      dataSourceGoogleComputeLbIpRanges(),
			"google_compute_network":                           dataSourceGoogleComputeNetwork(),
			"google_compute_network_endpoint_group":            dataSourceGoogleComputeNetworkEndpointGroup(),
			"google_compute_node_types":                        dataSourceGoogleComputeNodeTypes(),
			"google_compute_regions":                           dataSourceGoogleComputeRegions(),
			"google_compute_region_network_endpoint_group":     dataSourceGoogleComputeRegionNetworkEndpointGroup(),
			"google_compute_region_instance_group":             dataSourceGoogleComputeRegionInstanceGroup(),
			"google_compute_region_ssl_certificate":            dataSourceGoogleRegionComputeSslCertificate(),
			"google_compute_resource_policy":                   dataSourceGoogleComputeResourcePolicy(),
			"google_compute_router":                            dataSourceGoogleComputeRouter(),
			"google_compute_router_status":                     dataSourceGoogleComputeRouterStatus(),
			"google_compute_snapshot":                          dataSourceGoogleComputeSnapshot(),
			"google_compute_ssl_certificate":                   dataSourceGoogleComputeSslCertificate(),
			"google_compute_ssl_policy":                        dataSourceGoogleComputeSslPolicy(),
			"google_compute_subnetwork":                        dataSourceGoogleComputeSubnetwork(),
			"google_compute_vpn_gateway":                       dataSourceGoogleComputeVpnGateway(),
			"google_compute_zones":                             dataSourceGoogleComputeZones(),
			"google_container_azure_versions":                  dataSourceGoogleContainerAzureVersions(),
			"google_container_aws_versions":                    dataSourceGoogleContainerAwsVersions(),
			"google_container_cluster":                         dataSourceGoogleContainerCluster(),
			"google_container_engine_versions":                 dataSourceGoogleContainerEngineVersions(),
			"google_container_registry_image":                  dataSourceGoogleContainerImage(),
			"google_container_registry_repository":             dataSourceGoogleContainerRepo(),
			"google_dataproc_metastore_service":                dataSourceDataprocMetastoreService(),
			"google_dns_keys":                                  dataSourceDNSKeys(),
			"google_dns_managed_zone":                          dataSourceDnsManagedZone(),
			"google_dns_record_set":                            dataSourceDnsRecordSet(),
			"google_game_services_game_server_deployment_rollout":  dataSourceGameServicesGameServerDeploymentRollout(),
			"google_iam_policy":                                dataSourceGoogleIamPolicy(),
			"google_iam_role":                                  dataSourceGoogleIamRole(),
			"google_iam_testable_permissions":                  dataSourceGoogleIamTestablePermissions(),
			<% unless version == 'ga' -%>
			"google_iam_workload_identity_pool":                dataSourceIAMBetaWorkloadIdentityPool(),
			"google_iam_workload_identity_pool_provider":       dataSourceIAMBetaWorkloadIdentityPoolProvider(),
			<% end -%>
			"google_iap_client":                                dataSourceGoogleIapClient(),
			"google_kms_crypto_key":                            dataSourceGoogleKmsCryptoKey(),
			"google_kms_crypto_key_version":                    dataSourceGoogleKmsCryptoKeyVersion(),
			"google_kms_key_ring":                              dataSourceGoogleKmsKeyRing(),
			"google_kms_secret":                                dataSourceGoogleKmsSecret(),
			"google_kms_secret_ciphertext":                     dataSourceGoogleKmsSecretCiphertext(),
			<% unless version == 'ga' -%>
                        "google_kms_secret_asymmetric":                     dataSourceGoogleKmsSecretAsymmetric(),
                        "google_firebase_android_app":                      dataSourceGoogleFirebaseAndroidApp(),
      			"google_firebase_apple_app":                        dataSourceGoogleFirebaseAppleApp(),
			"google_firebase_apple_app_config":                 dataSourceGoogleFirebaseAppleAppConfig(),
			"google_firebase_web_app":                          dataSourceGoogleFirebaseWebApp(),
			"google_firebase_web_app_config":                   dataSourceGoogleFirebaseWebappConfig(),
			<% end -%>
			"google_folder":                                    dataSourceGoogleFolder(),
			"google_folders":                                   dataSourceGoogleFolders(),
			"google_folder_organization_policy":                dataSourceGoogleFolderOrganizationPolicy(),
			"google_logging_project_cmek_settings":             dataSourceGoogleLoggingProjectCmekSettings(),
			"google_monitoring_notification_channel":           dataSourceMonitoringNotificationChannel(),
			"google_monitoring_cluster_istio_service":          dataSourceMonitoringServiceClusterIstio(),
			"google_monitoring_istio_canonical_service":        dataSourceMonitoringIstioCanonicalService(),
			"google_monitoring_mesh_istio_service":             dataSourceMonitoringServiceMeshIstio(),
			"google_monitoring_app_engine_service":             dataSourceMonitoringServiceAppEngine(),
			"google_monitoring_uptime_check_ips":               dataSourceGoogleMonitoringUptimeCheckIps(),
			"google_netblock_ip_ranges":                        dataSourceGoogleNetblockIpRanges(),
			"google_organization":                              dataSourceGoogleOrganization(),
			"google_privateca_certificate_authority":           dataSourcePrivatecaCertificateAuthority(),
			"google_project":                                   dataSourceGoogleProject(),
			"google_projects":                                  dataSourceGoogleProjects(),
			"google_project_organization_policy":               dataSourceGoogleProjectOrganizationPolicy(),
			"google_pubsub_subscription":                       dataSourceGooglePubsubSubscription(),
			"google_pubsub_topic":                              dataSourceGooglePubsubTopic(),
			<% unless version == 'ga' -%>
			"google_runtimeconfig_config":                      dataSourceGoogleRuntimeconfigConfig(),
			"google_runtimeconfig_variable":                    dataSourceGoogleRuntimeconfigVariable(),
			<% end -%>
			"google_secret_manager_secret":                     dataSourceSecretManagerSecret(),
			"google_secret_manager_secret_version":             dataSourceSecretManagerSecretVersion(),
			"google_service_account":                           dataSourceGoogleServiceAccount(),
			"google_service_account_access_token":              dataSourceGoogleServiceAccountAccessToken(),
			"google_service_account_id_token":                  dataSourceGoogleServiceAccountIdToken(),
			"google_service_account_jwt":                       dataSourceGoogleServiceAccountJwt(),
			"google_service_account_key":                       dataSourceGoogleServiceAccountKey(),
			"google_sourcerepo_repository":                     dataSourceGoogleSourceRepoRepository(),
			"google_spanner_instance":                          dataSourceSpannerInstance(),
			"google_sql_ca_certs":                              dataSourceGoogleSQLCaCerts(),
			"google_sql_backup_run":                            dataSourceSqlBackupRun(),
<<<<<<< HEAD
			"google_sql_databases":                             dataSourceSqlDatabases(),
=======
			"google_sql_database":                              dataSourceSqlDatabase(),
>>>>>>> e9625671
			"google_sql_database_instance":                     dataSourceSqlDatabaseInstance(),
			"google_service_networking_peered_dns_domain":      dataSourceGoogleServiceNetworkingPeeredDNSDomain(),
			"google_storage_bucket":                            dataSourceGoogleStorageBucket(),
			"google_storage_bucket_object":                     dataSourceGoogleStorageBucketObject(),
			"google_storage_bucket_object_content":             dataSourceGoogleStorageBucketObjectContent(),
			"google_storage_object_signed_url":                 dataSourceGoogleSignedUrl(),
			"google_storage_project_service_account":           dataSourceGoogleStorageProjectServiceAccount(),
			"google_storage_transfer_project_service_account":  dataSourceGoogleStorageTransferProjectServiceAccount(),
			"google_tags_tag_key":                              dataSourceGoogleTagsTagKey(),
			"google_tags_tag_value":                            dataSourceGoogleTagsTagValue(),
			"google_tpu_tensorflow_versions":                   dataSourceTpuTensorflowVersions(),
			"google_vpc_access_connector":                      dataSourceVPCAccessConnector(),
			"google_redis_instance":                            dataSourceGoogleRedisInstance(),
			// ####### END datasources ###########
		},
		ResourcesMap: ResourceMap(),
	}

	provider.ConfigureContextFunc = func(ctx context.Context, d *schema.ResourceData) (interface{}, diag.Diagnostics) {
		return providerConfigure(ctx, d, provider)
	}

	configureDCLProvider(provider)

	return provider
}

<%
resource_count = 0
iam_resource_count = 0
products.each do |product|
  product_definition = product[:definitions]
  product_definition.objects.reject { |r| r.exclude || r.not_in_version?(product_definition.version_obj_or_closest(version)) }.each do |object|
	resource_count += 1 unless object&.exclude_resource
	iam_policy = object&.iam_policy
	unless iam_policy.nil? || iam_policy.exclude
	  iam_resource_count += 3
	end
  end
end
-%>
// Generated resources: <%= resource_count %>
// Generated IAM resources: <%= iam_resource_count %>
// Total generated resources: <%= resource_count + iam_resource_count %>
func ResourceMap() map[string]*schema.Resource {
	resourceMap, _ := ResourceMapWithErrors()
	return resourceMap
}

func ResourceMapWithErrors() (map[string]*schema.Resource, error) {
	return mergeResourceMaps(
			map[string]*schema.Resource{
<%
products.each do |product|
  product_definition = product[:definitions]
  config = product[:overrides]
  product_definition.objects.each do |object|
	next if object.exclude || object.not_in_version?(product_definition.version_obj_or_closest(version))
	tf_product = (config.legacy_name || product_definition.name).underscore
	terraform_name = object.legacy_name || "google_#{tf_product}_#{object.name.underscore}"
-%>
<% 	unless object&.exclude_resource -%>
	"<%= terraform_name -%>": resource<%= product_definition.name + object.name -%>(),
<%  end -%>
<%
	iam_policy = object&.iam_policy
	unless iam_policy.nil? || iam_policy.exclude ||
		(iam_policy.min_version && iam_policy.min_version < version)
	  iam_class_name = product_definition.name + object.name
-%>
	"<%= terraform_name -%>_iam_binding":              ResourceIamBinding(<%= iam_class_name -%>IamSchema, <%= iam_class_name -%>IamUpdaterProducer, <%= iam_class_name -%>IdParseFunc),
	"<%= terraform_name -%>_iam_member":               ResourceIamMember(<%= iam_class_name -%>IamSchema, <%= iam_class_name -%>IamUpdaterProducer, <%= iam_class_name -%>IdParseFunc),
	"<%= terraform_name -%>_iam_policy":               ResourceIamPolicy(<%= iam_class_name -%>IamSchema, <%= iam_class_name -%>IamUpdaterProducer, <%= iam_class_name -%>IdParseFunc),
<%
	end # unless iam_policy.nil? || iam_policy.exclude
  end   # product_definition.objects.each do
end     # products.each do
-%>
			},
			map[string]*schema.Resource{
				// ####### START handwritten resources ###########
				"google_app_engine_application":                resourceAppEngineApplication(),
				"google_bigquery_table":                        resourceBigQueryTable(),
				"google_bigtable_gc_policy":                    resourceBigtableGCPolicy(),
				"google_bigtable_instance":                     resourceBigtableInstance(),
				"google_bigtable_table":                        resourceBigtableTable(),
				"google_billing_subaccount":                    resourceBillingSubaccount(),
				"google_cloudfunctions_function":               resourceCloudFunctionsFunction(),
				"google_composer_environment":                  resourceComposerEnvironment(),
				"google_compute_attached_disk":                 resourceComputeAttachedDisk(),
				"google_compute_instance":                      resourceComputeInstance(),
				<% unless version == 'ga' -%>
				"google_compute_instance_from_machine_image":   resourceComputeInstanceFromMachineImage(),
				<% end -%>
				"google_compute_instance_from_template":        resourceComputeInstanceFromTemplate(),
				"google_compute_instance_group":                resourceComputeInstanceGroup(),
				"google_compute_instance_group_manager":        resourceComputeInstanceGroupManager(),
				"google_compute_instance_template":             resourceComputeInstanceTemplate(),
				"google_compute_network_peering":               resourceComputeNetworkPeering(),
				"google_compute_project_default_network_tier":  resourceComputeProjectDefaultNetworkTier(),
				"google_compute_project_metadata":              resourceComputeProjectMetadata(),
				"google_compute_project_metadata_item":         resourceComputeProjectMetadataItem(),
				"google_compute_region_instance_group_manager": resourceComputeRegionInstanceGroupManager(),
				"google_compute_router_interface":              resourceComputeRouterInterface(),
				"google_compute_security_policy":               resourceComputeSecurityPolicy(),
				"google_compute_shared_vpc_host_project":       resourceComputeSharedVpcHostProject(),
				"google_compute_shared_vpc_service_project":    resourceComputeSharedVpcServiceProject(),
				"google_compute_target_pool":                   resourceComputeTargetPool(),
				"google_container_cluster":                     resourceContainerCluster(),
				"google_container_node_pool":                   resourceContainerNodePool(),
				"google_container_registry":                    resourceContainerRegistry(),
				"google_dataflow_job":                          resourceDataflowJob(),
				<% unless version == 'ga' -%>
				"google_dataflow_flex_template_job":            resourceDataflowFlexTemplateJob(),
				<% end -%>
				"google_dataproc_cluster":                      resourceDataprocCluster(),
				"google_dataproc_job":                          resourceDataprocJob(),
				"google_dialogflow_cx_version":                 resourceDialogflowCXVersion(),
                "google_dialogflow_cx_environment":             resourceDialogflowCXEnvironment(),
				"google_dns_record_set":                        resourceDnsRecordSet(),
				"google_endpoints_service":                     resourceEndpointsService(),
				"google_folder":                                resourceGoogleFolder(),
				"google_folder_organization_policy":            resourceGoogleFolderOrganizationPolicy(),
				"google_logging_billing_account_sink":          resourceLoggingBillingAccountSink(),
				"google_logging_billing_account_exclusion":     ResourceLoggingExclusion(BillingAccountLoggingExclusionSchema, NewBillingAccountLoggingExclusionUpdater, billingAccountLoggingExclusionIdParseFunc),
				"google_logging_billing_account_bucket_config": ResourceLoggingBillingAccountBucketConfig(),
				"google_logging_organization_sink":             resourceLoggingOrganizationSink(),
				"google_logging_organization_exclusion":        ResourceLoggingExclusion(OrganizationLoggingExclusionSchema, NewOrganizationLoggingExclusionUpdater, organizationLoggingExclusionIdParseFunc),
				"google_logging_organization_bucket_config":    ResourceLoggingOrganizationBucketConfig(),
				"google_logging_folder_sink":                   resourceLoggingFolderSink(),
				"google_logging_folder_exclusion":              ResourceLoggingExclusion(FolderLoggingExclusionSchema, NewFolderLoggingExclusionUpdater, folderLoggingExclusionIdParseFunc),
				"google_logging_folder_bucket_config":          ResourceLoggingFolderBucketConfig(),
				"google_logging_project_sink":                  resourceLoggingProjectSink(),
				"google_logging_project_exclusion":             ResourceLoggingExclusion(ProjectLoggingExclusionSchema, NewProjectLoggingExclusionUpdater, projectLoggingExclusionIdParseFunc),
				"google_logging_project_bucket_config":         ResourceLoggingProjectBucketConfig(),
				"google_monitoring_dashboard":                  resourceMonitoringDashboard(),
				<% unless version == 'ga' -%>
				"google_project_service_identity":              resourceProjectServiceIdentity(),
				<% end -%>
				"google_service_networking_connection":         resourceServiceNetworkingConnection(),
				"google_sql_database_instance":                 resourceSqlDatabaseInstance(),
				"google_sql_ssl_cert":                          resourceSqlSslCert(),
				"google_sql_user":                              resourceSqlUser(),
				"google_organization_iam_custom_role":          resourceGoogleOrganizationIamCustomRole(),
				"google_organization_policy":                   resourceGoogleOrganizationPolicy(),
				"google_project":                               resourceGoogleProject(),
				"google_project_default_service_accounts":      resourceGoogleProjectDefaultServiceAccounts(),
				"google_project_service":                       resourceGoogleProjectService(),
				"google_project_iam_custom_role":               resourceGoogleProjectIamCustomRole(),
				"google_project_organization_policy":           resourceGoogleProjectOrganizationPolicy(),
				"google_project_usage_export_bucket":           resourceProjectUsageBucket(),
				<% unless version == 'ga' -%>
				"google_runtimeconfig_config":                  resourceRuntimeconfigConfig(),
				"google_runtimeconfig_variable":                resourceRuntimeconfigVariable(),
				<% end -%>
				"google_service_account":                       resourceGoogleServiceAccount(),
				"google_service_account_key":                   resourceGoogleServiceAccountKey(),
				"google_service_networking_peered_dns_domain":  resourceGoogleServiceNetworkingPeeredDNSDomain(),
				"google_storage_bucket":                        resourceStorageBucket(),
				"google_storage_bucket_acl":                    resourceStorageBucketAcl(),
				"google_storage_bucket_object":                 resourceStorageBucketObject(),
				"google_storage_object_acl":                    resourceStorageObjectAcl(),
				"google_storage_default_object_acl":            resourceStorageDefaultObjectAcl(),
				"google_storage_notification":                  resourceStorageNotification(),
				"google_storage_transfer_job":                  resourceStorageTransferJob(),
				// ####### END handwritten resources ###########
			},
			map[string]*schema.Resource{
				// ####### START non-generated IAM resources ###########
				"google_bigtable_instance_iam_binding":         ResourceIamBinding(IamBigtableInstanceSchema, NewBigtableInstanceUpdater, BigtableInstanceIdParseFunc),
				"google_bigtable_instance_iam_member":          ResourceIamMember(IamBigtableInstanceSchema, NewBigtableInstanceUpdater, BigtableInstanceIdParseFunc),
				"google_bigtable_instance_iam_policy":          ResourceIamPolicy(IamBigtableInstanceSchema, NewBigtableInstanceUpdater, BigtableInstanceIdParseFunc),
				"google_bigtable_table_iam_binding":            ResourceIamBinding(IamBigtableTableSchema, NewBigtableTableUpdater, BigtableTableIdParseFunc),
				"google_bigtable_table_iam_member":             ResourceIamMember(IamBigtableTableSchema, NewBigtableTableUpdater, BigtableTableIdParseFunc),
				"google_bigtable_table_iam_policy":             ResourceIamPolicy(IamBigtableTableSchema, NewBigtableTableUpdater, BigtableTableIdParseFunc),
				"google_bigquery_dataset_iam_binding":          ResourceIamBinding(IamBigqueryDatasetSchema, NewBigqueryDatasetIamUpdater, BigqueryDatasetIdParseFunc),
				"google_bigquery_dataset_iam_member":           ResourceIamMember(IamBigqueryDatasetSchema, NewBigqueryDatasetIamUpdater, BigqueryDatasetIdParseFunc),
				"google_bigquery_dataset_iam_policy":           ResourceIamPolicy(IamBigqueryDatasetSchema, NewBigqueryDatasetIamUpdater, BigqueryDatasetIdParseFunc),
				"google_billing_account_iam_binding":           ResourceIamBinding(IamBillingAccountSchema, NewBillingAccountIamUpdater, BillingAccountIdParseFunc),
				"google_billing_account_iam_member":            ResourceIamMember(IamBillingAccountSchema, NewBillingAccountIamUpdater, BillingAccountIdParseFunc),
				"google_billing_account_iam_policy":            ResourceIamPolicy(IamBillingAccountSchema, NewBillingAccountIamUpdater, BillingAccountIdParseFunc),
				"google_dataproc_cluster_iam_binding":          ResourceIamBinding(IamDataprocClusterSchema, NewDataprocClusterUpdater, DataprocClusterIdParseFunc),
				"google_dataproc_cluster_iam_member":           ResourceIamMember(IamDataprocClusterSchema, NewDataprocClusterUpdater, DataprocClusterIdParseFunc),
				"google_dataproc_cluster_iam_policy":           ResourceIamPolicy(IamDataprocClusterSchema, NewDataprocClusterUpdater, DataprocClusterIdParseFunc),
				"google_dataproc_job_iam_binding":              ResourceIamBinding(IamDataprocJobSchema, NewDataprocJobUpdater, DataprocJobIdParseFunc),
				"google_dataproc_job_iam_member":               ResourceIamMember(IamDataprocJobSchema, NewDataprocJobUpdater, DataprocJobIdParseFunc),
				"google_dataproc_job_iam_policy":               ResourceIamPolicy(IamDataprocJobSchema, NewDataprocJobUpdater, DataprocJobIdParseFunc),
				"google_folder_iam_binding":                    ResourceIamBinding(IamFolderSchema, NewFolderIamUpdater, FolderIdParseFunc),
				"google_folder_iam_member":                     ResourceIamMember(IamFolderSchema, NewFolderIamUpdater, FolderIdParseFunc),
				"google_folder_iam_policy":                     ResourceIamPolicy(IamFolderSchema, NewFolderIamUpdater, FolderIdParseFunc),
				"google_folder_iam_audit_config":               ResourceIamAuditConfig(IamFolderSchema, NewFolderIamUpdater, FolderIdParseFunc),
				"google_healthcare_dataset_iam_binding":        ResourceIamBindingWithBatching(IamHealthcareDatasetSchema, NewHealthcareDatasetIamUpdater, DatasetIdParseFunc, IamBatchingEnabled),
				"google_healthcare_dataset_iam_member":         ResourceIamMemberWithBatching(IamHealthcareDatasetSchema, NewHealthcareDatasetIamUpdater, DatasetIdParseFunc, IamBatchingEnabled),
				"google_healthcare_dataset_iam_policy":         ResourceIamPolicy(IamHealthcareDatasetSchema, NewHealthcareDatasetIamUpdater, DatasetIdParseFunc),
				"google_healthcare_dicom_store_iam_binding":    ResourceIamBindingWithBatching(IamHealthcareDicomStoreSchema, NewHealthcareDicomStoreIamUpdater, DicomStoreIdParseFunc, IamBatchingEnabled),
				"google_healthcare_dicom_store_iam_member":     ResourceIamMemberWithBatching(IamHealthcareDicomStoreSchema, NewHealthcareDicomStoreIamUpdater, DicomStoreIdParseFunc, IamBatchingEnabled),
				"google_healthcare_dicom_store_iam_policy":     ResourceIamPolicy(IamHealthcareDicomStoreSchema, NewHealthcareDicomStoreIamUpdater, DicomStoreIdParseFunc),
				"google_healthcare_fhir_store_iam_binding":     ResourceIamBindingWithBatching(IamHealthcareFhirStoreSchema, NewHealthcareFhirStoreIamUpdater, FhirStoreIdParseFunc, IamBatchingEnabled),
				"google_healthcare_fhir_store_iam_member":      ResourceIamMemberWithBatching(IamHealthcareFhirStoreSchema, NewHealthcareFhirStoreIamUpdater, FhirStoreIdParseFunc, IamBatchingEnabled),
				"google_healthcare_fhir_store_iam_policy":      ResourceIamPolicy(IamHealthcareFhirStoreSchema, NewHealthcareFhirStoreIamUpdater, FhirStoreIdParseFunc),
				"google_healthcare_hl7_v2_store_iam_binding":   ResourceIamBindingWithBatching(IamHealthcareHl7V2StoreSchema, NewHealthcareHl7V2StoreIamUpdater, Hl7V2StoreIdParseFunc, IamBatchingEnabled),
				"google_healthcare_hl7_v2_store_iam_member":    ResourceIamMemberWithBatching(IamHealthcareHl7V2StoreSchema, NewHealthcareHl7V2StoreIamUpdater, Hl7V2StoreIdParseFunc, IamBatchingEnabled),
				"google_healthcare_hl7_v2_store_iam_policy":    ResourceIamPolicy(IamHealthcareHl7V2StoreSchema, NewHealthcareHl7V2StoreIamUpdater, Hl7V2StoreIdParseFunc),
				"google_kms_key_ring_iam_binding":              ResourceIamBinding(IamKmsKeyRingSchema, NewKmsKeyRingIamUpdater, KeyRingIdParseFunc),
				"google_kms_key_ring_iam_member":               ResourceIamMember(IamKmsKeyRingSchema, NewKmsKeyRingIamUpdater, KeyRingIdParseFunc),
				"google_kms_key_ring_iam_policy":               ResourceIamPolicy(IamKmsKeyRingSchema, NewKmsKeyRingIamUpdater, KeyRingIdParseFunc),
				"google_kms_crypto_key_iam_binding":            ResourceIamBinding(IamKmsCryptoKeySchema, NewKmsCryptoKeyIamUpdater, CryptoIdParseFunc),
				"google_kms_crypto_key_iam_member":             ResourceIamMember(IamKmsCryptoKeySchema, NewKmsCryptoKeyIamUpdater, CryptoIdParseFunc),
				"google_kms_crypto_key_iam_policy":             ResourceIamPolicy(IamKmsCryptoKeySchema, NewKmsCryptoKeyIamUpdater, CryptoIdParseFunc),
				"google_spanner_instance_iam_binding":          ResourceIamBinding(IamSpannerInstanceSchema, NewSpannerInstanceIamUpdater, SpannerInstanceIdParseFunc),
				"google_spanner_instance_iam_member":           ResourceIamMember(IamSpannerInstanceSchema, NewSpannerInstanceIamUpdater, SpannerInstanceIdParseFunc),
				"google_spanner_instance_iam_policy":           ResourceIamPolicy(IamSpannerInstanceSchema, NewSpannerInstanceIamUpdater, SpannerInstanceIdParseFunc),
				"google_spanner_database_iam_binding":          ResourceIamBinding(IamSpannerDatabaseSchema, NewSpannerDatabaseIamUpdater, SpannerDatabaseIdParseFunc),
				"google_spanner_database_iam_member":           ResourceIamMember(IamSpannerDatabaseSchema, NewSpannerDatabaseIamUpdater, SpannerDatabaseIdParseFunc),
				"google_spanner_database_iam_policy":           ResourceIamPolicy(IamSpannerDatabaseSchema, NewSpannerDatabaseIamUpdater, SpannerDatabaseIdParseFunc),
				"google_organization_iam_binding":              ResourceIamBinding(IamOrganizationSchema, NewOrganizationIamUpdater, OrgIdParseFunc),
				"google_organization_iam_member":               ResourceIamMember(IamOrganizationSchema, NewOrganizationIamUpdater, OrgIdParseFunc),
				"google_organization_iam_policy":               ResourceIamPolicy(IamOrganizationSchema, NewOrganizationIamUpdater, OrgIdParseFunc),
				"google_organization_iam_audit_config":         ResourceIamAuditConfig(IamOrganizationSchema, NewOrganizationIamUpdater, OrgIdParseFunc),
				"google_project_iam_policy":                    ResourceIamPolicy(IamProjectSchema, NewProjectIamUpdater, ProjectIdParseFunc),
				"google_project_iam_binding":                   ResourceIamBindingWithBatching(IamProjectSchema, NewProjectIamUpdater, ProjectIdParseFunc, IamBatchingEnabled),
				"google_project_iam_member":                    ResourceIamMemberWithBatching(IamProjectSchema, NewProjectIamUpdater, ProjectIdParseFunc, IamBatchingEnabled),
				"google_project_iam_audit_config":              ResourceIamAuditConfigWithBatching(IamProjectSchema, NewProjectIamUpdater, ProjectIdParseFunc, IamBatchingEnabled),
				"google_pubsub_subscription_iam_binding":       ResourceIamBinding(IamPubsubSubscriptionSchema, NewPubsubSubscriptionIamUpdater, PubsubSubscriptionIdParseFunc),
				"google_pubsub_subscription_iam_member":        ResourceIamMember(IamPubsubSubscriptionSchema, NewPubsubSubscriptionIamUpdater, PubsubSubscriptionIdParseFunc),
				"google_pubsub_subscription_iam_policy":        ResourceIamPolicy(IamPubsubSubscriptionSchema, NewPubsubSubscriptionIamUpdater, PubsubSubscriptionIdParseFunc),
				"google_service_account_iam_binding":           ResourceIamBinding(IamServiceAccountSchema, NewServiceAccountIamUpdater, ServiceAccountIdParseFunc),
				"google_service_account_iam_member":            ResourceIamMember(IamServiceAccountSchema, NewServiceAccountIamUpdater, ServiceAccountIdParseFunc),
				"google_service_account_iam_policy":            ResourceIamPolicy(IamServiceAccountSchema, NewServiceAccountIamUpdater, ServiceAccountIdParseFunc),
				// ####### END non-generated IAM resources ###########
			},
			dclResources,
		)
}

func providerConfigure(ctx context.Context, d *schema.ResourceData, p *schema.Provider) (interface{}, diag.Diagnostics) {
	config := Config{
		Project:             d.Get("project").(string),
		Region:              d.Get("region").(string),
		Zone:                d.Get("zone").(string),
		UserProjectOverride: d.Get("user_project_override").(bool),
		BillingProject:      d.Get("billing_project").(string),
<% if version.nil? || version == 'ga' -%>
		userAgent: p.UserAgent("terraform-provider-google", version.ProviderVersion),
<% else -%>
		userAgent: p.UserAgent("terraform-provider-google-<%= version -%>", version.ProviderVersion),
<% end -%>
	}

	// opt in extension for adding to the User-Agent header
	if ext := os.Getenv("GOOGLE_TERRAFORM_USERAGENT_EXTENSION"); ext != "" {
		ua := config.userAgent
		config.userAgent = fmt.Sprintf("%s %s", ua, ext)
	}

	if v, ok := d.GetOk("request_timeout"); ok {
		var err error
		config.RequestTimeout, err = time.ParseDuration(v.(string))
		if err != nil {
			return nil, diag.FromErr(err)
		}
	}

	if v, ok := d.GetOk("request_reason"); ok {
		config.RequestReason = v.(string)
	}

	// Check for primary credentials in config. Note that if neither is set, ADCs
	// will be used if available.
	if v, ok := d.GetOk("access_token"); ok {
		config.AccessToken = v.(string)
	}

	if v, ok := d.GetOk("credentials"); ok {
		config.Credentials = v.(string)
	}

	// only check environment variables if neither value was set in config- this
	// means config beats env var in all cases.
	if config.AccessToken == "" && config.Credentials == "" {
		config.Credentials = multiEnvSearch([]string{
			"GOOGLE_CREDENTIALS",
			"GOOGLE_CLOUD_KEYFILE_JSON",
			"GCLOUD_KEYFILE_JSON",
		})

		config.AccessToken = multiEnvSearch([]string{
			"GOOGLE_OAUTH_ACCESS_TOKEN",
		})
	}

	// Given that impersonate_service_account is a secondary auth method, it has
	// no conflicts to worry about. We pull the env var in a DefaultFunc.
	if v, ok := d.GetOk("impersonate_service_account"); ok {
		config.ImpersonateServiceAccount = v.(string)
	}

	delegates := d.Get("impersonate_service_account_delegates").([]interface{})
	if len(delegates) > 0 {
		config.ImpersonateServiceAccountDelegates = make([]string, len(delegates))
	}
	for i, delegate := range delegates {
		config.ImpersonateServiceAccountDelegates[i] = delegate.(string)
	}

	scopes := d.Get("scopes").([]interface{})
	if len(scopes) > 0 {
		config.Scopes = make([]string, len(scopes))
	}
	for i, scope := range scopes {
		config.Scopes[i] = scope.(string)
	}

	batchCfg, err := expandProviderBatchingConfig(d.Get("batching"))
	if err != nil {
		return nil, diag.FromErr(err)
	}
	config.BatchingConfig = batchCfg

	// Generated products
	<% products.map.each do |product| -%>
	config.<%= product[:definitions].name -%>BasePath = d.Get("<%= product[:definitions].name.underscore -%>_custom_endpoint").(string)
	<% end -%>

	// Handwritten Products / Versioned / Atypical Entries
	config.CloudBillingBasePath = d.Get(CloudBillingCustomEndpointEntryKey).(string)
	config.ComposerBasePath = d.Get(ComposerCustomEndpointEntryKey).(string)
	config.ContainerBasePath = d.Get(ContainerCustomEndpointEntryKey).(string)
	config.DataflowBasePath = d.Get(DataflowCustomEndpointEntryKey).(string)
	config.IamCredentialsBasePath = d.Get(IamCredentialsCustomEndpointEntryKey).(string)
	config.ResourceManagerV3BasePath = d.Get(ResourceManagerV3CustomEndpointEntryKey).(string)
	<% unless version == "ga" -%>
	config.RuntimeConfigBasePath = d.Get(RuntimeConfigCustomEndpointEntryKey).(string)
	<% end -%>
	config.IAMBasePath = d.Get(IAMCustomEndpointEntryKey).(string)
	config.ServiceNetworkingBasePath = d.Get(ServiceNetworkingCustomEndpointEntryKey).(string)
	config.ServiceUsageBasePath = d.Get(ServiceUsageCustomEndpointEntryKey).(string)
	config.BigtableAdminBasePath = d.Get(BigtableAdminCustomEndpointEntryKey).(string)

	// dcl
	config.ContainerAwsBasePath = d.Get(ContainerAwsCustomEndpointEntryKey).(string)
	config.ContainerAzureBasePath = d.Get(ContainerAzureCustomEndpointEntryKey).(string)

	stopCtx, ok := schema.StopContext(ctx)
	if !ok {
		stopCtx = ctx
	}
	if err := config.LoadAndValidate(stopCtx); err != nil {
		return nil, diag.FromErr(err)
	}

	return providerDCLConfigure(d, &config), nil
}

func validateCredentials(v interface{}, k string) (warnings []string, errors []error) {
	if v == nil || v.(string) == "" {
		return
	}
	creds := v.(string)
	// if this is a path and we can stat it, assume it's ok
	if _, err := os.Stat(creds); err == nil {
		return
	}
	if _, err := googleoauth.CredentialsFromJSON(context.Background(), []byte(creds)); err != nil {
		errors = append(errors,
			fmt.Errorf("JSON credentials are not valid: %s", err))
	}

	return
}<|MERGE_RESOLUTION|>--- conflicted
+++ resolved
@@ -314,11 +314,8 @@
 			"google_spanner_instance":                          dataSourceSpannerInstance(),
 			"google_sql_ca_certs":                              dataSourceGoogleSQLCaCerts(),
 			"google_sql_backup_run":                            dataSourceSqlBackupRun(),
-<<<<<<< HEAD
 			"google_sql_databases":                             dataSourceSqlDatabases(),
-=======
 			"google_sql_database":                              dataSourceSqlDatabase(),
->>>>>>> e9625671
 			"google_sql_database_instance":                     dataSourceSqlDatabaseInstance(),
 			"google_service_networking_peered_dns_domain":      dataSourceGoogleServiceNetworkingPeeredDNSDomain(),
 			"google_storage_bucket":                            dataSourceGoogleStorageBucket(),
