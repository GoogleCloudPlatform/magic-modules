<% autogen_exception -%>
package google

import (
	"context"
	"fmt"
	"os"
	"time"

	"github.com/hashicorp/terraform-plugin-sdk/v2/diag"
	"github.com/hashicorp/terraform-plugin-sdk/v2/helper/schema"
	"github.com/hashicorp/terraform-provider-google/version"

	googleoauth "golang.org/x/oauth2/google"
)

// Global MutexKV
var mutexKV = NewMutexKV()

// Provider returns a *schema.Provider.
func Provider() *schema.Provider {

	// The mtls service client gives the type of endpoint (mtls/regular)
	// at client creation. Since we use a shared client for requests we must
	// rewrite the endpoints to be mtls endpoints for the scenario where
	// mtls is enabled.
	if isMtls() {
		// if mtls is enabled switch all default endpoints to use the mtls endpoint
		for key, bp := range DefaultBasePaths {
			DefaultBasePaths[key] = getMtlsEndpoint(bp)
		}
	}

	provider := &schema.Provider{
		Schema: map[string]*schema.Schema{
			"credentials": {
				Type:     schema.TypeString,
				Optional: true,
				ValidateFunc: validateCredentials,
				ConflictsWith: []string{"access_token"},
			},

			"access_token": {
				Type:     schema.TypeString,
				Optional: true,
				ConflictsWith: []string{"credentials"},
			},

			"impersonate_service_account": {
				Type:     schema.TypeString,
				Optional: true,
			},

			"impersonate_service_account_delegates": {
				Type:     schema.TypeList,
				Optional: true,
				Elem:     &schema.Schema{Type: schema.TypeString},
			},

			"project": {
				Type:     schema.TypeString,
				Optional: true,
			},

			"billing_project": {
				Type:     schema.TypeString,
				Optional: true,
			},

			"region": {
				Type:     schema.TypeString,
				Optional: true,
			},

			"zone": {
				Type:     schema.TypeString,
				Optional: true,
			},

			"scopes": {
				Type:     schema.TypeList,
				Optional: true,
				Elem:     &schema.Schema{Type: schema.TypeString},
			},

			"batching": {
				Type:     schema.TypeList,
				Optional: true,
				MaxItems: 1,
				Elem: &schema.Resource{
					Schema: map[string]*schema.Schema{
						"send_after": {
							Type:     schema.TypeString,
							Optional: true,
							ValidateFunc: validateNonNegativeDuration(),
						},
						"enable_batching": {
							Type:     schema.TypeBool,
							Optional: true,
						},
					},
				},
			},

			"user_project_override": {
				Type:     schema.TypeBool,
				Optional: true,
			},

			"request_timeout": {
			    Type:     schema.TypeString,
			    Optional: true,
			},

			"request_reason": {
				Type:     schema.TypeString,
				Optional: true,
			},

			// Generated Products
			<% products.each do |product| -%>
			"<%= product[:definitions].name.underscore -%>_custom_endpoint": {
				Type:         schema.TypeString,
				Optional:     true,
				ValidateFunc: validateCustomEndpoint,
			},
			<% end -%>

			// Handwritten Products / Versioned / Atypical Entries
			CloudBillingCustomEndpointEntryKey:           CloudBillingCustomEndpointEntry,
			ComposerCustomEndpointEntryKey:               ComposerCustomEndpointEntry,
			ContainerCustomEndpointEntryKey:              ContainerCustomEndpointEntry,
			DataflowCustomEndpointEntryKey:               DataflowCustomEndpointEntry,
			IamCredentialsCustomEndpointEntryKey:         IamCredentialsCustomEndpointEntry,
			ResourceManagerV3CustomEndpointEntryKey:      ResourceManagerV3CustomEndpointEntry,
			<% unless version == "ga" -%>
			RuntimeConfigCustomEndpointEntryKey:          RuntimeConfigCustomEndpointEntry,
			<% end -%>
			IAMCustomEndpointEntryKey:                    IAMCustomEndpointEntry,
			ServiceNetworkingCustomEndpointEntryKey:      ServiceNetworkingCustomEndpointEntry,
			TagsLocationCustomEndpointEntryKey:           TagsLocationCustomEndpointEntry,
			
			// dcl
			ContainerAwsCustomEndpointEntryKey:           ContainerAwsCustomEndpointEntry,
			ContainerAzureCustomEndpointEntryKey:         ContainerAzureCustomEndpointEntry,
		},

		ProviderMetaSchema: map[string]*schema.Schema{
			"module_name": {
				Type:     schema.TypeString,
				Optional: true,
			},
		},

		DataSourcesMap: map[string]*schema.Resource{
			// ####### START datasources ###########
			"google_access_approval_folder_service_account":    DataSourceAccessApprovalFolderServiceAccount(),
			"google_access_approval_organization_service_account": DataSourceAccessApprovalOrganizationServiceAccount(),
			"google_access_approval_project_service_account":   DataSourceAccessApprovalProjectServiceAccount(),
			"google_active_folder":                             DataSourceGoogleActiveFolder(),
<<<<<<< HEAD
			"google_alloydb_supported_database_flags":          DataSourceAlloydbSupportedDatabaseFlags(),
=======
			"google_alloydb_locations":                         DataSourceAlloydbLocations(),
>>>>>>> f81de266
			"google_artifact_registry_repository":              DataSourceArtifactRegistryRepository(),
			"google_app_engine_default_service_account":        DataSourceGoogleAppEngineDefaultServiceAccount(),
			"google_beyondcorp_app_connection":                 DataSourceGoogleBeyondcorpAppConnection(),
			"google_beyondcorp_app_connector":                  DataSourceGoogleBeyondcorpAppConnector(),
			"google_beyondcorp_app_gateway":                    DataSourceGoogleBeyondcorpAppGateway(),
			"google_billing_account":                           DataSourceGoogleBillingAccount(),
			"google_bigquery_default_service_account":          DataSourceGoogleBigqueryDefaultServiceAccount(),
			"google_cloudbuild_trigger":                        DataSourceGoogleCloudBuildTrigger(),
			"google_cloudfunctions_function":                   DataSourceGoogleCloudFunctionsFunction(),
			"google_cloudfunctions2_function":                  DataSourceGoogleCloudFunctions2Function(),
			<% unless version == 'ga' -%>
			"google_cloud_asset_resources_search_all":          DataSourceGoogleCloudAssetResourcesSearchAll(),
			<% end -%>
			"google_cloud_identity_groups":                     DataSourceGoogleCloudIdentityGroups(),
			"google_cloud_identity_group_memberships":          DataSourceGoogleCloudIdentityGroupMemberships(),
			"google_cloud_run_locations":                       DataSourceGoogleCloudRunLocations(),
			"google_cloud_run_service":                         DataSourceGoogleCloudRunService(),
			"google_composer_environment":                      DataSourceGoogleComposerEnvironment(),
			"google_composer_image_versions":                   DataSourceGoogleComposerImageVersions(),
			"google_compute_address":                           DataSourceGoogleComputeAddress(),
			"google_compute_addresses":                         DataSourceGoogleComputeAddresses(),
			"google_compute_backend_service":                   DataSourceGoogleComputeBackendService(),
			"google_compute_backend_bucket":                    DataSourceGoogleComputeBackendBucket(),
			"google_compute_default_service_account":           DataSourceGoogleComputeDefaultServiceAccount(),
			"google_compute_disk":        					    DataSourceGoogleComputeDisk(),
			"google_compute_forwarding_rule":                   DataSourceGoogleComputeForwardingRule(),
			"google_compute_global_address":                    DataSourceGoogleComputeGlobalAddress(),
			"google_compute_global_forwarding_rule":            DataSourceGoogleComputeGlobalForwardingRule(),
			"google_compute_ha_vpn_gateway":                    DataSourceGoogleComputeHaVpnGateway(),
			"google_compute_health_check":                      DataSourceGoogleComputeHealthCheck(),
			"google_compute_image":                             DataSourceGoogleComputeImage(),
			"google_compute_instance":                          DataSourceGoogleComputeInstance(),
			"google_compute_instance_group":                    DataSourceGoogleComputeInstanceGroup(),
			"google_compute_instance_group_manager":            DataSourceGoogleComputeInstanceGroupManager(),
			"google_compute_instance_serial_port":              DataSourceGoogleComputeInstanceSerialPort(),
			"google_compute_instance_template":                 DataSourceGoogleComputeInstanceTemplate(),
			"google_compute_lb_ip_ranges":                      DataSourceGoogleComputeLbIpRanges(),
			"google_compute_network":                           DataSourceGoogleComputeNetwork(),
			"google_compute_network_endpoint_group":            DataSourceGoogleComputeNetworkEndpointGroup(),
			"google_compute_network_peering":                   DataSourceComputeNetworkPeering(),
			"google_compute_node_types":                        DataSourceGoogleComputeNodeTypes(),
			"google_compute_regions":                           DataSourceGoogleComputeRegions(),
			"google_compute_region_network_endpoint_group":     DataSourceGoogleComputeRegionNetworkEndpointGroup(),
			"google_compute_region_instance_group":             DataSourceGoogleComputeRegionInstanceGroup(),
			<% unless version == 'ga' -%>	
			"google_compute_region_instance_template":          DataSourceGoogleComputeRegionInstanceTemplate(),
			<% end -%>
			"google_compute_region_ssl_certificate":            DataSourceGoogleRegionComputeSslCertificate(),
			"google_compute_resource_policy":                   DataSourceGoogleComputeResourcePolicy(),
			"google_compute_router":                            DataSourceGoogleComputeRouter(),
			"google_compute_router_nat":                        DataSourceGoogleComputeRouterNat(),
			"google_compute_router_status":                     DataSourceGoogleComputeRouterStatus(),
			"google_compute_snapshot":                          DataSourceGoogleComputeSnapshot(),
			"google_compute_ssl_certificate":                   DataSourceGoogleComputeSslCertificate(),
			"google_compute_ssl_policy":                        DataSourceGoogleComputeSslPolicy(),
			"google_compute_subnetwork":                        DataSourceGoogleComputeSubnetwork(),
			"google_compute_vpn_gateway":                       DataSourceGoogleComputeVpnGateway(),
			"google_compute_zones":                             DataSourceGoogleComputeZones(),
			"google_container_azure_versions":                  DataSourceGoogleContainerAzureVersions(),
			"google_container_aws_versions":                    DataSourceGoogleContainerAwsVersions(),
			"google_container_attached_versions":               DataSourceGoogleContainerAttachedVersions(),
			"google_container_attached_install_manifest":       DataSourceGoogleContainerAttachedInstallManifest(),
			"google_container_cluster":                         DataSourceGoogleContainerCluster(),
			"google_container_engine_versions":                 DataSourceGoogleContainerEngineVersions(),
			"google_container_registry_image":                  DataSourceGoogleContainerImage(),
			"google_container_registry_repository":             DataSourceGoogleContainerRepo(),
			"google_dataproc_metastore_service":                DataSourceDataprocMetastoreService(),
			"google_game_services_game_server_deployment_rollout":  DataSourceGameServicesGameServerDeploymentRollout(),
			"google_iam_policy":                                DataSourceGoogleIamPolicy(),
			"google_iam_role":                                  DataSourceGoogleIamRole(),
			"google_iam_testable_permissions":                  DataSourceGoogleIamTestablePermissions(),
			<% unless version == 'ga' -%>
			"google_iam_workload_identity_pool":                DataSourceIAMBetaWorkloadIdentityPool(),
			"google_iam_workload_identity_pool_provider":       DataSourceIAMBetaWorkloadIdentityPoolProvider(),
			<% end -%>
			"google_iap_client":                                DataSourceGoogleIapClient(),
			"google_kms_crypto_key":                            DataSourceGoogleKmsCryptoKey(),
			"google_kms_crypto_key_version":                    DataSourceGoogleKmsCryptoKeyVersion(),
			"google_kms_key_ring":                              DataSourceGoogleKmsKeyRing(),
			"google_kms_secret":                                DataSourceGoogleKmsSecret(),
			"google_kms_secret_ciphertext":                     DataSourceGoogleKmsSecretCiphertext(),
			<% unless version == 'ga' -%>
			"google_kms_secret_asymmetric":                     DataSourceGoogleKmsSecretAsymmetric(),
			"google_firebase_android_app":                      DataSourceGoogleFirebaseAndroidApp(),
			"google_firebase_apple_app":                        DataSourceGoogleFirebaseAppleApp(),
			"google_firebase_hosting_channel":                  DataSourceGoogleFirebaseHostingChannel(),
			"google_firebase_web_app":                          DataSourceGoogleFirebaseWebApp(),
			<% end -%>
			"google_folder":                                    DataSourceGoogleFolder(),
			"google_folders":                                   DataSourceGoogleFolders(),
			"google_folder_organization_policy":                DataSourceGoogleFolderOrganizationPolicy(),
			"google_logging_project_cmek_settings":             DataSourceGoogleLoggingProjectCmekSettings(),
			"google_logging_sink":                              DataSourceGoogleLoggingSink(),
			"google_monitoring_notification_channel":           DataSourceMonitoringNotificationChannel(),
			"google_monitoring_cluster_istio_service":          DataSourceMonitoringServiceClusterIstio(),
			"google_monitoring_istio_canonical_service":        DataSourceMonitoringIstioCanonicalService(),
			"google_monitoring_mesh_istio_service":             DataSourceMonitoringServiceMeshIstio(),
			"google_monitoring_app_engine_service":             DataSourceMonitoringServiceAppEngine(),
			"google_monitoring_uptime_check_ips":               DataSourceGoogleMonitoringUptimeCheckIps(),
			"google_netblock_ip_ranges":                        DataSourceGoogleNetblockIpRanges(),
			"google_organization":                              DataSourceGoogleOrganization(),
			"google_privateca_certificate_authority":           DataSourcePrivatecaCertificateAuthority(),
			"google_project":                                   DataSourceGoogleProject(),
			"google_projects":                                  DataSourceGoogleProjects(),
			"google_project_organization_policy":               DataSourceGoogleProjectOrganizationPolicy(),
			"google_project_service":                           DataSourceGoogleProjectService(),
			"google_pubsub_subscription":                       DataSourceGooglePubsubSubscription(),
			"google_pubsub_topic":                              DataSourceGooglePubsubTopic(),
			<% unless version == 'ga' -%>
			"google_runtimeconfig_config":                      DataSourceGoogleRuntimeconfigConfig(),
			"google_runtimeconfig_variable":                    DataSourceGoogleRuntimeconfigVariable(),
			<% end -%>
			"google_secret_manager_secret":                     DataSourceSecretManagerSecret(),
			"google_secret_manager_secret_version":             DataSourceSecretManagerSecretVersion(),
			"google_secret_manager_secret_version_access":      DataSourceSecretManagerSecretVersionAccess(),
			"google_service_account":                           DataSourceGoogleServiceAccount(),
			"google_service_account_access_token":              DataSourceGoogleServiceAccountAccessToken(),
			"google_service_account_id_token":                  DataSourceGoogleServiceAccountIdToken(),
			"google_service_account_jwt":                       DataSourceGoogleServiceAccountJwt(),
			"google_service_account_key":                       DataSourceGoogleServiceAccountKey(),
			"google_sourcerepo_repository":                     DataSourceGoogleSourceRepoRepository(),
			"google_spanner_instance":                          DataSourceSpannerInstance(),
			"google_sql_ca_certs":                              DataSourceGoogleSQLCaCerts(),
			"google_sql_backup_run":                            DataSourceSqlBackupRun(),
			"google_sql_databases":                             DataSourceSqlDatabases(),
			"google_sql_database":                              DataSourceSqlDatabase(),
			"google_sql_database_instance":                     DataSourceSqlDatabaseInstance(),
			"google_sql_database_instances":                    DataSourceSqlDatabaseInstances(),
			"google_service_networking_peered_dns_domain":      DataSourceGoogleServiceNetworkingPeeredDNSDomain(),
			"google_storage_bucket":                            DataSourceGoogleStorageBucket(),
			"google_storage_bucket_object":                     DataSourceGoogleStorageBucketObject(),
			"google_storage_bucket_object_content":             DataSourceGoogleStorageBucketObjectContent(),
			"google_storage_object_signed_url":                 DataSourceGoogleSignedUrl(),
			"google_storage_project_service_account":           DataSourceGoogleStorageProjectServiceAccount(),
			"google_storage_transfer_project_service_account":  DataSourceGoogleStorageTransferProjectServiceAccount(),
			"google_tags_tag_key":                              DataSourceGoogleTagsTagKey(),
			"google_tags_tag_value":                            DataSourceGoogleTagsTagValue(),
			"google_tpu_tensorflow_versions":                   DataSourceTpuTensorflowVersions(),
			"google_vpc_access_connector":                      DataSourceVPCAccessConnector(),
			"google_redis_instance":                            DataSourceGoogleRedisInstance(),
			// ####### END datasources ###########
		},
		ResourcesMap: ResourceMap(),
	}

	provider.ConfigureContextFunc = func(ctx context.Context, d *schema.ResourceData) (interface{}, diag.Diagnostics) {
		return providerConfigure(ctx, d, provider)
	}

	ConfigureDCLProvider(provider)

	return provider
}

<%
resource_count = 0
iam_resource_count = 0
products.each do |product|
  product_definition = product[:definitions]
  product_definition.objects.reject { |r| r.exclude || r.not_in_version?(product_definition.version_obj_or_closest(version)) }.each do |object|
	resource_count += 1 unless object&.exclude_resource
	iam_policy = object&.iam_policy
	unless iam_policy.nil? || iam_policy.exclude
	  iam_resource_count += 3
	end
  end
end
-%>
// Generated resources: <%= resource_count %>
// Generated IAM resources: <%= iam_resource_count %>
// Total generated resources: <%= resource_count + iam_resource_count %>
func ResourceMap() map[string]*schema.Resource {
	resourceMap, _ := ResourceMapWithErrors()
	return resourceMap
}

func ResourceMapWithErrors() (map[string]*schema.Resource, error) {
	return mergeResourceMaps(
			map[string]*schema.Resource{
<%
products.each do |product|
  product_definition = product[:definitions]
  config = product[:overrides]
  sorted =  product_definition.objects.sort_by { |obj| obj.name }
  sorted.each do |object|
	next if object.exclude || object.not_in_version?(product_definition.version_obj_or_closest(version))
	tf_product = (object.__product.legacy_name || product_definition.name).underscore
	terraform_name = object.legacy_name || "google_#{tf_product}_#{object.name.underscore}"
-%>
<% 	unless object&.exclude_resource -%>
	"<%= terraform_name -%>": Resource<%= product_definition.name + object.name -%>(),
<%  end -%>
<%
	iam_policy = object&.iam_policy
	unless iam_policy.nil? || iam_policy.exclude ||
		(iam_policy.min_version && iam_policy.min_version < version)
	  iam_class_name = product_definition.name + object.name
-%>
	"<%= terraform_name -%>_iam_binding":              ResourceIamBinding(<%= iam_class_name -%>IamSchema, <%= iam_class_name -%>IamUpdaterProducer, <%= iam_class_name -%>IdParseFunc),
	"<%= terraform_name -%>_iam_member":               ResourceIamMember(<%= iam_class_name -%>IamSchema, <%= iam_class_name -%>IamUpdaterProducer, <%= iam_class_name -%>IdParseFunc),
	"<%= terraform_name -%>_iam_policy":               ResourceIamPolicy(<%= iam_class_name -%>IamSchema, <%= iam_class_name -%>IamUpdaterProducer, <%= iam_class_name -%>IdParseFunc),
<%
	end # unless iam_policy.nil? || iam_policy.exclude
  end   # product_definition.objects.each do
end     # products.each do
-%>
			},
			map[string]*schema.Resource{
				// ####### START handwritten resources ###########
				"google_app_engine_application":                ResourceAppEngineApplication(),
				"google_apigee_sharedflow":                     ResourceApigeeSharedFlow(),
				"google_apigee_sharedflow_deployment":          ResourceApigeeSharedFlowDeployment(),
				"google_apigee_flowhook":                       ResourceApigeeFlowhook(),
				"google_apigee_keystores_aliases_pkcs12":       ResourceApigeeKeystoresAliasesPkcs12(),
				"google_apigee_keystores_aliases_key_cert_file": ResourceApigeeKeystoresAliasesKeyCertFile(),
				"google_bigquery_table":                        ResourceBigQueryTable(),
				"google_bigtable_gc_policy":                    ResourceBigtableGCPolicy(),
				"google_bigtable_instance":                     ResourceBigtableInstance(),
				"google_bigtable_table":                        ResourceBigtableTable(),
				"google_billing_subaccount":                    ResourceBillingSubaccount(),
				"google_cloudfunctions_function":               ResourceCloudFunctionsFunction(),
				"google_composer_environment":                  ResourceComposerEnvironment(),
				"google_compute_attached_disk":                 ResourceComputeAttachedDisk(),
				"google_compute_instance":                      ResourceComputeInstance(),
				<% unless version == 'ga' -%>
				"google_compute_instance_from_machine_image":   ResourceComputeInstanceFromMachineImage(),
				<% end -%>
				"google_compute_instance_from_template":        ResourceComputeInstanceFromTemplate(),
				"google_compute_instance_group":                ResourceComputeInstanceGroup(),
				"google_compute_instance_group_manager":        ResourceComputeInstanceGroupManager(),
				"google_compute_instance_template":             ResourceComputeInstanceTemplate(),
				"google_compute_network_peering":               ResourceComputeNetworkPeering(),
				"google_compute_project_default_network_tier":  ResourceComputeProjectDefaultNetworkTier(),
				"google_compute_project_metadata":              ResourceComputeProjectMetadata(),
				"google_compute_project_metadata_item":         ResourceComputeProjectMetadataItem(),
				"google_compute_region_instance_group_manager": ResourceComputeRegionInstanceGroupManager(),
				<% unless version == 'ga' -%>	
				"google_compute_region_instance_template":      ResourceComputeRegionInstanceTemplate(),
				<% end -%>
				"google_compute_router_interface":              ResourceComputeRouterInterface(),
				"google_compute_security_policy":               ResourceComputeSecurityPolicy(),
				"google_compute_shared_vpc_host_project":       ResourceComputeSharedVpcHostProject(),
				"google_compute_shared_vpc_service_project":    ResourceComputeSharedVpcServiceProject(),
				"google_compute_target_pool":                   ResourceComputeTargetPool(),
				"google_container_cluster":                     ResourceContainerCluster(),
				"google_container_node_pool":                   ResourceContainerNodePool(),
				"google_container_registry":                    ResourceContainerRegistry(),
				"google_dataflow_job":                          ResourceDataflowJob(),
				<% unless version == 'ga' -%>
				"google_dataflow_flex_template_job":            ResourceDataflowFlexTemplateJob(),
				<% end -%>
				"google_dataproc_cluster":                      ResourceDataprocCluster(),
				"google_dataproc_job":                          ResourceDataprocJob(),
				"google_dialogflow_cx_version":                 ResourceDialogflowCXVersion(),
                "google_dialogflow_cx_environment":             ResourceDialogflowCXEnvironment(),
				"google_dns_record_set":                        ResourceDnsRecordSet(),
				"google_endpoints_service":                     ResourceEndpointsService(),
				"google_folder":                                ResourceGoogleFolder(),
				"google_folder_organization_policy":            ResourceGoogleFolderOrganizationPolicy(),
				"google_logging_billing_account_sink":          ResourceLoggingBillingAccountSink(),
				"google_logging_billing_account_exclusion":     ResourceLoggingExclusion(BillingAccountLoggingExclusionSchema, NewBillingAccountLoggingExclusionUpdater, BillingAccountLoggingExclusionIdParseFunc),
				"google_logging_billing_account_bucket_config": ResourceLoggingBillingAccountBucketConfig(),
				"google_logging_organization_sink":             ResourceLoggingOrganizationSink(),
				"google_logging_organization_exclusion":        ResourceLoggingExclusion(OrganizationLoggingExclusionSchema, NewOrganizationLoggingExclusionUpdater, OrganizationLoggingExclusionIdParseFunc),
				"google_logging_organization_bucket_config":    ResourceLoggingOrganizationBucketConfig(),
				"google_logging_folder_sink":                   ResourceLoggingFolderSink(),
				"google_logging_folder_exclusion":              ResourceLoggingExclusion(FolderLoggingExclusionSchema, NewFolderLoggingExclusionUpdater, FolderLoggingExclusionIdParseFunc),
				"google_logging_folder_bucket_config":          ResourceLoggingFolderBucketConfig(),
				"google_logging_project_sink":                  ResourceLoggingProjectSink(),
				"google_logging_project_exclusion":             ResourceLoggingExclusion(ProjectLoggingExclusionSchema, NewProjectLoggingExclusionUpdater, ProjectLoggingExclusionIdParseFunc),
				"google_logging_project_bucket_config":         ResourceLoggingProjectBucketConfig(),
				"google_monitoring_dashboard":                  ResourceMonitoringDashboard(),
				<% unless version == 'ga' -%>
				"google_project_service_identity":              ResourceProjectServiceIdentity(),
				<% end -%>
				"google_service_networking_connection":         ResourceServiceNetworkingConnection(),
				"google_sql_database_instance":                 ResourceSqlDatabaseInstance(),
				"google_sql_ssl_cert":                          ResourceSqlSslCert(),
				"google_sql_user":                              ResourceSqlUser(),
				"google_organization_iam_custom_role":          ResourceGoogleOrganizationIamCustomRole(),
				"google_organization_policy":                   ResourceGoogleOrganizationPolicy(),
				"google_project":                               ResourceGoogleProject(),
				"google_project_default_service_accounts":      ResourceGoogleProjectDefaultServiceAccounts(),
				"google_project_service":                       ResourceGoogleProjectService(),
				"google_project_iam_custom_role":               ResourceGoogleProjectIamCustomRole(),
				"google_project_organization_policy":           ResourceGoogleProjectOrganizationPolicy(),
				"google_project_usage_export_bucket":           ResourceProjectUsageBucket(),
				<% unless version == 'ga' -%>
				"google_runtimeconfig_config":                  ResourceRuntimeconfigConfig(),
				"google_runtimeconfig_variable":                ResourceRuntimeconfigVariable(),
				<% end -%>
				"google_service_account":                       ResourceGoogleServiceAccount(),
				"google_service_account_key":                   ResourceGoogleServiceAccountKey(),
				"google_service_networking_peered_dns_domain":  ResourceGoogleServiceNetworkingPeeredDNSDomain(),
				"google_storage_bucket":                        ResourceStorageBucket(),
				"google_storage_bucket_acl":                    ResourceStorageBucketAcl(),
				"google_storage_bucket_object":                 ResourceStorageBucketObject(),
				"google_storage_object_acl":                    ResourceStorageObjectAcl(),
				"google_storage_default_object_acl":            ResourceStorageDefaultObjectAcl(),
				"google_storage_notification":                  ResourceStorageNotification(),
				"google_storage_transfer_job":                  ResourceStorageTransferJob(),
				"google_tags_location_tag_binding":             ResourceTagsLocationTagBinding(),
				// ####### END handwritten resources ###########
			},
			map[string]*schema.Resource{
				// ####### START non-generated IAM resources ###########
				"google_bigtable_instance_iam_binding":         ResourceIamBinding(IamBigtableInstanceSchema, NewBigtableInstanceUpdater, BigtableInstanceIdParseFunc),
				"google_bigtable_instance_iam_member":          ResourceIamMember(IamBigtableInstanceSchema, NewBigtableInstanceUpdater, BigtableInstanceIdParseFunc),
				"google_bigtable_instance_iam_policy":          ResourceIamPolicy(IamBigtableInstanceSchema, NewBigtableInstanceUpdater, BigtableInstanceIdParseFunc),
				"google_bigtable_table_iam_binding":            ResourceIamBinding(IamBigtableTableSchema, NewBigtableTableUpdater, BigtableTableIdParseFunc),
				"google_bigtable_table_iam_member":             ResourceIamMember(IamBigtableTableSchema, NewBigtableTableUpdater, BigtableTableIdParseFunc),
				"google_bigtable_table_iam_policy":             ResourceIamPolicy(IamBigtableTableSchema, NewBigtableTableUpdater, BigtableTableIdParseFunc),
				"google_bigquery_dataset_iam_binding":          ResourceIamBinding(IamBigqueryDatasetSchema, NewBigqueryDatasetIamUpdater, BigqueryDatasetIdParseFunc),
				"google_bigquery_dataset_iam_member":           ResourceIamMember(IamBigqueryDatasetSchema, NewBigqueryDatasetIamUpdater, BigqueryDatasetIdParseFunc),
				"google_bigquery_dataset_iam_policy":           ResourceIamPolicy(IamBigqueryDatasetSchema, NewBigqueryDatasetIamUpdater, BigqueryDatasetIdParseFunc),
				"google_billing_account_iam_binding":           ResourceIamBinding(IamBillingAccountSchema, NewBillingAccountIamUpdater, BillingAccountIdParseFunc),
				"google_billing_account_iam_member":            ResourceIamMember(IamBillingAccountSchema, NewBillingAccountIamUpdater, BillingAccountIdParseFunc),
				"google_billing_account_iam_policy":            ResourceIamPolicy(IamBillingAccountSchema, NewBillingAccountIamUpdater, BillingAccountIdParseFunc),
				"google_dataproc_cluster_iam_binding":          ResourceIamBinding(IamDataprocClusterSchema, NewDataprocClusterUpdater, DataprocClusterIdParseFunc),
				"google_dataproc_cluster_iam_member":           ResourceIamMember(IamDataprocClusterSchema, NewDataprocClusterUpdater, DataprocClusterIdParseFunc),
				"google_dataproc_cluster_iam_policy":           ResourceIamPolicy(IamDataprocClusterSchema, NewDataprocClusterUpdater, DataprocClusterIdParseFunc),
				"google_dataproc_job_iam_binding":              ResourceIamBinding(IamDataprocJobSchema, NewDataprocJobUpdater, DataprocJobIdParseFunc),
				"google_dataproc_job_iam_member":               ResourceIamMember(IamDataprocJobSchema, NewDataprocJobUpdater, DataprocJobIdParseFunc),
				"google_dataproc_job_iam_policy":               ResourceIamPolicy(IamDataprocJobSchema, NewDataprocJobUpdater, DataprocJobIdParseFunc),
				"google_folder_iam_binding":                    ResourceIamBinding(IamFolderSchema, NewFolderIamUpdater, FolderIdParseFunc),
				"google_folder_iam_member":                     ResourceIamMember(IamFolderSchema, NewFolderIamUpdater, FolderIdParseFunc),
				"google_folder_iam_policy":                     ResourceIamPolicy(IamFolderSchema, NewFolderIamUpdater, FolderIdParseFunc),
				"google_folder_iam_audit_config":               ResourceIamAuditConfig(IamFolderSchema, NewFolderIamUpdater, FolderIdParseFunc),
				"google_healthcare_dataset_iam_binding":        ResourceIamBindingWithBatching(IamHealthcareDatasetSchema, NewHealthcareDatasetIamUpdater, DatasetIdParseFunc, IamBatchingEnabled),
				"google_healthcare_dataset_iam_member":         ResourceIamMemberWithBatching(IamHealthcareDatasetSchema, NewHealthcareDatasetIamUpdater, DatasetIdParseFunc, IamBatchingEnabled),
				"google_healthcare_dataset_iam_policy":         ResourceIamPolicy(IamHealthcareDatasetSchema, NewHealthcareDatasetIamUpdater, DatasetIdParseFunc),
				"google_healthcare_dicom_store_iam_binding":    ResourceIamBindingWithBatching(IamHealthcareDicomStoreSchema, NewHealthcareDicomStoreIamUpdater, DicomStoreIdParseFunc, IamBatchingEnabled),
				"google_healthcare_dicom_store_iam_member":     ResourceIamMemberWithBatching(IamHealthcareDicomStoreSchema, NewHealthcareDicomStoreIamUpdater, DicomStoreIdParseFunc, IamBatchingEnabled),
				"google_healthcare_dicom_store_iam_policy":     ResourceIamPolicy(IamHealthcareDicomStoreSchema, NewHealthcareDicomStoreIamUpdater, DicomStoreIdParseFunc),
				"google_healthcare_fhir_store_iam_binding":     ResourceIamBindingWithBatching(IamHealthcareFhirStoreSchema, NewHealthcareFhirStoreIamUpdater, FhirStoreIdParseFunc, IamBatchingEnabled),
				"google_healthcare_fhir_store_iam_member":      ResourceIamMemberWithBatching(IamHealthcareFhirStoreSchema, NewHealthcareFhirStoreIamUpdater, FhirStoreIdParseFunc, IamBatchingEnabled),
				"google_healthcare_fhir_store_iam_policy":      ResourceIamPolicy(IamHealthcareFhirStoreSchema, NewHealthcareFhirStoreIamUpdater, FhirStoreIdParseFunc),
				"google_healthcare_hl7_v2_store_iam_binding":   ResourceIamBindingWithBatching(IamHealthcareHl7V2StoreSchema, NewHealthcareHl7V2StoreIamUpdater, Hl7V2StoreIdParseFunc, IamBatchingEnabled),
				"google_healthcare_hl7_v2_store_iam_member":    ResourceIamMemberWithBatching(IamHealthcareHl7V2StoreSchema, NewHealthcareHl7V2StoreIamUpdater, Hl7V2StoreIdParseFunc, IamBatchingEnabled),
				"google_healthcare_hl7_v2_store_iam_policy":    ResourceIamPolicy(IamHealthcareHl7V2StoreSchema, NewHealthcareHl7V2StoreIamUpdater, Hl7V2StoreIdParseFunc),
				"google_kms_key_ring_iam_binding":              ResourceIamBinding(IamKmsKeyRingSchema, NewKmsKeyRingIamUpdater, KeyRingIdParseFunc),
				"google_kms_key_ring_iam_member":               ResourceIamMember(IamKmsKeyRingSchema, NewKmsKeyRingIamUpdater, KeyRingIdParseFunc),
				"google_kms_key_ring_iam_policy":               ResourceIamPolicy(IamKmsKeyRingSchema, NewKmsKeyRingIamUpdater, KeyRingIdParseFunc),
				"google_kms_crypto_key_iam_binding":            ResourceIamBinding(IamKmsCryptoKeySchema, NewKmsCryptoKeyIamUpdater, CryptoIdParseFunc),
				"google_kms_crypto_key_iam_member":             ResourceIamMember(IamKmsCryptoKeySchema, NewKmsCryptoKeyIamUpdater, CryptoIdParseFunc),
				"google_kms_crypto_key_iam_policy":             ResourceIamPolicy(IamKmsCryptoKeySchema, NewKmsCryptoKeyIamUpdater, CryptoIdParseFunc),
				"google_spanner_instance_iam_binding":          ResourceIamBinding(IamSpannerInstanceSchema, NewSpannerInstanceIamUpdater, SpannerInstanceIdParseFunc),
				"google_spanner_instance_iam_member":           ResourceIamMember(IamSpannerInstanceSchema, NewSpannerInstanceIamUpdater, SpannerInstanceIdParseFunc),
				"google_spanner_instance_iam_policy":           ResourceIamPolicy(IamSpannerInstanceSchema, NewSpannerInstanceIamUpdater, SpannerInstanceIdParseFunc),
				"google_spanner_database_iam_binding":          ResourceIamBinding(IamSpannerDatabaseSchema, NewSpannerDatabaseIamUpdater, SpannerDatabaseIdParseFunc),
				"google_spanner_database_iam_member":           ResourceIamMember(IamSpannerDatabaseSchema, NewSpannerDatabaseIamUpdater, SpannerDatabaseIdParseFunc),
				"google_spanner_database_iam_policy":           ResourceIamPolicy(IamSpannerDatabaseSchema, NewSpannerDatabaseIamUpdater, SpannerDatabaseIdParseFunc),
				"google_organization_iam_binding":              ResourceIamBinding(IamOrganizationSchema, NewOrganizationIamUpdater, OrgIdParseFunc),
				"google_organization_iam_member":               ResourceIamMember(IamOrganizationSchema, NewOrganizationIamUpdater, OrgIdParseFunc),
				"google_organization_iam_policy":               ResourceIamPolicy(IamOrganizationSchema, NewOrganizationIamUpdater, OrgIdParseFunc),
				"google_organization_iam_audit_config":         ResourceIamAuditConfig(IamOrganizationSchema, NewOrganizationIamUpdater, OrgIdParseFunc),
				"google_project_iam_policy":                    ResourceIamPolicy(IamProjectSchema, NewProjectIamUpdater, ProjectIdParseFunc),
				"google_project_iam_binding":                   ResourceIamBindingWithBatching(IamProjectSchema, NewProjectIamUpdater, ProjectIdParseFunc, IamBatchingEnabled),
				"google_project_iam_member":                    ResourceIamMemberWithBatching(IamProjectSchema, NewProjectIamUpdater, ProjectIdParseFunc, IamBatchingEnabled),
				"google_project_iam_audit_config":              ResourceIamAuditConfigWithBatching(IamProjectSchema, NewProjectIamUpdater, ProjectIdParseFunc, IamBatchingEnabled),
				"google_pubsub_subscription_iam_binding":       ResourceIamBinding(IamPubsubSubscriptionSchema, NewPubsubSubscriptionIamUpdater, PubsubSubscriptionIdParseFunc),
				"google_pubsub_subscription_iam_member":        ResourceIamMember(IamPubsubSubscriptionSchema, NewPubsubSubscriptionIamUpdater, PubsubSubscriptionIdParseFunc),
				"google_pubsub_subscription_iam_policy":        ResourceIamPolicy(IamPubsubSubscriptionSchema, NewPubsubSubscriptionIamUpdater, PubsubSubscriptionIdParseFunc),
				"google_service_account_iam_binding":           ResourceIamBinding(IamServiceAccountSchema, NewServiceAccountIamUpdater, ServiceAccountIdParseFunc),
				"google_service_account_iam_member":            ResourceIamMember(IamServiceAccountSchema, NewServiceAccountIamUpdater, ServiceAccountIdParseFunc),
				"google_service_account_iam_policy":            ResourceIamPolicy(IamServiceAccountSchema, NewServiceAccountIamUpdater, ServiceAccountIdParseFunc),
				// ####### END non-generated IAM resources ###########
			},
			dclResources,
		)
}

func providerConfigure(ctx context.Context, d *schema.ResourceData, p *schema.Provider) (interface{}, diag.Diagnostics) {
	err := HandleSDKDefaults(d)
	if err != nil {
		return nil, diag.FromErr(err)
	}
	HandleDCLCustomEndpointDefaults(d)

	config := Config{
		Project:             d.Get("project").(string),
		Region:              d.Get("region").(string),
		Zone:                d.Get("zone").(string),
		UserProjectOverride: d.Get("user_project_override").(bool),
		BillingProject:      d.Get("billing_project").(string),
<% if version.nil? || version == 'ga' -%>
		UserAgent: p.UserAgent("terraform-provider-google", version.ProviderVersion),
<% else -%>
		UserAgent: p.UserAgent("terraform-provider-google-<%= version -%>", version.ProviderVersion),
<% end -%>
	}

	// opt in extension for adding to the User-Agent header
	if ext := os.Getenv("GOOGLE_TERRAFORM_USERAGENT_EXTENSION"); ext != "" {
		ua := config.UserAgent
		config.UserAgent = fmt.Sprintf("%s %s", ua, ext)
	}

	if v, ok := d.GetOk("request_timeout"); ok {
		var err error
		config.RequestTimeout, err = time.ParseDuration(v.(string))
		if err != nil {
			return nil, diag.FromErr(err)
		}
	}

	if v, ok := d.GetOk("request_reason"); ok {
		config.RequestReason = v.(string)
	}

	// Check for primary credentials in config. Note that if neither is set, ADCs
	// will be used if available.
	if v, ok := d.GetOk("access_token"); ok {
		config.AccessToken = v.(string)
	}

	if v, ok := d.GetOk("credentials"); ok {
		config.Credentials = v.(string)
	}

	// only check environment variables if neither value was set in config- this
	// means config beats env var in all cases.
	if config.AccessToken == "" && config.Credentials == "" {
		config.Credentials = MultiEnvSearch([]string{
			"GOOGLE_CREDENTIALS",
			"GOOGLE_CLOUD_KEYFILE_JSON",
			"GCLOUD_KEYFILE_JSON",
		})

		config.AccessToken = MultiEnvSearch([]string{
			"GOOGLE_OAUTH_ACCESS_TOKEN",
		})
	}

	// Given that impersonate_service_account is a secondary auth method, it has
	// no conflicts to worry about. We pull the env var in a DefaultFunc.
	if v, ok := d.GetOk("impersonate_service_account"); ok {
		config.ImpersonateServiceAccount = v.(string)
	}

	delegates := d.Get("impersonate_service_account_delegates").([]interface{})
	if len(delegates) > 0 {
		config.ImpersonateServiceAccountDelegates = make([]string, len(delegates))
	}
	for i, delegate := range delegates {
		config.ImpersonateServiceAccountDelegates[i] = delegate.(string)
	}

	scopes := d.Get("scopes").([]interface{})
	if len(scopes) > 0 {
		config.Scopes = make([]string, len(scopes))
	}
	for i, scope := range scopes {
		config.Scopes[i] = scope.(string)
	}

	batchCfg, err := ExpandProviderBatchingConfig(d.Get("batching"))
	if err != nil {
		return nil, diag.FromErr(err)
	}
	config.BatchingConfig = batchCfg

	// Generated products
	<% products.map.each do |product| -%>
	config.<%= product[:definitions].name -%>BasePath = d.Get("<%= product[:definitions].name.underscore -%>_custom_endpoint").(string)
	<% end -%>

	// Handwritten Products / Versioned / Atypical Entries
	config.CloudBillingBasePath = d.Get(CloudBillingCustomEndpointEntryKey).(string)
	config.ComposerBasePath = d.Get(ComposerCustomEndpointEntryKey).(string)
	config.ContainerBasePath = d.Get(ContainerCustomEndpointEntryKey).(string)
	config.DataflowBasePath = d.Get(DataflowCustomEndpointEntryKey).(string)
	config.IamCredentialsBasePath = d.Get(IamCredentialsCustomEndpointEntryKey).(string)
	config.ResourceManagerV3BasePath = d.Get(ResourceManagerV3CustomEndpointEntryKey).(string)
	<% unless version == "ga" -%>
	config.RuntimeConfigBasePath = d.Get(RuntimeConfigCustomEndpointEntryKey).(string)
	<% end -%>
	config.IAMBasePath = d.Get(IAMCustomEndpointEntryKey).(string)
	config.ServiceNetworkingBasePath = d.Get(ServiceNetworkingCustomEndpointEntryKey).(string)
	config.ServiceUsageBasePath = d.Get(ServiceUsageCustomEndpointEntryKey).(string)
	config.BigtableAdminBasePath = d.Get(BigtableAdminCustomEndpointEntryKey).(string)
	config.TagsLocationBasePath = d.Get(TagsLocationCustomEndpointEntryKey).(string)
	
	// dcl
	config.ContainerAwsBasePath = d.Get(ContainerAwsCustomEndpointEntryKey).(string)
	config.ContainerAzureBasePath = d.Get(ContainerAzureCustomEndpointEntryKey).(string)

	stopCtx, ok := schema.StopContext(ctx)
	if !ok {
		stopCtx = ctx
	}
	if err := config.LoadAndValidate(stopCtx); err != nil {
		return nil, diag.FromErr(err)
	}

	return ProviderDCLConfigure(d, &config), nil
}

func validateCredentials(v interface{}, k string) (warnings []string, errors []error) {
	if v == nil || v.(string) == "" {
		return
	}
	creds := v.(string)
	// if this is a path and we can stat it, assume it's ok
	if _, err := os.Stat(creds); err == nil {
		return
	}
	if _, err := googleoauth.CredentialsFromJSON(context.Background(), []byte(creds)); err != nil {
		errors = append(errors,
			fmt.Errorf("JSON credentials are not valid: %s", err))
	}

	return
}

func mergeResourceMaps(ms ...map[string]*schema.Resource) (map[string]*schema.Resource, error) {
	merged := make(map[string]*schema.Resource)
	duplicates := []string{}

	for _, m := range ms {
		for k, v := range m {
			if _, ok := merged[k]; ok {
				duplicates = append(duplicates, k)
			}

			merged[k] = v
		}
	}

	var err error
	if len(duplicates) > 0 {
		err = fmt.Errorf("saw duplicates in mergeResourceMaps: %v", duplicates)
	}

	return merged, err
}<|MERGE_RESOLUTION|>--- conflicted
+++ resolved
@@ -158,11 +158,8 @@
 			"google_access_approval_organization_service_account": DataSourceAccessApprovalOrganizationServiceAccount(),
 			"google_access_approval_project_service_account":   DataSourceAccessApprovalProjectServiceAccount(),
 			"google_active_folder":                             DataSourceGoogleActiveFolder(),
-<<<<<<< HEAD
-			"google_alloydb_supported_database_flags":          DataSourceAlloydbSupportedDatabaseFlags(),
-=======
 			"google_alloydb_locations":                         DataSourceAlloydbLocations(),
->>>>>>> f81de266
+ 			"google_alloydb_supported_database_flags":          DataSourceAlloydbSupportedDatabaseFlags(),
 			"google_artifact_registry_repository":              DataSourceArtifactRegistryRepository(),
 			"google_app_engine_default_service_account":        DataSourceGoogleAppEngineDefaultServiceAccount(),
 			"google_beyondcorp_app_connection":                 DataSourceGoogleBeyondcorpAppConnection(),
