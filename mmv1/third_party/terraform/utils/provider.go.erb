--- conflicted
+++ resolved
@@ -372,11 +372,8 @@
 				"google_apigee_sharedflow":                     ResourceApigeeSharedFlow(),
 				"google_apigee_sharedflow_deployment":          ResourceApigeeSharedFlowDeployment(),
 				"google_apigee_flowhook":                       ResourceApigeeFlowhook(),
-<<<<<<< HEAD
 				"google_apigee_env_keystore_alias_pkcs12":	    ResourceApigeeEnvKeystoreAliasPkcs12(),
-=======
 				"google_apigee_keystores_aliases_key_cert_file": ResourceApigeeKeystoresAliasesKeyCertFile(),
->>>>>>> a7e2915c
 				"google_bigquery_table":                        ResourceBigQueryTable(),
 				"google_bigtable_gc_policy":                    ResourceBigtableGCPolicy(),
 				"google_bigtable_instance":                     ResourceBigtableInstance(),
