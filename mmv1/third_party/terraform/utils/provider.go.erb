--- conflicted
+++ resolved
@@ -187,14 +187,9 @@
 			OrgPolicyEndpointEntryKey:                       OrgPolicyEndpointEntry,
 			PrivatecaCertificateTemplateEndpointEntryKey:    PrivatecaCertificateTemplateCustomEndpointEntry,
 			RecaptchaEnterpriseEndpointEntryKey:             RecaptchaEnterpriseEndpointEntry,
-<<<<<<< HEAD
 			ContainerAwsCustomEndpointEntryKey:              ContainerAwsCustomEndpointEntry,
 			ContainerAzureCustomEndpointEntryKey:            ContainerAzureCustomEndpointEntry,
-=======
-			ContainerAwsCustomEndpointEntryKey:    ContainerAwsCustomEndpointEntry,
-			ContainerAzureCustomEndpointEntryKey:    ContainerAzureCustomEndpointEntry,
-			ApikeysEndpointEntryKey:               ApikeysEndpointEntry,
->>>>>>> 93b1af70
+			ApikeysEndpointEntryKey:                         ApikeysEndpointEntry,
 
 			<% if version == "private" -%>
 			VmwareEndpointEntryKey:                          VmwareEndpointEntry,
@@ -492,20 +487,9 @@
 				"google_gke_hub_feature":                       resourceGkeHubFeature(),
 				"google_gke_hub_feature_membership":            resourceGkeHubFeatureMembership(),
 				<% end -%>
-<<<<<<< HEAD
-				"google_network_connectivity_hub":               resourceNetworkConnectivityHub(),
-				"google_network_connectivity_spoke":             resourceNetworkConnectivitySpoke(),
-				"google_org_policy_policy":             resourceOrgPolicyPolicy(),
-				"google_os_config_os_policy_assignment": resourceOsConfigOsPolicyAssignment(),
-				<% if version == 'private' -%>
-				"google_vmware_private_cloud":           resourceVmwarePrivateCloud(),
-				"google_vmware_cluster":                 resourceVmwareCluster(),
-				"google_cloud_run_job":                  resourceRunJob(),
-=======
 				"google_logging_log_view":                      resourceLoggingLogView(),
 				<% unless version == 'ga' -%>
 				"google_monitoring_monitored_project":          resourceMonitoringMonitoredProject(),
->>>>>>> 93b1af70
 				<% end -%>
 				"google_network_connectivity_hub":              resourceNetworkConnectivityHub(),
 				"google_network_connectivity_spoke":            resourceNetworkConnectivitySpoke(),
@@ -516,6 +500,7 @@
 				<% if version == 'private' -%>
 				"google_vmware_private_cloud":                  resourceVmwarePrivateCloud(),
 				"google_vmware_cluster":                        resourceVmwareCluster(),
+				"google_cloud_run_job":                         resourceRunJob(),
 				<% end -%>
 			},
 			// ------------------------------------
