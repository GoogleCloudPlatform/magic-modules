<% autogen_exception -%>
package google

import (
	"context"
	"fmt"
	"os"
	"time"

	"github.com/hashicorp/terraform-plugin-sdk/v2/diag"
	"github.com/hashicorp/terraform-plugin-sdk/v2/helper/schema"
	"github.com/hashicorp/terraform-provider-google<%= "-" + version unless version == 'ga'  -%>/version"

	googleoauth "golang.org/x/oauth2/google"
)

const TestEnvVar = "TF_ACC"

// Global MutexKV
var mutexKV = NewMutexKV()

// Provider returns a *schema.Provider.
func Provider() *schema.Provider {

	// The mtls service client gives the type of endpoint (mtls/regular)
	// at client creation. Since we use a shared client for requests we must
	// rewrite the endpoints to be mtls endpoints for the scenario where
	// mtls is enabled.
	if isMtls() {
		// if mtls is enabled switch all default endpoints to use the mtls endpoint
		for key, bp := range DefaultBasePaths {
			DefaultBasePaths[key] = getMtlsEndpoint(bp)
		}
	}

	provider := &schema.Provider{
		Schema: map[string]*schema.Schema{
			"credentials": {
				Type:     schema.TypeString,
				Optional: true,
				ValidateFunc: validateCredentials,
				ConflictsWith: []string{"access_token"},
			},

			"access_token": {
				Type:     schema.TypeString,
				Optional: true,
				ConflictsWith: []string{"credentials"},
			},

			"impersonate_service_account": {
				Type:     schema.TypeString,
				Optional: true,
				DefaultFunc: schema.MultiEnvDefaultFunc([]string{
					"GOOGLE_IMPERSONATE_SERVICE_ACCOUNT",
				}, nil),
			},

			"impersonate_service_account_delegates": {
				Type:     schema.TypeList,
				Optional: true,
				Elem:     &schema.Schema{Type: schema.TypeString},
			},

			"project": &schema.Schema{
				Type:     schema.TypeString,
				Optional: true,
				DefaultFunc: schema.MultiEnvDefaultFunc([]string{
					"GOOGLE_PROJECT",
					"GOOGLE_CLOUD_PROJECT",
					"GCLOUD_PROJECT",
					"CLOUDSDK_CORE_PROJECT",
				}, nil),
			},

			"billing_project": &schema.Schema{
				Type:     schema.TypeString,
				Optional: true,
				DefaultFunc: schema.MultiEnvDefaultFunc([]string{
					"GOOGLE_BILLING_PROJECT",
				}, nil),
			},

			"region": &schema.Schema{
				Type:     schema.TypeString,
				Optional: true,
				DefaultFunc: schema.MultiEnvDefaultFunc([]string{
					"GOOGLE_REGION",
					"GCLOUD_REGION",
					"CLOUDSDK_COMPUTE_REGION",
				}, nil),
			},

			"zone": &schema.Schema{
				Type:     schema.TypeString,
				Optional: true,
				DefaultFunc: schema.MultiEnvDefaultFunc([]string{
					"GOOGLE_ZONE",
					"GCLOUD_ZONE",
					"CLOUDSDK_COMPUTE_ZONE",
				}, nil),
			},

			"scopes": &schema.Schema{
				Type:     schema.TypeList,
				Optional: true,
				Elem:     &schema.Schema{Type: schema.TypeString},
			},

			"batching": {
				Type:     schema.TypeList,
				Optional: true,
				MaxItems: 1,
				Elem: &schema.Resource{
					Schema: map[string]*schema.Schema{
						"send_after": {
							Type:     schema.TypeString,
							Optional: true,
							Default:  "10s",
							ValidateFunc: validateNonNegativeDuration(),
						},
						"enable_batching": {
							Type:     schema.TypeBool,
							Optional: true,
							Default:  true,
						},
					},
				},
			},

			"user_project_override": {
				Type:     schema.TypeBool,
				Optional: true,
				DefaultFunc: schema.MultiEnvDefaultFunc([]string{
					"USER_PROJECT_OVERRIDE",
				}, nil),
			},

			"request_timeout": {
			    Type:     schema.TypeString,
			    Optional: true,
			},

			"request_reason": {
				Type:     schema.TypeString,
				Optional: true,
				DefaultFunc: schema.MultiEnvDefaultFunc([]string{
					"CLOUDSDK_CORE_REQUEST_REASON",
				}, nil),
			},

			// Generated Products
			<% products.each do |product| -%>
			"<%= product[:definitions].name.underscore -%>_custom_endpoint": &schema.Schema{
				Type:         schema.TypeString,
				Optional:     true,
				ValidateFunc: validateCustomEndpoint,
				DefaultFunc: schema.MultiEnvDefaultFunc([]string{
					"GOOGLE_<%= product[:definitions].name.underscore.upcase -%>_CUSTOM_ENDPOINT",
				}, DefaultBasePaths[<%= product[:definitions].name -%>BasePathKey]),
			},
			<% end -%>

			// Handwritten Products / Versioned / Atypical Entries
			CloudBillingCustomEndpointEntryKey:           CloudBillingCustomEndpointEntry,
			ComposerCustomEndpointEntryKey:               ComposerCustomEndpointEntry,
			ContainerCustomEndpointEntryKey:              ContainerCustomEndpointEntry,
			DataflowCustomEndpointEntryKey:               DataflowCustomEndpointEntry,
			IamCredentialsCustomEndpointEntryKey:         IamCredentialsCustomEndpointEntry,
			ResourceManagerV3CustomEndpointEntryKey:      ResourceManagerV3CustomEndpointEntry,
			<% unless version == "ga" -%>
			RuntimeConfigCustomEndpointEntryKey:          RuntimeConfigCustomEndpointEntry,
			<% end -%>
			IAMCustomEndpointEntryKey:                    IAMCustomEndpointEntry,
			ServiceNetworkingCustomEndpointEntryKey:      ServiceNetworkingCustomEndpointEntry,
			ServiceUsageCustomEndpointEntryKey:           ServiceUsageCustomEndpointEntry,
			BigtableAdminCustomEndpointEntryKey:          BigtableAdminCustomEndpointEntry,
			TagsLocationCustomEndpointEntryKey:           TagsLocationCustomEndpointEntry,
			
			// dcl
			ContainerAwsCustomEndpointEntryKey:           ContainerAwsCustomEndpointEntry,
			ContainerAzureCustomEndpointEntryKey:         ContainerAzureCustomEndpointEntry,
		},

		ProviderMetaSchema: map[string]*schema.Schema{
			"module_name": {
				Type:     schema.TypeString,
				Optional: true,
			},
		},

		DataSourcesMap: map[string]*schema.Resource{
			// ####### START datasources ###########
			"google_access_approval_folder_service_account":    DataSourceAccessApprovalFolderServiceAccount(),
			"google_access_approval_organization_service_account": DataSourceAccessApprovalOrganizationServiceAccount(),
			"google_access_approval_project_service_account":   DataSourceAccessApprovalProjectServiceAccount(),
			"google_active_folder":                             DataSourceGoogleActiveFolder(),
			"google_artifact_registry_repository":              DataSourceArtifactRegistryRepository(),
			"google_app_engine_default_service_account":        DataSourceGoogleAppEngineDefaultServiceAccount(),
			"google_beyondcorp_app_connection":                 DataSourceGoogleBeyondcorpAppConnection(),
			"google_beyondcorp_app_connector":                  DataSourceGoogleBeyondcorpAppConnector(),
			"google_beyondcorp_app_gateway":                    DataSourceGoogleBeyondcorpAppGateway(),
			"google_billing_account":                           DataSourceGoogleBillingAccount(),
			"google_bigquery_default_service_account":          DataSourceGoogleBigqueryDefaultServiceAccount(),
			"google_client_config":                             DataSourceGoogleClientConfig(),
			"google_client_openid_userinfo":                    DataSourceGoogleClientOpenIDUserinfo(),
			"google_cloudbuild_trigger":                        DataSourceGoogleCloudBuildTrigger(),
			"google_cloudfunctions_function":                   DataSourceGoogleCloudFunctionsFunction(),
			"google_cloudfunctions2_function":                  DataSourceGoogleCloudFunctions2Function(),
			<% unless version == 'ga' -%>
			"google_cloud_asset_resources_search_all":          DataSourceGoogleCloudAssetResourcesSearchAll(),
			<% end -%>
			"google_cloud_identity_groups":                     DataSourceGoogleCloudIdentityGroups(),
			"google_cloud_identity_group_memberships":          DataSourceGoogleCloudIdentityGroupMemberships(),
			"google_cloud_run_locations":                       DataSourceGoogleCloudRunLocations(),
			"google_cloud_run_service":                         DataSourceGoogleCloudRunService(),
			"google_composer_environment":                      DataSourceGoogleComposerEnvironment(),
			"google_composer_image_versions":                   DataSourceGoogleComposerImageVersions(),
			"google_compute_address":                           DataSourceGoogleComputeAddress(),
			"google_compute_addresses":                         DataSourceGoogleComputeAddresses(),
			"google_compute_backend_service":                   DataSourceGoogleComputeBackendService(),
			"google_compute_backend_bucket":                    DataSourceGoogleComputeBackendBucket(),
			"google_compute_default_service_account":           DataSourceGoogleComputeDefaultServiceAccount(),
			"google_compute_disk":        					    DataSourceGoogleComputeDisk(),
			"google_compute_forwarding_rule":                   DataSourceGoogleComputeForwardingRule(),
			"google_compute_global_address":                    DataSourceGoogleComputeGlobalAddress(),
			"google_compute_global_forwarding_rule":            DataSourceGoogleComputeGlobalForwardingRule(),
			"google_compute_ha_vpn_gateway":                    DataSourceGoogleComputeHaVpnGateway(),
			"google_compute_health_check":                      DataSourceGoogleComputeHealthCheck(),
			"google_compute_image":                             DataSourceGoogleComputeImage(),
			"google_compute_instance":                          DataSourceGoogleComputeInstance(),
			"google_compute_instance_group":                    DataSourceGoogleComputeInstanceGroup(),
			"google_compute_instance_group_manager":            DataSourceGoogleComputeInstanceGroupManager(),
			"google_compute_instance_serial_port":              DataSourceGoogleComputeInstanceSerialPort(),
			"google_compute_instance_template":                 DataSourceGoogleComputeInstanceTemplate(),
			"google_compute_lb_ip_ranges":                      DataSourceGoogleComputeLbIpRanges(),
			"google_compute_network":                           DataSourceGoogleComputeNetwork(),
			"google_compute_network_endpoint_group":            DataSourceGoogleComputeNetworkEndpointGroup(),
			"google_compute_network_peering":                   DataSourceComputeNetworkPeering(),
			"google_compute_node_types":                        DataSourceGoogleComputeNodeTypes(),
			"google_compute_regions":                           DataSourceGoogleComputeRegions(),
			"google_compute_region_network_endpoint_group":     DataSourceGoogleComputeRegionNetworkEndpointGroup(),
			"google_compute_region_instance_group":             DataSourceGoogleComputeRegionInstanceGroup(),
			"google_compute_region_ssl_certificate":            DataSourceGoogleRegionComputeSslCertificate(),
			"google_compute_resource_policy":                   DataSourceGoogleComputeResourcePolicy(),
			"google_compute_router":                            DataSourceGoogleComputeRouter(),
			"google_compute_router_nat":                        DataSourceGoogleComputeRouterNat(),
			"google_compute_router_status":                     DataSourceGoogleComputeRouterStatus(),
			"google_compute_snapshot":                          DataSourceGoogleComputeSnapshot(),
			"google_compute_ssl_certificate":                   DataSourceGoogleComputeSslCertificate(),
			"google_compute_ssl_policy":                        DataSourceGoogleComputeSslPolicy(),
			"google_compute_subnetwork":                        DataSourceGoogleComputeSubnetwork(),
			"google_compute_vpn_gateway":                       DataSourceGoogleComputeVpnGateway(),
			"google_compute_zones":                             DataSourceGoogleComputeZones(),
			"google_container_azure_versions":                  DataSourceGoogleContainerAzureVersions(),
			"google_container_aws_versions":                    DataSourceGoogleContainerAwsVersions(),
			"google_container_attached_versions":               DataSourceGoogleContainerAttachedVersions(),
			"google_container_attached_install_manifest":       DataSourceGoogleContainerAttachedInstallManifest(),
			"google_container_cluster":                         DataSourceGoogleContainerCluster(),
			"google_container_engine_versions":                 DataSourceGoogleContainerEngineVersions(),
			"google_container_registry_image":                  DataSourceGoogleContainerImage(),
			"google_container_registry_repository":             DataSourceGoogleContainerRepo(),
			"google_dataproc_metastore_service":                DataSourceDataprocMetastoreService(),
			"google_dns_keys":                                  DataSourceDNSKeys(),
			"google_dns_managed_zone":                          DataSourceDnsManagedZone(),
			"google_dns_record_set":                            DataSourceDnsRecordSet(),
			"google_game_services_game_server_deployment_rollout":  DataSourceGameServicesGameServerDeploymentRollout(),
			"google_iam_policy":                                DataSourceGoogleIamPolicy(),
			"google_iam_role":                                  DataSourceGoogleIamRole(),
			"google_iam_testable_permissions":                  DataSourceGoogleIamTestablePermissions(),
			<% unless version == 'ga' -%>
			"google_iam_workload_identity_pool":                DataSourceIAMBetaWorkloadIdentityPool(),
			"google_iam_workload_identity_pool_provider":       DataSourceIAMBetaWorkloadIdentityPoolProvider(),
			<% end -%>
			"google_iap_client":                                DataSourceGoogleIapClient(),
			"google_kms_crypto_key":                            DataSourceGoogleKmsCryptoKey(),
			"google_kms_crypto_key_version":                    DataSourceGoogleKmsCryptoKeyVersion(),
			"google_kms_key_ring":                              DataSourceGoogleKmsKeyRing(),
			"google_kms_secret":                                DataSourceGoogleKmsSecret(),
			"google_kms_secret_ciphertext":                     DataSourceGoogleKmsSecretCiphertext(),
			<% unless version == 'ga' -%>
			"google_kms_secret_asymmetric":                     DataSourceGoogleKmsSecretAsymmetric(),
			"google_firebase_android_app":                      DataSourceGoogleFirebaseAndroidApp(),
			"google_firebase_apple_app":                        DataSourceGoogleFirebaseAppleApp(),
			"google_firebase_apple_app_config":                 DataSourceGoogleFirebaseAppleAppConfig(),
			"google_firebase_hosting_channel":                  DataSourceGoogleFirebaseHostingChannel(),
			"google_firebase_web_app":                          DataSourceGoogleFirebaseWebApp(),
			"google_firebase_web_app_config":                   DataSourceGoogleFirebaseWebappConfig(),
			<% end -%>
			"google_folder":                                    DataSourceGoogleFolder(),
			"google_folders":                                   DataSourceGoogleFolders(),
			"google_folder_organization_policy":                DataSourceGoogleFolderOrganizationPolicy(),
			"google_logging_project_cmek_settings":             DataSourceGoogleLoggingProjectCmekSettings(),
			"google_logging_sink":                              DataSourceGoogleLoggingSink(),
			"google_monitoring_notification_channel":           DataSourceMonitoringNotificationChannel(),
			"google_monitoring_cluster_istio_service":          DataSourceMonitoringServiceClusterIstio(),
			"google_monitoring_istio_canonical_service":        DataSourceMonitoringIstioCanonicalService(),
			"google_monitoring_mesh_istio_service":             DataSourceMonitoringServiceMeshIstio(),
			"google_monitoring_app_engine_service":             DataSourceMonitoringServiceAppEngine(),
			"google_monitoring_uptime_check_ips":               DataSourceGoogleMonitoringUptimeCheckIps(),
			"google_netblock_ip_ranges":                        DataSourceGoogleNetblockIpRanges(),
			"google_organization":                              DataSourceGoogleOrganization(),
			"google_privateca_certificate_authority":           DataSourcePrivatecaCertificateAuthority(),
			"google_project":                                   DataSourceGoogleProject(),
			"google_projects":                                  DataSourceGoogleProjects(),
			"google_project_organization_policy":               DataSourceGoogleProjectOrganizationPolicy(),
			"google_project_service":                           DataSourceGoogleProjectService(),
			"google_pubsub_subscription":                       DataSourceGooglePubsubSubscription(),
			"google_pubsub_topic":                              DataSourceGooglePubsubTopic(),
			<% unless version == 'ga' -%>
			"google_runtimeconfig_config":                      DataSourceGoogleRuntimeconfigConfig(),
			"google_runtimeconfig_variable":                    DataSourceGoogleRuntimeconfigVariable(),
			<% end -%>
			"google_secret_manager_secret":                     DataSourceSecretManagerSecret(),
			"google_secret_manager_secret_version":             DataSourceSecretManagerSecretVersion(),
			"google_secret_manager_secret_version_access":      DataSourceSecretManagerSecretVersionAccess(),
			"google_service_account":                           DataSourceGoogleServiceAccount(),
			"google_service_account_access_token":              DataSourceGoogleServiceAccountAccessToken(),
			"google_service_account_id_token":                  DataSourceGoogleServiceAccountIdToken(),
			"google_service_account_jwt":                       DataSourceGoogleServiceAccountJwt(),
			"google_service_account_key":                       DataSourceGoogleServiceAccountKey(),
			"google_sourcerepo_repository":                     DataSourceGoogleSourceRepoRepository(),
			"google_spanner_instance":                          DataSourceSpannerInstance(),
			"google_sql_ca_certs":                              DataSourceGoogleSQLCaCerts(),
			"google_sql_backup_run":                            DataSourceSqlBackupRun(),
			"google_sql_databases":                             DataSourceSqlDatabases(),
			"google_sql_database":                              DataSourceSqlDatabase(),
			"google_sql_database_instance":                     DataSourceSqlDatabaseInstance(),
			"google_sql_database_instances":                    DataSourceSqlDatabaseInstances(),
			"google_service_networking_peered_dns_domain":      DataSourceGoogleServiceNetworkingPeeredDNSDomain(),
			"google_storage_bucket":                            DataSourceGoogleStorageBucket(),
			"google_storage_bucket_object":                     DataSourceGoogleStorageBucketObject(),
			"google_storage_bucket_object_content":             DataSourceGoogleStorageBucketObjectContent(),
			"google_storage_object_signed_url":                 DataSourceGoogleSignedUrl(),
			"google_storage_project_service_account":           DataSourceGoogleStorageProjectServiceAccount(),
			"google_storage_transfer_project_service_account":  DataSourceGoogleStorageTransferProjectServiceAccount(),
			"google_tags_tag_key":                              DataSourceGoogleTagsTagKey(),
			"google_tags_tag_value":                            DataSourceGoogleTagsTagValue(),
			"google_tpu_tensorflow_versions":                   DataSourceTpuTensorflowVersions(),
			"google_vpc_access_connector":                      DataSourceVPCAccessConnector(),
			"google_redis_instance":                            DataSourceGoogleRedisInstance(),
			// ####### END datasources ###########
		},
		ResourcesMap: ResourceMap(),
	}

	provider.ConfigureContextFunc = func(ctx context.Context, d *schema.ResourceData) (interface{}, diag.Diagnostics) {
		return providerConfigure(ctx, d, provider)
	}

	ConfigureDCLProvider(provider)

	return provider
}

<%
resource_count = 0
iam_resource_count = 0
products.each do |product|
  product_definition = product[:definitions]
  product_definition.objects.reject { |r| r.exclude || r.not_in_version?(product_definition.version_obj_or_closest(version)) }.each do |object|
	resource_count += 1 unless object&.exclude_resource
	iam_policy = object&.iam_policy
	unless iam_policy.nil? || iam_policy.exclude
	  iam_resource_count += 3
	end
  end
end
-%>
// Generated resources: <%= resource_count %>
// Generated IAM resources: <%= iam_resource_count %>
// Total generated resources: <%= resource_count + iam_resource_count %>
func ResourceMap() map[string]*schema.Resource {
	resourceMap, _ := ResourceMapWithErrors()
	return resourceMap
}

func ResourceMapWithErrors() (map[string]*schema.Resource, error) {
	return mergeResourceMaps(
			map[string]*schema.Resource{
<%
products.each do |product|
  product_definition = product[:definitions]
  config = product[:overrides]
  sorted =  product_definition.objects.sort_by { |obj| obj.name }
  sorted.each do |object|
	next if object.exclude || object.not_in_version?(product_definition.version_obj_or_closest(version))
	tf_product = (config.legacy_name || product_definition.name).underscore
	terraform_name = object.legacy_name || "google_#{tf_product}_#{object.name.underscore}"
-%>
<% 	unless object&.exclude_resource -%>
	"<%= terraform_name -%>": Resource<%= product_definition.name + object.name -%>(),
<%  end -%>
<%
	iam_policy = object&.iam_policy
	unless iam_policy.nil? || iam_policy.exclude ||
		(iam_policy.min_version && iam_policy.min_version < version)
	  iam_class_name = product_definition.name + object.name
-%>
	"<%= terraform_name -%>_iam_binding":              ResourceIamBinding(<%= iam_class_name -%>IamSchema, <%= iam_class_name -%>IamUpdaterProducer, <%= iam_class_name -%>IdParseFunc),
	"<%= terraform_name -%>_iam_member":               ResourceIamMember(<%= iam_class_name -%>IamSchema, <%= iam_class_name -%>IamUpdaterProducer, <%= iam_class_name -%>IdParseFunc),
	"<%= terraform_name -%>_iam_policy":               ResourceIamPolicy(<%= iam_class_name -%>IamSchema, <%= iam_class_name -%>IamUpdaterProducer, <%= iam_class_name -%>IdParseFunc),
<%
	end # unless iam_policy.nil? || iam_policy.exclude
  end   # product_definition.objects.each do
end     # products.each do
-%>
			},
			map[string]*schema.Resource{
				// ####### START handwritten resources ###########
				"google_app_engine_application":                ResourceAppEngineApplication(),
				"google_bigquery_table":                        ResourceBigQueryTable(),
				"google_bigtable_gc_policy":                    ResourceBigtableGCPolicy(),
				"google_bigtable_instance":                     ResourceBigtableInstance(),
				"google_bigtable_table":                        ResourceBigtableTable(),
				"google_billing_subaccount":                    ResourceBillingSubaccount(),
				"google_cloudfunctions_function":               ResourceCloudFunctionsFunction(),
				"google_composer_environment":                  ResourceComposerEnvironment(),
				"google_compute_attached_disk":                 ResourceComputeAttachedDisk(),
				"google_compute_instance":                      ResourceComputeInstance(),
				<% unless version == 'ga' -%>
				"google_compute_instance_from_machine_image":   ResourceComputeInstanceFromMachineImage(),
				<% end -%>
				"google_compute_instance_from_template":        ResourceComputeInstanceFromTemplate(),
				"google_compute_instance_group":                ResourceComputeInstanceGroup(),
				"google_compute_instance_group_manager":        ResourceComputeInstanceGroupManager(),
				"google_compute_instance_template":             ResourceComputeInstanceTemplate(),
				"google_compute_network_peering":               ResourceComputeNetworkPeering(),
				"google_compute_project_default_network_tier":  ResourceComputeProjectDefaultNetworkTier(),
				"google_compute_project_metadata":              ResourceComputeProjectMetadata(),
				"google_compute_project_metadata_item":         ResourceComputeProjectMetadataItem(),
				"google_compute_region_instance_group_manager": ResourceComputeRegionInstanceGroupManager(),
				"google_compute_router_interface":              ResourceComputeRouterInterface(),
				"google_compute_security_policy":               ResourceComputeSecurityPolicy(),
				"google_compute_shared_vpc_host_project":       ResourceComputeSharedVpcHostProject(),
				"google_compute_shared_vpc_service_project":    ResourceComputeSharedVpcServiceProject(),
				"google_compute_target_pool":                   ResourceComputeTargetPool(),
				"google_container_cluster":                     ResourceContainerCluster(),
				"google_container_node_pool":                   ResourceContainerNodePool(),
				"google_container_registry":                    ResourceContainerRegistry(),
				"google_dataflow_job":                          ResourceDataflowJob(),
				<% unless version == 'ga' -%>
				"google_dataflow_flex_template_job":            ResourceDataflowFlexTemplateJob(),
				<% end -%>
				"google_dataproc_cluster":                      ResourceDataprocCluster(),
				"google_dataproc_job":                          ResourceDataprocJob(),
				"google_dialogflow_cx_version":                 ResourceDialogflowCXVersion(),
                "google_dialogflow_cx_environment":             ResourceDialogflowCXEnvironment(),
				"google_dns_record_set":                        ResourceDnsRecordSet(),
				"google_endpoints_service":                     ResourceEndpointsService(),
				"google_folder":                                ResourceGoogleFolder(),
				"google_folder_organization_policy":            ResourceGoogleFolderOrganizationPolicy(),
				"google_logging_billing_account_sink":          ResourceLoggingBillingAccountSink(),
				"google_logging_billing_account_exclusion":     ResourceLoggingExclusion(BillingAccountLoggingExclusionSchema, NewBillingAccountLoggingExclusionUpdater, BillingAccountLoggingExclusionIdParseFunc),
				"google_logging_billing_account_bucket_config": ResourceLoggingBillingAccountBucketConfig(),
				"google_logging_organization_sink":             ResourceLoggingOrganizationSink(),
				"google_logging_organization_exclusion":        ResourceLoggingExclusion(OrganizationLoggingExclusionSchema, NewOrganizationLoggingExclusionUpdater, OrganizationLoggingExclusionIdParseFunc),
				"google_logging_organization_bucket_config":    ResourceLoggingOrganizationBucketConfig(),
				"google_logging_folder_sink":                   ResourceLoggingFolderSink(),
				"google_logging_folder_exclusion":              ResourceLoggingExclusion(FolderLoggingExclusionSchema, NewFolderLoggingExclusionUpdater, FolderLoggingExclusionIdParseFunc),
				"google_logging_folder_bucket_config":          ResourceLoggingFolderBucketConfig(),
				"google_logging_project_sink":                  ResourceLoggingProjectSink(),
				"google_logging_project_exclusion":             ResourceLoggingExclusion(ProjectLoggingExclusionSchema, NewProjectLoggingExclusionUpdater, ProjectLoggingExclusionIdParseFunc),
				"google_logging_project_bucket_config":         ResourceLoggingProjectBucketConfig(),
				"google_monitoring_dashboard":                  ResourceMonitoringDashboard(),
				<% unless version == 'ga' -%>
				"google_project_service_identity":              ResourceProjectServiceIdentity(),
				<% end -%>
				"google_service_networking_connection":         ResourceServiceNetworkingConnection(),
				"google_sql_database_instance":                 ResourceSqlDatabaseInstance(),
				"google_sql_ssl_cert":                          ResourceSqlSslCert(),
				"google_sql_user":                              ResourceSqlUser(),
				"google_organization_iam_custom_role":          ResourceGoogleOrganizationIamCustomRole(),
				"google_organization_policy":                   ResourceGoogleOrganizationPolicy(),
				"google_project":                               ResourceGoogleProject(),
				"google_project_default_service_accounts":      ResourceGoogleProjectDefaultServiceAccounts(),
				"google_project_service":                       ResourceGoogleProjectService(),
				"google_project_iam_custom_role":               ResourceGoogleProjectIamCustomRole(),
				"google_project_organization_policy":           ResourceGoogleProjectOrganizationPolicy(),
				"google_project_usage_export_bucket":           ResourceProjectUsageBucket(),
				<% unless version == 'ga' -%>
				"google_runtimeconfig_config":                  ResourceRuntimeconfigConfig(),
				"google_runtimeconfig_variable":                ResourceRuntimeconfigVariable(),
				<% end -%>
<<<<<<< HEAD
				"google_service_account":                       resourceGoogleServiceAccount(),
				"google_service_account_key":                   resourceGoogleServiceAccountKey(),
				"google_service_networking_peered_dns_domain":  resourceGoogleServiceNetworkingPeeredDNSDomain(),
				"google_storage_bucket":                        resourceStorageBucket(),
				"google_storage_bucket_acl":                    resourceStorageBucketAcl(),
				"google_storage_bucket_object":                 resourceStorageBucketObject(),
				"google_storage_object_acl":                    resourceStorageObjectAcl(),
				"google_storage_default_object_acl":            resourceStorageDefaultObjectAcl(),
				"google_storage_notification":                  resourceStorageNotification(),
				"google_storage_transfer_job":                  resourceStorageTransferJob(),
				"google_apigee_sharedflow":						resourceApigeeSharedFlow(),
				"google_apigee_sharedflow_deployment":          resourceApigeeSharedFlowDeployment(),
				"google_tags_location_tag_binding":             resourceTagsLocationTagBinding(),
=======
				"google_service_account":                       ResourceGoogleServiceAccount(),
				"google_service_account_key":                   ResourceGoogleServiceAccountKey(),
				"google_service_networking_peered_dns_domain":  ResourceGoogleServiceNetworkingPeeredDNSDomain(),
				"google_storage_bucket":                        ResourceStorageBucket(),
				"google_storage_bucket_acl":                    ResourceStorageBucketAcl(),
				"google_storage_bucket_object":                 ResourceStorageBucketObject(),
				"google_storage_object_acl":                    ResourceStorageObjectAcl(),
				"google_storage_default_object_acl":            ResourceStorageDefaultObjectAcl(),
				"google_storage_notification":                  ResourceStorageNotification(),
				"google_storage_transfer_job":                  ResourceStorageTransferJob(),
				"google_tags_location_tag_binding":             ResourceTagsLocationTagBinding(),
>>>>>>> e2918f18
				// ####### END handwritten resources ###########
			},
			map[string]*schema.Resource{
				// ####### START non-generated IAM resources ###########
				"google_bigtable_instance_iam_binding":         ResourceIamBinding(IamBigtableInstanceSchema, NewBigtableInstanceUpdater, BigtableInstanceIdParseFunc),
				"google_bigtable_instance_iam_member":          ResourceIamMember(IamBigtableInstanceSchema, NewBigtableInstanceUpdater, BigtableInstanceIdParseFunc),
				"google_bigtable_instance_iam_policy":          ResourceIamPolicy(IamBigtableInstanceSchema, NewBigtableInstanceUpdater, BigtableInstanceIdParseFunc),
				"google_bigtable_table_iam_binding":            ResourceIamBinding(IamBigtableTableSchema, NewBigtableTableUpdater, BigtableTableIdParseFunc),
				"google_bigtable_table_iam_member":             ResourceIamMember(IamBigtableTableSchema, NewBigtableTableUpdater, BigtableTableIdParseFunc),
				"google_bigtable_table_iam_policy":             ResourceIamPolicy(IamBigtableTableSchema, NewBigtableTableUpdater, BigtableTableIdParseFunc),
				"google_bigquery_dataset_iam_binding":          ResourceIamBinding(IamBigqueryDatasetSchema, NewBigqueryDatasetIamUpdater, BigqueryDatasetIdParseFunc),
				"google_bigquery_dataset_iam_member":           ResourceIamMember(IamBigqueryDatasetSchema, NewBigqueryDatasetIamUpdater, BigqueryDatasetIdParseFunc),
				"google_bigquery_dataset_iam_policy":           ResourceIamPolicy(IamBigqueryDatasetSchema, NewBigqueryDatasetIamUpdater, BigqueryDatasetIdParseFunc),
				"google_billing_account_iam_binding":           ResourceIamBinding(IamBillingAccountSchema, NewBillingAccountIamUpdater, BillingAccountIdParseFunc),
				"google_billing_account_iam_member":            ResourceIamMember(IamBillingAccountSchema, NewBillingAccountIamUpdater, BillingAccountIdParseFunc),
				"google_billing_account_iam_policy":            ResourceIamPolicy(IamBillingAccountSchema, NewBillingAccountIamUpdater, BillingAccountIdParseFunc),
				"google_dataproc_cluster_iam_binding":          ResourceIamBinding(IamDataprocClusterSchema, NewDataprocClusterUpdater, DataprocClusterIdParseFunc),
				"google_dataproc_cluster_iam_member":           ResourceIamMember(IamDataprocClusterSchema, NewDataprocClusterUpdater, DataprocClusterIdParseFunc),
				"google_dataproc_cluster_iam_policy":           ResourceIamPolicy(IamDataprocClusterSchema, NewDataprocClusterUpdater, DataprocClusterIdParseFunc),
				"google_dataproc_job_iam_binding":              ResourceIamBinding(IamDataprocJobSchema, NewDataprocJobUpdater, DataprocJobIdParseFunc),
				"google_dataproc_job_iam_member":               ResourceIamMember(IamDataprocJobSchema, NewDataprocJobUpdater, DataprocJobIdParseFunc),
				"google_dataproc_job_iam_policy":               ResourceIamPolicy(IamDataprocJobSchema, NewDataprocJobUpdater, DataprocJobIdParseFunc),
				"google_folder_iam_binding":                    ResourceIamBinding(IamFolderSchema, NewFolderIamUpdater, FolderIdParseFunc),
				"google_folder_iam_member":                     ResourceIamMember(IamFolderSchema, NewFolderIamUpdater, FolderIdParseFunc),
				"google_folder_iam_policy":                     ResourceIamPolicy(IamFolderSchema, NewFolderIamUpdater, FolderIdParseFunc),
				"google_folder_iam_audit_config":               ResourceIamAuditConfig(IamFolderSchema, NewFolderIamUpdater, FolderIdParseFunc),
				"google_healthcare_dataset_iam_binding":        ResourceIamBindingWithBatching(IamHealthcareDatasetSchema, NewHealthcareDatasetIamUpdater, DatasetIdParseFunc, IamBatchingEnabled),
				"google_healthcare_dataset_iam_member":         ResourceIamMemberWithBatching(IamHealthcareDatasetSchema, NewHealthcareDatasetIamUpdater, DatasetIdParseFunc, IamBatchingEnabled),
				"google_healthcare_dataset_iam_policy":         ResourceIamPolicy(IamHealthcareDatasetSchema, NewHealthcareDatasetIamUpdater, DatasetIdParseFunc),
				"google_healthcare_dicom_store_iam_binding":    ResourceIamBindingWithBatching(IamHealthcareDicomStoreSchema, NewHealthcareDicomStoreIamUpdater, DicomStoreIdParseFunc, IamBatchingEnabled),
				"google_healthcare_dicom_store_iam_member":     ResourceIamMemberWithBatching(IamHealthcareDicomStoreSchema, NewHealthcareDicomStoreIamUpdater, DicomStoreIdParseFunc, IamBatchingEnabled),
				"google_healthcare_dicom_store_iam_policy":     ResourceIamPolicy(IamHealthcareDicomStoreSchema, NewHealthcareDicomStoreIamUpdater, DicomStoreIdParseFunc),
				"google_healthcare_fhir_store_iam_binding":     ResourceIamBindingWithBatching(IamHealthcareFhirStoreSchema, NewHealthcareFhirStoreIamUpdater, FhirStoreIdParseFunc, IamBatchingEnabled),
				"google_healthcare_fhir_store_iam_member":      ResourceIamMemberWithBatching(IamHealthcareFhirStoreSchema, NewHealthcareFhirStoreIamUpdater, FhirStoreIdParseFunc, IamBatchingEnabled),
				"google_healthcare_fhir_store_iam_policy":      ResourceIamPolicy(IamHealthcareFhirStoreSchema, NewHealthcareFhirStoreIamUpdater, FhirStoreIdParseFunc),
				"google_healthcare_hl7_v2_store_iam_binding":   ResourceIamBindingWithBatching(IamHealthcareHl7V2StoreSchema, NewHealthcareHl7V2StoreIamUpdater, Hl7V2StoreIdParseFunc, IamBatchingEnabled),
				"google_healthcare_hl7_v2_store_iam_member":    ResourceIamMemberWithBatching(IamHealthcareHl7V2StoreSchema, NewHealthcareHl7V2StoreIamUpdater, Hl7V2StoreIdParseFunc, IamBatchingEnabled),
				"google_healthcare_hl7_v2_store_iam_policy":    ResourceIamPolicy(IamHealthcareHl7V2StoreSchema, NewHealthcareHl7V2StoreIamUpdater, Hl7V2StoreIdParseFunc),
				"google_kms_key_ring_iam_binding":              ResourceIamBinding(IamKmsKeyRingSchema, NewKmsKeyRingIamUpdater, KeyRingIdParseFunc),
				"google_kms_key_ring_iam_member":               ResourceIamMember(IamKmsKeyRingSchema, NewKmsKeyRingIamUpdater, KeyRingIdParseFunc),
				"google_kms_key_ring_iam_policy":               ResourceIamPolicy(IamKmsKeyRingSchema, NewKmsKeyRingIamUpdater, KeyRingIdParseFunc),
				"google_kms_crypto_key_iam_binding":            ResourceIamBinding(IamKmsCryptoKeySchema, NewKmsCryptoKeyIamUpdater, CryptoIdParseFunc),
				"google_kms_crypto_key_iam_member":             ResourceIamMember(IamKmsCryptoKeySchema, NewKmsCryptoKeyIamUpdater, CryptoIdParseFunc),
				"google_kms_crypto_key_iam_policy":             ResourceIamPolicy(IamKmsCryptoKeySchema, NewKmsCryptoKeyIamUpdater, CryptoIdParseFunc),
				"google_spanner_instance_iam_binding":          ResourceIamBinding(IamSpannerInstanceSchema, NewSpannerInstanceIamUpdater, SpannerInstanceIdParseFunc),
				"google_spanner_instance_iam_member":           ResourceIamMember(IamSpannerInstanceSchema, NewSpannerInstanceIamUpdater, SpannerInstanceIdParseFunc),
				"google_spanner_instance_iam_policy":           ResourceIamPolicy(IamSpannerInstanceSchema, NewSpannerInstanceIamUpdater, SpannerInstanceIdParseFunc),
				"google_spanner_database_iam_binding":          ResourceIamBinding(IamSpannerDatabaseSchema, NewSpannerDatabaseIamUpdater, SpannerDatabaseIdParseFunc),
				"google_spanner_database_iam_member":           ResourceIamMember(IamSpannerDatabaseSchema, NewSpannerDatabaseIamUpdater, SpannerDatabaseIdParseFunc),
				"google_spanner_database_iam_policy":           ResourceIamPolicy(IamSpannerDatabaseSchema, NewSpannerDatabaseIamUpdater, SpannerDatabaseIdParseFunc),
				"google_organization_iam_binding":              ResourceIamBinding(IamOrganizationSchema, NewOrganizationIamUpdater, OrgIdParseFunc),
				"google_organization_iam_member":               ResourceIamMember(IamOrganizationSchema, NewOrganizationIamUpdater, OrgIdParseFunc),
				"google_organization_iam_policy":               ResourceIamPolicy(IamOrganizationSchema, NewOrganizationIamUpdater, OrgIdParseFunc),
				"google_organization_iam_audit_config":         ResourceIamAuditConfig(IamOrganizationSchema, NewOrganizationIamUpdater, OrgIdParseFunc),
				"google_project_iam_policy":                    ResourceIamPolicy(IamProjectSchema, NewProjectIamUpdater, ProjectIdParseFunc),
				"google_project_iam_binding":                   ResourceIamBindingWithBatching(IamProjectSchema, NewProjectIamUpdater, ProjectIdParseFunc, IamBatchingEnabled),
				"google_project_iam_member":                    ResourceIamMemberWithBatching(IamProjectSchema, NewProjectIamUpdater, ProjectIdParseFunc, IamBatchingEnabled),
				"google_project_iam_audit_config":              ResourceIamAuditConfigWithBatching(IamProjectSchema, NewProjectIamUpdater, ProjectIdParseFunc, IamBatchingEnabled),
				"google_pubsub_subscription_iam_binding":       ResourceIamBinding(IamPubsubSubscriptionSchema, NewPubsubSubscriptionIamUpdater, PubsubSubscriptionIdParseFunc),
				"google_pubsub_subscription_iam_member":        ResourceIamMember(IamPubsubSubscriptionSchema, NewPubsubSubscriptionIamUpdater, PubsubSubscriptionIdParseFunc),
				"google_pubsub_subscription_iam_policy":        ResourceIamPolicy(IamPubsubSubscriptionSchema, NewPubsubSubscriptionIamUpdater, PubsubSubscriptionIdParseFunc),
				"google_service_account_iam_binding":           ResourceIamBinding(IamServiceAccountSchema, NewServiceAccountIamUpdater, ServiceAccountIdParseFunc),
				"google_service_account_iam_member":            ResourceIamMember(IamServiceAccountSchema, NewServiceAccountIamUpdater, ServiceAccountIdParseFunc),
				"google_service_account_iam_policy":            ResourceIamPolicy(IamServiceAccountSchema, NewServiceAccountIamUpdater, ServiceAccountIdParseFunc),
				// ####### END non-generated IAM resources ###########
			},
			dclResources,
		)
}

func providerConfigure(ctx context.Context, d *schema.ResourceData, p *schema.Provider) (interface{}, diag.Diagnostics) {
	config := Config{
		Project:             d.Get("project").(string),
		Region:              d.Get("region").(string),
		Zone:                d.Get("zone").(string),
		UserProjectOverride: d.Get("user_project_override").(bool),
		BillingProject:      d.Get("billing_project").(string),
<% if version.nil? || version == 'ga' -%>
		userAgent: p.UserAgent("terraform-provider-google", version.ProviderVersion),
<% else -%>
		userAgent: p.UserAgent("terraform-provider-google-<%= version -%>", version.ProviderVersion),
<% end -%>
	}

	// opt in extension for adding to the User-Agent header
	if ext := os.Getenv("GOOGLE_TERRAFORM_USERAGENT_EXTENSION"); ext != "" {
		ua := config.userAgent
		config.userAgent = fmt.Sprintf("%s %s", ua, ext)
	}

	if v, ok := d.GetOk("request_timeout"); ok {
		var err error
		config.RequestTimeout, err = time.ParseDuration(v.(string))
		if err != nil {
			return nil, diag.FromErr(err)
		}
	}

	if v, ok := d.GetOk("request_reason"); ok {
		config.RequestReason = v.(string)
	}

	// Check for primary credentials in config. Note that if neither is set, ADCs
	// will be used if available.
	if v, ok := d.GetOk("access_token"); ok {
		config.AccessToken = v.(string)
	}

	if v, ok := d.GetOk("credentials"); ok {
		config.Credentials = v.(string)
	}

	// only check environment variables if neither value was set in config- this
	// means config beats env var in all cases.
	if config.AccessToken == "" && config.Credentials == "" {
		config.Credentials = MultiEnvSearch([]string{
			"GOOGLE_CREDENTIALS",
			"GOOGLE_CLOUD_KEYFILE_JSON",
			"GCLOUD_KEYFILE_JSON",
		})

		config.AccessToken = MultiEnvSearch([]string{
			"GOOGLE_OAUTH_ACCESS_TOKEN",
		})
	}

	// Given that impersonate_service_account is a secondary auth method, it has
	// no conflicts to worry about. We pull the env var in a DefaultFunc.
	if v, ok := d.GetOk("impersonate_service_account"); ok {
		config.ImpersonateServiceAccount = v.(string)
	}

	delegates := d.Get("impersonate_service_account_delegates").([]interface{})
	if len(delegates) > 0 {
		config.ImpersonateServiceAccountDelegates = make([]string, len(delegates))
	}
	for i, delegate := range delegates {
		config.ImpersonateServiceAccountDelegates[i] = delegate.(string)
	}

	scopes := d.Get("scopes").([]interface{})
	if len(scopes) > 0 {
		config.Scopes = make([]string, len(scopes))
	}
	for i, scope := range scopes {
		config.Scopes[i] = scope.(string)
	}

	batchCfg, err := ExpandProviderBatchingConfig(d.Get("batching"))
	if err != nil {
		return nil, diag.FromErr(err)
	}
	config.BatchingConfig = batchCfg

	// Generated products
	<% products.map.each do |product| -%>
	config.<%= product[:definitions].name -%>BasePath = d.Get("<%= product[:definitions].name.underscore -%>_custom_endpoint").(string)
	<% end -%>

	// Handwritten Products / Versioned / Atypical Entries
	config.CloudBillingBasePath = d.Get(CloudBillingCustomEndpointEntryKey).(string)
	config.ComposerBasePath = d.Get(ComposerCustomEndpointEntryKey).(string)
	config.ContainerBasePath = d.Get(ContainerCustomEndpointEntryKey).(string)
	config.DataflowBasePath = d.Get(DataflowCustomEndpointEntryKey).(string)
	config.IamCredentialsBasePath = d.Get(IamCredentialsCustomEndpointEntryKey).(string)
	config.ResourceManagerV3BasePath = d.Get(ResourceManagerV3CustomEndpointEntryKey).(string)
	<% unless version == "ga" -%>
	config.RuntimeConfigBasePath = d.Get(RuntimeConfigCustomEndpointEntryKey).(string)
	<% end -%>
	config.IAMBasePath = d.Get(IAMCustomEndpointEntryKey).(string)
	config.ServiceNetworkingBasePath = d.Get(ServiceNetworkingCustomEndpointEntryKey).(string)
	config.ServiceUsageBasePath = d.Get(ServiceUsageCustomEndpointEntryKey).(string)
	config.BigtableAdminBasePath = d.Get(BigtableAdminCustomEndpointEntryKey).(string)
	config.TagsLocationBasePath = d.Get(TagsLocationCustomEndpointEntryKey).(string)
	
	// dcl
	config.ContainerAwsBasePath = d.Get(ContainerAwsCustomEndpointEntryKey).(string)
	config.ContainerAzureBasePath = d.Get(ContainerAzureCustomEndpointEntryKey).(string)

	stopCtx, ok := schema.StopContext(ctx)
	if !ok {
		stopCtx = ctx
	}
	if err := config.LoadAndValidate(stopCtx); err != nil {
		return nil, diag.FromErr(err)
	}

	return ProviderDCLConfigure(d, &config), nil
}

func validateCredentials(v interface{}, k string) (warnings []string, errors []error) {
	if v == nil || v.(string) == "" {
		return
	}
	creds := v.(string)
	// if this is a path and we can stat it, assume it's ok
	if _, err := os.Stat(creds); err == nil {
		return
	}
	if _, err := googleoauth.CredentialsFromJSON(context.Background(), []byte(creds)); err != nil {
		errors = append(errors,
			fmt.Errorf("JSON credentials are not valid: %s", err))
	}

	return
}<|MERGE_RESOLUTION|>--- conflicted
+++ resolved
@@ -482,7 +482,7 @@
 				"google_runtimeconfig_config":                  ResourceRuntimeconfigConfig(),
 				"google_runtimeconfig_variable":                ResourceRuntimeconfigVariable(),
 				<% end -%>
-<<<<<<< HEAD
+
 				"google_service_account":                       resourceGoogleServiceAccount(),
 				"google_service_account_key":                   resourceGoogleServiceAccountKey(),
 				"google_service_networking_peered_dns_domain":  resourceGoogleServiceNetworkingPeeredDNSDomain(),
@@ -493,22 +493,10 @@
 				"google_storage_default_object_acl":            resourceStorageDefaultObjectAcl(),
 				"google_storage_notification":                  resourceStorageNotification(),
 				"google_storage_transfer_job":                  resourceStorageTransferJob(),
-				"google_apigee_sharedflow":						resourceApigeeSharedFlow(),
+				"google_apigee_sharedflow":						          resourceApigeeSharedFlow(),
 				"google_apigee_sharedflow_deployment":          resourceApigeeSharedFlowDeployment(),
 				"google_tags_location_tag_binding":             resourceTagsLocationTagBinding(),
-=======
-				"google_service_account":                       ResourceGoogleServiceAccount(),
-				"google_service_account_key":                   ResourceGoogleServiceAccountKey(),
-				"google_service_networking_peered_dns_domain":  ResourceGoogleServiceNetworkingPeeredDNSDomain(),
-				"google_storage_bucket":                        ResourceStorageBucket(),
-				"google_storage_bucket_acl":                    ResourceStorageBucketAcl(),
-				"google_storage_bucket_object":                 ResourceStorageBucketObject(),
-				"google_storage_object_acl":                    ResourceStorageObjectAcl(),
-				"google_storage_default_object_acl":            ResourceStorageDefaultObjectAcl(),
-				"google_storage_notification":                  ResourceStorageNotification(),
-				"google_storage_transfer_job":                  ResourceStorageTransferJob(),
-				"google_tags_location_tag_binding":             ResourceTagsLocationTagBinding(),
->>>>>>> e2918f18
+
 				// ####### END handwritten resources ###########
 			},
 			map[string]*schema.Resource{
