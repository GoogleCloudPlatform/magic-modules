<% autogen_exception -%>
package google

import (
	"fmt"
	"log"
	"regexp"
	"strings"
	"time"

	"github.com/hashicorp/go-version"
	"github.com/hashicorp/terraform-plugin-sdk/v2/helper/schema"
	"github.com/hashicorp/terraform-plugin-sdk/v2/helper/validation"
	"google.golang.org/api/composer/v1beta1"
)

const (
	composerEnvironmentEnvVariablesRegexp          = "[a-zA-Z_][a-zA-Z0-9_]*."
	composerEnvironmentReservedAirflowEnvVarRegexp = "AIRFLOW__[A-Z0-9_]+__[A-Z0-9_]+"
	composerEnvironmentVersionRegexp               = `composer-([0-9]+\.[0-9]+\.[0-9]+(-preview\.[0-9]+)?|latest)-airflow-([0-9]+\.[0-9]+(\.[0-9]+.*)?)`
)

var composerEnvironmentReservedEnvVar = map[string]struct{}{
	"AIRFLOW_HOME":     {},
	"C_FORCE_ROOT":     {},
	"CONTAINER_NAME":   {},
	"DAGS_FOLDER":      {},
	"GCP_PROJECT":      {},
	"GCS_BUCKET":       {},
	"GKE_CLUSTER_NAME": {},
	"SQL_DATABASE":     {},
	"SQL_INSTANCE":     {},
	"SQL_PASSWORD":     {},
	"SQL_PROJECT":      {},
	"SQL_REGION":       {},
	"SQL_USER":         {},
}

var (
	composerSoftwareConfigKeys = []string{
		"config.0.software_config.0.airflow_config_overrides",
		"config.0.software_config.0.pypi_packages",
		"config.0.software_config.0.env_variables",
		"config.0.software_config.0.image_version",
		"config.0.software_config.0.python_version",
		"config.0.software_config.0.scheduler_count",
	}

	composerConfigKeys = []string{
		"config.0.node_count",
		"config.0.node_config",
		"config.0.software_config",
		"config.0.private_environment_config",
<% unless version == "ga" -%>
		"config.0.web_server_network_access_control",
		"config.0.database_config",
		"config.0.web_server_config",
		"config.0.encryption_config",
		"config.0.maintenance_window",
		"config.0.workloads_config",
<% end -%>
	}

<% unless version == "ga" -%>
	allowedIpRangesConfig = &schema.Resource{
		Schema: map[string]*schema.Schema{
			"value": {
				Type:     schema.TypeString,
				Required: true,
				Description:  `IP address or range, defined using CIDR notation, of requests that this rule applies to. Examples: 192.168.1.1 or 192.168.0.0/16 or 2001:db8::/32 or 2001:0db8:0000:0042:0000:8a2e:0370:7334. IP range prefixes should be properly truncated. For example, 1.2.3.4/24 should be truncated to 1.2.3.0/24. Similarly, for IPv6, 2001:db8::1/32 should be truncated to 2001:db8::/32.`,
			},
			"description": {
				Type:     schema.TypeString,
				Optional: true,
				Description:  `A description of this ip range.`,
			},
		},
	}

<% end -%>
)

func resourceComposerEnvironment() *schema.Resource {
	return &schema.Resource{
		Create: resourceComposerEnvironmentCreate,
		Read:   resourceComposerEnvironmentRead,
		Update: resourceComposerEnvironmentUpdate,
		Delete: resourceComposerEnvironmentDelete,

		Importer: &schema.ResourceImporter{
			State: resourceComposerEnvironmentImport,
		},

		Timeouts: &schema.ResourceTimeout{
			// Composer takes <= 1 hr for create/update.
			Create: schema.DefaultTimeout(120 * time.Minute),
			Update: schema.DefaultTimeout(120 * time.Minute),
			Delete: schema.DefaultTimeout(30 * time.Minute),
		},

		Schema: map[string]*schema.Schema{
			"name": {
				Type:         schema.TypeString,
				Required:     true,
				ForceNew:     true,
				ValidateFunc: validateGCPName,
				Description:  `Name of the environment.`,
			},
			"region": {
				Type:        schema.TypeString,
				Optional:    true,
				ForceNew:    true,
				Description: `The location or Compute Engine region for the environment.`,
			},
			"project": {
				Type:        schema.TypeString,
				Optional:    true,
				Computed:    true,
				ForceNew:    true,
				Description: `The ID of the project in which the resource belongs. If it is not provided, the provider project is used.`,
			},
			"config": {
				Type:        schema.TypeList,
				Optional:    true,
				Computed:    true,
				MaxItems:    1,
				Description: `Configuration parameters for this environment.`,
				Elem: &schema.Resource{
					Schema: map[string]*schema.Schema{
						"node_count": {
							Type:         schema.TypeInt,
							Computed:     true,
							Optional:     true,
							AtLeastOneOf: composerConfigKeys,
							ValidateFunc: validation.IntAtLeast(3),
							Description:  `The number of nodes in the Kubernetes Engine cluster that will be used to run this environment. This field is supported for Cloud Composer environments in versions composer-1.*.*-airflow-*.*.*.`,
						},
						"node_config": {
							Type:         schema.TypeList,
							Computed:     true,
							Optional:     true,
							AtLeastOneOf: composerConfigKeys,
							MaxItems:     1,
							Description:  `The configuration used for the Kubernetes Engine cluster.`,
							Elem: &schema.Resource{
								Schema: map[string]*schema.Schema{
									"zone": {
										Type:             schema.TypeString,
										Required:         true,
										ForceNew:         true,
										DiffSuppressFunc: compareSelfLinkOrResourceName,
										Description:      `The Compute Engine zone in which to deploy the VMs running the Apache Airflow software, specified as the zone name or relative resource name (e.g. "projects/{project}/zones/{zone}"). Must belong to the enclosing environment's project and region. This field is supported for Cloud Composer environments in versions composer-1.*.*-airflow-*.*.*.`,
									},
									"machine_type": {
										Type:             schema.TypeString,
										Computed:         true,
										Optional:         true,
										ForceNew:         true,
										DiffSuppressFunc: compareSelfLinkOrResourceName,
										Description:      `The Compute Engine machine type used for cluster instances, specified as a name or relative resource name. For example: "projects/{project}/zones/{zone}/machineTypes/{machineType}". Must belong to the enclosing environment's project and region/zone. This field is supported for Cloud Composer environments in versions composer-1.*.*-airflow-*.*.*.`,
									},
									"network": {
										Type:             schema.TypeString,
										Computed:         true,
										Optional:         true,
										ForceNew:         true,
										DiffSuppressFunc: compareSelfLinkOrResourceName,
										Description:      `The Compute Engine machine type used for cluster instances, specified as a name or relative resource name. For example: "projects/{project}/zones/{zone}/machineTypes/{machineType}". Must belong to the enclosing environment's project and region/zone. The network must belong to the environment's project. If unspecified, the "default" network ID in the environment's project is used. If a Custom Subnet Network is provided, subnetwork must also be provided.`,
									},
									"subnetwork": {
										Type:             schema.TypeString,
										Optional:         true,
										ForceNew:         true,
										DiffSuppressFunc: compareSelfLinkOrResourceName,
										Description:      `The Compute Engine subnetwork to be used for machine communications, , specified as a self-link, relative resource name (e.g. "projects/{project}/regions/{region}/subnetworks/{subnetwork}"), or by name. If subnetwork is provided, network must also be provided and the subnetwork must belong to the enclosing environment's project and region.`,
									},
									"disk_size_gb": {
										Type:        schema.TypeInt,
										Computed:    true,
										Optional:    true,
										ForceNew:    true,
										Description: `The disk size in GB used for node VMs. Minimum size is 20GB. If unspecified, defaults to 100GB. Cannot be updated. This field is supported for Cloud Composer environments in versions composer-1.*.*-airflow-*.*.*.`,
									},
									"oauth_scopes": {
										Type:     schema.TypeSet,
										Computed: true,
										Optional: true,
										ForceNew: true,
										Elem: &schema.Schema{
											Type: schema.TypeString,
										},
										Set:         schema.HashString,
										Description: `The set of Google API scopes to be made available on all node VMs. Cannot be updated. If empty, defaults to ["https://www.googleapis.com/auth/cloud-platform"]. This field is supported for Cloud Composer environments in versions composer-1.*.*-airflow-*.*.*.`,
									},
									"service_account": {
										Type:             schema.TypeString,
										Computed:         true,
										Optional:         true,
										ForceNew:         true,
										ValidateFunc:     validateServiceAccountRelativeNameOrEmail,
										DiffSuppressFunc: compareServiceAccountEmailToLink,
										Description:      `The Google Cloud Platform Service Account to be used by the node VMs. If a service account is not specified, the "default" Compute Engine service account is used. Cannot be updated. If given, note that the service account must have roles/composer.worker for any GCP resources created under the Cloud Composer Environment.`,
									},
<% unless version == "ga" -%>
									"max_pods_per_node": {
										Type:             schema.TypeInt,
										Computed:         true,
										Optional:         true,
										ForceNew:         true,
										ValidateFunc:     validation.IntBetween(8, 110),
										Description:      `The maximum pods per node in the GKE cluster allocated during environment creation. Lowering this value reduces IP address consumption by the Cloud Composer Kubernetes cluster. This value can only be set during environment creation, and only if the environment is VPC-Native. The range of possible values is 8-110, and the default is 32. Cannot be updated. This field is supported for Cloud Composer environments in versions composer-1.*.*-airflow-*.*.*.`,
									},
<% end -%>
									"tags": {
										Type:     schema.TypeSet,
										Optional: true,
										ForceNew: true,
										Elem: &schema.Schema{
											Type: schema.TypeString,
										},
										Set:         schema.HashString,
										Description: `The list of instance tags applied to all node VMs. Tags are used to identify valid sources or targets for network firewalls. Each tag within the list must comply with RFC1035. Cannot be updated. This field is supported for Cloud Composer environments in versions composer-1.*.*-airflow-*.*.*.`,
									},
									"ip_allocation_policy": {
										Type:        schema.TypeList,
										Optional:    true,
										Computed:    true,
										ForceNew:    true,
										ConfigMode:  schema.SchemaConfigModeAttr,
										MaxItems:    1,
										Description: `Configuration for controlling how IPs are allocated in the GKE cluster. Cannot be updated.`,
										Elem: &schema.Resource{
											Schema: map[string]*schema.Schema{
												"use_ip_aliases": {
													Type:        schema.TypeBool,
													Required:    true,
													ForceNew:    true,
													Description: `Whether or not to enable Alias IPs in the GKE cluster. If true, a VPC-native cluster is created. Defaults to true if the ip_allocation_policy block is present in config. This field is only supported for Cloud Composer environments in versions composer-1.*.*-airflow-*.*.*. Environments in newer versions always use VPC-native GKE clusters.`,
												},
												"cluster_secondary_range_name": {
													Type:          schema.TypeString,
													Optional:      true,
													ForceNew:      true,
													Description:   `The name of the cluster's secondary range used to allocate IP addresses to pods. Specify either cluster_secondary_range_name or cluster_ipv4_cidr_block but not both. For Cloud Composer environments in versions composer-1.*.*-airflow-*.*.*, this field is applicable only when use_ip_aliases is true.`,
													ConflictsWith: []string{"config.0.node_config.0.ip_allocation_policy.0.cluster_ipv4_cidr_block"},
												},
												"services_secondary_range_name": {
													Type:          schema.TypeString,
													Optional:      true,
													ForceNew:      true,
													Description:   `The name of the services' secondary range used to allocate IP addresses to the cluster. Specify either services_secondary_range_name or services_ipv4_cidr_block but not both. For Cloud Composer environments in versions composer-1.*.*-airflow-*.*.*, this field is applicable only when use_ip_aliases is true.`,
													ConflictsWith: []string{"config.0.node_config.0.ip_allocation_policy.0.services_ipv4_cidr_block"},
												},
												"cluster_ipv4_cidr_block": {
													Type:             schema.TypeString,
													Optional:         true,
													ForceNew:         true,
													Description:      `The IP address range used to allocate IP addresses to pods in the cluster. For Cloud Composer environments in versions composer-1.*.*-airflow-*.*.*, this field is applicable only when use_ip_aliases is true. Set to blank to have GKE choose a range with the default size. Set to /netmask (e.g. /14) to have GKE choose a range with a specific netmask. Set to a CIDR notation (e.g. 10.96.0.0/14) from the RFC-1918 private networks (e.g. 10.0.0.0/8, 172.16.0.0/12, 192.168.0.0/16) to pick a specific range to use. Specify either cluster_secondary_range_name or cluster_ipv4_cidr_block but not both.`,
													DiffSuppressFunc: cidrOrSizeDiffSuppress,
													ConflictsWith:    []string{"config.0.node_config.0.ip_allocation_policy.0.cluster_secondary_range_name"},
												},
												"services_ipv4_cidr_block": {
													Type:             schema.TypeString,
													Optional:         true,
													ForceNew:         true,
													Description:      `The IP address range used to allocate IP addresses in this cluster. For Cloud Composer environments in versions composer-1.*.*-airflow-*.*.*, this field is applicable only when use_ip_aliases is true. Set to blank to have GKE choose a range with the default size. Set to /netmask (e.g. /14) to have GKE choose a range with a specific netmask. Set to a CIDR notation (e.g. 10.96.0.0/14) from the RFC-1918 private networks (e.g. 10.0.0.0/8, 172.16.0.0/12, 192.168.0.0/16) to pick a specific range to use. Specify either services_secondary_range_name or services_ipv4_cidr_block but not both.`,
													DiffSuppressFunc: cidrOrSizeDiffSuppress,
													ConflictsWith:    []string{"config.0.node_config.0.ip_allocation_policy.0.services_secondary_range_name"},
												},
											},
										},
									},
								},
							},
						},
						"software_config": {
							Type:         schema.TypeList,
							Optional:     true,
							Computed:     true,
							AtLeastOneOf: composerConfigKeys,
							MaxItems:     1,
							Description:  `The configuration settings for software inside the environment.`,
							Elem: &schema.Resource{
								Schema: map[string]*schema.Schema{
									"airflow_config_overrides": {
										Type:         schema.TypeMap,
										Optional:     true,
										AtLeastOneOf: composerSoftwareConfigKeys,
										Elem:         &schema.Schema{Type: schema.TypeString},
										Description:  `Apache Airflow configuration properties to override. Property keys contain the section and property names, separated by a hyphen, for example "core-dags_are_paused_at_creation". Section names must not contain hyphens ("-"), opening square brackets ("["), or closing square brackets ("]"). The property name must not be empty and cannot contain "=" or ";". Section and property names cannot contain characters: "." Apache Airflow configuration property names must be written in snake_case. Property values can contain any character, and can be written in any lower/upper case format. Certain Apache Airflow configuration property values are blacklisted, and cannot be overridden.`,
									},
									"pypi_packages": {
										Type:         schema.TypeMap,
										Optional:     true,
										AtLeastOneOf: composerSoftwareConfigKeys,
										Elem:         &schema.Schema{Type: schema.TypeString},
										ValidateFunc: validateComposerEnvironmentPypiPackages,
										Description:  `Custom Python Package Index (PyPI) packages to be installed in the environment. Keys refer to the lowercase package name (e.g. "numpy"). Values are the lowercase extras and version specifier (e.g. "==1.12.0", "[devel,gcp_api]", "[devel]>=1.8.2, <1.9.2"). To specify a package without pinning it to a version specifier, use the empty string as the value.`,
									},
									"env_variables": {
										Type:         schema.TypeMap,
										Optional:     true,
										AtLeastOneOf: composerSoftwareConfigKeys,
										Elem:         &schema.Schema{Type: schema.TypeString},
										ValidateFunc: validateComposerEnvironmentEnvVariables,
										Description:  `Additional environment variables to provide to the Apache Airflow scheduler, worker, and webserver processes. Environment variable names must match the regular expression [a-zA-Z_][a-zA-Z0-9_]*. They cannot specify Apache Airflow software configuration overrides (they cannot match the regular expression AIRFLOW__[A-Z0-9_]+__[A-Z0-9_]+), and they cannot match any of the following reserved names: AIRFLOW_HOME C_FORCE_ROOT CONTAINER_NAME DAGS_FOLDER GCP_PROJECT GCS_BUCKET GKE_CLUSTER_NAME SQL_DATABASE SQL_INSTANCE SQL_PASSWORD SQL_PROJECT SQL_REGION SQL_USER.`,
									},
									"image_version": {
										Type:             schema.TypeString,
										Computed:         true,
										Optional:         true,
										AtLeastOneOf:     composerSoftwareConfigKeys,
										ValidateFunc:     validateRegexp(composerEnvironmentVersionRegexp),
										DiffSuppressFunc: composerImageVersionDiffSuppress,
										Description:      `The version of the software running in the environment. This encapsulates both the version of Cloud Composer functionality and the version of Apache Airflow. It must match the regular expression composer-[0-9]+\.[0-9]+(\.[0-9]+)?-airflow-[0-9]+\.[0-9]+(\.[0-9]+.*)?. The Cloud Composer portion of the version is a semantic version. The portion of the image version following 'airflow-' is an official Apache Airflow repository release name. See documentation for allowed release names.`,
									},
									"python_version": {
										Type:         schema.TypeString,
										Optional:     true,
										AtLeastOneOf: composerSoftwareConfigKeys,
										Computed:     true,
										ForceNew:     true,
										Description:  `The major version of Python used to run the Apache Airflow scheduler, worker, and webserver processes. Can be set to '2' or '3'. If not specified, the default is '2'. Cannot be updated. This field is supported for Cloud Composer environments in versions composer-1.*.*-airflow-*.*.*. Environments in newer versions always use Python major version 3.`,
									},
									"scheduler_count": {
										Type:         schema.TypeInt,
										Optional:     true,
										AtLeastOneOf: composerSoftwareConfigKeys,
										Computed:     true,
										Description:  `The number of schedulers for Airflow. This field is supported for Cloud Composer environments in versions composer-1.*.*-airflow-2.*.*.`,
									},
								},
							},
						},
						"private_environment_config": {
							Type:         schema.TypeList,
							Optional:     true,
							Computed:     true,
							AtLeastOneOf: composerConfigKeys,
							MaxItems:     1,
							ForceNew:     true,
							Description:  `The configuration used for the Private IP Cloud Composer environment.`,
							Elem: &schema.Resource{
								Schema: map[string]*schema.Schema{
									"enable_private_endpoint": {
										Type:     schema.TypeBool,
										Optional: true,
										Default:  true,
										AtLeastOneOf: []string{
											"config.0.private_environment_config.0.enable_private_endpoint",
											"config.0.private_environment_config.0.master_ipv4_cidr_block",
											"config.0.private_environment_config.0.cloud_sql_ipv4_cidr_block",
											"config.0.private_environment_config.0.web_server_ipv4_cidr_block",
											"config.0.private_environment_config.0.cloud_composer_network_ipv4_cidr_block",
										},
										ForceNew:    true,
										Description: `If true, access to the public endpoint of the GKE cluster is denied. If this field is set to true, ip_allocation_policy.use_ip_aliases must be set to true for Cloud Composer environments in versions composer-1.*.*-airflow-*.*.*.`,
									},
									"master_ipv4_cidr_block": {
										Type:     schema.TypeString,
										Optional: true,
										Computed: true,
										AtLeastOneOf: []string{
											"config.0.private_environment_config.0.enable_private_endpoint",
											"config.0.private_environment_config.0.master_ipv4_cidr_block",
											"config.0.private_environment_config.0.cloud_sql_ipv4_cidr_block",
											"config.0.private_environment_config.0.web_server_ipv4_cidr_block",
											"config.0.private_environment_config.0.cloud_composer_network_ipv4_cidr_block",
										},
										ForceNew:    true,
										Description: `The IP range in CIDR notation to use for the hosted master network. This range is used for assigning internal IP addresses to the cluster master or set of masters and to the internal load balancer virtual IP. This range must not overlap with any other ranges in use within the cluster's network. If left blank, the default value of '172.16.0.0/28' is used.`,
									},
									"web_server_ipv4_cidr_block": {
										Type:     schema.TypeString,
										Optional: true,
										Computed: true,
										AtLeastOneOf: []string{
											"config.0.private_environment_config.0.enable_private_endpoint",
											"config.0.private_environment_config.0.master_ipv4_cidr_block",
											"config.0.private_environment_config.0.cloud_sql_ipv4_cidr_block",
											"config.0.private_environment_config.0.web_server_ipv4_cidr_block",
											"config.0.private_environment_config.0.cloud_composer_network_ipv4_cidr_block",
										},
										ForceNew:    true,
										Description: `The CIDR block from which IP range for web server will be reserved. Needs to be disjoint from master_ipv4_cidr_block and cloud_sql_ipv4_cidr_block. This field is supported for Cloud Composer environments in versions composer-1.*.*-airflow-*.*.*.`,
									},
									"cloud_sql_ipv4_cidr_block": {
										Type:     schema.TypeString,
										Optional: true,
										Computed: true,
										AtLeastOneOf: []string{
											"config.0.private_environment_config.0.enable_private_endpoint",
											"config.0.private_environment_config.0.master_ipv4_cidr_block",
											"config.0.private_environment_config.0.cloud_sql_ipv4_cidr_block",
											"config.0.private_environment_config.0.web_server_ipv4_cidr_block",
											"config.0.private_environment_config.0.cloud_composer_network_ipv4_cidr_block",
										},
										ForceNew:    true,
										Description: `The CIDR block from which IP range in tenant project will be reserved for Cloud SQL. Needs to be disjoint from web_server_ipv4_cidr_block.`,
									},
<<<<<<< HEAD
									"cloud_composer_network_ipv4_cidr_block": {
										Type:     schema.TypeString,
										Optional: true,
										Computed: true,
										AtLeastOneOf: []string{
											"config.0.private_environment_config.0.enable_private_endpoint",
											"config.0.private_environment_config.0.master_ipv4_cidr_block",
											"config.0.private_environment_config.0.cloud_sql_ipv4_cidr_block",
											"config.0.private_environment_config.0.web_server_ipv4_cidr_block",
											"config.0.private_environment_config.0.cloud_composer_network_ipv4_cidr_block",
										},
										ForceNew: true,
										Description: `The CIDR block from which IP range for Cloud Composer Network in tenant project will be reserved. Needs to be disjoint from private_cluster_config.master_ipv4_cidr_block and cloud_sql_ipv4_cidr_block. This field is supported for Cloud Composer environments in versions composer-2.*.*-airflow-*.*.* and newer.`,
									},
=======
<% unless version == "ga" -%>
									"enable_privately_used_public_ips": {
										Type:     schema.TypeBool,
										Optional: true,
										Computed: true,
										ForceNew: true,
										Description: `When enabled, IPs from public (non-RFC1918) ranges can be used for ip_allocation_policy.cluster_ipv4_cidr_block and ip_allocation_policy.service_ipv4_cidr_block.`,
									},
<% end -%>
>>>>>>> ce4b88b9
								},
							},
						},
<% unless version == "ga" -%>
						"web_server_network_access_control": {
							Type:        schema.TypeList,
							Optional:    true,
							Computed:    true,
							MaxItems:    1,
							Description: `The network-level access control policy for the Airflow web server. If unspecified, no network-level access restrictions will be applied. This field is supported for Cloud Composer environments in versions composer-1.*.*-airflow-*.*.*.`,
							Elem: &schema.Resource{
								Schema: map[string]*schema.Schema{
									"allowed_ip_range": {
										Type:        schema.TypeSet,
										Computed:    true,
										Optional:    true,
										Elem:        allowedIpRangesConfig,
										Description: `A collection of allowed IP ranges with descriptions.`,
									},
								},
							},
						},
<% end -%>
<% unless version == "ga" -%>
						"database_config": {
							Type:         schema.TypeList,
							Optional:     true,
							Computed:     true,
							AtLeastOneOf: composerConfigKeys,
							MaxItems:     1,
							Description:  `The configuration of Cloud SQL instance that is used by the Apache Airflow software. This field is supported for Cloud Composer environments in versions composer-1.*.*-airflow-*.*.*.`,
							Elem: &schema.Resource{
								Schema: map[string]*schema.Schema{
									"machine_type": {
										Type:         schema.TypeString,
										Required:     true,
										Description: `Optional. Cloud SQL machine type used by Airflow database. It has to be one of: db-n1-standard-2, db-n1-standard-4, db-n1-standard-8 or db-n1-standard-16. If not specified, db-n1-standard-2 will be used.`,
									},
								},
							},
						},
						"web_server_config": {
							Type:         schema.TypeList,
							Optional:     true,
							Computed:     true,
							AtLeastOneOf: composerConfigKeys,
							MaxItems:     1,
							Description:  `The configuration settings for the Airflow web server App Engine instance. This field is supported for Cloud Composer environments in versions composer-1.*.*-airflow-*.*.*.`,
							Elem: &schema.Resource{
								Schema: map[string]*schema.Schema{
									"machine_type": {
										Type:         schema.TypeString,
										Required:     true,
										Description: `Optional. Machine type on which Airflow web server is running. It has to be one of: composer-n1-webserver-2, composer-n1-webserver-4 or composer-n1-webserver-8. If not specified, composer-n1-webserver-2 will be used. Value custom is returned only in response, if Airflow web server parameters were manually changed to a non-standard values.`,
									},
								},
							},
						},
						"encryption_config": {
							Type:         schema.TypeList,
							Optional:     true,
							Computed:     true,
							AtLeastOneOf: composerConfigKeys,
							MaxItems:     1,
							Description:  `The encryption options for the Composer environment and its dependencies. This field is supported for Cloud Composer environments in versions composer-1.*.*-airflow-*.*.*.`,
							Elem: &schema.Resource{
								Schema: map[string]*schema.Schema{
									"kms_key_name": {
										Type:         schema.TypeString,
										Required:     true,
										ForceNew:     true,
										Description: `Optional. Customer-managed Encryption Key available through Google's Key Management Service. Cannot be updated.`,
									},
								},
							},
						},
						"maintenance_window": {
							Type:         schema.TypeList,
							Optional:     true,
							Computed:     true,
							AtLeastOneOf: composerConfigKeys,
							MaxItems:     1,
							Description:  `The configuration for Cloud Composer maintenance window.`,
							Elem: &schema.Resource{
								Schema: map[string]*schema.Schema{
									"start_time": {
										Type:        schema.TypeString,
										Required:    true,
										ForceNew:    false,
										Description: `Start time of the first recurrence of the maintenance window.`,
									},
									"end_time": {
										Type:        schema.TypeString,
										Required:    true,
										ForceNew:    false,
										Description: `Maintenance window end time. It is used only to calculate the duration of the maintenance window. The value for end-time must be in the future, relative to 'start_time'.`,
									},
									"recurrence": {
										Type:        schema.TypeString,
										Required:    true,
										ForceNew:    false,
										Description: `Maintenance window recurrence. Format is a subset of RFC-5545 (https://tools.ietf.org/html/rfc5545) 'RRULE'. The only allowed values for 'FREQ' field are 'FREQ=DAILY' and 'FREQ=WEEKLY;BYDAY=...'. Example values: 'FREQ=WEEKLY;BYDAY=TU,WE', 'FREQ=DAILY'.`,
									},
								},
							},
						},
						"workloads_config": {
							Type:         schema.TypeList,
							Optional:     true,
							Computed:     true,
							AtLeastOneOf: composerConfigKeys,
							MaxItems:     1,
							Description:  `The workloads configuration settings for the GKE cluster associated with the Cloud Composer environment. Supported for Cloud Composer environments in versions composer-2.*.*-airflow-*.*.* and newer.`,
							Elem: &schema.Resource{
								Schema: map[string]*schema.Schema{
									"scheduler": {
										Type:        schema.TypeList,
										Optional:    true,
										ForceNew:    false,
										Description: `Configuration for resources used by Airflow schedulers.`,
										MaxItems:     1,
										Elem: &schema.Resource{
											Schema: map[string]*schema.Schema{
												"cpu": {
													Type:         schema.TypeFloat,
													Optional:     true,
													ForceNew:     false,
													ValidateFunc: validation.FloatAtLeast(0),
													Description:  `CPU request and limit for a single Airflow scheduler replica`,
												},
												"memory_gb": {
													Type:        schema.TypeFloat,
													Optional:    true,
													ForceNew:    false,
													ValidateFunc: validation.FloatAtLeast(0),
													Description: `Memory (GB) request and limit for a single Airflow scheduler replica.`,
												},
												"storage_gb": {
													Type:         schema.TypeFloat,
													Optional:     true,
													ForceNew:     false,
													ValidateFunc: validation.FloatAtLeast(0),
													Description:  `Storage (GB) request and limit for a single Airflow scheduler replica.`,
												},
												"count": {
													Type:         schema.TypeInt,
													Optional:     true,
													ForceNew:     false,
													ValidateFunc: validation.IntAtLeast(0),
													Description:  `The number of schedulers.`,
												},
											},
										},
									},
									"web_server": {
										Type:        schema.TypeList,
										Optional:    true,
										ForceNew:    false,
										Description: `Configuration for resources used by Airflow web server.`,
										MaxItems:     1,
										Elem: &schema.Resource{
											Schema: map[string]*schema.Schema{
												"cpu": {
													Type:         schema.TypeFloat,
													Optional:     true,
													ForceNew:     false,
													ValidateFunc: validation.FloatAtLeast(0),
													Description:  `CPU request and limit for Airflow web server.`,
												},
												"memory_gb": {
													Type:         schema.TypeFloat,
													Optional:     true,
													ForceNew:     false,
													ValidateFunc: validation.FloatAtLeast(0),
													Description:  `Memory (GB) request and limit for Airflow web server.`,
												},
												"storage_gb": {
													Type:         schema.TypeFloat,
													Optional:     true,
													ForceNew:     false,
													ValidateFunc: validation.FloatAtLeast(0),
													Description:  `Storage (GB) request and limit for Airflow web server.`,
												},
											},
										},
									},
									"worker": {
										Type:        schema.TypeList,
										Optional:    true,
										ForceNew:    false,
										Description: `Configuration for resources used by Airflow workers.`,
										MaxItems:     1,
										Elem: &schema.Resource{
											Schema: map[string]*schema.Schema{
												"cpu": {
													Type:         schema.TypeFloat,
													Optional:     true,
													ForceNew:     false,
													ValidateFunc: validation.FloatAtLeast(0),
													Description:  `CPU request and limit for a single Airflow worker replica.`,
												},
												"memory_gb": {
													Type:         schema.TypeFloat,
													Optional:     true,
													ForceNew:     false,
													ValidateFunc: validation.FloatAtLeast(0),
													Description:  `Memory (GB) request and limit for a single Airflow worker replica.`,
												},
												"storage_gb": {
													Type:         schema.TypeFloat,
													Optional:     true,
													ForceNew:     false,
													ValidateFunc: validation.FloatAtLeast(0),
													Description:  `Storage (GB) request and limit for a single Airflow worker replica.`,
												},
												"min_count": {
													Type:         schema.TypeInt,
													Optional:     true,
													ForceNew:     false,
													ValidateFunc: validation.IntAtLeast(0),
													Description:  `Minimum number of workers for autoscaling.`,
												},
												"max_count": {
													Type:         schema.TypeInt,
													Optional:     true,
													ForceNew:     false,
													ValidateFunc: validation.IntAtLeast(0),
													Description:  `Maximum number of workers for autoscaling.`,
												},
											},
										},
									},
								},
							},
						},
<% end -%>
						"airflow_uri": {
							Type:        schema.TypeString,
							Computed:    true,
							Description: `The URI of the Apache Airflow Web UI hosted within this environment.`,
						},
						"dag_gcs_prefix": {
							Type:        schema.TypeString,
							Computed:    true,
							Description: `The Cloud Storage prefix of the DAGs for this environment. Although Cloud Storage objects reside in a flat namespace, a hierarchical file tree can be simulated using '/'-delimited object name prefixes. DAG objects for this environment reside in a simulated directory with this prefix.`,
						},
						"gke_cluster": {
							Type:        schema.TypeString,
							Computed:    true,
							Description: `The Kubernetes Engine cluster used to run this environment.`,
						},
					},
				},
			},
			"labels": {
				Type:        schema.TypeMap,
				Optional:    true,
				Elem:        &schema.Schema{Type: schema.TypeString},
				Description: `User-defined labels for this environment. The labels map can contain no more than 64 entries. Entries of the labels map are UTF8 strings that comply with the following restrictions: Label keys must be between 1 and 63 characters long and must conform to the following regular expression: [a-z]([-a-z0-9]*[a-z0-9])?. Label values must be between 0 and 63 characters long and must conform to the regular expression ([a-z]([-a-z0-9]*[a-z0-9])?)?. No more than 64 labels can be associated with a given environment. Both keys and values must be <= 128 bytes in size.`,
			},
		},
		UseJSONNumber: true,
	}
}

func resourceComposerEnvironmentCreate(d *schema.ResourceData, meta interface{}) error {
	config := meta.(*Config)
	userAgent, err := generateUserAgentString(d, config.userAgent)
	if err != nil {
		return err
	}

	envName, err := resourceComposerEnvironmentName(d, config)
	if err != nil {
		return err
	}

	transformedConfig, err := expandComposerEnvironmentConfig(d.Get("config"), d, config)
	if err != nil {
		return err
	}

	env := &composer.Environment{
		Name:   envName.resourceName(),
		Labels: expandLabels(d),
		Config: transformedConfig,
	}

	// Some fields cannot be specified during create and must be updated post-creation.
	updateOnlyEnv := getComposerEnvironmentPostCreateUpdateObj(env)

	log.Printf("[DEBUG] Creating new Environment %q", envName.parentName())
	op, err := config.NewComposerClient(userAgent).Projects.Locations.Environments.Create(envName.parentName(), env).Do()
	if err != nil {
		return err
	}

	// Store the ID now
	id, err := replaceVars(d, config, "projects/{{project}}/locations/{{region}}/environments/{{name}}")
	if err != nil {
		return fmt.Errorf("Error constructing id: %s", err)
	}
	d.SetId(id)

	waitErr := composerOperationWaitTime(
		config, op, envName.Project, "Creating Environment", userAgent,
		d.Timeout(schema.TimeoutCreate))

	if waitErr != nil {
		// The resource didn't actually get created, remove from state.
		d.SetId("")

		errMsg := fmt.Sprintf("Error waiting to create Environment: %s", waitErr)
		if err := handleComposerEnvironmentCreationOpFailure(id, envName, d, config); err != nil {
			return fmt.Errorf("Error waiting to create Environment: %s. An initial "+
				"environment was or is still being created, and clean up failed with "+
				"error: %s.", errMsg, err)
		}

		return fmt.Errorf("Error waiting to create Environment: %s", waitErr)
	}

	log.Printf("[DEBUG] Finished creating Environment %q: %#v", d.Id(), op)

	if err := resourceComposerEnvironmentPostCreateUpdate(updateOnlyEnv, d, config, userAgent); err != nil {
		return err
	}

	return resourceComposerEnvironmentRead(d, meta)
}

func resourceComposerEnvironmentRead(d *schema.ResourceData, meta interface{}) error {
	config := meta.(*Config)
	userAgent, err := generateUserAgentString(d, config.userAgent)
	if err != nil {
		return err
	}

	envName, err := resourceComposerEnvironmentName(d, config)
	if err != nil {
		return err
	}

	res, err := config.NewComposerClient(userAgent).Projects.Locations.Environments.Get(envName.resourceName()).Do()
	if err != nil {
		return handleNotFoundError(err, d, fmt.Sprintf("ComposerEnvironment %q", d.Id()))
	}

	// Set from getProject(d)
	if err := d.Set("project", envName.Project); err != nil {
		return fmt.Errorf("Error setting Environment: %s", err)
	}
	// Set from getRegion(d)
	if err := d.Set("region", envName.Region); err != nil {
		return fmt.Errorf("Error setting Environment: %s", err)
	}
	if err := d.Set("name", GetResourceNameFromSelfLink(res.Name)); err != nil {
		return fmt.Errorf("Error setting Environment: %s", err)
	}
	if err := d.Set("config", flattenComposerEnvironmentConfig(res.Config)); err != nil {
		return fmt.Errorf("Error setting Environment: %s", err)
	}
	if err := d.Set("labels", res.Labels); err != nil {
		return fmt.Errorf("Error setting Environment: %s", err)
	}
	return nil
}

func resourceComposerEnvironmentUpdate(d *schema.ResourceData, meta interface{}) error {
	tfConfig := meta.(*Config)
	userAgent, err := generateUserAgentString(d, tfConfig.userAgent)
	if err != nil {
		return err
	}

	d.Partial(true)

	// Composer only allows PATCHing one field at a time, so for each updatable field, we
	// 1. determine if it needs to be updated
	// 2. construct a PATCH object with only that field populated
	// 3. call resourceComposerEnvironmentPatchField(...)to update that single field.
	if d.HasChange("config") {
		config, err := expandComposerEnvironmentConfig(d.Get("config"), d, tfConfig)
		if err != nil {
			return err
		}

		if d.HasChange("config.0.software_config.0.image_version") {
			patchObj := &composer.Environment{
				Config: &composer.EnvironmentConfig{
					SoftwareConfig: &composer.SoftwareConfig{},
				},
			}
			if config != nil && config.SoftwareConfig != nil {
				patchObj.Config.SoftwareConfig.ImageVersion = config.SoftwareConfig.ImageVersion
			}
			err = resourceComposerEnvironmentPatchField("config.softwareConfig.imageVersion", userAgent, patchObj, d, tfConfig)
			if err != nil {
				return err
			}
		}

		if d.HasChange("config.0.software_config.0.airflow_config_overrides") {
			patchObj := &composer.Environment{
				Config: &composer.EnvironmentConfig{
					SoftwareConfig: &composer.SoftwareConfig{
						AirflowConfigOverrides: make(map[string]string),
					},
				},
			}

			if config != nil && config.SoftwareConfig != nil && len(config.SoftwareConfig.AirflowConfigOverrides) > 0 {
				patchObj.Config.SoftwareConfig.AirflowConfigOverrides = config.SoftwareConfig.AirflowConfigOverrides
			}

			err = resourceComposerEnvironmentPatchField("config.softwareConfig.airflowConfigOverrides", userAgent, patchObj, d, tfConfig)
			if err != nil {
				return err
			}
		}

		if d.HasChange("config.0.software_config.0.env_variables") {
			patchObj := &composer.Environment{
				Config: &composer.EnvironmentConfig{
					SoftwareConfig: &composer.SoftwareConfig{
						EnvVariables: make(map[string]string),
					},
				},
			}
			if config != nil && config.SoftwareConfig != nil && len(config.SoftwareConfig.EnvVariables) > 0 {
				patchObj.Config.SoftwareConfig.EnvVariables = config.SoftwareConfig.EnvVariables
			}

			err = resourceComposerEnvironmentPatchField("config.softwareConfig.envVariables", userAgent, patchObj, d, tfConfig)
			if err != nil {
				return err
			}
		}

		if d.HasChange("config.0.software_config.0.pypi_packages") {
			patchObj := &composer.Environment{
				Config: &composer.EnvironmentConfig{
					SoftwareConfig: &composer.SoftwareConfig{
						PypiPackages: make(map[string]string),
					},
				},
			}
			if config != nil && config.SoftwareConfig != nil && config.SoftwareConfig.PypiPackages != nil {
				patchObj.Config.SoftwareConfig.PypiPackages = config.SoftwareConfig.PypiPackages
			}

			err = resourceComposerEnvironmentPatchField("config.softwareConfig.pypiPackages", userAgent, patchObj, d, tfConfig)
			if err != nil {
				return err
			}
		}

		if d.HasChange("config.0.node_count") {
			patchObj := &composer.Environment{Config: &composer.EnvironmentConfig{}}
			if config != nil {
				patchObj.Config.NodeCount = config.NodeCount
			}
			err = resourceComposerEnvironmentPatchField("config.nodeCount", userAgent, patchObj, d, tfConfig)
			if err != nil {
				return err
			}
		}

		// If web_server_network_access_control has more fields added it may require changes here.
		// This is scoped specifically to allowed_ip_range due to https://github.com/hashicorp/terraform-plugin-sdk/issues/98
		if d.HasChange("config.0.web_server_network_access_control.0.allowed_ip_range") {
			patchObj := &composer.Environment{Config: &composer.EnvironmentConfig{}}
			if config != nil {
				patchObj.Config.WebServerNetworkAccessControl = config.WebServerNetworkAccessControl
			}
			err = resourceComposerEnvironmentPatchField("config.webServerNetworkAccessControl", userAgent, patchObj, d, tfConfig)
			if err != nil {
				return err
			}
		}

<% unless version == "ga" -%>
		if d.HasChange("config.0.database_config.0.machine_type") {
			patchObj := &composer.Environment{Config: &composer.EnvironmentConfig{}}
			if config != nil {
				patchObj.Config.DatabaseConfig = config.DatabaseConfig
			}
			err = resourceComposerEnvironmentPatchField("config.databaseConfig.machineType", userAgent, patchObj, d, tfConfig)
			if err != nil {
				return err
			}
		}

		if d.HasChange("config.0.web_server_config.0.machine_type") {
			patchObj := &composer.Environment{Config: &composer.EnvironmentConfig{}}
			if config != nil {
				patchObj.Config.WebServerConfig = config.WebServerConfig
			}
			err = resourceComposerEnvironmentPatchField("config.webServerConfig.machineType", userAgent, patchObj, d, tfConfig)
			if err != nil {
				return err
			}
		}

		if d.HasChange("config.0.maintenance_window") {
			patchObj := &composer.Environment{Config: &composer.EnvironmentConfig{}}
			if config != nil {
				patchObj.Config.MaintenanceWindow = config.MaintenanceWindow
			}
			err = resourceComposerEnvironmentPatchField("config.maintenanceWindow", userAgent, patchObj, d, tfConfig)
			if err != nil {
				return err
			}
		}

		if d.HasChange("config.0.workloads_config") {
			patchObj := &composer.Environment{Config: &composer.EnvironmentConfig{}}
			if config != nil {
				patchObj.Config.WorkloadsConfig = config.WorkloadsConfig
			}
			err = resourceComposerEnvironmentPatchField("config.WorkloadsConfig", userAgent, patchObj, d, tfConfig)
			if err != nil {
				return err
			}
		}
<% end -%>
	}

	if d.HasChange("labels") {
		patchEnv := &composer.Environment{Labels: expandLabels(d)}
		err := resourceComposerEnvironmentPatchField("labels", userAgent, patchEnv, d, tfConfig)
		if err != nil {
			return err
		}
	}

	d.Partial(false)
	return resourceComposerEnvironmentRead(d, tfConfig)
}

func resourceComposerEnvironmentPostCreateUpdate(updateEnv *composer.Environment, d *schema.ResourceData, cfg *Config, userAgent string) error {
	if updateEnv == nil {
		return nil
	}

	d.Partial(true)

	if updateEnv.Config != nil && updateEnv.Config.SoftwareConfig != nil && len(updateEnv.Config.SoftwareConfig.PypiPackages) > 0 {
		log.Printf("[DEBUG] Running post-create update for Environment %q", d.Id())
		err := resourceComposerEnvironmentPatchField("config.softwareConfig.pypiPackages", userAgent, updateEnv, d, cfg)
		if err != nil {
			return err
		}

		log.Printf("[DEBUG] Finish update to Environment %q post create for update only fields", d.Id())
	}
	d.Partial(false)
	return resourceComposerEnvironmentRead(d, cfg)
}

func resourceComposerEnvironmentPatchField(updateMask, userAgent string, env *composer.Environment, d *schema.ResourceData, config *Config) error {
	envJson, _ := env.MarshalJSON()
	log.Printf("[DEBUG] Updating Environment %q (updateMask = %q): %s", d.Id(), updateMask, string(envJson))
	envName, err := resourceComposerEnvironmentName(d, config)
	if err != nil {
		return err
	}

	op, err := config.NewComposerClient(userAgent).Projects.Locations.Environments.
		Patch(envName.resourceName(), env).
		UpdateMask(updateMask).Do()
	if err != nil {
		return err
	}

	waitErr := composerOperationWaitTime(
		config, op, envName.Project, "Updating newly created Environment", userAgent,
		d.Timeout(schema.TimeoutCreate))
	if waitErr != nil {
		// The resource didn't actually update.
		return fmt.Errorf("Error waiting to update Environment: %s", waitErr)
	}

	log.Printf("[DEBUG] Finished updating Environment %q (updateMask = %q)", d.Id(), updateMask)
	return nil
}

func resourceComposerEnvironmentDelete(d *schema.ResourceData, meta interface{}) error {
	config := meta.(*Config)
	userAgent, err := generateUserAgentString(d, config.userAgent)
	if err != nil {
		return err
	}

	envName, err := resourceComposerEnvironmentName(d, config)
	if err != nil {
		return err
	}

	log.Printf("[DEBUG] Deleting Environment %q", d.Id())
	op, err := config.NewComposerClient(userAgent).Projects.Locations.Environments.Delete(envName.resourceName()).Do()
	if err != nil {
		return err
	}

	err = composerOperationWaitTime(
		config, op, envName.Project, "Deleting Environment", userAgent,
		d.Timeout(schema.TimeoutDelete))
	if err != nil {
		return err
	}

	log.Printf("[DEBUG] Finished deleting Environment %q: %#v", d.Id(), op)
	return nil
}

func resourceComposerEnvironmentImport(d *schema.ResourceData, meta interface{}) ([]*schema.ResourceData, error) {
	config := meta.(*Config)
	if err := parseImportId([]string{"projects/(?P<project>[^/]+)/locations/(?P<region>[^/]+)/environments/(?P<name>[^/]+)", "(?P<project>[^/]+)/(?P<region>[^/]+)/(?P<name>[^/]+)", "(?P<name>[^/]+)"}, d, config); err != nil {
		return nil, err
	}

	// Replace import id for the resource id
	id, err := replaceVars(d, config, "projects/{{project}}/locations/{{region}}/environments/{{name}}")
	if err != nil {
		return nil, fmt.Errorf("Error constructing id: %s", err)
	}
	d.SetId(id)

	return []*schema.ResourceData{d}, nil
}

func flattenComposerEnvironmentConfig(envCfg *composer.EnvironmentConfig) interface{} {
	if envCfg == nil {
		return nil
	}
	transformed := make(map[string]interface{})
	transformed["gke_cluster"] = envCfg.GkeCluster
	transformed["dag_gcs_prefix"] = envCfg.DagGcsPrefix
	transformed["node_count"] = envCfg.NodeCount
	transformed["airflow_uri"] = envCfg.AirflowUri
	transformed["node_config"] = flattenComposerEnvironmentConfigNodeConfig(envCfg.NodeConfig)
	transformed["software_config"] = flattenComposerEnvironmentConfigSoftwareConfig(envCfg.SoftwareConfig)
	transformed["private_environment_config"] = flattenComposerEnvironmentConfigPrivateEnvironmentConfig(envCfg.PrivateEnvironmentConfig)
<% unless version == "ga" -%>
	transformed["web_server_network_access_control"] = flattenComposerEnvironmentConfigWebServerNetworkAccessControl(envCfg.WebServerNetworkAccessControl)
	transformed["database_config"] = flattenComposerEnvironmentConfigDatabaseConfig(envCfg.DatabaseConfig)
	transformed["web_server_config"] = flattenComposerEnvironmentConfigWebServerConfig(envCfg.WebServerConfig)
	transformed["encryption_config"] = flattenComposerEnvironmentConfigEncryptionConfig(envCfg.EncryptionConfig)
	transformed["maintenance_window"] = flattenComposerEnvironmentConfigMaintenanceWindow(envCfg.MaintenanceWindow)
	transformed["workloads_config"] = flattenComposerEnvironmentConfigWorkloadsConfig(envCfg.WorkloadsConfig)
<% end -%>

	return []interface{}{transformed}
}

<% unless version == "ga" -%>
func flattenComposerEnvironmentConfigWebServerNetworkAccessControl(accessControl *composer.WebServerNetworkAccessControl) interface{} {
	if accessControl == nil || accessControl.AllowedIpRanges == nil {
		return nil
	}

	transformed := make([]interface{}, 0, len(accessControl.AllowedIpRanges))
	for _, ipRange := range accessControl.AllowedIpRanges {
		data := map[string]interface{}{
			"value":       ipRange.Value,
			"description": ipRange.Description,
		}
		transformed = append(transformed, data)
	}

	webServerNetworkAccessControl := make(map[string]interface{})

	webServerNetworkAccessControl["allowed_ip_range"] = schema.NewSet(schema.HashResource(allowedIpRangesConfig), transformed)

	return []interface{}{webServerNetworkAccessControl}
}
<% end -%>

<% unless version == "ga" -%>
func flattenComposerEnvironmentConfigDatabaseConfig(databaseCfg *composer.DatabaseConfig) interface{} {
	if databaseCfg == nil {
		return nil
	}

	transformed := make(map[string]interface{})
	transformed["machine_type"] = databaseCfg.MachineType

	return []interface{}{transformed}
}

func flattenComposerEnvironmentConfigWebServerConfig(webServerCfg *composer.WebServerConfig) interface{} {
	if webServerCfg == nil {
		return nil
	}

	transformed := make(map[string]interface{})
	transformed["machine_type"] = webServerCfg.MachineType

	return []interface{}{transformed}
}

func flattenComposerEnvironmentConfigEncryptionConfig(encryptionCfg *composer.EncryptionConfig) interface{} {
	if encryptionCfg == nil {
		return nil
	}

	transformed := make(map[string]interface{})
	transformed["kms_key_name"] = encryptionCfg.KmsKeyName

	return []interface{}{transformed}
}

func flattenComposerEnvironmentConfigMaintenanceWindow(maintenanceWindow *composer.MaintenanceWindow) interface{} {
	if maintenanceWindow == nil {
		return nil
	}

	transformed := make(map[string]interface{})
	transformed["start_time"] = maintenanceWindow.StartTime
	transformed["end_time"] = maintenanceWindow.EndTime
	transformed["recurrence"] = maintenanceWindow.Recurrence

	return []interface{}{transformed}
}

func flattenComposerEnvironmentConfigWorkloadsConfig(workloadsConfig *composer.WorkloadsConfig) interface{} {
	if workloadsConfig == nil {
		return nil
	}

	  transformed := make(map[string]interface{})
    transformedScheduler := make(map[string]interface{})
    transformedWebServer := make(map[string]interface{})
    transformedWorker := make(map[string]interface{})

    wlCfgScheduler := workloadsConfig.Scheduler
    wlCfgWebServer := workloadsConfig.WebServer
    wlCfgWorker := workloadsConfig.Worker

    if wlCfgScheduler == nil {
      transformedScheduler = nil
    } else {
      transformedScheduler["cpu"] = wlCfgScheduler.Cpu
      transformedScheduler["memory_gb"] = wlCfgScheduler.MemoryGb
      transformedScheduler["storage_gb"] = wlCfgScheduler.StorageGb
      transformedScheduler["count"] = wlCfgScheduler.Count
    }

    if wlCfgWebServer == nil {
      transformedWebServer = nil
    } else {
      transformedWebServer["cpu"] = wlCfgWebServer.Cpu
      transformedWebServer["memory_gb"] = wlCfgWebServer.MemoryGb
      transformedWebServer["storage_gb"] = wlCfgWebServer.StorageGb
    }

    if wlCfgWorker == nil {
      transformedWorker = nil
    } else {
      transformedWorker["cpu"] = wlCfgWorker.Cpu
      transformedWorker["memory_gb"] = wlCfgWorker.MemoryGb
      transformedWorker["storage_gb"] = wlCfgWorker.StorageGb
      transformedWorker["min_count"] = wlCfgWorker.MinCount
      transformedWorker["max_count"] = wlCfgWorker.MaxCount
    }

    transformed["scheduler"] = []interface{}{transformedScheduler}
    transformed["web_server"] = []interface{}{transformedWebServer}
    transformed["worker"] = []interface{}{transformedWorker}


	return []interface{}{transformed}
}

<% end -%>

func flattenComposerEnvironmentConfigPrivateEnvironmentConfig(envCfg *composer.PrivateEnvironmentConfig) interface{} {
	if envCfg == nil {
		return nil
	}

	transformed := make(map[string]interface{})
	transformed["enable_private_endpoint"] = envCfg.PrivateClusterConfig.EnablePrivateEndpoint
	transformed["master_ipv4_cidr_block"] = envCfg.PrivateClusterConfig.MasterIpv4CidrBlock
	transformed["cloud_sql_ipv4_cidr_block"] = envCfg.CloudSqlIpv4CidrBlock
	transformed["web_server_ipv4_cidr_block"] = envCfg.WebServerIpv4CidrBlock
<<<<<<< HEAD
	transformed["cloud_composer_network_ipv4_cidr_block"] = envCfg.CloudComposerNetworkIpv4CidrBlock
=======
<% unless version == "ga" -%>
	transformed["enable_privately_used_public_ips"] = envCfg.EnablePrivatelyUsedPublicIps
<% end -%>
>>>>>>> ce4b88b9

	return []interface{}{transformed}
}

func flattenComposerEnvironmentConfigNodeConfig(nodeCfg *composer.NodeConfig) interface{} {
	if nodeCfg == nil {
		return nil
	}
	transformed := make(map[string]interface{})
	transformed["zone"] = nodeCfg.Location
	transformed["machine_type"] = nodeCfg.MachineType
	transformed["network"] = nodeCfg.Network
	transformed["subnetwork"] = nodeCfg.Subnetwork
	transformed["disk_size_gb"] = nodeCfg.DiskSizeGb
	transformed["service_account"] = nodeCfg.ServiceAccount
	transformed["oauth_scopes"] = flattenComposerEnvironmentConfigNodeConfigOauthScopes(nodeCfg.OauthScopes)
<% unless version == "ga" -%>
	transformed["max_pods_per_node"] = nodeCfg.MaxPodsPerNode
<% end -%>
	transformed["tags"] = flattenComposerEnvironmentConfigNodeConfigTags(nodeCfg.Tags)
	transformed["ip_allocation_policy"] = flattenComposerEnvironmentConfigNodeConfigIPAllocationPolicy(nodeCfg.IpAllocationPolicy)
	return []interface{}{transformed}
}

func flattenComposerEnvironmentConfigNodeConfigIPAllocationPolicy(ipPolicy *composer.IPAllocationPolicy) interface{} {
	if ipPolicy == nil {
		return nil
	}
	transformed := make(map[string]interface{})
	transformed["use_ip_aliases"] = ipPolicy.UseIpAliases
	transformed["cluster_ipv4_cidr_block"] = ipPolicy.ClusterIpv4CidrBlock
	transformed["cluster_secondary_range_name"] = ipPolicy.ClusterSecondaryRangeName
	transformed["services_ipv4_cidr_block"] = ipPolicy.ServicesIpv4CidrBlock
	transformed["services_secondary_range_name"] = ipPolicy.ServicesSecondaryRangeName

	return []interface{}{transformed}
}

func flattenComposerEnvironmentConfigNodeConfigOauthScopes(v interface{}) interface{} {
	if v == nil {
		return v
	}
	return schema.NewSet(schema.HashString, convertStringArrToInterface(v.([]string)))
}

func flattenComposerEnvironmentConfigNodeConfigTags(v interface{}) interface{} {
	if v == nil {
		return v
	}
	return schema.NewSet(schema.HashString, convertStringArrToInterface(v.([]string)))
}

func flattenComposerEnvironmentConfigSoftwareConfig(softwareCfg *composer.SoftwareConfig) interface{} {
	if softwareCfg == nil {
		return nil
	}
	transformed := make(map[string]interface{})
	transformed["image_version"] = softwareCfg.ImageVersion
	transformed["python_version"] = softwareCfg.PythonVersion
	transformed["airflow_config_overrides"] = softwareCfg.AirflowConfigOverrides
	transformed["pypi_packages"] = softwareCfg.PypiPackages
	transformed["env_variables"] = softwareCfg.EnvVariables
	transformed["scheduler_count"] = softwareCfg.SchedulerCount
	return []interface{}{transformed}
}

func expandComposerEnvironmentConfig(v interface{}, d *schema.ResourceData, config *Config) (*composer.EnvironmentConfig, error) {
	l := v.([]interface{})
	if len(l) == 0 {
		return nil, nil
	}
	original := l[0].(map[string]interface{})
	transformed := &composer.EnvironmentConfig{}

	if nodeCountRaw, ok := original["node_count"]; ok {
		transformedNodeCount, err := expandComposerEnvironmentConfigNodeCount(nodeCountRaw, d, config)
		if err != nil {
			return nil, err
		}
		transformed.NodeCount = transformedNodeCount
	}

	transformedNodeConfig, err := expandComposerEnvironmentConfigNodeConfig(original["node_config"], d, config)
	if err != nil {
		return nil, err
	}
	transformed.NodeConfig = transformedNodeConfig

	transformedSoftwareConfig, err := expandComposerEnvironmentConfigSoftwareConfig(original["software_config"], d, config)
	if err != nil {
		return nil, err
	}
	transformed.SoftwareConfig = transformedSoftwareConfig

	transformedPrivateEnvironmentConfig, err := expandComposerEnvironmentConfigPrivateEnvironmentConfig(original["private_environment_config"], d, config)
	if err != nil {
		return nil, err
	}
	transformed.PrivateEnvironmentConfig = transformedPrivateEnvironmentConfig

<% unless version == "ga" -%>
	transformedWebServerNetworkAccessControl, err := expandComposerEnvironmentConfigWebServerNetworkAccessControl(original["web_server_network_access_control"], d, config)
	if err != nil {
		return nil, err
	}
	transformed.WebServerNetworkAccessControl = transformedWebServerNetworkAccessControl

<% end -%>

<% unless version == "ga" -%>
	transformedDatabaseConfig, err := expandComposerEnvironmentConfigDatabaseConfig(original["database_config"], d, config)
	if err != nil {
		return nil, err
	}
	transformed.DatabaseConfig = transformedDatabaseConfig

	transformedWebServerConfig, err := expandComposerEnvironmentConfigWebServerConfig(original["web_server_config"], d, config)
	if err != nil {
		return nil, err
	}
	transformed.WebServerConfig = transformedWebServerConfig

	transformedEncryptionConfig, err := expandComposerEnvironmentConfigEncryptionConfig(original["encryption_config"], d, config)
	if err != nil {
		return nil, err
	}
	transformed.EncryptionConfig = transformedEncryptionConfig

	transformedMaintenanceWindow, err := expandComposerEnvironmentConfigMaintenanceWindow(original["maintenance_window"], d, config)
	if err != nil {
		return nil, err
	}
	transformed.MaintenanceWindow = transformedMaintenanceWindow

	transformedWorkloadsConfig, err := expandComposerEnvironmentConfigWorkloadsConfig(original["workloads_config"], d, config)
	if err != nil {
		return nil, err
	}
	transformed.WorkloadsConfig = transformedWorkloadsConfig
<% end -%>
	return transformed, nil
}

func expandComposerEnvironmentConfigNodeCount(v interface{}, d *schema.ResourceData, config *Config) (int64, error) {
	if v == nil {
		return 0, nil
	}
	return int64(v.(int)), nil
}

<% unless version == "ga" -%>
func expandComposerEnvironmentConfigWebServerNetworkAccessControl(v interface{}, d *schema.ResourceData, config *Config) (*composer.WebServerNetworkAccessControl, error) {
	l := v.([]interface{})
	if len(l) == 0 {
		return nil, nil
	}
	raw := l[0]
	original := raw.(map[string]interface{})

	allowedIpRangesRaw := original["allowed_ip_range"].(*schema.Set).List()
	if len(allowedIpRangesRaw) == 0 {
		return nil, nil
	}

	transformed := &composer.WebServerNetworkAccessControl{}
	allowedIpRanges := make([]*composer.AllowedIpRange, 0, len(original))

	for _, originalIpRange := range allowedIpRangesRaw {
		originalRangeRaw := originalIpRange.(map[string]interface{})
		transformedRange := &composer.AllowedIpRange{Value: originalRangeRaw["value"].(string)}
		if v, ok := originalRangeRaw["description"]; ok {
			transformedRange.Description = v.(string)
		}
		allowedIpRanges = append(allowedIpRanges, transformedRange)
	}

	transformed.AllowedIpRanges = allowedIpRanges
	return transformed, nil
}

<% end -%>

<% unless version == "ga" -%>
func expandComposerEnvironmentConfigDatabaseConfig(v interface{}, d *schema.ResourceData, config *Config) (*composer.DatabaseConfig, error) {
	l := v.([]interface{})
	if len(l) == 0 || l[0] == nil {
		return nil, nil
	}
	raw := l[0]
	original := raw.(map[string]interface{})

	transformed := &composer.DatabaseConfig{}
	transformed.MachineType = original["machine_type"].(string)

	return transformed, nil
}

func expandComposerEnvironmentConfigWebServerConfig(v interface{}, d *schema.ResourceData, config *Config) (*composer.WebServerConfig, error) {
	l := v.([]interface{})
	if len(l) == 0 || l[0] == nil {
		return nil, nil
	}
	raw := l[0]
	original := raw.(map[string]interface{})

	transformed := &composer.WebServerConfig{}
	transformed.MachineType = original["machine_type"].(string)

	return transformed, nil
}

<% end -%>

<% unless version == "ga" -%>
func expandComposerEnvironmentConfigEncryptionConfig(v interface{}, d *schema.ResourceData, config *Config) (*composer.EncryptionConfig, error) {
	l := v.([]interface{})
	if len(l) == 0 || l[0] == nil {
		return nil, nil
	}
	raw := l[0]
	original := raw.(map[string]interface{})

	transformed := &composer.EncryptionConfig{}
	transformed.KmsKeyName = original["kms_key_name"].(string)

	return transformed, nil
}

func expandComposerEnvironmentConfigMaintenanceWindow(v interface{}, d *schema.ResourceData, config *Config) (*composer.MaintenanceWindow, error) {
	l := v.([]interface{})
	if len(l) == 0 {
		return nil, nil
	}
	raw := l[0]
	original := raw.(map[string]interface{})
	transformed := &composer.MaintenanceWindow{}

	if v, ok := original["start_time"]; ok {
		transformed.StartTime = v.(string)
	}

	if v, ok := original["end_time"]; ok {
		transformed.EndTime = v.(string)
	}

	if v, ok := original["recurrence"]; ok {
		transformed.Recurrence = v.(string)
	}

	return transformed, nil
}

func expandComposerEnvironmentConfigWorkloadsConfig(v interface{}, d *schema.ResourceData, config *Config) (*composer.WorkloadsConfig, error) {
	l := v.([]interface{})
	if len(l) == 0 {
		return nil, nil
	}
	raw := l[0]
	original := raw.(map[string]interface{})
	transformed := &composer.WorkloadsConfig{}

	if v, ok := original["scheduler"]; ok {
		if len(v.([]interface{})) > 0 && v.([]interface{})[0] != nil {
			transformedScheduler := &composer.SchedulerResource{}
			originalSchedulerRaw := v.([]interface{})[0].(map[string]interface{})
			transformedScheduler.Count = int64(originalSchedulerRaw["count"].(int))
			transformedScheduler.Cpu = originalSchedulerRaw["cpu"].(float64)
			transformedScheduler.MemoryGb = originalSchedulerRaw["memory_gb"].(float64)
			transformedScheduler.StorageGb = originalSchedulerRaw["storage_gb"].(float64)
			transformed.Scheduler = transformedScheduler
		}
	}

	if v, ok := original["web_server"]; ok {
		if len(v.([]interface{})) > 0 && v.([]interface{})[0] != nil {
			transformedWebServer := &composer.WebServerResource{}
			originalWebServerRaw := v.([]interface{})[0].(map[string]interface{})
			transformedWebServer.Cpu = originalWebServerRaw["cpu"].(float64)
			transformedWebServer.MemoryGb = originalWebServerRaw["memory_gb"].(float64)
			transformedWebServer.StorageGb = originalWebServerRaw["storage_gb"].(float64)
			transformed.WebServer = transformedWebServer
		}
	}

	if v, ok := original["worker"]; ok {
		if len(v.([]interface{})) > 0 && v.([]interface{})[0] != nil {
			transformedWorker := &composer.WorkerResource{}
			originalWorkerRaw := v.([]interface{})[0].(map[string]interface{})
			transformedWorker.Cpu = originalWorkerRaw["cpu"].(float64)
			transformedWorker.MemoryGb = originalWorkerRaw["memory_gb"].(float64)
			transformedWorker.StorageGb = originalWorkerRaw["storage_gb"].(float64)
			transformedWorker.MinCount = int64(originalWorkerRaw["min_count"].(int))
			transformedWorker.MaxCount = int64(originalWorkerRaw["max_count"].(int))
			transformed.Worker = transformedWorker
		}
	}

	return transformed, nil
}
<% end -%>

func expandComposerEnvironmentConfigPrivateEnvironmentConfig(v interface{}, d *schema.ResourceData, config *Config) (*composer.PrivateEnvironmentConfig, error) {
	l := v.([]interface{})
	if len(l) == 0 {
		return nil, nil
	}
	raw := l[0]
	original := raw.(map[string]interface{})
	transformed := &composer.PrivateEnvironmentConfig{
		EnablePrivateEnvironment: true,
	}

	subBlock := &composer.PrivateClusterConfig{}

	if v, ok := original["enable_private_endpoint"]; ok {
		subBlock.EnablePrivateEndpoint = v.(bool)
	}

	if v, ok := original["master_ipv4_cidr_block"]; ok {
		subBlock.MasterIpv4CidrBlock = v.(string)
	}

	if v, ok := original["cloud_sql_ipv4_cidr_block"]; ok {
		transformed.CloudSqlIpv4CidrBlock = v.(string)
	}

	if v, ok := original["web_server_ipv4_cidr_block"]; ok {
		transformed.WebServerIpv4CidrBlock = v.(string)
	}

<<<<<<< HEAD
	if v, ok := original["cloud_composer_network_ipv4_cidr_block"]; ok {
		transformed.CloudComposerNetworkIpv4CidrBlock = v.(string)
	}
=======
<% unless version == "ga" -%>
	if v, ok := original["enable_privately_used_public_ips"]; ok {
		transformed.EnablePrivatelyUsedPublicIps = v.(bool)
	}
<% end -%>
>>>>>>> ce4b88b9

	transformed.PrivateClusterConfig = subBlock

	return transformed, nil
}

func expandComposerEnvironmentConfigNodeConfig(v interface{}, d *schema.ResourceData, config *Config) (*composer.NodeConfig, error) {
	l := v.([]interface{})
	if len(l) == 0 {
		return nil, nil
	}
	raw := l[0]
	original := raw.(map[string]interface{})
	transformed := &composer.NodeConfig{}

	if transformedDiskSizeGb, ok := original["disk_size_gb"]; ok {
		transformed.DiskSizeGb = int64(transformedDiskSizeGb.(int))
	}

	if v, ok := original["service_account"]; ok {
		transformedServiceAccount, err := expandComposerEnvironmentServiceAccount(v, d, config)
		if err != nil {
			return nil, err
		}
		transformed.ServiceAccount = transformedServiceAccount
	}

<% unless version == "ga" -%>
	if transformedMaxPodsPerNode, ok := original["max_pods_per_node"]; ok {
		transformed.MaxPodsPerNode = int64(transformedMaxPodsPerNode.(int))
	}
<% end -%>

	var nodeConfigZone string
	if v, ok := original["zone"]; ok {
		transformedZone, err := expandComposerEnvironmentZone(v, d, config)
		if err != nil {
			return nil, err
		}
		transformed.Location = transformedZone
		nodeConfigZone = transformedZone
	}

	if v, ok := original["machine_type"]; ok {
		transformedMachineType, err := expandComposerEnvironmentMachineType(v, d, config, nodeConfigZone)
		if err != nil {
			return nil, err
		}
		transformed.MachineType = transformedMachineType
	}

	if v, ok := original["network"]; ok {
		transformedNetwork, err := expandComposerEnvironmentNetwork(v, d, config)
		if err != nil {
			return nil, err
		}
		transformed.Network = transformedNetwork
	}

	if v, ok := original["subnetwork"]; ok {
		transformedSubnetwork, err := expandComposerEnvironmentSubnetwork(v, d, config)
		if err != nil {
			return nil, err
		}
		transformed.Subnetwork = transformedSubnetwork
	}
	transformedIPAllocationPolicy, err := expandComposerEnvironmentIPAllocationPolicy(original["ip_allocation_policy"], d, config)
	if err != nil {
		return nil, err
	}
	transformed.IpAllocationPolicy = transformedIPAllocationPolicy

	transformedOauthScopes, err := expandComposerEnvironmentSetList(original["oauth_scopes"], d, config)
	if err != nil {
		return nil, err
	}
	transformed.OauthScopes = transformedOauthScopes

	transformedTags, err := expandComposerEnvironmentSetList(original["tags"], d, config)
	if err != nil {
		return nil, err
	}
	transformed.Tags = transformedTags

	return transformed, nil
}

func expandComposerEnvironmentIPAllocationPolicy(v interface{}, d *schema.ResourceData, config *Config) (*composer.IPAllocationPolicy, error) {
	l := v.([]interface{})
	if len(l) == 0 {
		return nil, nil
	}
	raw := l[0]
	original := raw.(map[string]interface{})
	transformed := &composer.IPAllocationPolicy{}

	if v, ok := original["use_ip_aliases"]; ok {
		transformed.UseIpAliases = v.(bool)
	}

	if v, ok := original["cluster_ipv4_cidr_block"]; ok {
		transformed.ClusterIpv4CidrBlock = v.(string)
	}

	if v, ok := original["cluster_secondary_range_name"]; ok {
		transformed.ClusterSecondaryRangeName = v.(string)
	}

	if v, ok := original["services_ipv4_cidr_block"]; ok {
		transformed.ServicesIpv4CidrBlock = v.(string)
	}

	if v, ok := original["services_secondary_range_name"]; ok {
		transformed.ServicesSecondaryRangeName = v.(string)
	}
	return transformed, nil

}

func expandComposerEnvironmentServiceAccount(v interface{}, d *schema.ResourceData, config *Config) (string, error) {
	serviceAccount := v.(string)
	if len(serviceAccount) == 0 {
		return "", nil
	}

	return GetResourceNameFromSelfLink(serviceAccount), nil
}

func expandComposerEnvironmentZone(v interface{}, d *schema.ResourceData, config *Config) (string, error) {
	zone := v.(string)
	if len(zone) == 0 {
		return zone, nil
	}
	if !strings.Contains(zone, "/") {
		project, err := getProject(d, config)
		if err != nil {
			return "", err
		}
		return fmt.Sprintf("projects/%s/zones/%s", project, zone), nil
	}

	return getRelativePath(zone)
}

func expandComposerEnvironmentMachineType(v interface{}, d *schema.ResourceData, config *Config, nodeCfgZone string) (string, error) {
	machineType := v.(string)
	requiredZone := GetResourceNameFromSelfLink(nodeCfgZone)

	fv, err := ParseMachineTypesFieldValue(v.(string), d, config)
	if err != nil {
		if requiredZone == "" {
			return "", err
		}

		// Try to construct machine type with zone/project given in config.
		project, err := getProject(d, config)
		if err != nil {
			return "", err
		}

		fv = &ZonalFieldValue{
			Project:      project,
			Zone:         requiredZone,
			Name:         GetResourceNameFromSelfLink(machineType),
			resourceType: "machineTypes",
		}
	}

	// Make sure zone in node_config.machineType matches node_config.zone if
	// given.
	if requiredZone != "" && fv.Zone != requiredZone {
		return "", fmt.Errorf("node_config machine_type %q must be in node_config zone %q", machineType, requiredZone)
	}
	return fv.RelativeLink(), nil
}

func expandComposerEnvironmentNetwork(v interface{}, d *schema.ResourceData, config *Config) (string, error) {
	fv, err := ParseNetworkFieldValue(v.(string), d, config)
	if err != nil {
		return "", err
	}
	return fv.RelativeLink(), nil
}

func expandComposerEnvironmentSubnetwork(v interface{}, d *schema.ResourceData, config *Config) (string, error) {
	fv, err := ParseSubnetworkFieldValue(v.(string), d, config)
	if err != nil {
		return "", err
	}
	return fv.RelativeLink(), nil
}

func expandComposerEnvironmentSetList(v interface{}, d *schema.ResourceData, config *Config) ([]string, error) {
	if v == nil {
		return nil, nil
	}
	return convertStringArr(v.(*schema.Set).List()), nil
}

func expandComposerEnvironmentConfigSoftwareConfig(v interface{}, d *schema.ResourceData, config *Config) (*composer.SoftwareConfig, error) {
	l := v.([]interface{})
	if len(l) == 0 {
		return nil, nil
	}
	raw := l[0]
	original := raw.(map[string]interface{})
	transformed := &composer.SoftwareConfig{}

	transformed.ImageVersion = original["image_version"].(string)
	transformed.PythonVersion = original["python_version"].(string)
	transformed.AirflowConfigOverrides = expandComposerEnvironmentConfigSoftwareConfigStringMap(original, "airflow_config_overrides")
	transformed.PypiPackages = expandComposerEnvironmentConfigSoftwareConfigStringMap(original, "pypi_packages")
	transformed.EnvVariables = expandComposerEnvironmentConfigSoftwareConfigStringMap(original, "env_variables")
	transformed.SchedulerCount = int64(original["scheduler_count"].(int))
	return transformed, nil
}

func expandComposerEnvironmentConfigSoftwareConfigStringMap(softwareConfig map[string]interface{}, k string) map[string]string {
	v, ok := softwareConfig[k]
	if ok && v != nil {
		return convertStringMap(v.(map[string]interface{}))
	}
	return map[string]string{}
}

func validateComposerEnvironmentPypiPackages(v interface{}, k string) (ws []string, errors []error) {
	if v == nil {
		return ws, errors
	}
	for pkgName := range v.(map[string]interface{}) {
		if pkgName != strings.ToLower(pkgName) {
			errors = append(errors,
				fmt.Errorf("PYPI package %q can only contain lowercase characters", pkgName))
		}
	}

	return ws, errors
}

func validateComposerEnvironmentEnvVariables(v interface{}, k string) (ws []string, errors []error) {
	if v == nil {
		return ws, errors
	}

	reEnvVarName := regexp.MustCompile(composerEnvironmentEnvVariablesRegexp)
	reAirflowReserved := regexp.MustCompile(composerEnvironmentReservedAirflowEnvVarRegexp)

	for envVarName := range v.(map[string]interface{}) {
		if !reEnvVarName.MatchString(envVarName) {
			errors = append(errors,
				fmt.Errorf("env_variable %q must match regexp %q", envVarName, composerEnvironmentEnvVariablesRegexp))
		} else if _, ok := composerEnvironmentReservedEnvVar[envVarName]; ok {
			errors = append(errors,
				fmt.Errorf("env_variable %q is a reserved name and cannot be used", envVarName))
		} else if reAirflowReserved.MatchString(envVarName) {
			errors = append(errors,
				fmt.Errorf("env_variable %q cannot match reserved Airflow variable names with regexp %q",
					envVarName, composerEnvironmentReservedAirflowEnvVarRegexp))
		}
	}

	return ws, errors
}

func handleComposerEnvironmentCreationOpFailure(id string, envName *composerEnvironmentName, d *schema.ResourceData, config *Config) error {
	userAgent, err := generateUserAgentString(d, config.userAgent)
	if err != nil {
		return err
	}

	log.Printf("[WARNING] Creation operation for Composer Environment %q failed, check Environment isn't still running", id)
	// Try to get possible created but invalid environment.
	env, err := config.NewComposerClient(userAgent).Projects.Locations.Environments.Get(envName.resourceName()).Do()
	if err != nil {
		// If error is 401, we don't have to clean up environment, return nil.
		// Otherwise, we encountered another error.
		return handleNotFoundError(err, d, fmt.Sprintf("Composer Environment %q", envName.resourceName()))
	}

	if env.State == "CREATING" {
		return fmt.Errorf(
			"Getting creation operation state failed while waiting for environment to finish creating, "+
				"but environment seems to still be in 'CREATING' state. Wait for operation to finish and either "+
				"manually delete environment or import %q into your state", id)
	}

	log.Printf("[WARNING] Environment %q from failed creation operation was created, deleting.", id)
	op, err := config.NewComposerClient(userAgent).Projects.Locations.Environments.Delete(envName.resourceName()).Do()
	if err != nil {
		return fmt.Errorf("Could not delete the invalid created environment with state %q: %s", env.State, err)
	}

	waitErr := composerOperationWaitTime(
		config, op, envName.Project,
		fmt.Sprintf("Deleting invalid created Environment with state %q", env.State), userAgent,
		d.Timeout(schema.TimeoutCreate))
	if waitErr != nil {
		return fmt.Errorf("Error waiting to delete invalid Environment with state %q: %s", env.State, waitErr)
	}

	return nil
}

func getComposerEnvironmentPostCreateUpdateObj(env *composer.Environment) (updateEnv *composer.Environment) {
	// pypiPackages can only be added via update
	if env != nil && env.Config != nil && env.Config.SoftwareConfig != nil {
		if len(env.Config.SoftwareConfig.PypiPackages) > 0 {
			updateEnv = &composer.Environment{
				Config: &composer.EnvironmentConfig{
					SoftwareConfig: &composer.SoftwareConfig{
						PypiPackages: env.Config.SoftwareConfig.PypiPackages,
					},
				},
			}
			// Clear PYPI packages - otherwise, API will return error
			// that the create request is invalid.
			env.Config.SoftwareConfig.PypiPackages = make(map[string]string)
		}
	}

	return updateEnv
}

func resourceComposerEnvironmentName(d *schema.ResourceData, config *Config) (*composerEnvironmentName, error) {
	project, err := getProject(d, config)
	if err != nil {
		return nil, err
	}

	region, err := getRegion(d, config)
	if err != nil {
		return nil, err
	}

	return &composerEnvironmentName{
		Project:     project,
		Region:      region,
		Environment: d.Get("name").(string),
	}, nil
}

type composerEnvironmentName struct {
	Project     string
	Region      string
	Environment string
}

func (n *composerEnvironmentName) resourceName() string {
	return fmt.Sprintf("projects/%s/locations/%s/environments/%s", n.Project, n.Region, n.Environment)
}

func (n *composerEnvironmentName) parentName() string {
	return fmt.Sprintf("projects/%s/locations/%s", n.Project, n.Region)
}

// The value we store (i.e. `old` in this method), might be only the service account email,
// but we expect either the email or the name (projects/.../serviceAccounts/...)
func compareServiceAccountEmailToLink(_, old, new string, _ *schema.ResourceData) bool {
	// old is the service account email returned from the server.
	if !strings.HasPrefix("projects/", old) {
		return old == GetResourceNameFromSelfLink(new)
	}
	return compareSelfLinkRelativePaths("", old, new, nil)
}

func validateServiceAccountRelativeNameOrEmail(v interface{}, k string) (ws []string, errors []error) {
	value := v.(string)

	serviceAccountRe := "(" + strings.Join(PossibleServiceAccountNames, "|") + ")"
	if strings.HasPrefix(value, "projects/") {
		serviceAccountRe = fmt.Sprintf("projects/(.+)/serviceAccounts/%s", serviceAccountRe)
	}
	r := regexp.MustCompile(serviceAccountRe)
	if !r.MatchString(value) {
		errors = append(errors, fmt.Errorf(
			"%q (%q) doesn't match regexp %q", k, value, serviceAccountRe))
	}

	return
}

func composerImageVersionDiffSuppress(_, old, new string, _ *schema.ResourceData) bool {
	versionRe := regexp.MustCompile(composerEnvironmentVersionRegexp)
	oldVersions := versionRe.FindStringSubmatch(old)
	newVersions := versionRe.FindStringSubmatch(new)
	if oldVersions == nil || len(oldVersions) < 4 {
		// Somehow one of the versions didn't match the regexp or didn't
		// have values in the capturing groups. In that case, fall back to
		// an equality check.
		if old != "" {
			log.Printf("[WARN] Composer version didn't match regexp: %s", old)
		}
		return old == new
	}
	if newVersions == nil || len(newVersions) < 3 {
		// Somehow one of the versions didn't match the regexp or didn't
		// have values in the capturing groups. In that case, fall back to
		// an equality check.
		if new != "" {
			log.Printf("[WARN] Composer version didn't match regexp: %s", new)
		}
		return old == new
	}

	// Check airflow version using the version package to account for
	// diffs like 1.10 and 1.10.0
	eq, err := versionsEqual(oldVersions[3], newVersions[3])
	if err != nil {
		log.Printf("[WARN] Could not parse airflow version, %s", err)
	}
	if !eq {
		return false
	}

	// Check composer version. Assume that "latest" means we should
	// suppress the diff, because we don't have any other way of
	// knowing what the latest version actually is.
	if oldVersions[1] == "latest" || newVersions[1] == "latest" {
		return true
	}
	// If neither version is "latest", check them using the version
	// package like we did for airflow.
	eq, err = versionsEqual(oldVersions[1], newVersions[1])
	if err != nil {
		log.Printf("[WARN] Could not parse composer version, %s", err)
	}
	return eq
}

func versionsEqual(old, new string) (bool, error) {
	o, err := version.NewVersion(old)
	if err != nil {
		return false, err
	}
	n, err := version.NewVersion(new)
	if err != nil {
		return false, err
	}
	return o.Equal(n), nil
}<|MERGE_RESOLUTION|>--- conflicted
+++ resolved
@@ -398,7 +398,6 @@
 										ForceNew:    true,
 										Description: `The CIDR block from which IP range in tenant project will be reserved for Cloud SQL. Needs to be disjoint from web_server_ipv4_cidr_block.`,
 									},
-<<<<<<< HEAD
 									"cloud_composer_network_ipv4_cidr_block": {
 										Type:     schema.TypeString,
 										Optional: true,
@@ -413,7 +412,6 @@
 										ForceNew: true,
 										Description: `The CIDR block from which IP range for Cloud Composer Network in tenant project will be reserved. Needs to be disjoint from private_cluster_config.master_ipv4_cidr_block and cloud_sql_ipv4_cidr_block. This field is supported for Cloud Composer environments in versions composer-2.*.*-airflow-*.*.* and newer.`,
 									},
-=======
 <% unless version == "ga" -%>
 									"enable_privately_used_public_ips": {
 										Type:     schema.TypeBool,
@@ -423,7 +421,6 @@
 										Description: `When enabled, IPs from public (non-RFC1918) ranges can be used for ip_allocation_policy.cluster_ipv4_cidr_block and ip_allocation_policy.service_ipv4_cidr_block.`,
 									},
 <% end -%>
->>>>>>> ce4b88b9
 								},
 							},
 						},
@@ -1211,13 +1208,10 @@
 	transformed["master_ipv4_cidr_block"] = envCfg.PrivateClusterConfig.MasterIpv4CidrBlock
 	transformed["cloud_sql_ipv4_cidr_block"] = envCfg.CloudSqlIpv4CidrBlock
 	transformed["web_server_ipv4_cidr_block"] = envCfg.WebServerIpv4CidrBlock
-<<<<<<< HEAD
 	transformed["cloud_composer_network_ipv4_cidr_block"] = envCfg.CloudComposerNetworkIpv4CidrBlock
-=======
 <% unless version == "ga" -%>
 	transformed["enable_privately_used_public_ips"] = envCfg.EnablePrivatelyUsedPublicIps
 <% end -%>
->>>>>>> ce4b88b9
 
 	return []interface{}{transformed}
 }
@@ -1548,17 +1542,14 @@
 		transformed.WebServerIpv4CidrBlock = v.(string)
 	}
 
-<<<<<<< HEAD
 	if v, ok := original["cloud_composer_network_ipv4_cidr_block"]; ok {
 		transformed.CloudComposerNetworkIpv4CidrBlock = v.(string)
 	}
-=======
 <% unless version == "ga" -%>
 	if v, ok := original["enable_privately_used_public_ips"]; ok {
 		transformed.EnablePrivatelyUsedPublicIps = v.(bool)
 	}
 <% end -%>
->>>>>>> ce4b88b9
 
 	transformed.PrivateClusterConfig = subBlock
 
