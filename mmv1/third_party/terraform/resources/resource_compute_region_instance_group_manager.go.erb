<% autogen_exception -%>
package google

import (
	"fmt"
	"log"
	"strings"
	"time"

	"github.com/hashicorp/terraform-plugin-sdk/v2/helper/resource"
	"github.com/hashicorp/terraform-plugin-sdk/v2/helper/schema"
	"github.com/hashicorp/terraform-plugin-sdk/v2/helper/validation"

<% if version == "ga" -%>
	"google.golang.org/api/compute/v1"
<% else -%>
	compute "google.golang.org/api/compute/v0.beta"
<% end -%>
)

func resourceComputeRegionInstanceGroupManager() *schema.Resource {
	return &schema.Resource{
		Create: resourceComputeRegionInstanceGroupManagerCreate,
		Read:   resourceComputeRegionInstanceGroupManagerRead,
		Update: resourceComputeRegionInstanceGroupManagerUpdate,
		Delete: resourceComputeRegionInstanceGroupManagerDelete,
		Importer: &schema.ResourceImporter{
			State: resourceRegionInstanceGroupManagerStateImporter,
		},
		Timeouts: &schema.ResourceTimeout{
			Create: schema.DefaultTimeout(15 * time.Minute),
			Update: schema.DefaultTimeout(15 * time.Minute),
			Delete: schema.DefaultTimeout(15 * time.Minute),
		},

		Schema: map[string]*schema.Schema{
			"base_instance_name": {
				Type:        schema.TypeString,
				Required:    true,
				ForceNew:    true,
				Description: `The base instance name to use for instances in this group. The value must be a valid RFC1035 name. Supported characters are lowercase letters, numbers, and hyphens (-). Instances are named by appending a hyphen and a random four-character string to the base instance name.`,
			},

			"version": {
				Type:        schema.TypeList,
				Required:    true,
				Description: `Application versions managed by this instance group. Each version deals with a specific instance template, allowing canary release scenarios.`,
				Elem: &schema.Resource{
					Schema: map[string]*schema.Schema{
						"name": {
							Type:        schema.TypeString,
							Optional:    true,
							Description: `Version name.`,
						},

						"instance_template": {
							Type:             schema.TypeString,
							Required:         true,
							DiffSuppressFunc: compareSelfLinkRelativePaths,
							Description:      `The full URL to an instance template from which all new instances of this version will be created.`,
						},

						"target_size": {
							Type:        schema.TypeList,
							Optional:    true,
							MaxItems:    1,
							Description: `The number of instances calculated as a fixed number or a percentage depending on the settings.`,
							Elem: &schema.Resource{
								Schema: map[string]*schema.Schema{
									"fixed": {
										Type:        schema.TypeInt,
										Optional:    true,
										Description: `The number of instances which are managed for this version. Conflicts with percent.`,
									},

									"percent": {
										Type:         schema.TypeInt,
										Optional:     true,
										ValidateFunc: validation.IntBetween(0, 100),
										Description:  `The number of instances (calculated as percentage) which are managed for this version. Conflicts with fixed. Note that when using percent, rounding will be in favor of explicitly set target_size values; a managed instance group with 2 instances and 2 versions, one of which has a target_size.percent of 60 will create 2 instances of that version.`,
									},
								},
							},
						},
					},
				},
			},

			"name": {
				Type:        schema.TypeString,
				Required:    true,
				ForceNew:    true,
				Description: `The name of the instance group manager. Must be 1-63 characters long and comply with RFC1035. Supported characters include lowercase letters, numbers, and hyphens.`,
			},

			"region": {
				Type:        schema.TypeString,
				Computed:    true,
				Optional:    true,
				ForceNew:    true,
				Description: `The region where the managed instance group resides.`,
			},

			"description": {
				Type:        schema.TypeString,
				Optional:    true,
				ForceNew:    true,
				Description: `An optional textual description of the instance group manager.`,
			},

			"fingerprint": {
				Type:        schema.TypeString,
				Computed:    true,
				Description: `The fingerprint of the instance group manager.`,
			},

			"instance_group": {
				Type:        schema.TypeString,
				Computed:    true,
				Description: `The full URL of the instance group created by the manager.`,
			},

			"named_port": {
				Type:        schema.TypeSet,
				Optional:    true,
				Description: `The named port configuration.`,
				Elem: &schema.Resource{
					Schema: map[string]*schema.Schema{
						"name": {
							Type:        schema.TypeString,
							Required:    true,
							Description: `The name of the port.`,
						},

						"port": {
							Type:        schema.TypeInt,
							Required:    true,
							Description: `The port number.`,
						},
					},
				},
			},

			"project": {
				Type:        schema.TypeString,
				Optional:    true,
				ForceNew:    true,
				Computed:    true,
				Description: `The ID of the project in which the resource belongs. If it is not provided, the provider project is used.`,
			},

			"self_link": {
				Type:        schema.TypeString,
				Computed:    true,
				Description: `The URL of the created resource.`,
			},

			"target_pools": {
				Type:     schema.TypeSet,
				Optional: true,
				Elem: &schema.Schema{
					Type: schema.TypeString,
				},
				Set:         selfLinkRelativePathHash,
				Description: `The full URL of all target pools to which new instances in the group are added. Updating the target pools attribute does not affect existing instances.`,
			},
			"target_size": {
				Type:        schema.TypeInt,
				Computed:    true,
				Optional:    true,
				Description: `The target number of running instances for this managed instance group. This value should always be explicitly set unless this resource is attached to an autoscaler, in which case it should never be set. Defaults to 0.`,
			},

			"list_managed_instances_results": {
				Type:         schema.TypeString,
				Optional:     true,
				Default:      "PAGELESS",
				ValidateFunc: validation.StringInSlice([]string{"PAGELESS", "PAGINATED"}, false),
				Description:  `Pagination behavior of the listManagedInstances API method for this managed instance group. Valid values are: "PAGELESS", "PAGINATED". If PAGELESS (default), Pagination is disabled for the group's listManagedInstances API method. maxResults and pageToken query parameters are ignored and all instances are returned in a single response. If PAGINATED, pagination is enabled, maxResults and pageToken query parameters are respected.`,
			},

			// If true, the resource will report ready only after no instances are being created.
			// This will not block future reads if instances are being recreated, and it respects
			// the "createNoRetry" parameter that's available for this resource.
			"wait_for_instances": {
				Type:        schema.TypeBool,
				Optional:    true,
				Default:     false,
				Description: `Whether to wait for all instances to be created/updated before returning. Note that if this is set to true and the operation does not succeed, Terraform will continue trying until it times out.`,
			},
			"wait_for_instances_status": {
				Type:        schema.TypeString,
				Optional:    true,
				Default:     "STABLE",
				ValidateFunc: validation.StringInSlice([]string{"STABLE", "UPDATED"}, false),

				<% if version == "ga" -%>
				Description: `When used with wait_for_instances specifies the status to wait for. When STABLE is specified this resource will wait until the instances are stable before returning. When UPDATED is set, it will wait for the version target to be reached and any per instance configs to be effective as well as all instances to be stable before returning.`,
				<% else -%>
				Description: `When used with wait_for_instances specifies the status to wait for. When STABLE is specified this resource will wait until the instances are stable before returning. When UPDATED is set, it will wait for the version target to be reached and any per instance configs to be effective and all instances configs to be effective as well as all instances to be stable before returning.`,
				<% end -%>
			},

			"auto_healing_policies": {
				Type:        schema.TypeList,
				Optional:    true,
				MaxItems:    1,
				Description: `The autohealing policies for this managed instance group. You can specify only one value.`,
				Elem: &schema.Resource{
					Schema: map[string]*schema.Schema{
						"health_check": {
							Type:             schema.TypeString,
							Required:         true,
							DiffSuppressFunc: compareSelfLinkRelativePaths,
							Description:      `The health check resource that signals autohealing.`,
						},

						"initial_delay_sec": {
							Type:         schema.TypeInt,
							Required:     true,
							ValidateFunc: validation.IntBetween(0, 3600),
							Description:  `The number of seconds that the managed instance group waits before it applies autohealing policies to new instances or recently recreated instances. Between 0 and 3600.`,
						},
					},
				},
			},

			"distribution_policy_zones": {
				Type:        schema.TypeSet,
				Optional:    true,
				ForceNew:    true,
				Computed:    true,
				Description: `The distribution policy for this managed instance group. You can specify one or more values.`,
				Set:         hashZoneFromSelfLinkOrResourceName,
				Elem: &schema.Schema{
					Type:             schema.TypeString,
					DiffSuppressFunc: compareSelfLinkOrResourceName,
				},
			},

			"distribution_policy_target_shape": {
				Type:        schema.TypeString,
				Optional:    true,
				ForceNew:    true,
				Computed:    true,
				Description: `The shape to which the group converges either proactively or on resize events (depending on the value set in updatePolicy.instanceRedistributionType).`,
			},

			<% unless version == "ga" -%>
			"instance_lifecycle_policy": {
				Computed:    true,
				Type:        schema.TypeList,
				Optional:    true,
				MaxItems:    1,
				Description: `The instance lifecycle policy for this managed instance group.`,
				Elem: &schema.Resource{
					Schema: map[string]*schema.Schema{
						"force_update_on_repair": {
							Type:         schema.TypeString,
							Default:      "NO",
<<<<<<< HEAD
							Optional:     true,
=======
							Optional:    true,
>>>>>>> 284af9ff
							ValidateFunc: validation.StringInSlice([]string{"YES", "NO"}, false),
							Description:  `Specifies whether to apply the group's latest configuration when repairing a VM. Valid options are: YES, NO. If YES and you updated the group's instance template or per-instance configurations after the VM was created, then these changes are applied when VM is repaired. If NO (default), then updates are applied in accordance with the group's update policy type.`,
						},
					},
				},
			},
			<% end -%>

			"update_policy": {
				Type:        schema.TypeList,
				Computed:    true,
				Optional:    true,
				MaxItems:    1,
				Description: `The update policy for this managed instance group.`,
				Elem: &schema.Resource{
					Schema: map[string]*schema.Schema{
						"minimal_action": {
							Type:         schema.TypeString,
							Required:     true,
							ValidateFunc: validation.StringInSlice([]string{"REFRESH", "RESTART", "REPLACE"}, false),
							Description:  `Minimal action to be taken on an instance. You can specify either REFRESH to update without stopping instances, RESTART to restart existing instances or REPLACE to delete and create new instances from the target template. If you specify a REFRESH, the Updater will attempt to perform that action only. However, if the Updater determines that the minimal action you specify is not enough to perform the update, it might perform a more disruptive action.`,
						},

						"most_disruptive_allowed_action": {
							Type:         schema.TypeString,
							Optional:     true,
							ValidateFunc: validation.StringInSlice([]string{"NONE", "REFRESH", "RESTART", "REPLACE"}, false),
							Description:  `Most disruptive action that is allowed to be taken on an instance. You can specify either NONE to forbid any actions, REFRESH to allow actions that do not need instance restart, RESTART to allow actions that can be applied without instance replacing or REPLACE to allow all possible actions. If the Updater determines that the minimal update action needed is more disruptive than most disruptive allowed action you specify it will not perform the update at all.`,
						},

						"type": {
							Type:         schema.TypeString,
							Required:     true,
							ValidateFunc: validation.StringInSlice([]string{"OPPORTUNISTIC", "PROACTIVE"}, false),
							Description:  `The type of update process. You can specify either PROACTIVE so that the instance group manager proactively executes actions in order to bring instances to their target versions or OPPORTUNISTIC so that no action is proactively executed but the update will be performed as part of other actions (for example, resizes or recreateInstances calls).`,
						},

						"max_surge_fixed": {
							Type:          schema.TypeInt,
							Optional:      true,
							Computed:      true,
							ConflictsWith: []string{"update_policy.0.max_surge_percent"},
							Description:   `The maximum number of instances that can be created above the specified targetSize during the update process. Conflicts with max_surge_percent. It has to be either 0 or at least equal to the number of zones. If fixed values are used, at least one of max_unavailable_fixed or max_surge_fixed must be greater than 0.`,
						},

						"max_surge_percent": {
							Type:          schema.TypeInt,
							Optional:      true,
							ConflictsWith: []string{"update_policy.0.max_surge_fixed"},
							Description:   `The maximum number of instances(calculated as percentage) that can be created above the specified targetSize during the update process. Conflicts with max_surge_fixed. Percent value is only allowed for regional managed instance groups with size at least 10.`,
							ValidateFunc:  validation.IntBetween(0, 100),
						},

						"max_unavailable_fixed": {
							Type:          schema.TypeInt,
							Optional:      true,
							Computed:      true,
							Description:   `The maximum number of instances that can be unavailable during the update process. Conflicts with max_unavailable_percent. It has to be either 0 or at least equal to the number of zones. If fixed values are used, at least one of max_unavailable_fixed or max_surge_fixed must be greater than 0.`,
							ConflictsWith: []string{"update_policy.0.max_unavailable_percent"},
						},

						"max_unavailable_percent": {
							Type:          schema.TypeInt,
							Optional:      true,
							ConflictsWith: []string{"update_policy.0.max_unavailable_fixed"},
							ValidateFunc:  validation.IntBetween(0, 100),
							Description:   `The maximum number of instances(calculated as percentage) that can be unavailable during the update process. Conflicts with max_unavailable_fixed. Percent value is only allowed for regional managed instance groups with size at least 10.`,
						},

						<% unless version == "ga" -%>
						"min_ready_sec": {
							Type:         schema.TypeInt,
							Optional:     true,
							ValidateFunc: validation.IntBetween(0, 3600),
							Description:  `Minimum number of seconds to wait for after a newly created instance becomes available. This value must be from range [0, 3600].`,
						},
						<% end -%>
						"instance_redistribution_type": {
							Type:             schema.TypeString,
							Optional:         true,
							ValidateFunc:     validation.StringInSlice([]string{"PROACTIVE", "NONE", ""}, false),
							DiffSuppressFunc: emptyOrDefaultStringSuppress("PROACTIVE"),
							Description:      `The instance redistribution policy for regional managed instance groups. Valid values are: "PROACTIVE", "NONE". If PROACTIVE (default), the group attempts to maintain an even distribution of VM instances across zones in the region. If NONE, proactive redistribution is disabled.`,
						},
						"replacement_method": {
							Type:             schema.TypeString,
							Optional:         true,
							ValidateFunc:     validation.StringInSlice([]string{"RECREATE", "SUBSTITUTE", ""}, false),
							DiffSuppressFunc: emptyOrDefaultStringSuppress("SUBSTITUTE"),
							Description:      `The instance replacement method for regional managed instance groups. Valid values are: "RECREATE", "SUBSTITUTE". If SUBSTITUTE (default), the group replaces VM instances with new instances that have randomly generated names. If RECREATE, instance names are preserved.  You must also set max_unavailable_fixed or max_unavailable_percent to be greater than 0.`,
						},
					},
				},
			},
			<% unless version == "ga" -%>
			"all_instances_config": {
				Type:        schema.TypeList,
				Optional:    true,
				MaxItems:    1,
				Description: `Specifies configuration that overrides the instance template configuration for the group.`,
				Elem: &schema.Resource{
					Schema: map[string]*schema.Schema{
						"metadata": {
							Type:        schema.TypeMap,
							Optional:    true,
							Elem:        &schema.Schema{Type: schema.TypeString},
							Set:         schema.HashString,
							Description: `The metadata key-value pairs that you want to patch onto the instance. For more information, see Project and instance metadata,`,
						},
						"labels": {
							Type:        schema.TypeMap,
							Optional:    true,
							Elem:        &schema.Schema{Type: schema.TypeString},
							Set:         schema.HashString,
							Description: `The label key-value pairs that you want to patch onto the instance,`,
						},
					},
				},
			},
			<% end -%>
			<% unless version == "ga" -%>
			"stateful_internal_ip": {
				Type:        schema.TypeList,
				Optional:    true,
				Description: `External IPs considered stateful by the instance group. `,
				Elem: &schema.Resource{
					Schema: map[string]*schema.Schema{
						"interface_name": {
							Type:        schema.TypeString,
							Optional:    true,
							Description: `The network interface name`,
						},
						"delete_rule": {
							Type:         schema.TypeString,
							Default:      "NEVER",
							Optional:     true,
							ValidateFunc: validation.StringInSlice([]string{"NEVER", "ON_PERMANENT_INSTANCE_DELETION"}, true),
							Description:  `A value that prescribes what should happen to an associated static Address resource when a VM instance is permanently deleted. The available options are NEVER and ON_PERMANENT_INSTANCE_DELETION. NEVER - detach the IP when the VM is deleted, but do not delete the address resource. ON_PERMANENT_INSTANCE_DELETION will delete the stateful address when the VM is permanently deleted from the instance group. The default is NEVER.`,
						},
					},
				},
			},
			"stateful_external_ip": {
				Type:        schema.TypeList,
				Optional:    true,
				Description: `External IPs considered stateful by the instance group. `,
				Elem: &schema.Resource{
					Schema: map[string]*schema.Schema{
						"interface_name": {
							Type:        schema.TypeString,
							Optional:    true,
							Description: `The network interface name`,
						},
						"delete_rule": {
							Type:         schema.TypeString,
							Default:      "NEVER",
							Optional:     true,
							ValidateFunc: validation.StringInSlice([]string{"NEVER", "ON_PERMANENT_INSTANCE_DELETION"}, true),
							Description:  `A value that prescribes what should happen to an associated static Address resource when a VM instance is permanently deleted. The available options are NEVER and ON_PERMANENT_INSTANCE_DELETION. NEVER - detach the IP when the VM is deleted, but do not delete the address resource. ON_PERMANENT_INSTANCE_DELETION will delete the stateful address when the VM is permanently deleted from the instance group. The default is NEVER.`,
						},
					},
				},
			},
			<% end -%>
			"stateful_disk": {
				Type:        schema.TypeSet,
				Optional:    true,
				Description: `Disks created on the instances that will be preserved on instance delete, update, etc. Structure is documented below. For more information see the official documentation. Proactive cross zone instance redistribution must be disabled before you can update stateful disks on existing instance group managers. This can be controlled via the update_policy.`,
				Elem: &schema.Resource{
					Schema: map[string]*schema.Schema{
						"device_name": {
							Type:        schema.TypeString,
							Required:    true,
							Description: `The device name of the disk to be attached.`,
						},

						"delete_rule": {
							Type:         schema.TypeString,
							Default:      "NEVER",
							Optional:     true,
							Description:  `A value that prescribes what should happen to the stateful disk when the VM instance is deleted. The available options are NEVER and ON_PERMANENT_INSTANCE_DELETION. NEVER - detach the disk when the VM is deleted, but do not delete the disk. ON_PERMANENT_INSTANCE_DELETION will delete the stateful disk when the VM is permanently deleted from the instance group. The default is NEVER.`,
							ValidateFunc: validation.StringInSlice([]string{"NEVER", "ON_PERMANENT_INSTANCE_DELETION"}, true),
						},
					},
				},
			},
			"status": {
				Type:        schema.TypeList,
				Computed:    true,
				Description: `The status of this managed instance group.`,
				Elem: &schema.Resource{
					Schema: map[string]*schema.Schema{
						"is_stable": {
							Type:        schema.TypeBool,
							Computed:    true,
							Description: `A bit indicating whether the managed instance group is in a stable state. A stable state means that: none of the instances in the managed instance group is currently undergoing any type of change (for example, creation, restart, or deletion); no future changes are scheduled for instances in the managed instance group; and the managed instance group itself is not being modified.`,
						},

						"version_target": {
							Type:        schema.TypeList,
							Computed:    true,
							Description: `A status of consistency of Instances' versions with their target version specified by version field on Instance Group Manager.`,
							Elem: &schema.Resource{
								Schema: map[string]*schema.Schema{
									"is_reached": {
										Type:        schema.TypeBool,
										Computed:    true,
										Description: `A bit indicating whether version target has been reached in this managed instance group, i.e. all instances are in their target version. Instances' target version are specified by version field on Instance Group Manager.`,
									},
								},
							},
						},
						<% unless version == "ga" -%>
						"all_instances_config": {
							Type:        schema.TypeList,
							Computed:    true,
							Description: `Status of all-instances configuration on the group.`,
							Elem: &schema.Resource{
								Schema: map[string]*schema.Schema{
									"effective": {
										Type:        schema.TypeBool,
										Computed:    true,
										Description: `A bit indicating whether this configuration has been applied to all managed instances in the group.`,
									},
								},
							},
						},
						<% end -%>
						"stateful": {
							Type:        schema.TypeList,
							Computed:    true,
							Description: `Stateful status of the given Instance Group Manager.`,
							Elem: &schema.Resource{
								Schema: map[string]*schema.Schema{
									"has_stateful_config": {
										Type:        schema.TypeBool,
										Computed:    true,
										Description: `A bit indicating whether the managed instance group has stateful configuration, that is, if you have configured any items in a stateful policy or in per-instance configs. The group might report that it has no stateful config even when there is still some preserved state on a managed instance, for example, if you have deleted all PICs but not yet applied those deletions.`,
									},
									"per_instance_configs": {
										Type:        schema.TypeList,
										Computed:    true,
										Description: `Status of per-instance configs on the instance.`,
										Elem: &schema.Resource{
											Schema: map[string]*schema.Schema{
												"all_effective": {
													Type:        schema.TypeBool,
													Computed:    true,
													Description: `A bit indicating if all of the group's per-instance configs (listed in the output of a listPerInstanceConfigs API call) have status EFFECTIVE or there are no per-instance-configs.`,
												},
											},
										},
									},
								},
							},
						},
					},
				},
			},
		},
		UseJSONNumber: true,
	}
}

func resourceComputeRegionInstanceGroupManagerCreate(d *schema.ResourceData, meta interface{}) error {
	config := meta.(*Config)
	userAgent, err := generateUserAgentString(d, config.userAgent)
	if err != nil {
		return err
	}

	project, err := getProject(d, config)
	if err != nil {
		return err
	}

	region, err := getRegion(d, config)
	if err != nil {
		return err
	}

	manager := &compute.InstanceGroupManager{
		Name:                        d.Get("name").(string),
		Description:                 d.Get("description").(string),
		BaseInstanceName:            d.Get("base_instance_name").(string),
		TargetSize:                  int64(d.Get("target_size").(int)),
		ListManagedInstancesResults: d.Get("list_managed_instances_results").(string),
		NamedPorts:                  getNamedPortsBeta(d.Get("named_port").(*schema.Set).List()),
		TargetPools:                 convertStringSet(d.Get("target_pools").(*schema.Set)),
		AutoHealingPolicies:         expandAutoHealingPolicies(d.Get("auto_healing_policies").([]interface{})),
		Versions:                    expandVersions(d.Get("version").([]interface{})),
		UpdatePolicy:                expandRegionUpdatePolicy(d.Get("update_policy").([]interface{})),
		<% unless version == "ga" -%>
		InstanceLifecyclePolicy:     expandInstanceLifecyclePolicy(d.Get("instance_lifecycle_policy").([]interface{})),
		<% end -%>
		<% unless version == "ga" -%>
		AllInstancesConfig:          expandAllInstancesConfig(nil, d.Get("all_instances_config").([]interface{})),
		<% end -%>
		DistributionPolicy:          expandDistributionPolicy(d),
		StatefulPolicy:              expandStatefulPolicy(d),
		// Force send TargetSize to allow size of 0.
		ForceSendFields: []string{"TargetSize"},
	}

	op, err := config.NewComputeClient(userAgent).RegionInstanceGroupManagers.Insert(project, region, manager).Do()

	if err != nil {
		return fmt.Errorf("Error creating RegionInstanceGroupManager: %s", err)
	}

	id, err := replaceVars(d, config, "projects/{{project}}/regions/{{region}}/instanceGroupManagers/{{name}}")
	if err != nil {
		return fmt.Errorf("Error constructing id: %s", err)
	}
	d.SetId(id)

	// Wait for the operation to complete
	err = computeOperationWaitTime(config, op, project, "Creating InstanceGroupManager", userAgent, d.Timeout(schema.TimeoutCreate))
	if err != nil {
		return err
	}

	if d.Get("wait_for_instances").(bool) {
		err := computeRIGMWaitForInstanceStatus(d, meta)
		if err != nil {
			return err
		}
	}

	return resourceComputeRegionInstanceGroupManagerRead(d, config)
}

func computeRIGMWaitForInstanceStatus(d *schema.ResourceData, meta interface{}) error {
	waitForUpdates := d.Get("wait_for_instances_status").(string) == "UPDATED"
	conf := resource.StateChangeConf{
		<% if version == "ga" -%>
		Pending: []string{"creating", "error", "updating per instance configs", "reaching version target"},
		<% else -%>
		Pending: []string{"creating", "error", "updating per instance configs", "reaching version target", "updating all instances config"},
		<% end -%>
		Target:  []string{"created"},
		Refresh: waitForInstancesRefreshFunc(getRegionalManager, waitForUpdates, d, meta),
		Timeout: d.Timeout(schema.TimeoutCreate),
	}
	_, err := conf.WaitForState()
	if err != nil {
		return err
	}
	return nil
}

type getInstanceManagerFunc func(*schema.ResourceData, interface{}) (*compute.InstanceGroupManager, error)

func getRegionalManager(d *schema.ResourceData, meta interface{}) (*compute.InstanceGroupManager, error) {
	config := meta.(*Config)

	project, err := getProject(d, config)
	if err != nil {
		return nil, err
	}

	region, err := getRegion(d, config)
	if err != nil {
		return nil, err
	}

	userAgent, err := generateUserAgentString(d, config.userAgent)
	if err != nil {
		return nil, err
	}

	name := d.Get("name").(string)
	manager, err := config.NewComputeClient(userAgent).RegionInstanceGroupManagers.Get(project, region, name).Do()
	if err != nil {
		return nil, handleNotFoundError(err, d, fmt.Sprintf("Region Instance Manager %q", name))
	}

	return manager, nil
}

func waitForInstancesRefreshFunc(f getInstanceManagerFunc, waitForUpdates bool, d *schema.ResourceData, meta interface{}) resource.StateRefreshFunc {
	return func() (interface{}, string, error) {
		m, err := f(d, meta)
		if err != nil {
			log.Printf("[WARNING] Error in fetching manager while waiting for instances to come up: %s\n", err)
			return nil, "error", err
		}
		if m.Status.IsStable {
			if waitForUpdates {
				// waitForUpdates waits for versions to be reached and per instance configs to be updated (if present)
				if m.Status.Stateful.HasStatefulConfig {
					if !m.Status.Stateful.PerInstanceConfigs.AllEffective {
						return false, "updating per instance configs", nil
					}
				}
				if !m.Status.VersionTarget.IsReached {
					return false, "reaching version target", nil
				}
				if !m.Status.VersionTarget.IsReached {
					return false, "reaching version target", nil
				}
				<% unless version == "ga" -%>
				if !m.Status.AllInstancesConfig.Effective {
					return false, "updating all instances config", nil
				}
				<% end -%>
			}
			return true, "created", nil
		} else {
			return false, "creating", nil
		}
	}
}

func resourceComputeRegionInstanceGroupManagerRead(d *schema.ResourceData, meta interface{}) error {
	config := meta.(*Config)

	manager, err := getRegionalManager(d, meta)
	if err != nil {
		return err
	}
	if manager == nil {
		log.Printf("[WARN] Region Instance Group Manager %q not found, removing from state.", d.Id())
		d.SetId("")
		return nil
	}

	project, err := getProject(d, config)
	if err != nil {
		return err
	}

	if err := d.Set("base_instance_name", manager.BaseInstanceName); err != nil {
		return fmt.Errorf("Error setting base_instance_name: %s", err)
	}
	if err := d.Set("name", manager.Name); err != nil {
		return fmt.Errorf("Error setting name: %s", err)
	}
	if err := d.Set("region", GetResourceNameFromSelfLink(manager.Region)); err != nil {
		return fmt.Errorf("Error setting region: %s", err)
	}
	if err := d.Set("description", manager.Description); err != nil {
		return fmt.Errorf("Error setting description: %s", err)
	}
	if err := d.Set("project", project); err != nil {
		return fmt.Errorf("Error setting project: %s", err)
	}
	if err := d.Set("target_size", manager.TargetSize); err != nil {
		return fmt.Errorf("Error setting target_size: %s", err)
	}
	if err := d.Set("list_managed_instances_results", manager.ListManagedInstancesResults); err != nil {
		return fmt.Errorf("Error setting list_managed_instances_results: %s", err)
	}
	if err := d.Set("target_pools", mapStringArr(manager.TargetPools, ConvertSelfLinkToV1)); err != nil {
		return fmt.Errorf("Error setting target_pools in state: %s", err.Error())
	}
	if err := d.Set("named_port", flattenNamedPortsBeta(manager.NamedPorts)); err != nil {
		return fmt.Errorf("Error setting named_port in state: %s", err.Error())
	}
	if err := d.Set("fingerprint", manager.Fingerprint); err != nil {
		return fmt.Errorf("Error setting fingerprint: %s", err)
	}
	if err := d.Set("instance_group", ConvertSelfLinkToV1(manager.InstanceGroup)); err != nil {
		return fmt.Errorf("Error setting instance_group: %s", err)
	}
	if err := d.Set("distribution_policy_zones", flattenDistributionPolicy(manager.DistributionPolicy)); err != nil {
		return err
	}
	if err := d.Set("distribution_policy_target_shape", manager.DistributionPolicy.TargetShape); err != nil {
		return err
	}
	if err := d.Set("self_link", ConvertSelfLinkToV1(manager.SelfLink)); err != nil {
		return fmt.Errorf("Error setting self_link: %s", err)
	}

	if err := d.Set("auto_healing_policies", flattenAutoHealingPolicies(manager.AutoHealingPolicies)); err != nil {
		return fmt.Errorf("Error setting auto_healing_policies in state: %s", err.Error())
	}
	if err := d.Set("version", flattenVersions(manager.Versions)); err != nil {
		return err
	}
	if err := d.Set("update_policy", flattenRegionUpdatePolicy(manager.UpdatePolicy)); err != nil {
		return fmt.Errorf("Error setting update_policy in state: %s", err.Error())
	}
	<% unless version == "ga" -%>
	if err = d.Set("instance_lifecycle_policy", flattenInstanceLifecyclePolicy(manager.InstanceLifecyclePolicy)); err != nil {
		return fmt.Errorf("Error setting instance lifecycle policy in state: %s", err.Error())
	}
	<% end -%>
	<% unless version == "ga" -%>
	if manager.AllInstancesConfig != nil {
		if err = d.Set("all_instances_config", flattenAllInstancesConfig(manager.AllInstancesConfig)); err != nil {
			return fmt.Errorf("Error setting all_instances_config in state: %s", err.Error())
		}
	}
	<% end -%>
	if err = d.Set("stateful_disk", flattenStatefulPolicy(manager.StatefulPolicy)); err != nil {
		return fmt.Errorf("Error setting stateful_disk in state: %s", err.Error())
	}
	if err = d.Set("status", flattenStatus(manager.Status)); err != nil {
		return fmt.Errorf("Error setting status in state: %s", err.Error())
	}
	<% unless version == "ga" -%>
	if err = d.Set("stateful_internal_ip", flattenStatefulPolicyStatefulInternalIps(manager.StatefulPolicy)); err != nil {
		return fmt.Errorf("Error setting stateful_internal_ip in state: %s", err.Error())
	}
	if err = d.Set("stateful_external_ip", flattenStatefulPolicyStatefulExternalIps(manager.StatefulPolicy)); err != nil {
		return fmt.Errorf("Error setting stateful_external_ip in state: %s", err.Error())
	}
	<% end -%>
	// If unset in state set to default value
	if d.Get("wait_for_instances_status").(string) == "" {
		if err = d.Set("wait_for_instances_status", "STABLE"); err != nil {
			return fmt.Errorf("Error setting wait_for_instances_status in state: %s", err.Error())
		}
	}

	return nil
}

func resourceComputeRegionInstanceGroupManagerUpdate(d *schema.ResourceData, meta interface{}) error {
	config := meta.(*Config)

	userAgent, err := generateUserAgentString(d, config.userAgent)
	if err != nil {
		return err
	}

	project, err := getProject(d, config)
	if err != nil {
		return err
	}

	region, err := getRegion(d, config)
	if err != nil {
		return err
	}

	updatedManager := &compute.InstanceGroupManager{
		Fingerprint: d.Get("fingerprint").(string),
	}
	var change bool

	if d.HasChange("target_pools") {
		updatedManager.TargetPools = convertStringSet(d.Get("target_pools").(*schema.Set))
		updatedManager.ForceSendFields = append(updatedManager.ForceSendFields, "TargetPools")
		change = true
	}

	if d.HasChange("auto_healing_policies") {
		updatedManager.AutoHealingPolicies = expandAutoHealingPolicies(d.Get("auto_healing_policies").([]interface{}))
		updatedManager.ForceSendFields = append(updatedManager.ForceSendFields, "AutoHealingPolicies")
		change = true
	}

	if d.HasChange("version") {
		updatedManager.Versions = expandVersions(d.Get("version").([]interface{}))
		change = true
	}

	if d.HasChange("update_policy") {
		updatedManager.UpdatePolicy = expandRegionUpdatePolicy(d.Get("update_policy").([]interface{}))
		change = true
	}

	<% unless version == "ga" -%>
	if d.HasChange("instance_lifecycle_policy") {
		updatedManager.InstanceLifecyclePolicy = expandInstanceLifecyclePolicy(d.Get("instance_lifecycle_policy").([]interface{}))
		change = true
	}
	<% end -%>
	
	<% unless version == "ga" -%>
	if d.HasChange("stateful_internal_ip") || d.HasChange("stateful_external_ip") || d.HasChange("stateful_disk") {
		updatedManager.StatefulPolicy = expandStatefulPolicy(d)
		change = true
	}
	<% else -%>
	if d.HasChange("stateful_disk") {
		updatedManager.StatefulPolicy = expandStatefulPolicy(d)
		change = true
	}
	<% end -%>

	<% unless version == "ga" -%>
	if d.HasChange("all_instances_config") {
		oldAic, newAic := d.GetChange("all_instances_config")
		if newAic == nil || len(newAic.([]interface{})) == 0 {
			updatedManager.NullFields = append(updatedManager.NullFields, "AllInstancesConfig")
		} else {
			updatedManager.AllInstancesConfig = expandAllInstancesConfig(oldAic.([]interface{}), newAic.([]interface{}))
		}
		change = true
	}
	<% end -%>

	if d.HasChange("list_managed_instances_results") {
		updatedManager.ListManagedInstancesResults = d.Get("list_managed_instances_results").(string)
		change = true
	}

	if change {
		op, err := config.NewComputeClient(userAgent).RegionInstanceGroupManagers.Patch(project, region, d.Get("name").(string), updatedManager).Do()
		if err != nil {
			return fmt.Errorf("Error updating region managed group instances: %s", err)
		}

		err = computeOperationWaitTime(config, op, project, "Updating region managed group instances", userAgent, d.Timeout(schema.TimeoutUpdate))
		if err != nil {
			return err
		}
	}

	// named ports can't be updated through PATCH
	// so we call the update method on the region instance group, instead of the rigm
	if d.HasChange("named_port") {
		d.Partial(true)
		namedPorts := getNamedPortsBeta(d.Get("named_port").(*schema.Set).List())
		setNamedPorts := &compute.RegionInstanceGroupsSetNamedPortsRequest{
			NamedPorts: namedPorts,
		}

		op, err := config.NewComputeClient(userAgent).RegionInstanceGroups.SetNamedPorts(
			project, region, d.Get("name").(string), setNamedPorts).Do()

		if err != nil {
			return fmt.Errorf("Error updating RegionInstanceGroupManager: %s", err)
		}

		err = computeOperationWaitTime(config, op, project, "Updating RegionInstanceGroupManager", userAgent, d.Timeout(schema.TimeoutUpdate))
		if err != nil {
			return err
		}
	}

	// target size should use resize
	if d.HasChange("target_size") {
		d.Partial(true)
		targetSize := int64(d.Get("target_size").(int))
		op, err := config.NewComputeClient(userAgent).RegionInstanceGroupManagers.Resize(
			project, region, d.Get("name").(string), targetSize).Do()

		if err != nil {
			return fmt.Errorf("Error resizing RegionInstanceGroupManager: %s", err)
		}

		err = computeOperationWaitTime(config, op, project, "Resizing RegionInstanceGroupManager", userAgent, d.Timeout(schema.TimeoutUpdate))
		if err != nil {
			return err
		}
	}

	d.Partial(false)

	if d.Get("wait_for_instances").(bool) {
		err := computeRIGMWaitForInstanceStatus(d, meta)
		if err != nil {
			return err
		}
	}

	return resourceComputeRegionInstanceGroupManagerRead(d, meta)
}

func resourceComputeRegionInstanceGroupManagerDelete(d *schema.ResourceData, meta interface{}) error {
	config := meta.(*Config)

	if d.Get("wait_for_instances").(bool) {
		err := computeRIGMWaitForInstanceStatus(d, meta)
		if err != nil {
			return err
		}
	}

	userAgent, err := generateUserAgentString(d, config.userAgent)
	if err != nil {
		return err
	}

	project, err := getProject(d, config)
	if err != nil {
		return err
	}

	region, err := getRegion(d, config)
	if err != nil {
		return err
	}

	name := d.Get("name").(string)

	op, err := config.NewComputeClient(userAgent).RegionInstanceGroupManagers.Delete(project, region, name).Do()

	if err != nil {
		return fmt.Errorf("Error deleting region instance group manager: %s", err)
	}

	// Wait for the operation to complete
	err = computeOperationWaitTime(config, op, project, "Deleting RegionInstanceGroupManager", userAgent, d.Timeout(schema.TimeoutDelete))
	if err != nil {
		return fmt.Errorf("Error waiting for delete to complete: %s", err)
	}

	d.SetId("")
	return nil
}

func expandRegionUpdatePolicy(configured []interface{}) *compute.InstanceGroupManagerUpdatePolicy {
	updatePolicy := &compute.InstanceGroupManagerUpdatePolicy{}

	for _, raw := range configured {
		data := raw.(map[string]interface{})

		updatePolicy.MinimalAction = data["minimal_action"].(string)
		mostDisruptiveAllowedAction := data["most_disruptive_allowed_action"].(string)
		if mostDisruptiveAllowedAction != "" {
			updatePolicy.MostDisruptiveAllowedAction = mostDisruptiveAllowedAction
		} else {
			updatePolicy.NullFields = append(updatePolicy.NullFields, "MostDisruptiveAllowedAction")
		}
		updatePolicy.Type = data["type"].(string)
		updatePolicy.InstanceRedistributionType = data["instance_redistribution_type"].(string)
		updatePolicy.ReplacementMethod = data["replacement_method"].(string)
<% unless version == "ga" -%>
		updatePolicy.MinReadySec = int64(data["min_ready_sec"].(int))
		updatePolicy.ForceSendFields = []string{"MinReadySec"}
<% end -%>

		// percent and fixed values are conflicting
		// when the percent values are set, the fixed values will be ignored
		if v := data["max_surge_percent"]; v.(int) > 0 {
			updatePolicy.MaxSurge = &compute.FixedOrPercent{
				Percent:    int64(v.(int)),
				NullFields: []string{"Fixed"},
			}
		} else {
			updatePolicy.MaxSurge = &compute.FixedOrPercent{
				Fixed: int64(data["max_surge_fixed"].(int)),
				// allow setting this value to 0
				ForceSendFields: []string{"Fixed"},
				NullFields:      []string{"Percent"},
			}
		}

		if v := data["max_unavailable_percent"]; v.(int) > 0 {
			updatePolicy.MaxUnavailable = &compute.FixedOrPercent{
				Percent:    int64(v.(int)),
				NullFields: []string{"Fixed"},
			}
		} else {
			updatePolicy.MaxUnavailable = &compute.FixedOrPercent{
				Fixed: int64(data["max_unavailable_fixed"].(int)),
				// allow setting this value to 0
				ForceSendFields: []string{"Fixed"},
				NullFields:      []string{"Percent"},
			}
		}
	}
	return updatePolicy
}

func flattenRegionUpdatePolicy(updatePolicy *compute.InstanceGroupManagerUpdatePolicy) []map[string]interface{} {
	results := []map[string]interface{}{}
	if updatePolicy != nil {
		up := map[string]interface{}{}
		if updatePolicy.MaxSurge != nil {
			up["max_surge_fixed"] = updatePolicy.MaxSurge.Fixed
			up["max_surge_percent"] = updatePolicy.MaxSurge.Percent
		} else {
			up["max_surge_fixed"] = 0
			up["max_surge_percent"] = 0
		}
		if updatePolicy.MaxUnavailable != nil {
			up["max_unavailable_fixed"] = updatePolicy.MaxUnavailable.Fixed
			up["max_unavailable_percent"] = updatePolicy.MaxUnavailable.Percent
		} else {
			up["max_unavailable_fixed"] = 0
			up["max_unavailable_percent"] = 0
		}
<% unless version == "ga" -%>
		up["min_ready_sec"] = updatePolicy.MinReadySec
<% end -%>
		up["minimal_action"] = updatePolicy.MinimalAction
		up["most_disruptive_allowed_action"] = updatePolicy.MostDisruptiveAllowedAction
		up["type"] = updatePolicy.Type
		up["instance_redistribution_type"] = updatePolicy.InstanceRedistributionType
		up["replacement_method"] = updatePolicy.ReplacementMethod

		results = append(results, up)
	}
	return results
}

func expandDistributionPolicy(d *schema.ResourceData) *compute.DistributionPolicy {
	dpz := d.Get("distribution_policy_zones").(*schema.Set)
	dpts := d.Get("distribution_policy_target_shape").(string)
	if dpz.Len() == 0 && dpts == "" {
		return nil
	}

	distributionPolicyZoneConfigs := make([]*compute.DistributionPolicyZoneConfiguration, 0, dpz.Len())
	for _, raw := range dpz.List() {
		data := raw.(string)
		distributionPolicyZoneConfig := compute.DistributionPolicyZoneConfiguration{
			Zone: "zones/" + data,
		}

		distributionPolicyZoneConfigs = append(distributionPolicyZoneConfigs, &distributionPolicyZoneConfig)
	}

	return &compute.DistributionPolicy{Zones: distributionPolicyZoneConfigs, TargetShape: dpts}
}

func flattenDistributionPolicy(distributionPolicy *compute.DistributionPolicy) []string {
	zones := make([]string, 0)

	if distributionPolicy != nil {
		for _, zone := range distributionPolicy.Zones {
			zones = append(zones, GetResourceNameFromSelfLink(zone.Zone))
		}
	}

	return zones
}

func hashZoneFromSelfLinkOrResourceName(value interface{}) int {
	parts := strings.Split(value.(string), "/")
	resource := parts[len(parts)-1]

	return hashcode(resource)
}

func resourceRegionInstanceGroupManagerStateImporter(d *schema.ResourceData, meta interface{}) ([]*schema.ResourceData, error) {
	if err := d.Set("wait_for_instances", false); err != nil {
		return nil, fmt.Errorf("Error setting wait_for_instances: %s", err)
	}
	if err := d.Set("wait_for_instances_status", "STABLE"); err != nil {
		return nil, fmt.Errorf("Error setting wait_for_instances_status: %s", err)
	}
	config := meta.(*Config)
	if err := parseImportId([]string{"projects/(?P<project>[^/]+)/regions/(?P<region>[^/]+)/instanceGroupManagers/(?P<name>[^/]+)", "(?P<project>[^/]+)/(?P<region>[^/]+)/(?P<name>[^/]+)", "(?P<region>[^/]+)/(?P<name>[^/]+)", "(?P<name>[^/]+)"}, d, config); err != nil {
		return nil, err
	}

	// Replace import id for the resource id
	id, err := replaceVars(d, config, "projects/{{project}}/regions/{{region}}/instanceGroupManagers/{{name}}")
	if err != nil {
		return nil, fmt.Errorf("Error constructing id: %s", err)
	}
	d.SetId(id)

	return []*schema.ResourceData{d}, nil
}<|MERGE_RESOLUTION|>--- conflicted
+++ resolved
@@ -258,11 +258,7 @@
 						"force_update_on_repair": {
 							Type:         schema.TypeString,
 							Default:      "NO",
-<<<<<<< HEAD
 							Optional:     true,
-=======
-							Optional:    true,
->>>>>>> 284af9ff
 							ValidateFunc: validation.StringInSlice([]string{"YES", "NO"}, false),
 							Description:  `Specifies whether to apply the group's latest configuration when repairing a VM. Valid options are: YES, NO. If YES and you updated the group's instance template or per-instance configurations after the VM was created, then these changes are applied when VM is repaired. If NO (default), then updates are applied in accordance with the group's update policy type.`,
 						},
@@ -834,7 +830,7 @@
 		change = true
 	}
 	<% end -%>
-	
+
 	<% unless version == "ga" -%>
 	if d.HasChange("stateful_internal_ip") || d.HasChange("stateful_external_ip") || d.HasChange("stateful_disk") {
 		updatedManager.StatefulPolicy = expandStatefulPolicy(d)
