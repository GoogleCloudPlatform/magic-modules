--- conflicted
+++ resolved
@@ -895,11 +895,7 @@
 	pitr := diff.Get("settings.0.backup_configuration.0.point_in_time_recovery_enabled").(bool)
 	dbVersion := diff.Get("database_version").(string)
 	if pitr && (!strings.Contains(dbVersion, "POSTGRES") && !strings.Contains(dbVersion, "SQLSERVER")) {
-<<<<<<< HEAD
-		return fmt.Errorf("point_in_time_recovery_enabled flag is only available for Postgres and SQL Server. You may want to consider using binary_log_enabled instead.")
-=======
 		return fmt.Errorf("point_in_time_recovery_enabled is only available for Postgres and SQL Server. You may want to consider using binary_log_enabled instead.")
->>>>>>> fb27e40d
 	}
 	return nil
 }
