<% autogen_exception -%>
package google

import (
	"context"
	"errors"
	"fmt"
	"log"
	"strings"
	"time"

	"github.com/hashicorp/terraform-plugin-sdk/v2/helper/customdiff"
	"github.com/hashicorp/terraform-plugin-sdk/v2/helper/resource"
	"github.com/hashicorp/terraform-plugin-sdk/v2/helper/schema"
	"github.com/hashicorp/terraform-plugin-sdk/v2/helper/validation"

	"google.golang.org/api/googleapi"
	sqladmin "google.golang.org/api/sqladmin/v1beta4"
)

// Match fully-qualified or relative URLs
const privateNetworkLinkRegex = "^(?:http(?:s)?://.+/)?projects/(" + ProjectRegex + ")/global/networks/((?:[a-z](?:[-a-z0-9]*[a-z0-9])?))$"

var sqlDatabaseAuthorizedNetWorkSchemaElem *schema.Resource = &schema.Resource{
	Schema: map[string]*schema.Schema{
		"expiration_time": {
			Type:     schema.TypeString,
			Optional: true,
		},
		"name": {
			Type:     schema.TypeString,
			Optional: true,
		},
		"value": {
			Type:     schema.TypeString,
			Required: true,
		},
	},
}

var (
	backupConfigurationKeys = []string{
		"settings.0.backup_configuration.0.binary_log_enabled",
		"settings.0.backup_configuration.0.enabled",
		"settings.0.backup_configuration.0.start_time",
		"settings.0.backup_configuration.0.location",
		"settings.0.backup_configuration.0.point_in_time_recovery_enabled",
		"settings.0.backup_configuration.0.backup_retention_settings",
		"settings.0.backup_configuration.0.transaction_log_retention_days",
	}

	ipConfigurationKeys = []string{
		"settings.0.ip_configuration.0.authorized_networks",
		"settings.0.ip_configuration.0.ipv4_enabled",
		"settings.0.ip_configuration.0.require_ssl",
		"settings.0.ip_configuration.0.private_network",
		"settings.0.ip_configuration.0.allocated_ip_range",
		"settings.0.ip_configuration.0.enable_private_path_for_google_cloud_services",
	}

	maintenanceWindowKeys = []string{
		"settings.0.maintenance_window.0.day",
		"settings.0.maintenance_window.0.hour",
		"settings.0.maintenance_window.0.update_track",
	}

	replicaConfigurationKeys = []string{
		"replica_configuration.0.ca_certificate",
		"replica_configuration.0.client_certificate",
		"replica_configuration.0.client_key",
		"replica_configuration.0.connect_retry_interval",
		"replica_configuration.0.dump_file_path",
		"replica_configuration.0.failover_target",
		"replica_configuration.0.master_heartbeat_period",
		"replica_configuration.0.password",
		"replica_configuration.0.ssl_cipher",
		"replica_configuration.0.username",
		"replica_configuration.0.verify_server_certificate",
	}

	insightsConfigKeys = []string{
		"settings.0.insights_config.0.query_insights_enabled",
		"settings.0.insights_config.0.query_string_length",
		"settings.0.insights_config.0.record_application_tags",
		"settings.0.insights_config.0.record_client_address",
		"settings.0.insights_config.0.query_plans_per_minute",
  }

	sqlServerAuditConfigurationKeys = []string{
		"settings.0.sql_server_audit_config.0.bucket",
		"settings.0.sql_server_audit_config.0.retention_interval",
		"settings.0.sql_server_audit_config.0.upload_interval",
  }
)

func resourceSqlDatabaseInstance() *schema.Resource {
	return &schema.Resource{
		Create: resourceSqlDatabaseInstanceCreate,
		Read:   resourceSqlDatabaseInstanceRead,
		Update: resourceSqlDatabaseInstanceUpdate,
		Delete: resourceSqlDatabaseInstanceDelete,
		Importer: &schema.ResourceImporter{
			State: resourceSqlDatabaseInstanceImport,
		},

		Timeouts: &schema.ResourceTimeout{
			Create: schema.DefaultTimeout(40 * time.Minute),
			Update: schema.DefaultTimeout(30 * time.Minute),
			Delete: schema.DefaultTimeout(30 * time.Minute),
		},

		CustomizeDiff: customdiff.All(
			customdiff.ForceNewIfChange("settings.0.disk_size", isDiskShrinkage),
			privateNetworkCustomizeDiff,
<<<<<<< HEAD
			privatePathForGoogleCloudServicesSqlServerOnlyCustomizeDiff,
			pitrPostgresOnlyCustomizeDiff,
=======
			pitrSupportDbCustomizeDiff,
>>>>>>> e9f34692
		),

		Schema: map[string]*schema.Schema{
			"region": {
				Type:        schema.TypeString,
				Optional:    true,
				Computed:    true,
				ForceNew:    true,
				Description: `The region the instance will sit in. Note, Cloud SQL is not available in all regions. A valid region must be provided to use this resource. If a region is not provided in the resource definition, the provider region will be used instead, but this will be an apply-time error for instances if the provider region is not supported with Cloud SQL. If you choose not to provide the region argument for this resource, make sure you understand this.`,
			},
			"deletion_protection": {
				Type:        schema.TypeBool,
				Default:     true,
				Optional:    true,
				Description: `Used to block Terraform from deleting a SQL Instance. Defaults to true.`,
			},
			"settings": {
				Type:     schema.TypeList,
				Optional:     true,
				Computed:     true,
				AtLeastOneOf: []string{"settings", "clone"},
				MaxItems: 1,
				Elem: &schema.Resource{
					Schema: map[string]*schema.Schema{
						"version": {
							Type:        schema.TypeInt,
							Computed:    true,
							Description: `Used to make sure changes to the settings block are atomic.`,
						},
						"tier": {
							Type:        schema.TypeString,
							Required:    true,
							Description: `The machine type to use. See tiers for more details and supported versions. Postgres supports only shared-core machine types, and custom machine types such as db-custom-2-13312. See the Custom Machine Type Documentation to learn about specifying custom machine types.`,
						},
						"activation_policy": {
							Type:     schema.TypeString,
							Optional: true,
							Default:  "ALWAYS",
							Description: `This specifies when the instance should be active. Can be either ALWAYS, NEVER or ON_DEMAND.`,
						},
						"active_directory_config": {
							Type:     schema.TypeList,
							Optional: true,
							MaxItems: 1,
							Elem: &schema.Resource{
								Schema: map[string]*schema.Schema{
									"domain": {
										Type:        schema.TypeString,
										Required:    true,
										Description: `Domain name of the Active Directory for SQL Server (e.g., mydomain.com).`,
									},
								},
							},
						},
						"deny_maintenance_period": {
							Type:      schema.TypeList,
							Optional:  true,
							MaxItems:  1,
							Elem: &schema.Resource{
								Schema: map[string]*schema.Schema{
									"end_date": {
										Type:		schema.TypeString,
										Required:	true,
										Description:	`End date before which maintenance will not take place. The date is in format yyyy-mm-dd i.e., 2020-11-01, or mm-dd, i.e., 11-01`,
									},
									"start_date": {
										Type:		schema.TypeString,
										Required:	true,
										Description:	`Start date after which maintenance will not take place. The date is in format yyyy-mm-dd i.e., 2020-11-01, or mm-dd, i.e., 11-01`,
									},
									"time": {
										Type:		schema.TypeString,
										Required:	true,
										Description:	`Time in UTC when the "deny maintenance period" starts on start_date and ends on end_date. The time is in format: HH:mm:SS, i.e., 00:00:00`,
									},

								},
							},
						},
						"sql_server_audit_config": {
							Type:     schema.TypeList,
							Optional: true,
							MaxItems: 1,
							Elem: &schema.Resource{
								Schema: map[string]*schema.Schema{
									"bucket": {
										Type:         schema.TypeString,
										Optional:     true,
										AtLeastOneOf: sqlServerAuditConfigurationKeys,
										Description:  `The name of the destination bucket (e.g., gs://mybucket).`,
									},
									"retention_interval": {
										Type:         schema.TypeString,
										Optional:     true,
										AtLeastOneOf: sqlServerAuditConfigurationKeys,
										Description:  `How long to keep generated audit files. A duration in seconds with up to nine fractional digits, terminated by 's'. Example: "3.5s"..`,
									},
									"upload_interval": {
										Type:         schema.TypeString,
										Optional:     true,
										AtLeastOneOf: sqlServerAuditConfigurationKeys,
										Description:  `How often to upload generated audit files. A duration in seconds with up to nine fractional digits, terminated by 's'. Example: "3.5s".`,
		 							},
								},
							},
						},
						"time_zone": {
							Type:             schema.TypeString,
							ForceNew:         true,
							Optional:         true,
							Description:      `The time_zone to be used by the database engine (supported only for SQL Server), in SQL Server timezone format.`,
						},
						"availability_type": {
							Type:             schema.TypeString,
							Optional:         true,
							Default:      "ZONAL",
							ValidateFunc: validation.StringInSlice([]string{"REGIONAL", "ZONAL"}, false),
							Description:  `The availability type of the Cloud SQL instance, high availability
(REGIONAL) or single zone (ZONAL). For all instances, ensure that
settings.backup_configuration.enabled is set to true.
For MySQL instances, ensure that settings.backup_configuration.binary_log_enabled is set to true.
For Postgres instances, ensure that settings.backup_configuration.point_in_time_recovery_enabled
is set to true. Defaults to ZONAL.`,
						},
						"backup_configuration": {
							Type:     schema.TypeList,
							Optional: true,
							Computed: true,
							MaxItems: 1,
							Elem: &schema.Resource{
								Schema: map[string]*schema.Schema{
									"binary_log_enabled": {
										Type:         schema.TypeBool,
										Optional:     true,
										AtLeastOneOf: backupConfigurationKeys,
										Description:  `True if binary logging is enabled. If settings.backup_configuration.enabled is false, this must be as well. Can only be used with MySQL.`,
									},
									"enabled": {
										Type:         schema.TypeBool,
										Optional:     true,
										AtLeastOneOf: backupConfigurationKeys,
										Description:  `True if backup configuration is enabled.`,
									},
									"start_time": {
										Type:     schema.TypeString,
										Optional: true,
										// start_time is randomly assigned if not set
										Computed:     true,
										AtLeastOneOf: backupConfigurationKeys,
										Description:  `HH:MM format time indicating when backup configuration starts.`,
									},
									"location": {
										Type:         schema.TypeString,
										Optional:     true,
										AtLeastOneOf: backupConfigurationKeys,
										Description:  `Location of the backup configuration.`,
									},
									"point_in_time_recovery_enabled": {
										Type:         schema.TypeBool,
										Optional:     true,
										AtLeastOneOf: backupConfigurationKeys,
										Description:  `True if Point-in-time recovery is enabled.`,
									},
									"transaction_log_retention_days": {
										Type:         schema.TypeInt,
										Computed:     true,
										Optional:     true,
										AtLeastOneOf: backupConfigurationKeys,
										Description:  `The number of days of transaction logs we retain for point in time restore, from 1-7.`,
									},
									"backup_retention_settings": {
										Type:         schema.TypeList,
										Optional:     true,
										AtLeastOneOf: backupConfigurationKeys,
										Computed:     true,
										MaxItems:     1,
										Elem: &schema.Resource{
											Schema: map[string]*schema.Schema{
												"retained_backups": {
													Type:         schema.TypeInt,
													Required:     true,
													Description:  `Number of backups to retain.`,
												},
												"retention_unit": {
													Type:         schema.TypeString,
													Optional:     true,
													Default:      "COUNT",
													Description:  `The unit that 'retainedBackups' represents. Defaults to COUNT`,
												},
											},
										},
									},
								},
							},
						},
						"collation": {
							Type:             schema.TypeString,
							Optional:         true,
							ForceNew:         true,
							Description:      `The name of server instance collation.`,
						},
						"database_flags": {
							Type:     schema.TypeList,
							Optional: true,
							Elem: &schema.Resource{
								Schema: map[string]*schema.Schema{
									"value": {
										Type:        schema.TypeString,
										Required:    true,
										Description: `Value of the flag.`,
									},
									"name": {
										Type:        schema.TypeString,
										Required:    true,
										Description: `Name of the flag.`,
									},
								},
							},
						},
						"disk_autoresize": {
							Type:             schema.TypeBool,
							Optional:         true,
							Default:          true,
							Description:      `Enables auto-resizing of the storage size. Defaults to true.`,
						},
						"disk_autoresize_limit": {
							Type:             schema.TypeInt,
							Optional:         true,
							Default:          0,
							Description:      `The maximum size, in GB, to which storage capacity can be automatically increased. The default value is 0, which specifies that there is no limit.`,
						},
						"disk_size": {
							Type:     schema.TypeInt,
							Optional: true,
							// Default is likely 10gb, but it is undocumented and may change.
							Computed:    true,
							Description: `The size of data disk, in GB. Size of a running instance cannot be reduced but can be increased. The minimum value is 10GB.`,
						},
						"disk_type": {
							Type:     schema.TypeString,
							Optional: true,
							Default: "PD_SSD",
							ForceNew: true,
							DiffSuppressFunc: caseDiffDashSuppress,
							Description: `The type of data disk: PD_SSD or PD_HDD. Defaults to PD_SSD.`,
						},
						"ip_configuration": {
							Type:     schema.TypeList,
							Optional: true,
							Computed: true,
							MaxItems: 1,
							Elem: &schema.Resource{
								Schema: map[string]*schema.Schema{
									"authorized_networks": {
										Type:         schema.TypeSet,
										Optional:     true,
										Set:          schema.HashResource(sqlDatabaseAuthorizedNetWorkSchemaElem),
										Elem:         sqlDatabaseAuthorizedNetWorkSchemaElem,
										AtLeastOneOf: ipConfigurationKeys,
									},
									"ipv4_enabled": {
										Type:         schema.TypeBool,
										Optional:     true,
										Default:      true,
										AtLeastOneOf: ipConfigurationKeys,
										Description:  `Whether this Cloud SQL instance should be assigned a public IPV4 address. At least ipv4_enabled must be enabled or a private_network must be configured.`,
									},
									"require_ssl": {
										Type:         schema.TypeBool,
										Optional:     true,
										AtLeastOneOf: ipConfigurationKeys,
									},
									"private_network": {
										Type:             schema.TypeString,
										Optional:         true,
										ValidateFunc:     orEmpty(validateRegexp(privateNetworkLinkRegex)),
										DiffSuppressFunc: compareSelfLinkRelativePaths,
										AtLeastOneOf:     ipConfigurationKeys,
										Description:      `The VPC network from which the Cloud SQL instance is accessible for private IP. For example, projects/myProject/global/networks/default. Specifying a network enables private IP. At least ipv4_enabled must be enabled or a private_network must be configured. This setting can be updated, but it cannot be removed after it is set.`,
									},
									"allocated_ip_range": {
										Type:         schema.TypeString,
										Optional:     true,
										AtLeastOneOf: ipConfigurationKeys,
										Description:  `The name of the allocated ip range for the private ip CloudSQL instance. For example: "google-managed-services-default". If set, the instance ip will be created in the allocated range. The range name must comply with RFC 1035. Specifically, the name must be 1-63 characters long and match the regular expression [a-z]([-a-z0-9]*[a-z0-9])?.`,
									},
									"enable_private_path_for_google_cloud_services": {
										Type:         schema.TypeBool,
										Optional:     true,
										AtLeastOneOf: ipConfigurationKeys,
										Description:  `Whether Google Cloud services such as BigQuery are allowed to access data in this Cloud SQL instance over a private IP connection. SQLSERVER database type is not supported.`,
									},
								},
							},
						},
						"location_preference": {
							Type:     schema.TypeList,
							Optional: true,
							MaxItems: 1,
							Computed: true,
							Elem: &schema.Resource{
								Schema: map[string]*schema.Schema{
									"follow_gae_application": {
										Type:         schema.TypeString,
										Optional:     true,
										AtLeastOneOf: []string{"settings.0.location_preference.0.follow_gae_application", "settings.0.location_preference.0.zone"},
										Description:  `A Google App Engine application whose zone to remain in. Must be in the same region as this instance.`,
									},
									"zone": {
										Type:         schema.TypeString,
										Optional:     true,
										AtLeastOneOf: []string{"settings.0.location_preference.0.follow_gae_application", "settings.0.location_preference.0.zone"},
										Description:  `The preferred compute engine zone.`,
									},
									"secondary_zone": {
										Type:         schema.TypeString,
										Optional:     true,
										Description:  `The preferred Compute Engine zone for the secondary/failover`,
									},
								},
							},
						},
						"maintenance_window": {
							Type:     schema.TypeList,
							Optional: true,
							MaxItems: 1,
							Elem: &schema.Resource{
								Schema: map[string]*schema.Schema{
									"day": {
										Type:         schema.TypeInt,
										Optional:     true,
										ValidateFunc: validation.IntBetween(1, 7),
										AtLeastOneOf: maintenanceWindowKeys,
										Description:  `Day of week (1-7), starting on Monday`,
									},
									"hour": {
										Type:         schema.TypeInt,
										Optional:     true,
										ValidateFunc: validation.IntBetween(0, 23),
										AtLeastOneOf: maintenanceWindowKeys,
										Description:  `Hour of day (0-23), ignored if day not set`,
									},
									"update_track": {
										Type:         schema.TypeString,
										Optional:     true,
										AtLeastOneOf: maintenanceWindowKeys,
										Description:  `Receive updates earlier (canary) or later (stable)`,
									},
								},
							},
							Description: `Declares a one-hour maintenance window when an Instance can automatically restart to apply updates. The maintenance window is specified in UTC time.`,
						},
						"pricing_plan": {
							Type:        schema.TypeString,
							Optional:    true,
							Default:     "PER_USE",
							Description: `Pricing plan for this instance, can only be PER_USE.`,
						},
						"user_labels": {
							Type:        schema.TypeMap,
							Optional:    true,
							Computed:    true,
							Elem:        &schema.Schema{Type: schema.TypeString},
							Description: `A set of key/value user label pairs to assign to the instance.`,
						},
						"insights_config": {
							Type:     schema.TypeList,
							Optional: true,
							MaxItems: 1,
							Elem: &schema.Resource{
								Schema: map[string]*schema.Schema{
									"query_insights_enabled": {
										Type:         schema.TypeBool,
										Optional:     true,
										AtLeastOneOf: insightsConfigKeys,
										Description:  `True if Query Insights feature is enabled.`,
									},
									"query_string_length": {
										Type:         schema.TypeInt,
										Optional:     true,
										Default:      1024,
										ValidateFunc: validation.IntBetween(256, 4500),
										AtLeastOneOf: insightsConfigKeys,
										Description:  `Maximum query length stored in bytes. Between 256 and 4500. Default to 1024.`,
									},
									"record_application_tags": {
										Type:         schema.TypeBool,
										Optional:     true,
										AtLeastOneOf: insightsConfigKeys,
										Description:  `True if Query Insights will record application tags from query when enabled.`,
									},
									"record_client_address": {
										Type:         schema.TypeBool,
										Optional:     true,
										AtLeastOneOf: insightsConfigKeys,
										Description:  `True if Query Insights will record client address when enabled.`,
									},
									"query_plans_per_minute": {
										Type:         schema.TypeInt,
										Optional:     true,
										Computed:     true,
										ValidateFunc: validation.IntBetween(0, 20),
										AtLeastOneOf: insightsConfigKeys,
										Description:  `Number of query execution plans captured by Insights per minute for all queries combined. Between 0 and 20. Default to 5.`,
									},
								},
							},
							Description: `Configuration of Query Insights.`,
						},
						"password_validation_policy": {
							Type:     schema.TypeList,
							Optional: true,
							MaxItems: 1,
							Elem: &schema.Resource{
								Schema: map[string]*schema.Schema{
									"min_length": {
										Type:         schema.TypeInt,
										Optional:     true,
										ValidateFunc: validation.IntBetween(0, 2147483647),
										Description:  `Minimum number of characters allowed.`,
									},
									"complexity": {
										Type:         schema.TypeString,
										Optional:     true,
										ValidateFunc: validation.StringInSlice([]string{"COMPLEXITY_DEFAULT", "COMPLEXITY_UNSPECIFIED"}, false),
										Description:  `Password complexity.`,
									},
									"reuse_interval": {
										Type:         schema.TypeInt,
										Optional:     true,
										ValidateFunc: validation.IntBetween(0, 2147483647),
										Description:  `Number of previous passwords that cannot be reused.`,
									},
									"disallow_username_substring": {
										Type:         schema.TypeBool,
										Optional:     true,
										Description:  `Disallow username as a part of the password.`,
									},
									"password_change_interval": {
										Type:         schema.TypeString,
										Optional:     true,
										Description:  `Minimum interval after which the password can be changed. This flag is only supported for PostgresSQL.`,
									},
									"enable_password_policy": {
										Type:         schema.TypeBool,
										Required:     true,
										Description:  `Whether the password policy is enabled or not.`,
									},
								},
							},
						},
						"connector_enforcement": {
							Type:         schema.TypeString,
							Optional:     true,
							Computed:     true,
							ValidateFunc: validation.StringInSlice([]string{"NOT_REQUIRED", "REQUIRED"}, false),
							Description:  `Specifies if connections must use Cloud SQL connectors.`,
						},
						"deletion_protection_enabled": {
							Type:             schema.TypeBool,
							Optional:         true,
							Description:      `Configuration to protect against accidental instance deletion.`,
						},
					},
				},
				Description: `The settings to use for the database. The configuration is detailed below.`,
			},

			"connection_name": {
				Type:        schema.TypeString,
				Computed:    true,
				Description: `The connection name of the instance to be used in connection strings. For example, when connecting with Cloud SQL Proxy.`,
			},
			"maintenance_version": {
				Type:        schema.TypeString,
				Computed:    true,
				Optional:    true,
				Description: `Maintenance version.`,
				DiffSuppressFunc: maintenanceVersionDiffSuppress,
			},
			"available_maintenance_versions": {
				Type:        schema.TypeList,
				Computed:    true,
				Elem: &schema.Schema{
					Type: schema.TypeString,
				},
				Description: `Available Maintenance versions.`,
			},
			"database_version": {
				Type:        schema.TypeString,
				Required:    true,
				Description: `The MySQL, PostgreSQL or SQL Server (beta) version to use. Supported values include MYSQL_5_6, MYSQL_5_7, MYSQL_8_0, POSTGRES_9_6, POSTGRES_10, POSTGRES_11, POSTGRES_12, POSTGRES_13, POSTGRES_14, SQLSERVER_2017_STANDARD, SQLSERVER_2017_ENTERPRISE, SQLSERVER_2017_EXPRESS, SQLSERVER_2017_WEB. Database Version Policies includes an up-to-date reference of supported versions.`,
			},

			"encryption_key_name": {
				Type:     schema.TypeString,
				Optional: true,
				Computed: true,
				ForceNew: true,
			},


			"root_password": {
				Type:        schema.TypeString,
				Optional:    true,
				ForceNew:    true,
				Sensitive:   true,
				Description: `Initial root password. Required for MS SQL Server.`,
			},
			"ip_address": {
				Type:     schema.TypeList,
				Computed: true,
				Elem: &schema.Resource{
					Schema: map[string]*schema.Schema{
						"ip_address": {
							Type:     schema.TypeString,
							Computed: true,
						},
						"type": {
							Type:     schema.TypeString,
							Computed: true,
						},
						"time_to_retire": {
							Type:     schema.TypeString,
							Computed: true,
						},
					},
				},
			},

			"first_ip_address": {
				Type:        schema.TypeString,
				Computed:    true,
				Description: `The first IPv4 address of any type assigned. This is to support accessing the first address in the list in a terraform output when the resource is configured with a count.`,
			},

			"public_ip_address": {
				Type:        schema.TypeString,
				Computed:    true,
				Description: `IPv4 address assigned. This is a workaround for an issue fixed in Terraform 0.12 but also provides a convenient way to access an IP of a specific type without performing filtering in a Terraform config.`,
			},

			"private_ip_address": {
				Type:        schema.TypeString,
				Computed:    true,
				Description: `IPv4 address assigned. This is a workaround for an issue fixed in Terraform 0.12 but also provides a convenient way to access an IP of a specific type without performing filtering in a Terraform config.`,
			},

			"name": {
				Type:        schema.TypeString,
				Optional:    true,
				Computed:    true,
				ForceNew:    true,
				Description: `The name of the instance. If the name is left blank, Terraform will randomly generate one when the instance is first created. This is done because after a name is used, it cannot be reused for up to one week.`,
			},

			"master_instance_name": {
				Type:        schema.TypeString,
				Optional:    true,
				Computed:    true,
				ForceNew:    true,
				Description: `The name of the instance that will act as the master in the replication setup. Note, this requires the master to have binary_log_enabled set, as well as existing backups.`,
			},

			"project": {
				Type:        schema.TypeString,
				Optional:    true,
				Computed:    true,
				ForceNew:    true,
				Description: `The ID of the project in which the resource belongs. If it is not provided, the provider project is used.`,
			},

			"instance_type": {
				Type:		schema.TypeString,
				Computed: 	true,
				Description: `The type of the instance. The valid values are:- 'SQL_INSTANCE_TYPE_UNSPECIFIED', 'CLOUD_SQL_INSTANCE', 'ON_PREMISES_INSTANCE' and 'READ_REPLICA_INSTANCE'.`,
			},

			"replica_configuration": {
				Type:     schema.TypeList,
				Optional: true,
				MaxItems: 1,
				// Returned from API on all replicas
				Computed: true,
				Elem: &schema.Resource{
					Schema: map[string]*schema.Schema{
						"ca_certificate": {
							Type:         schema.TypeString,
							Optional:     true,
							ForceNew:     true,
							AtLeastOneOf: replicaConfigurationKeys,
							Description:  `PEM representation of the trusted CA's x509 certificate.`,
						},
						"client_certificate": {
							Type:         schema.TypeString,
							Optional:     true,
							ForceNew:     true,
							AtLeastOneOf: replicaConfigurationKeys,
							Description:  `PEM representation of the replica's x509 certificate.`,
						},
						"client_key": {
							Type:         schema.TypeString,
							Optional:     true,
							ForceNew:     true,
							AtLeastOneOf: replicaConfigurationKeys,
							Description:  `PEM representation of the replica's private key. The corresponding public key in encoded in the client_certificate.`,
						},
						"connect_retry_interval": {
							Type:         schema.TypeInt,
							Optional:     true,
							ForceNew:     true,
							AtLeastOneOf: replicaConfigurationKeys,
							Description:  `The number of seconds between connect retries. MySQL's default is 60 seconds.`,
						},
						"dump_file_path": {
							Type:         schema.TypeString,
							Optional:     true,
							ForceNew:     true,
							AtLeastOneOf: replicaConfigurationKeys,
							Description:  `Path to a SQL file in Google Cloud Storage from which replica instances are created. Format is gs://bucket/filename.`,
						},
						"failover_target": {
							Type:         schema.TypeBool,
							Optional:     true,
							ForceNew:     true,
							AtLeastOneOf: replicaConfigurationKeys,
							Description:  `Specifies if the replica is the failover target. If the field is set to true the replica will be designated as a failover replica. If the master instance fails, the replica instance will be promoted as the new master instance.`,
						},
						"master_heartbeat_period": {
							Type:         schema.TypeInt,
							Optional:     true,
							ForceNew:     true,
							AtLeastOneOf: replicaConfigurationKeys,
							Description:  `Time in ms between replication heartbeats.`,
						},
						"password": {
							Type:         schema.TypeString,
							Optional:     true,
							ForceNew:     true,
							Sensitive:    true,
							AtLeastOneOf: replicaConfigurationKeys,
							Description:  `Password for the replication connection.`,
						},
						"ssl_cipher": {
							Type:         schema.TypeString,
							Optional:     true,
							ForceNew:     true,
							AtLeastOneOf: replicaConfigurationKeys,
							Description:  `Permissible ciphers for use in SSL encryption.`,
						},
						"username": {
							Type:         schema.TypeString,
							Optional:     true,
							ForceNew:     true,
							AtLeastOneOf: replicaConfigurationKeys,
							Description:  `Username for replication connection.`,
						},
						"verify_server_certificate": {
							Type:         schema.TypeBool,
							Optional:     true,
							ForceNew:     true,
							AtLeastOneOf: replicaConfigurationKeys,
							Description:  `True if the master's common name value is checked during the SSL handshake.`,
						},
					},
				},
				Description: `The configuration for replication.`,
			},
			"server_ca_cert": {
				Type:     schema.TypeList,
				Computed: true,
				Elem: &schema.Resource{
					Schema: map[string]*schema.Schema{
						"cert": {
							Type:         schema.TypeString,
							Computed:     true,
							Description:  `The CA Certificate used to connect to the SQL Instance via SSL.`,
						},
						"common_name": {
							Type:         schema.TypeString,
							Computed:     true,
							Description:   `The CN valid for the CA Cert.`,
						},
						"create_time": {
							Type:         schema.TypeString,
							Computed:     true,
							Description:  `Creation time of the CA Cert.`,
						},
						"expiration_time": {
							Type:         schema.TypeString,
							Computed:     true,
							Description:  `Expiration time of the CA Cert.`,
						},
						"sha1_fingerprint": {
							Type:         schema.TypeString,
							Computed:     true,
							Description:  `SHA Fingerprint of the CA Cert.`,
						},
					},
				},
			},
			"service_account_email_address": {
				Type:        schema.TypeString,
				Computed:    true,
				Description: `The service account email address assigned to the instance.`,
			},
			"self_link": {
				Type:        schema.TypeString,
				Computed:    true,
				Description: `The URI of the created resource.`,
			},
			"restore_backup_context": {
				Type:     schema.TypeList,
				Optional: true,
				MaxItems: 1,
				Elem: &schema.Resource{
					Schema: map[string]*schema.Schema{
						"backup_run_id": {
							Type:        schema.TypeInt,
							Required:    true,
							Description: `The ID of the backup run to restore from.`,
						},
						"instance_id": {
							Type:        schema.TypeString,
							Optional:    true,
							Description: `The ID of the instance that the backup was taken from.`,
						},
						"project": {
							Type:        schema.TypeString,
							Optional:    true,
							Description: `The full project ID of the source instance.`,
						},
					},
				},
			},
			"clone": {
				Type:        schema.TypeList,
				Optional:    true,
				Computed:    false,
				AtLeastOneOf: []string{"settings", "clone"},
				Description: `Configuration for creating a new instance as a clone of another instance.`,
				MaxItems:    1,
				Elem: &schema.Resource{
					Schema: map[string]*schema.Schema{
						"source_instance_name": {
							Type:        schema.TypeString,
							Required:    true,
							Description: `The name of the instance from which the point in time should be restored.`,
						},
						"point_in_time": {
							Type:             schema.TypeString,
							Optional:         true,
							DiffSuppressFunc: timestampDiffSuppress(time.RFC3339Nano),
							Description:      `The timestamp of the point in time that should be restored.`,
						},
						"allocated_ip_range": {
							Type:         schema.TypeString,
							Optional:     true,
							Description:  `The name of the allocated ip range for the private ip CloudSQL instance. For example: "google-managed-services-default". If set, the cloned instance ip will be created in the allocated range. The range name must comply with [RFC 1035](https://tools.ietf.org/html/rfc1035). Specifically, the name must be 1-63 characters long and match the regular expression [a-z]([-a-z0-9]*[a-z0-9])?.`,
						},
					},
				},
			},
		},
		UseJSONNumber: true,
	}
}

// Makes private_network ForceNew if it is changing from set to nil. The API returns an error
// if this change is attempted in-place.
func privateNetworkCustomizeDiff(_ context.Context, d *schema.ResourceDiff, meta interface{}) error {
	old, new := d.GetChange("settings.0.ip_configuration.0.private_network")

	if old != "" && new == "" {
		if err := d.ForceNew("settings.0.ip_configuration.0.private_network"); err != nil {
			return err
		}
	}

	return nil
}

<<<<<<< HEAD
// The private path for Google Cloud Services option of the IP configuration is supported only on MySQL and PostgreSQL database types.
// The API returns an invalid request error for an attempt to enable or explicitly disable this option on SQL Server type instances.
func privatePathForGoogleCloudServicesSqlServerOnlyCustomizeDiff(_ context.Context, diff *schema.ResourceDiff, v interface{}) error {
	enablePrivPath := diff.Get("settings.0.ip_configuration.0.enable_private_path_for_google_cloud_services").(bool)
	dbVersion := diff.Get("database_version").(string)
	if enablePrivPath && strings.Contains(dbVersion, "SQLSERVER") {
		return fmt.Errorf("enable_private_path_for_google_cloud_services is not supported on SQL Server database types.")
	}
	return nil
=======
// helper function to see if string within list contains a particular substring
func stringContainsSlice(arr []string, str string) bool {
	for _, i := range arr {
		if strings.Contains(str, i) {
			return true
		}
	}
	return false
>>>>>>> e9f34692
}

// Point in time recovery for MySQL database instances needs binary_log_enabled set to true and
// not point_in_time_recovery_enabled, which is confusing to users. This checks for
// point_in_time_recovery_enabled being set to a non-PostgreSQL and non-SQLServer database instances and suggests
// binary_log_enabled.
func pitrSupportDbCustomizeDiff(_ context.Context, diff *schema.ResourceDiff, v interface{}) error {
	pitr := diff.Get("settings.0.backup_configuration.0.point_in_time_recovery_enabled").(bool)
	dbVersion := diff.Get("database_version").(string)
	dbVersionPitrValid := []string{"POSTGRES", "SQLSERVER"}
	if pitr && !stringContainsSlice(dbVersionPitrValid, dbVersion) {
		return fmt.Errorf("point_in_time_recovery_enabled is only available for the following %v. You may want to consider using binary_log_enabled instead and remove point_in_time_recovery_enabled (removing point_in_time_recovery_enabled and adding binary_log_enabled will enable pitr for MYSQL)", dbVersionPitrValid)
	}
	return nil
}

func resourceSqlDatabaseInstanceCreate(d *schema.ResourceData, meta interface{}) error {
	config := meta.(*Config)
	userAgent, err := generateUserAgentString(d, config.userAgent)
	if err != nil {
		return err
	}

	project, err := getProject(d, config)
	if err != nil {
		return err
	}

	region, err := getRegion(d, config)
	if err != nil {
		return err
	}

	var name string
	if v, ok := d.GetOk("name"); ok {
		name = v.(string)
	} else {
		name = resource.UniqueId()
	}

	if err := d.Set("name", name); err != nil {
		return fmt.Errorf("Error setting name: %s", err)
	}

	// SQL Instances that fail to create are expensive- see https://github.com/hashicorp/terraform-provider-google/issues/7154
	// We can fail fast to stop instance names from getting reserved.
	network := d.Get("settings.0.ip_configuration.0.private_network").(string)
	if network != "" {
		err = sqlDatabaseInstanceServiceNetworkPrecheck(d, config, userAgent, network)
		if err != nil {
			return err
		}
	}

	instance := &sqladmin.DatabaseInstance{
		Name:                 name,
		Region:               region,
		DatabaseVersion:      d.Get("database_version").(string),
		MasterInstanceName:   d.Get("master_instance_name").(string),
		ReplicaConfiguration: expandReplicaConfiguration(d.Get("replica_configuration").([]interface{})),
	}

	cloneContext, cloneSource := expandCloneContext(d.Get("clone").([]interface{}))

    	s, ok := d.GetOk("settings")
	desiredSettings := expandSqlDatabaseInstanceSettings(s.([]interface{}))
	if ok {
		instance.Settings = desiredSettings
	}

	if _, ok := d.GetOk("maintenance_version"); ok {
		instance.MaintenanceVersion = d.Get("maintenance_version").(string)
	}

	if _, ok := d.GetOk("instance_type"); ok {
		instance.InstanceType = d.Get("instance_type").(string)
	}

	instance.RootPassword = d.Get("root_password").(string)

	// Modifying a replica during Create can cause problems if the master is
	// modified at the same time. Lock the master until we're done in order
	// to prevent that.
	if !sqlDatabaseIsMaster(d) {
		mutexKV.Lock(instanceMutexKey(project, instance.MasterInstanceName))
		defer mutexKV.Unlock(instanceMutexKey(project, instance.MasterInstanceName))
	}

        if k, ok := d.GetOk("encryption_key_name"); ok {
            instance.DiskEncryptionConfiguration = &sqladmin.DiskEncryptionConfiguration{
                KmsKeyName: k.(string),
            }
        }

	var patchData *sqladmin.DatabaseInstance

	// BinaryLogging can be enabled on replica instances but only after creation.
	if instance.MasterInstanceName != "" && instance.Settings != nil && instance.Settings.BackupConfiguration != nil && instance.Settings.BackupConfiguration.BinaryLogEnabled {
		settingsCopy := expandSqlDatabaseInstanceSettings(s.([]interface{}))
		bc := settingsCopy.BackupConfiguration
		patchData = &sqladmin.DatabaseInstance{Settings: &sqladmin.Settings{BackupConfiguration: bc}}

		instance.Settings.BackupConfiguration.BinaryLogEnabled = false
	}

	var op *sqladmin.Operation
	err = retryTimeDuration(func() (operr error) {
		if cloneContext != nil {
			cloneContext.DestinationInstanceName = name
			clodeReq := sqladmin.InstancesCloneRequest{CloneContext: cloneContext}
			op, operr = config.NewSqlAdminClient(userAgent).Instances.Clone(project, cloneSource, &clodeReq).Do()
		} else {
			op, operr = config.NewSqlAdminClient(userAgent).Instances.Insert(project, instance).Do()
		}
		return operr
	}, d.Timeout(schema.TimeoutCreate), isSqlOperationInProgressError)
	if err != nil {
		return fmt.Errorf("Error, failed to create instance %s: %s", instance.Name, err)
	}

	id, err := replaceVars(d, config, "projects/{{project}}/instances/{{name}}")
	if err != nil {
		return fmt.Errorf("Error constructing id: %s", err)
	}
	d.SetId(id)

	err = sqlAdminOperationWaitTime(config, op, project, "Create Instance", userAgent, d.Timeout(schema.TimeoutCreate))
	if err != nil {
		d.SetId("")
		return err
	}

	// If a default root user was created with a wildcard ('%') hostname, delete it. Note it
	// appears to only be created for certain types of databases, like MySQL.
	// Users in a replica instance are inherited from the master instance and should be left alone.
	// This deletion is done immediately after the instance is created, in order to minimize the
	// risk of it being left on the instance, which would present a security concern.
	if sqlDatabaseIsMaster(d) {
		var users *sqladmin.UsersListResponse
		err = retryTimeDuration(func() error {
			users, err = config.NewSqlAdminClient(userAgent).Users.List(project, instance.Name).Do()
			return err
		}, d.Timeout(schema.TimeoutRead), isSqlOperationInProgressError)
		if err != nil {
			return fmt.Errorf("Error, attempting to list users associated with instance %s: %s", instance.Name, err)
		}
		for _, u := range users.Items {
			if u.Name == "root" && u.Host == "%" {
				err = retry(func() error {
					op, err = config.NewSqlAdminClient(userAgent).Users.Delete(project, instance.Name).Host(u.Host).Name(u.Name).Do()
					if err == nil {
						err = sqlAdminOperationWaitTime(config, op, project, "Delete default root User", userAgent, d.Timeout(schema.TimeoutCreate))
					}
					return err
				})
				if err != nil {
					return fmt.Errorf("Error, failed to delete default 'root'@'*' user, but the database was created successfully: %s", err)
				}
			}
		}
	}

	// patch any fields that need to be sent postcreation
	if patchData != nil {
		err = retryTimeDuration(func() (rerr error) {
			op, rerr = config.NewSqlAdminClient(userAgent).Instances.Patch(project, instance.Name, patchData).Do()
			return rerr
		}, d.Timeout(schema.TimeoutUpdate), isSqlOperationInProgressError)
		if err != nil {
			return fmt.Errorf("Error, failed to update instance settings for %s: %s", instance.Name, err)
		}
		err = sqlAdminOperationWaitTime(config, op, project, "Patch Instance", userAgent, d.Timeout(schema.TimeoutUpdate))
		if err != nil {
			return err
		}
	}

	err = resourceSqlDatabaseInstanceRead(d, meta)
	if err != nil {
		return err
	}

	// Refresh settings from read as they may have defaulted from the API
	s = d.Get("settings")
	// If we've created an instance as a clone, we need to update it to set any user defined settings
	if len(s.([]interface{})) != 0 && cloneContext != nil && desiredSettings != nil {
		instanceUpdate := &sqladmin.DatabaseInstance{
			Settings: desiredSettings,
		}
		_settings := s.([]interface{})[0].(map[string]interface{})
		instanceUpdate.Settings.SettingsVersion = int64(_settings["version"].(int))
		var op *sqladmin.Operation
		err = retryTimeDuration(func() (rerr error) {
			op, rerr = config.NewSqlAdminClient(userAgent).Instances.Update(project, name, instanceUpdate).Do()
			return rerr
		}, d.Timeout(schema.TimeoutUpdate), isSqlOperationInProgressError)
		if err != nil {
			return fmt.Errorf("Error, failed to update instance settings for %s: %s", instance.Name, err)
		}

		err = sqlAdminOperationWaitTime(config, op, project, "Update Instance", userAgent, d.Timeout(schema.TimeoutUpdate))
		if err != nil {
			return err
		}

		// Refresh the state of the instance after updating the settings
		err = resourceSqlDatabaseInstanceRead(d, meta)
		if err != nil {
			return err
		}
	}

	// Perform a backup restore if the backup context exists
	if r, ok := d.GetOk("restore_backup_context"); ok {
		err = sqlDatabaseInstanceRestoreFromBackup(d, config, userAgent, project, name, r)
		if err != nil {
			return err
		}
	}

	return nil
}

func expandSqlDatabaseInstanceSettings(configured []interface{}) *sqladmin.Settings {
	if len(configured) == 0 || configured[0] == nil {
		return nil
	}

	_settings := configured[0].(map[string]interface{})
	settings := &sqladmin.Settings{
		// Version is unset in Create but is set during update
		SettingsVersion:            int64(_settings["version"].(int)),
		Tier:                       _settings["tier"].(string),
		ForceSendFields:            []string{"StorageAutoResize"},
		ActivationPolicy:           _settings["activation_policy"].(string),
		ActiveDirectoryConfig:      expandActiveDirectoryConfig(_settings["active_directory_config"].([]interface{})),
		DenyMaintenancePeriods:	    expandDenyMaintenancePeriod(_settings["deny_maintenance_period"].([]interface{})),
		SqlServerAuditConfig:       expandSqlServerAuditConfig(_settings["sql_server_audit_config"].([]interface{})),
		TimeZone:                   _settings["time_zone"].(string),
		AvailabilityType:           _settings["availability_type"].(string),
		ConnectorEnforcement:       _settings["connector_enforcement"].(string),
		Collation:                  _settings["collation"].(string),
		DataDiskSizeGb:             int64(_settings["disk_size"].(int)),
		DataDiskType:               _settings["disk_type"].(string),
		PricingPlan:                _settings["pricing_plan"].(string),
		DeletionProtectionEnabled:  _settings["deletion_protection_enabled"].(bool),
		UserLabels:                 convertStringMap(_settings["user_labels"].(map[string]interface{})),
		BackupConfiguration:        expandBackupConfiguration(_settings["backup_configuration"].([]interface{})),
		DatabaseFlags:              expandDatabaseFlags(_settings["database_flags"].([]interface{})),
		IpConfiguration:            expandIpConfiguration(_settings["ip_configuration"].([]interface{})),
		LocationPreference:         expandLocationPreference(_settings["location_preference"].([]interface{})),
		MaintenanceWindow:          expandMaintenanceWindow(_settings["maintenance_window"].([]interface{})),
		InsightsConfig:             expandInsightsConfig(_settings["insights_config"].([]interface{})),
		PasswordValidationPolicy:   expandPasswordValidationPolicy(_settings["password_validation_policy"].([]interface{})),
	}

	resize := _settings["disk_autoresize"].(bool)
	settings.StorageAutoResize = &resize
	settings.StorageAutoResizeLimit = int64(_settings["disk_autoresize_limit"].(int))

	return settings
}

func expandReplicaConfiguration(configured []interface{}) *sqladmin.ReplicaConfiguration {
	if len(configured) == 0 || configured[0] == nil {
		return nil
	}

	_replicaConfiguration := configured[0].(map[string]interface{})
	return &sqladmin.ReplicaConfiguration{
		FailoverTarget: _replicaConfiguration["failover_target"].(bool),

		// MysqlReplicaConfiguration has been flattened in the TF schema, so
		// we'll keep it flat here instead of another expand method.
		MysqlReplicaConfiguration: &sqladmin.MySqlReplicaConfiguration{
			CaCertificate:           _replicaConfiguration["ca_certificate"].(string),
			ClientCertificate:       _replicaConfiguration["client_certificate"].(string),
			ClientKey:               _replicaConfiguration["client_key"].(string),
			ConnectRetryInterval:    int64(_replicaConfiguration["connect_retry_interval"].(int)),
			DumpFilePath:            _replicaConfiguration["dump_file_path"].(string),
			MasterHeartbeatPeriod:   int64(_replicaConfiguration["master_heartbeat_period"].(int)),
			Password:                _replicaConfiguration["password"].(string),
			SslCipher:               _replicaConfiguration["ssl_cipher"].(string),
			Username:                _replicaConfiguration["username"].(string),
			VerifyServerCertificate: _replicaConfiguration["verify_server_certificate"].(bool),
		},
	}
}

func expandCloneContext(configured []interface{}) (*sqladmin.CloneContext, string) {
	if len(configured) == 0 || configured[0] == nil {
		return nil, ""
	}

	_cloneConfiguration := configured[0].(map[string]interface{})

	return &sqladmin.CloneContext{
		PointInTime: _cloneConfiguration["point_in_time"].(string),
		AllocatedIpRange: _cloneConfiguration["allocated_ip_range"].(string),
	}, _cloneConfiguration["source_instance_name"].(string)
}

func expandMaintenanceWindow(configured []interface{}) *sqladmin.MaintenanceWindow {
	if len(configured) == 0 || configured[0] == nil {
		return nil
	}

	window := configured[0].(map[string]interface{})
	return &sqladmin.MaintenanceWindow{
		Day:             int64(window["day"].(int)),
		Hour:            int64(window["hour"].(int)),
		UpdateTrack:     window["update_track"].(string),
		ForceSendFields: []string{"Hour"},
	}
}

func expandLocationPreference(configured []interface{}) *sqladmin.LocationPreference {
	if len(configured) == 0 || configured[0] == nil {
		return nil
	}

	_locationPreference := configured[0].(map[string]interface{})
	return &sqladmin.LocationPreference{
		FollowGaeApplication: _locationPreference["follow_gae_application"].(string),
		Zone:                 _locationPreference["zone"].(string),
		SecondaryZone:        _locationPreference["secondary_zone"].(string),
	}
}

func expandIpConfiguration(configured []interface{}) *sqladmin.IpConfiguration {
	if len(configured) == 0 || configured[0] == nil {
		return nil
	}

	_ipConfiguration := configured[0].(map[string]interface{})

	return &sqladmin.IpConfiguration{
		Ipv4Enabled:                             _ipConfiguration["ipv4_enabled"].(bool),
		RequireSsl:                              _ipConfiguration["require_ssl"].(bool),
		PrivateNetwork:                          _ipConfiguration["private_network"].(string),
		AllocatedIpRange:                        _ipConfiguration["allocated_ip_range"].(string),
		AuthorizedNetworks:                      expandAuthorizedNetworks(_ipConfiguration["authorized_networks"].(*schema.Set).List()),
		EnablePrivatePathForGoogleCloudServices: _ipConfiguration["enable_private_path_for_google_cloud_services"].(bool),
		ForceSendFields:                         []string{"Ipv4Enabled", "RequireSsl"},
	}
}

func expandAuthorizedNetworks(configured []interface{}) []*sqladmin.AclEntry {
	an := make([]*sqladmin.AclEntry, 0, len(configured))
	for _, _acl := range configured {
		_entry := _acl.(map[string]interface{})
		an = append(an, &sqladmin.AclEntry{
			ExpirationTime: _entry["expiration_time"].(string),
			Name:           _entry["name"].(string),
			Value:          _entry["value"].(string),
		})
	}

	return an
}

func expandDatabaseFlags(configured []interface{}) []*sqladmin.DatabaseFlags {
	databaseFlags := make([]*sqladmin.DatabaseFlags, 0, len(configured))
	for _, _flag := range configured {
		if _flag == nil {
			continue
		}
		_entry := _flag.(map[string]interface{})

		databaseFlags = append(databaseFlags, &sqladmin.DatabaseFlags{
			Name:  _entry["name"].(string),
			Value: _entry["value"].(string),
		})
	}
	return databaseFlags
}

func expandBackupConfiguration(configured []interface{}) *sqladmin.BackupConfiguration {
	if len(configured) == 0 || configured[0] == nil {
		return nil
	}

	_backupConfiguration := configured[0].(map[string]interface{})
	return &sqladmin.BackupConfiguration{
		BinaryLogEnabled:            _backupConfiguration["binary_log_enabled"].(bool),
		BackupRetentionSettings:     expandBackupRetentionSettings(_backupConfiguration["backup_retention_settings"]),
		Enabled:                     _backupConfiguration["enabled"].(bool),
		StartTime:                   _backupConfiguration["start_time"].(string),
		Location:                    _backupConfiguration["location"].(string),
		TransactionLogRetentionDays: int64(_backupConfiguration["transaction_log_retention_days"].(int)),
		PointInTimeRecoveryEnabled:  _backupConfiguration["point_in_time_recovery_enabled"].(bool),
		ForceSendFields:             []string{"BinaryLogEnabled", "Enabled", "PointInTimeRecoveryEnabled"},
	}
}

func expandBackupRetentionSettings(configured interface{}) *sqladmin.BackupRetentionSettings {
	l := configured.([]interface{})
	if len(l) == 0 {
		return nil
	}
	config := l[0].(map[string]interface{})
	return &sqladmin.BackupRetentionSettings{
		RetainedBackups: int64(config["retained_backups"].(int)),
		RetentionUnit:   config["retention_unit"].(string),
	}
}

func expandActiveDirectoryConfig(configured interface{}) *sqladmin.SqlActiveDirectoryConfig {
	l := configured.([]interface{})
	if len(l) == 0 {
		return nil
	}

	config := l[0].(map[string]interface{})
	return &sqladmin.SqlActiveDirectoryConfig{
		Domain: config["domain"].(string),
	}
}

func expandDenyMaintenancePeriod(configured []interface{}) []*sqladmin.DenyMaintenancePeriod {
	denyMaintenancePeriod := make([]*sqladmin.DenyMaintenancePeriod, 0, len(configured))

	for _, _flag := range configured {
		if _flag == nil {
			continue
		}
		_entry := _flag.(map[string]interface{})

		denyMaintenancePeriod = append(denyMaintenancePeriod, &sqladmin.DenyMaintenancePeriod{
			EndDate:  _entry["end_date"].(string),
			StartDate: _entry["start_date"].(string),
			Time: _entry["time"].(string),
		})
	}
	return denyMaintenancePeriod

}

func expandSqlServerAuditConfig(configured interface{}) *sqladmin.SqlServerAuditConfig {
	l := configured.([]interface{})
	if len(l) == 0 {
		return nil
	}

  	config := l[0].(map[string]interface{})
	return &sqladmin.SqlServerAuditConfig{
		Bucket: config["bucket"].(string),
    		RetentionInterval: config["retention_interval"].(string),
    		UploadInterval: config["upload_interval"].(string),
	}
}

func expandInsightsConfig(configured []interface{}) *sqladmin.InsightsConfig {
	if len(configured) == 0 || configured[0] == nil {
		return nil
	}

	_insightsConfig := configured[0].(map[string]interface{})
	return &sqladmin.InsightsConfig{
		QueryInsightsEnabled:  _insightsConfig["query_insights_enabled"].(bool),
		QueryStringLength:     int64(_insightsConfig["query_string_length"].(int)),
		RecordApplicationTags: _insightsConfig["record_application_tags"].(bool),
		RecordClientAddress:   _insightsConfig["record_client_address"].(bool),
		QueryPlansPerMinute:   int64(_insightsConfig["query_plans_per_minute"].(int)),
	}
}

func expandPasswordValidationPolicy(configured []interface{}) *sqladmin.PasswordValidationPolicy {
	if len(configured) == 0 || configured[0] == nil {
		return nil
	}

	_passwordValidationPolicy := configured[0].(map[string]interface{})
	return &sqladmin.PasswordValidationPolicy{
		MinLength:                 int64(_passwordValidationPolicy["min_length"].(int)),
		Complexity:                _passwordValidationPolicy["complexity"].(string),
		ReuseInterval:             int64(_passwordValidationPolicy["reuse_interval"].(int)),
		DisallowUsernameSubstring: _passwordValidationPolicy["disallow_username_substring"].(bool),
		PasswordChangeInterval:    _passwordValidationPolicy["password_change_interval"].(string),
		EnablePasswordPolicy:      _passwordValidationPolicy["enable_password_policy"].(bool),
	}
}

func resourceSqlDatabaseInstanceRead(d *schema.ResourceData, meta interface{}) error {
	config := meta.(*Config)
	userAgent, err := generateUserAgentString(d, config.userAgent)
	if err != nil {
		return err
	}

	project, err := getProject(d, config)
	if err != nil {
		return err
	}

	var instance *sqladmin.DatabaseInstance
	err = retryTimeDuration(func() (rerr error) {
		instance, rerr = config.NewSqlAdminClient(userAgent).Instances.Get(project, d.Get("name").(string)).Do()
		return rerr
	}, d.Timeout(schema.TimeoutRead), isSqlOperationInProgressError)
	if err != nil {
		return handleNotFoundError(err, d, fmt.Sprintf("SQL Database Instance %q", d.Get("name").(string)))
	}

	if err := d.Set("name", instance.Name); err != nil {
		return fmt.Errorf("Error setting name: %s", err)
	}
	if err := d.Set("region", instance.Region); err != nil {
		return fmt.Errorf("Error setting region: %s", err)
	}
	if err := d.Set("database_version", instance.DatabaseVersion); err != nil {
		return fmt.Errorf("Error setting database_version: %s", err)
	}
	if err := d.Set("connection_name", instance.ConnectionName); err != nil {
		return fmt.Errorf("Error setting connection_name: %s", err)
	}
	if err := d.Set("maintenance_version", instance.MaintenanceVersion); err != nil {
		return fmt.Errorf("Error setting maintenance_version: %s", err)
	}
	if err := d.Set("available_maintenance_versions", instance.AvailableMaintenanceVersions); err != nil {
		return fmt.Errorf("Error setting available_maintenance_version: %s", err)
	}
	if err := d.Set("service_account_email_address", instance.ServiceAccountEmailAddress); err != nil {
		return fmt.Errorf("Error setting service_account_email_address: %s", err)
	}
	if err := d.Set("instance_type", instance.InstanceType); err != nil {
		return fmt.Errorf("Error setting instance_type: %s", err)
	}
	if err := d.Set("settings", flattenSettings(instance.Settings)); err != nil {
		log.Printf("[WARN] Failed to set SQL Database Instance Settings")
	}

        if instance.DiskEncryptionConfiguration != nil {
            if err := d.Set("encryption_key_name", instance.DiskEncryptionConfiguration.KmsKeyName); err != nil {
                 return fmt.Errorf("Error setting encryption_key_name: %s", err)
            }
        }

	if err := d.Set("replica_configuration", flattenReplicaConfiguration(instance.ReplicaConfiguration, d)); err != nil {
		log.Printf("[WARN] Failed to set SQL Database Instance Replica Configuration")
	}
	ipAddresses := flattenIpAddresses(instance.IpAddresses)
	if err := d.Set("ip_address", ipAddresses); err != nil {
		log.Printf("[WARN] Failed to set SQL Database Instance IP Addresses")
	}

	if len(ipAddresses) > 0 {
		if err := d.Set("first_ip_address", ipAddresses[0]["ip_address"]); err != nil {
			return fmt.Errorf("Error setting first_ip_address: %s", err)
		}
	}

	publicIpAddress := ""
	privateIpAddress := ""
	for _, ip := range instance.IpAddresses {
		if publicIpAddress == "" && ip.Type == "PRIMARY" {
			publicIpAddress = ip.IpAddress
		}

		if privateIpAddress == "" && ip.Type == "PRIVATE" {
			privateIpAddress = ip.IpAddress
		}
	}

	if err := d.Set("public_ip_address", publicIpAddress); err != nil {
		return fmt.Errorf("Error setting public_ip_address: %s", err)
	}
	if err := d.Set("private_ip_address", privateIpAddress); err != nil {
		return fmt.Errorf("Error setting private_ip_address: %s", err)
	}

	if err := d.Set("server_ca_cert", flattenServerCaCerts([]*sqladmin.SslCert{instance.ServerCaCert})); err != nil {
		log.Printf("[WARN] Failed to set SQL Database CA Certificate")
	}

	if err := d.Set("master_instance_name", strings.TrimPrefix(instance.MasterInstanceName, project+":")); err != nil {
		return fmt.Errorf("Error setting master_instance_name: %s", err)
	}
	if err := d.Set("project", project); err != nil {
		return fmt.Errorf("Error setting project: %s", err)
	}
	if err := d.Set("self_link", instance.SelfLink); err != nil {
		return fmt.Errorf("Error setting self_link: %s", err)
	}
	d.SetId(instance.Name)

	return nil
}

func resourceSqlDatabaseInstanceUpdate(d *schema.ResourceData, meta interface{}) error {
	config := meta.(*Config)
	userAgent, err := generateUserAgentString(d, config.userAgent)
	if err != nil {
		return err
	}

	project, err := getProject(d, config)
	if err != nil {
		return err
	}
	var maintenance_version string
	if v, ok := d.GetOk("maintenance_version"); ok {
		maintenance_version = v.(string)
	}

	desiredSetting := d.Get("settings")
	var op *sqladmin.Operation
	var instance *sqladmin.DatabaseInstance

	// Check if the database version is being updated, because patching database version is an atomic operation and can not be
	// performed with other fields, we first patch database version before updating the rest of the fields.
	if v, ok := d.GetOk("database_version"); ok {
		instance = &sqladmin.DatabaseInstance{DatabaseVersion: v.(string)}
		err = retryTimeDuration(func() (rerr error) {
			op, rerr = config.NewSqlAdminClient(userAgent).Instances.Patch(project, d.Get("name").(string), instance).Do()
			return rerr
		}, d.Timeout(schema.TimeoutUpdate), isSqlOperationInProgressError)
		if err != nil {
			return fmt.Errorf("Error, failed to patch instance settings for %s: %s", instance.Name, err)
		}
		err = sqlAdminOperationWaitTime(config, op, project, "Patch Instance", userAgent, d.Timeout(schema.TimeoutUpdate))
		if err != nil {
			return err
		}
		err = resourceSqlDatabaseInstanceRead(d, meta)
		if err != nil {
			return err
		}
	}

	// Check if the maintenance version is being updated, because patching maintenance version is an atomic operation and can not be
	// performed with other fields, we first patch maintenance version before updating the rest of the fields.
	if d.HasChange("maintenance_version") {
		instance = &sqladmin.DatabaseInstance{MaintenanceVersion: maintenance_version}
		err = retryTimeDuration(func() (rerr error) {
			op, rerr = config.NewSqlAdminClient(userAgent).Instances.Patch(project, d.Get("name").(string), instance).Do()
			return rerr
		}, d.Timeout(schema.TimeoutUpdate), isSqlOperationInProgressError)
		if err != nil {
			return fmt.Errorf("Error, failed to patch instance settings for %s: %s", instance.Name, err)
		}
		err = sqlAdminOperationWaitTime(config, op, project, "Patch Instance", userAgent, d.Timeout(schema.TimeoutUpdate))
		if err != nil {
			return err
		}
		err = resourceSqlDatabaseInstanceRead(d, meta)
		if err != nil {
			return err
                }
        }

	s := d.Get("settings")
	instance = &sqladmin.DatabaseInstance{
		Settings: expandSqlDatabaseInstanceSettings(desiredSetting.([]interface{})),
	}
	_settings := s.([]interface{})[0].(map[string]interface{})
	// Instance.Patch operation on completion updates the settings proto version by +8. As terraform does not know this it tries
	// to make an update call with the proto version before patch and fails. To resolve this issue we update the setting version
	// before making the update call.
	instance.Settings.SettingsVersion = int64(_settings["version"].(int))
	// Collation cannot be included in the update request
	instance.Settings.Collation = ""

	// Lock on the master_instance_name just in case updating any replica
	// settings causes operations on the master.
	if v, ok := d.GetOk("master_instance_name"); ok {
		mutexKV.Lock(instanceMutexKey(project, v.(string)))
		defer mutexKV.Unlock(instanceMutexKey(project, v.(string)))
	}

	if _, ok := d.GetOk("instance_type"); ok {
		instance.InstanceType = d.Get("instance_type").(string)
	}

	err = retryTimeDuration(func() (rerr error) {
		op, rerr = config.NewSqlAdminClient(userAgent).Instances.Update(project, d.Get("name").(string), instance).Do()
		return rerr
	}, d.Timeout(schema.TimeoutUpdate), isSqlOperationInProgressError)
	if err != nil {
		return fmt.Errorf("Error, failed to update instance settings for %s: %s", instance.Name, err)
	}

	err = sqlAdminOperationWaitTime(config, op, project, "Update Instance", userAgent, d.Timeout(schema.TimeoutUpdate))
	if err != nil {
		return err
	}

	// Perform a backup restore if the backup context exists and has changed
	if r, ok := d.GetOk("restore_backup_context"); ok {
		if d.HasChange("restore_backup_context") {
			err = sqlDatabaseInstanceRestoreFromBackup(d, config, userAgent, project, d.Get("name").(string), r)
			if err != nil {
				return err
			}
		}
	}

	return resourceSqlDatabaseInstanceRead(d, meta)
}

func maintenanceVersionDiffSuppress(_, old, new string, _ *schema.ResourceData) bool {
	// Ignore the database version part and only compare the last part of the maintenance version which represents the release date of the version.
	if len(old) > 14 && len(new) > 14 && old[len(old)-14:] >= new[len(new)-14:] {
		log.Printf("[DEBUG] Maintenance version in configuration [%s] is older than current maintenance version [%s] on instance. Suppressing diff", new, old)
		return true
	} else {
		return false
	}
}

func resourceSqlDatabaseInstanceDelete(d *schema.ResourceData, meta interface{}) error {
	config := meta.(*Config)
	userAgent, err := generateUserAgentString(d, config.userAgent)
	if err != nil {
		return err
	}

	project, err := getProject(d, config)
	if err != nil {
		return err
	}

	// Check if deletion protection is enabled.

	if d.Get("deletion_protection").(bool) {
		return fmt.Errorf("Error, failed to delete instance because deletion_protection is set to true. Set it to false to proceed with instance deletion")
	}

	// Lock on the master_instance_name just in case deleting a replica causes
	// operations on the master.
	if v, ok := d.GetOk("master_instance_name"); ok {
		mutexKV.Lock(instanceMutexKey(project, v.(string)))
		defer mutexKV.Unlock(instanceMutexKey(project, v.(string)))
	}

	var op *sqladmin.Operation
	err = retryTimeDuration(func() (rerr error) {
		op, rerr = config.NewSqlAdminClient(userAgent).Instances.Delete(project, d.Get("name").(string)).Do()
		if rerr != nil {
		  return rerr
		}
		err = sqlAdminOperationWaitTime(config, op, project, "Delete Instance", userAgent, d.Timeout(schema.TimeoutDelete))
		if err != nil {
			return err
		}
		return nil
	}, d.Timeout(schema.TimeoutDelete), isSqlOperationInProgressError, isSqlInternalError)
	if err != nil {
		return fmt.Errorf("Error, failed to delete instance %s: %s", d.Get("name").(string), err)
	}
	return nil
}

func resourceSqlDatabaseInstanceImport(d *schema.ResourceData, meta interface{}) ([]*schema.ResourceData, error) {
	config := meta.(*Config)
	if err := parseImportId([]string{
		"projects/(?P<project>[^/]+)/instances/(?P<name>[^/]+)",
		"(?P<project>[^/]+)/(?P<name>[^/]+)",
		"(?P<name>[^/]+)"}, d, config); err != nil {
		return nil, err
	}

	if err := d.Set("deletion_protection", true); err != nil {
		return nil, fmt.Errorf("Error setting deletion_protection: %s", err)
	}

	// Replace import id for the resource id
	id, err := replaceVars(d, config, "projects/{{project}}/instances/{{name}}")
	if err != nil {
		return nil, fmt.Errorf("Error constructing id: %s", err)
	}
	d.SetId(id)

	return []*schema.ResourceData{d}, nil
}

func flattenSettings(settings *sqladmin.Settings) []map[string]interface{} {
	data := map[string]interface{}{
		"version":                      settings.SettingsVersion,
		"tier":                         settings.Tier,
		"activation_policy":            settings.ActivationPolicy,
		"availability_type":            settings.AvailabilityType,
		"collation":                    settings.Collation,
		"connector_enforcement":        settings.ConnectorEnforcement,
		"disk_type":                    settings.DataDiskType,
		"disk_size":                    settings.DataDiskSizeGb,
		"pricing_plan":                 settings.PricingPlan,
		"user_labels":                  settings.UserLabels,
		"password_validation_policy":   settings.PasswordValidationPolicy,
		"time_zone":                    settings.TimeZone,
		"deletion_protection_enabled":  settings.DeletionProtectionEnabled,
	}

	if settings.ActiveDirectoryConfig != nil {
		data["active_directory_config"] = flattenActiveDirectoryConfig(settings.ActiveDirectoryConfig)
	}

	if settings.DenyMaintenancePeriods != nil {
		data["deny_maintenance_period"] = flattenDenyMaintenancePeriod(settings.DenyMaintenancePeriods)
	}

	if settings.SqlServerAuditConfig != nil {
		data["sql_server_audit_config"] = flattenSqlServerAuditConfig(settings.SqlServerAuditConfig)
	}

	if settings.BackupConfiguration != nil {
		data["backup_configuration"] = flattenBackupConfiguration(settings.BackupConfiguration)
	}

	if settings.DatabaseFlags != nil {
		data["database_flags"] = flattenDatabaseFlags(settings.DatabaseFlags)
	}

	if settings.IpConfiguration != nil {
		data["ip_configuration"] = flattenIpConfiguration(settings.IpConfiguration)
	}

	if settings.LocationPreference != nil {
		data["location_preference"] = flattenLocationPreference(settings.LocationPreference)
	}

	if settings.MaintenanceWindow != nil {
		data["maintenance_window"] = flattenMaintenanceWindow(settings.MaintenanceWindow)
	}

	if settings.InsightsConfig != nil {
		data["insights_config"] = flattenInsightsConfig(settings.InsightsConfig)
	}

	data["disk_autoresize"] = settings.StorageAutoResize
	data["disk_autoresize_limit"] = settings.StorageAutoResizeLimit

	if settings.UserLabels != nil {
		data["user_labels"] = settings.UserLabels
	}

	if settings.PasswordValidationPolicy != nil {
		data["password_validation_policy"] = flattenPasswordValidationPolicy(settings.PasswordValidationPolicy)
	}

	return []map[string]interface{}{data}
}

func flattenBackupConfiguration(backupConfiguration *sqladmin.BackupConfiguration) []map[string]interface{} {
	data := map[string]interface{}{
		"binary_log_enabled":             backupConfiguration.BinaryLogEnabled,
		"enabled":                        backupConfiguration.Enabled,
		"start_time":                     backupConfiguration.StartTime,
		"location":                       backupConfiguration.Location,
		"point_in_time_recovery_enabled": backupConfiguration.PointInTimeRecoveryEnabled,
		"backup_retention_settings":      flattenBackupRetentionSettings(backupConfiguration.BackupRetentionSettings),
		"transaction_log_retention_days": backupConfiguration.TransactionLogRetentionDays,
	}

	return []map[string]interface{}{data}
}

func flattenBackupRetentionSettings(b *sqladmin.BackupRetentionSettings) []map[string]interface{} {
	if b == nil {
		return nil
	}
	return []map[string]interface{}{
		{
			"retained_backups": b.RetainedBackups,
			"retention_unit":   b.RetentionUnit,
		},
	}
}

func flattenActiveDirectoryConfig(sqlActiveDirectoryConfig *sqladmin.SqlActiveDirectoryConfig) []map[string]interface{} {
	if sqlActiveDirectoryConfig == nil {
		return nil
	}
	return []map[string]interface{}{
		{
			"domain": sqlActiveDirectoryConfig.Domain,
		},
	}
}

func flattenDenyMaintenancePeriod(denyMaintenancePeriod []*sqladmin.DenyMaintenancePeriod) []map[string]interface{} {
	flags := make([]map[string]interface{}, 0, len(denyMaintenancePeriod))

	for _, flag := range denyMaintenancePeriod {
		data := map[string]interface{}{
			"end_date": flag.EndDate,
			"start_date": flag.StartDate,
			"time": flag.Time,

		}

		flags = append(flags, data)
	}

	return flags
}

func flattenSqlServerAuditConfig(sqlServerAuditConfig *sqladmin.SqlServerAuditConfig) []map[string]interface{} {
	if sqlServerAuditConfig == nil {
		return nil
	}
	return []map[string]interface{}{
		{
			"bucket": sqlServerAuditConfig.Bucket,
      			"retention_interval": sqlServerAuditConfig.RetentionInterval,
			"upload_interval": sqlServerAuditConfig.UploadInterval,
		},
	}
}

func flattenDatabaseFlags(databaseFlags []*sqladmin.DatabaseFlags) []map[string]interface{} {
	flags := make([]map[string]interface{}, 0, len(databaseFlags))

	for _, flag := range databaseFlags {
		data := map[string]interface{}{
			"name":  flag.Name,
			"value": flag.Value,
		}

		flags = append(flags, data)
	}

	return flags
}

func flattenIpConfiguration(ipConfiguration *sqladmin.IpConfiguration) interface{} {
	data := map[string]interface{}{
		"ipv4_enabled":                                  ipConfiguration.Ipv4Enabled,
		"private_network":                               ipConfiguration.PrivateNetwork,
		"allocated_ip_range":                            ipConfiguration.AllocatedIpRange,
		"require_ssl":                                   ipConfiguration.RequireSsl,
		"enable_private_path_for_google_cloud_services": ipConfiguration.EnablePrivatePathForGoogleCloudServices,
	}

	if ipConfiguration.AuthorizedNetworks != nil {
		data["authorized_networks"] = flattenAuthorizedNetworks(ipConfiguration.AuthorizedNetworks)
	}

	return []map[string]interface{}{data}
}

func flattenAuthorizedNetworks(entries []*sqladmin.AclEntry) interface{} {
	networks := schema.NewSet(schema.HashResource(sqlDatabaseAuthorizedNetWorkSchemaElem), []interface{}{})

	for _, entry := range entries {
		data := map[string]interface{}{
			"expiration_time": entry.ExpirationTime,
			"name":            entry.Name,
			"value":           entry.Value,
		}

		networks.Add(data)
	}

	return networks
}

func flattenLocationPreference(locationPreference *sqladmin.LocationPreference) interface{} {
	data := map[string]interface{}{
		"follow_gae_application": locationPreference.FollowGaeApplication,
		"zone":                   locationPreference.Zone,
		"secondary_zone":         locationPreference.SecondaryZone,
	}

	return []map[string]interface{}{data}
}

func flattenMaintenanceWindow(maintenanceWindow *sqladmin.MaintenanceWindow) interface{} {
	data := map[string]interface{}{
		"day":          maintenanceWindow.Day,
		"hour":         maintenanceWindow.Hour,
		"update_track": maintenanceWindow.UpdateTrack,
	}

	return []map[string]interface{}{data}
}

func flattenReplicaConfiguration(replicaConfiguration *sqladmin.ReplicaConfiguration, d *schema.ResourceData) []map[string]interface{} {
	rc := []map[string]interface{}{}

	if replicaConfiguration != nil {
		data := map[string]interface{}{
			"failover_target": replicaConfiguration.FailoverTarget,

			// Don't attempt to assign anything from replicaConfiguration.MysqlReplicaConfiguration,
			// since those fields are set on create and then not stored. See description at
			// https://cloud.google.com/sql/docs/mysql/admin-api/v1beta4/instances.
			// Instead, set them to the values they previously had so we don't set them all to zero.
			"ca_certificate":            d.Get("replica_configuration.0.ca_certificate"),
			"client_certificate":        d.Get("replica_configuration.0.client_certificate"),
			"client_key":                d.Get("replica_configuration.0.client_key"),
			"connect_retry_interval":    d.Get("replica_configuration.0.connect_retry_interval"),
			"dump_file_path":            d.Get("replica_configuration.0.dump_file_path"),
			"master_heartbeat_period":   d.Get("replica_configuration.0.master_heartbeat_period"),
			"password":                  d.Get("replica_configuration.0.password"),
			"ssl_cipher":                d.Get("replica_configuration.0.ssl_cipher"),
			"username":                  d.Get("replica_configuration.0.username"),
			"verify_server_certificate": d.Get("replica_configuration.0.verify_server_certificate"),
		}
		rc = append(rc, data)
	}

	return rc
}

func flattenIpAddresses(ipAddresses []*sqladmin.IpMapping) []map[string]interface{} {
	var ips []map[string]interface{}

	for _, ip := range ipAddresses {
		data := map[string]interface{}{
			"ip_address":     ip.IpAddress,
			"type":           ip.Type,
			"time_to_retire": ip.TimeToRetire,
		}

		ips = append(ips, data)
	}

	return ips
}

func flattenServerCaCerts(caCerts []*sqladmin.SslCert) []map[string]interface{} {
	var certs []map[string]interface{}

	for _, caCert := range caCerts {
		if caCert != nil {
			data := map[string]interface{}{
				"cert":             caCert.Cert,
				"common_name":      caCert.CommonName,
				"create_time":      caCert.CreateTime,
				"expiration_time":  caCert.ExpirationTime,
				"sha1_fingerprint": caCert.Sha1Fingerprint,
			}

			certs = append(certs, data)
		}
	}

	return certs
}

func flattenInsightsConfig(insightsConfig *sqladmin.InsightsConfig) interface{} {
	data := map[string]interface{}{
		"query_insights_enabled":  insightsConfig.QueryInsightsEnabled,
		"query_string_length":     insightsConfig.QueryStringLength,
		"record_application_tags": insightsConfig.RecordApplicationTags,
		"record_client_address":   insightsConfig.RecordClientAddress,
		"query_plans_per_minute":  insightsConfig.QueryPlansPerMinute,
	}

	return []map[string]interface{}{data}
}

func flattenPasswordValidationPolicy(passwordValidationPolicy *sqladmin.PasswordValidationPolicy) interface{} {
	data := map[string]interface{}{
		"min_length":                  passwordValidationPolicy.MinLength,
		"complexity":                  passwordValidationPolicy.Complexity,
		"reuse_interval":              passwordValidationPolicy.ReuseInterval,
		"disallow_username_substring": passwordValidationPolicy.DisallowUsernameSubstring,
		"password_change_interval":    passwordValidationPolicy.PasswordChangeInterval,
		"enable_password_policy":      passwordValidationPolicy.EnablePasswordPolicy,
	}
	return []map[string]interface{}{data}
}


func instanceMutexKey(project, instance_name string) string {
	return fmt.Sprintf("google-sql-database-instance-%s-%s", project, instance_name)
}

// sqlDatabaseIsMaster returns true if the provided schema.ResourceData represents a
// master SQL Instance, and false if it is a replica.
func sqlDatabaseIsMaster(d *schema.ResourceData) bool {
	_, ok := d.GetOk("master_instance_name")
	return !ok
}

func sqlDatabaseInstanceServiceNetworkPrecheck(d *schema.ResourceData, config *Config, userAgent, network string) error {
		log.Printf("[DEBUG] checking network %q for at least one service networking connection", network)
		// This call requires projects.get permissions, which may not have been granted to the Terraform actor,
		// particularly in shared VPC setups. Most will! But it's not strictly required.
		serviceNetworkingNetworkName, err := retrieveServiceNetworkingNetworkName(d, config, network, userAgent)
		if err != nil {
			var gerr *googleapi.Error
			if errors.As(err, &gerr) {
				log.Printf("[DEBUG] retrieved googleapi error while creating sn name for %q. precheck skipped. code %v and message: %s", network, gerr.Code, gerr.Body)
				return nil
			}

			return err
		}

		response, err := config.NewServiceNetworkingClient(userAgent).Services.Connections.List("services/servicenetworking.googleapis.com").Network(serviceNetworkingNetworkName).Do()
		if err != nil {
			// It is possible that the actor creating the SQL Instance might not have permissions to call servicenetworking.services.connections.list
			log.Printf("[WARNING] Failed to list Service Networking of the project. Skipped Service Networking precheck.")
			return nil
		}

		if len(response.Connections) < 1 {
			return fmt.Errorf("Error, failed to create instance because the network doesn't have at least 1 private services connection. Please see https://cloud.google.com/sql/docs/mysql/private-ip#network_requirements for how to create this connection.")
		}

		return nil
}

func expandRestoreBackupContext(configured []interface{}) *sqladmin.RestoreBackupContext {
	if len(configured) == 0 || configured[0] == nil {
		return nil
	}

	_rc := configured[0].(map[string]interface{})
	return &sqladmin.RestoreBackupContext{
		BackupRunId: int64(_rc["backup_run_id"].(int)),
		InstanceId:  _rc["instance_id"].(string),
		Project:     _rc["project"].(string),
	}
}

func sqlDatabaseInstanceRestoreFromBackup(d *schema.ResourceData, config *Config, userAgent, project, instanceId string, r interface{}) error {
	log.Printf("[DEBUG] Initiating SQL database instance backup restore")
	restoreContext := r.([]interface{})

	backupRequest := &sqladmin.InstancesRestoreBackupRequest{
		RestoreBackupContext: expandRestoreBackupContext(restoreContext),
	}

	var op *sqladmin.Operation
	err := retryTimeDuration(func() (operr error) {
		op, operr = config.NewSqlAdminClient(userAgent).Instances.RestoreBackup(project, instanceId, backupRequest).Do()
		return operr
	}, d.Timeout(schema.TimeoutUpdate), isSqlOperationInProgressError)
	if err != nil {
		return fmt.Errorf("Error, failed to restore instance from backup %s: %s", instanceId, err)
	}

	err = sqlAdminOperationWaitTime(config, op, project, "Restore Backup", userAgent, d.Timeout(schema.TimeoutUpdate))
	if err != nil {
		return err
	}

	return nil
}

func caseDiffDashSuppress(_, old, new string, _ *schema.ResourceData) bool {
	postReplaceNew := strings.Replace(new, "-", "_", -1)
	return strings.ToUpper(postReplaceNew) == strings.ToUpper(old)
}<|MERGE_RESOLUTION|>--- conflicted
+++ resolved
@@ -112,12 +112,8 @@
 		CustomizeDiff: customdiff.All(
 			customdiff.ForceNewIfChange("settings.0.disk_size", isDiskShrinkage),
 			privateNetworkCustomizeDiff,
-<<<<<<< HEAD
 			privatePathForGoogleCloudServicesSqlServerOnlyCustomizeDiff,
-			pitrPostgresOnlyCustomizeDiff,
-=======
 			pitrSupportDbCustomizeDiff,
->>>>>>> e9f34692
 		),
 
 		Schema: map[string]*schema.Schema{
@@ -900,7 +896,6 @@
 	return nil
 }
 
-<<<<<<< HEAD
 // The private path for Google Cloud Services option of the IP configuration is supported only on MySQL and PostgreSQL database types.
 // The API returns an invalid request error for an attempt to enable or explicitly disable this option on SQL Server type instances.
 func privatePathForGoogleCloudServicesSqlServerOnlyCustomizeDiff(_ context.Context, diff *schema.ResourceDiff, v interface{}) error {
@@ -910,7 +905,8 @@
 		return fmt.Errorf("enable_private_path_for_google_cloud_services is not supported on SQL Server database types.")
 	}
 	return nil
-=======
+}
+
 // helper function to see if string within list contains a particular substring
 func stringContainsSlice(arr []string, str string) bool {
 	for _, i := range arr {
@@ -919,7 +915,6 @@
 		}
 	}
 	return false
->>>>>>> e9f34692
 }
 
 // Point in time recovery for MySQL database instances needs binary_log_enabled set to true and
