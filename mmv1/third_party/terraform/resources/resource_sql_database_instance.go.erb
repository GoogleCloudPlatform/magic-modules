--- conflicted
+++ resolved
@@ -547,19 +547,17 @@
 								},
 							},
 						},
-<<<<<<< HEAD
-						"deletion_protection_enabled": {
-							Type:             schema.TypeBool,
-							Optional:         true,
-							Description:      `Configuration to protect against accidental instance deletion.`,
-=======
 						"connector_enforcement": {
 							Type:         schema.TypeString,
 							Optional:     true,
 							Computed:     true,
 							ValidateFunc: validation.StringInSlice([]string{"NOT_REQUIRED", "REQUIRED"}, false),
 							Description:  `Specifies if connections must use Cloud SQL connectors.`,
->>>>>>> 1fd25b93
+						},
+						"deletion_protection_enabled": {
+							Type:             schema.TypeBool,
+							Optional:         true,
+							Description:      `Configuration to protect against accidental instance deletion.`,
 						},
 					},
 				},
@@ -1095,14 +1093,16 @@
 	_settings := configured[0].(map[string]interface{})
 	settings := &sqladmin.Settings{
 		// Version is unset in Create but is set during update
-<<<<<<< HEAD
 		SettingsVersion:            int64(_settings["version"].(int)),
 		Tier:                       _settings["tier"].(string),
 		ForceSendFields:            []string{"StorageAutoResize"},
 		ActivationPolicy:           _settings["activation_policy"].(string),
 		ActiveDirectoryConfig:      expandActiveDirectoryConfig(_settings["active_directory_config"].([]interface{})),
+		DenyMaintenancePeriods:	    expandDenyMaintenancePeriod(_settings["deny_maintenance_period"].([]interface{})),
 		SqlServerAuditConfig:       expandSqlServerAuditConfig(_settings["sql_server_audit_config"].([]interface{})),
+		TimeZone:                   _settings["time_zone"].(string),
 		AvailabilityType:           _settings["availability_type"].(string),
+		ConnectorEnforcement:       _settings["connector_enforcement"].(string),
 		Collation:                  _settings["collation"].(string),
 		DataDiskSizeGb:             int64(_settings["disk_size"].(int)),
 		DataDiskType:               _settings["disk_type"].(string),
@@ -1116,30 +1116,6 @@
 		MaintenanceWindow:          expandMaintenanceWindow(_settings["maintenance_window"].([]interface{})),
 		InsightsConfig:             expandInsightsConfig(_settings["insights_config"].([]interface{})),
 		PasswordValidationPolicy:   expandPasswordValidationPolicy(_settings["password_validation_policy"].([]interface{})),
-=======
-		SettingsVersion:          int64(_settings["version"].(int)),
-		Tier:                     _settings["tier"].(string),
-		ForceSendFields:          []string{"StorageAutoResize"},
-		ActivationPolicy:         _settings["activation_policy"].(string),
-		ActiveDirectoryConfig:    expandActiveDirectoryConfig(_settings["active_directory_config"].([]interface{})),
-		DenyMaintenancePeriods:	  expandDenyMaintenancePeriod(_settings["deny_maintenance_period"].([]interface{})),
-		SqlServerAuditConfig:     expandSqlServerAuditConfig(_settings["sql_server_audit_config"].([]interface{})),
-		TimeZone:                 _settings["time_zone"].(string),
-		AvailabilityType:         _settings["availability_type"].(string),
-		ConnectorEnforcement:     _settings["connector_enforcement"].(string),
-		Collation:                _settings["collation"].(string),
-		DataDiskSizeGb:           int64(_settings["disk_size"].(int)),
-		DataDiskType:             _settings["disk_type"].(string),
-		PricingPlan:              _settings["pricing_plan"].(string),
-		UserLabels:               convertStringMap(_settings["user_labels"].(map[string]interface{})),
-		BackupConfiguration:      expandBackupConfiguration(_settings["backup_configuration"].([]interface{})),
-		DatabaseFlags:            expandDatabaseFlags(_settings["database_flags"].([]interface{})),
-		IpConfiguration:          expandIpConfiguration(_settings["ip_configuration"].([]interface{})),
-		LocationPreference:       expandLocationPreference(_settings["location_preference"].([]interface{})),
-		MaintenanceWindow:        expandMaintenanceWindow(_settings["maintenance_window"].([]interface{})),
-		InsightsConfig:           expandInsightsConfig(_settings["insights_config"].([]interface{})),
-		PasswordValidationPolicy: expandPasswordValidationPolicy(_settings["password_validation_policy"].([]interface{})),
->>>>>>> 1fd25b93
 	}
 
 	resize := _settings["disk_autoresize"].(bool)
@@ -1656,32 +1632,19 @@
 
 func flattenSettings(settings *sqladmin.Settings) []map[string]interface{} {
 	data := map[string]interface{}{
-<<<<<<< HEAD
 		"version":                      settings.SettingsVersion,
 		"tier":                         settings.Tier,
 		"activation_policy":            settings.ActivationPolicy,
 		"availability_type":            settings.AvailabilityType,
 		"collation":                    settings.Collation,
+		"connector_enforcement":        settings.ConnectorEnforcement,
 		"disk_type":                    settings.DataDiskType,
 		"disk_size":                    settings.DataDiskSizeGb,
 		"pricing_plan":                 settings.PricingPlan,
 		"user_labels":                  settings.UserLabels,
 		"password_validation_policy":   settings.PasswordValidationPolicy,
+		"time_zone":                    settings.TimeZone,
 		"deletion_protection_enabled":  settings.DeletionProtectionEnabled,
-=======
-		"version":                    settings.SettingsVersion,
-		"tier":                       settings.Tier,
-		"activation_policy":          settings.ActivationPolicy,
-		"availability_type":          settings.AvailabilityType,
-		"collation":                  settings.Collation,
-		"connector_enforcement":      settings.ConnectorEnforcement,
-		"disk_type":                  settings.DataDiskType,
-		"disk_size":                  settings.DataDiskSizeGb,
-		"pricing_plan":               settings.PricingPlan,
-		"user_labels":                settings.UserLabels,
-		"password_validation_policy": settings.PasswordValidationPolicy,
-		"time_zone":                  settings.TimeZone,
->>>>>>> 1fd25b93
 	}
 
 	if settings.ActiveDirectoryConfig != nil {
