--- conflicted
+++ resolved
@@ -885,7 +885,6 @@
 		instance.Settings = desiredSettings
 	}
 
-<<<<<<< HEAD
 	if _, ok := d.GetOk("maintenance_version"); ok {
 		instance.MaintenanceVersion = d.Get("maintenance_version").(string)
 	}
@@ -894,9 +893,7 @@
 	if strings.Contains(instance.DatabaseVersion, "SQLSERVER") {
 		instance.RootPassword = d.Get("root_password").(string)
 	}
-=======
 	instance.RootPassword = d.Get("root_password").(string)
->>>>>>> 8c46c507
 
 	// Modifying a replica during Create can cause problems if the master is
 	// modified at the same time. Lock the master until we're done in order
@@ -1388,17 +1385,11 @@
 		return err
 	}
 
-<<<<<<< HEAD
 	var maintenance_version string
 	if v, ok := d.GetOk("maintenance_version"); ok {
 		maintenance_version = v.(string)
 	}
 
-	// Update only updates the settings, so they are all we need to set.
-	instance := &sqladmin.DatabaseInstance {
-		MaintenanceVersion: maintenance_version,
-		Settings: expandSqlDatabaseInstanceSettings(d.Get("settings").([]interface{})),
-=======
 	desiredSetting := d.Get("settings")
 	var op *sqladmin.Operation
 	var instance *sqladmin.DatabaseInstance
@@ -1421,11 +1412,11 @@
 		if err != nil {
 			return err
 		}
->>>>>>> 8c46c507
 	}
 
 	s := d.Get("settings")
 	instance = &sqladmin.DatabaseInstance{
+  	MaintenanceVersion: maintenance_version,
 		Settings: expandSqlDatabaseInstanceSettings(desiredSetting.([]interface{})),
 	}
 	_settings := s.([]interface{})[0].(map[string]interface{})
