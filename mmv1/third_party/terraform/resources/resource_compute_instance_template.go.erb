<% autogen_exception -%>

package google

import (
	"context"
	"fmt"
	"reflect"
	"strings"
	"time"

	"github.com/hashicorp/errwrap"
	"github.com/hashicorp/terraform-plugin-sdk/v2/helper/customdiff"
	"github.com/hashicorp/terraform-plugin-sdk/v2/helper/resource"
	"github.com/hashicorp/terraform-plugin-sdk/v2/helper/schema"
	"github.com/hashicorp/terraform-plugin-sdk/v2/helper/validation"

<% if version == "ga" -%>
	"google.golang.org/api/compute/v1"
<% else -%>
	compute "google.golang.org/api/compute/v0.beta"
<% end -%>
)

var (
	schedulingInstTemplateKeys = []string{
		"scheduling.0.on_host_maintenance",
		"scheduling.0.automatic_restart",
		"scheduling.0.preemptible",
		"scheduling.0.node_affinities",
		"scheduling.0.min_node_cpus",
		"scheduling.0.provisioning_model",
		"scheduling.0.instance_termination_action",
<<<<<<< HEAD
<% unless version == 'ga' -%>
		"scheduling.0.max_run_duration",
<% end -%>
=======
>>>>>>> 05d14406
	}

	shieldedInstanceTemplateConfigKeys = []string{
		"shielded_instance_config.0.enable_secure_boot",
		"shielded_instance_config.0.enable_vtpm",
		"shielded_instance_config.0.enable_integrity_monitoring",
	}
)

var REQUIRED_SCRATCH_DISK_SIZE_GB = 375

func resourceComputeInstanceTemplate() *schema.Resource {
	return &schema.Resource{
		Create: resourceComputeInstanceTemplateCreate,
		Read:   resourceComputeInstanceTemplateRead,
		Delete: resourceComputeInstanceTemplateDelete,
		Importer: &schema.ResourceImporter{
			State: resourceComputeInstanceTemplateImportState,
		},
		SchemaVersion: 1,
		CustomizeDiff: customdiff.All(
			resourceComputeInstanceTemplateSourceImageCustomizeDiff,
			resourceComputeInstanceTemplateScratchDiskCustomizeDiff,
			resourceComputeInstanceTemplateBootDiskCustomizeDiff,
		),
		MigrateState: resourceComputeInstanceTemplateMigrateState,

		Timeouts: &schema.ResourceTimeout{
			Create: schema.DefaultTimeout(4 * time.Minute),
			Delete: schema.DefaultTimeout(4 * time.Minute),
		},

		// A compute instance template is more or less a subset of a compute
		// instance. Please attempt to maintain consistency with the
		// resource_compute_instance schema when updating this one.
		Schema: map[string]*schema.Schema{
			"name": {
				Type:          schema.TypeString,
				Optional:      true,
				Computed:      true,
				ForceNew:      true,
				ConflictsWith: []string{"name_prefix"},
				ValidateFunc:  validateGCEName,
				Description:   `The name of the instance template. If you leave this blank, Terraform will auto-generate a unique name.`,
			},

			"name_prefix": {
				Type:        schema.TypeString,
				Optional:    true,
				Computed:    true,
				ForceNew:    true,
				Description: `Creates a unique name beginning with the specified prefix. Conflicts with name.`,
				ValidateFunc: func(v interface{}, k string) (ws []string, errors []error) {
					// https://cloud.google.com/compute/docs/reference/latest/instanceTemplates#resource
					// uuid is 26 characters, limit the prefix to 37.
					value := v.(string)
					if len(value) > 37 {
						errors = append(errors, fmt.Errorf(
							"%q cannot be longer than 37 characters, name is limited to 63", k))
					}
					return
				},
			},

			"disk": {
				Type:        schema.TypeList,
				Required:    true,
				ForceNew:    true,
				Description: `Disks to attach to instances created from this template. This can be specified multiple times for multiple disks.`,
				Elem: &schema.Resource{
					Schema: map[string]*schema.Schema{
						"auto_delete": {
							Type:        schema.TypeBool,
							Optional:    true,
							Default:     true,
							ForceNew:    true,
							Description: `Whether or not the disk should be auto-deleted. This defaults to true.`,
						},

						"boot": {
							Type:        schema.TypeBool,
							Optional:    true,
							ForceNew:    true,
							Computed:    true,
							Description: `Indicates that this is a boot disk.`,
						},

						"device_name": {
							Type:        schema.TypeString,
							Optional:    true,
							Computed:    true,
							ForceNew:    true,
							Description: `A unique device name that is reflected into the /dev/ tree of a Linux operating system running within the instance. If not specified, the server chooses a default device name to apply to this disk.`,
						},

						"disk_name": {
							Type:        schema.TypeString,
							Optional:    true,
							ForceNew:    true,
							Description: `Name of the disk. When not provided, this defaults to the name of the instance.`,
						},

						"disk_size_gb": {
							Type:        schema.TypeInt,
							Optional:    true,
							ForceNew:    true,
							Computed:    true,
							Description: `The size of the image in gigabytes. If not specified, it will inherit the size of its base image. For SCRATCH disks, the size must be exactly 375GB.`,
						},

						"disk_type": {
							Type:        schema.TypeString,
							Optional:    true,
							ForceNew:    true,
							Computed:    true,
							Description: `The Google Compute Engine disk type. Such as "pd-ssd", "local-ssd", "pd-balanced" or "pd-standard".`,
						},

						"labels": {
							Type:     schema.TypeMap,
							Optional: true,
							ForceNew: true,
							Elem: &schema.Schema{
								Type: schema.TypeString,
							},
							Description: `A set of key/value label pairs to assign to disks,`,
						},

						"source_image": {
							Type:        schema.TypeString,
							Optional:    true,
							Computed:    true,
							ForceNew:    true,
							Description: `The image from which to initialize this disk. This can be one of: the image's self_link, projects/{project}/global/images/{image}, projects/{project}/global/images/family/{family}, global/images/{image}, global/images/family/{family}, family/{family}, {project}/{family}, {project}/{image}, {family}, or {image}. ~> Note: Either source or source_image is required when creating a new instance except for when creating a local SSD.`,
						},
						"source_image_encryption_key": {
							Type:     schema.TypeList,
							Optional: true,
							ForceNew: true,
							Description: `The customer-supplied encryption key of the source
image. Required if the source image is protected by a
customer-supplied encryption key.

Instance templates do not store customer-supplied
encryption keys, so you cannot create disks for
instances in a managed instance group if the source
images are encrypted with your own keys.`,
							MaxItems: 1,
							Elem: &schema.Resource{
								Schema: map[string]*schema.Schema{
									"kms_key_service_account": {
										Type:     schema.TypeString,
										Optional: true,
										ForceNew: true,
										Description: `The service account being used for the encryption
request for the given KMS key. If absent, the Compute
Engine default service account is used.`,
									},
									"kms_key_self_link": {
										Type:     schema.TypeString,
										Required: true,
										ForceNew: true,
										Description: `The self link of the encryption key that is stored in
Google Cloud KMS.`,
									},
								},
							},
						},
						"source_snapshot": {
							Type:     schema.TypeString,
							Optional: true,
							ForceNew: true,
							Description: `The source snapshot to create this disk. When creating
a new instance, one of initializeParams.sourceSnapshot,
initializeParams.sourceImage, or disks.source is
required except for local SSD.`,
						},
						"source_snapshot_encryption_key": {
							Type:        schema.TypeList,
							Optional:    true,
							ForceNew:    true,
							Description: `The customer-supplied encryption key of the source snapshot.`,
							MaxItems:    1,
							Elem: &schema.Resource{
								Schema: map[string]*schema.Schema{
									"kms_key_service_account": {
										Type:     schema.TypeString,
										Optional: true,
										ForceNew: true,
										Description: `The service account being used for the encryption
request for the given KMS key. If absent, the Compute
Engine default service account is used.`,
									},
									"kms_key_self_link": {
										Type:     schema.TypeString,
										Required: true,
										ForceNew: true,
										Description: `The self link of the encryption key that is stored in
Google Cloud KMS.`,
									},
								},
							},
						},

						"interface": {
							Type:        schema.TypeString,
							Optional:    true,
							ForceNew:    true,
							Computed:    true,
							Description: `Specifies the disk interface to use for attaching this disk.`,
						},

						"mode": {
							Type:        schema.TypeString,
							Optional:    true,
							ForceNew:    true,
							Computed:    true,
							Description: `The mode in which to attach this disk, either READ_WRITE or READ_ONLY. If you are attaching or creating a boot disk, this must read-write mode.`,
						},

						"source": {
							Type:        schema.TypeString,
							Optional:    true,
							ForceNew:    true,
							Description: `The name (not self_link) of the disk (such as those managed by google_compute_disk) to attach. ~> Note: Either source or source_image is required when creating a new instance except for when creating a local SSD.`,
						},

						"type": {
							Type:        schema.TypeString,
							Optional:    true,
							ForceNew:    true,
							Computed:    true,
							Description: `The type of Google Compute Engine disk, can be either "SCRATCH" or "PERSISTENT".`,
						},

						"disk_encryption_key": {
							Type:        schema.TypeList,
							Optional:    true,
							ForceNew:    true,
							MaxItems:    1,
							Description: `Encrypts or decrypts a disk using a customer-supplied encryption key.`,
							Elem: &schema.Resource{
								Schema: map[string]*schema.Schema{
									"kms_key_self_link": {
										Type:             schema.TypeString,
										Required:         true,
										ForceNew:         true,
										DiffSuppressFunc: compareSelfLinkRelativePaths,
										Description:      `The self link of the encryption key that is stored in Google Cloud KMS.`,
									},
								},
							},
						},

						"resource_policies": {
							Type:        schema.TypeList,
							Optional:    true,
							ForceNew:    true,
							MaxItems:    1,
							Description: `A list (short name or id) of resource policies to attach to this disk. Currently a max of 1 resource policy is supported.`,
							Elem: &schema.Schema{
								Type:             schema.TypeString,
								DiffSuppressFunc: compareResourceNames,
							},
						},
					},
				},
			},

			"machine_type": {
				Type:        schema.TypeString,
				Required:    true,
				ForceNew:    true,
				Description: `The machine type to create. To create a machine with a custom type (such as extended memory), format the value like custom-VCPUS-MEM_IN_MB like custom-6-20480 for 6 vCPU and 20GB of RAM.`,
			},

			"can_ip_forward": {
				Type:        schema.TypeBool,
				Optional:    true,
				Default:     false,
				ForceNew:    true,
				Description: `Whether to allow sending and receiving of packets with non-matching source or destination IPs. This defaults to false.`,
			},

			"description": {
				Type:        schema.TypeString,
				Optional:    true,
				ForceNew:    true,
				Description: `A brief description of this resource.`,
			},

<% unless version == 'ga' -%>
			"enable_display": {
				Type:        schema.TypeBool,
				Optional:    true,
				ForceNew:    true,
				Description: `Enable Virtual Displays on this instance. Note: allow_stopping_for_update must be set to true in order to update this field.`,
			},
<% end -%>

			"instance_description": {
				Type:        schema.TypeString,
				Optional:    true,
				ForceNew:    true,
				Description: `A description of the instance.`,
			},

			"metadata": {
				Type:        schema.TypeMap,
				Optional:    true,
				ForceNew:    true,
				Description: `Metadata key/value pairs to make available from within instances created from this template.`,
			},

			"metadata_startup_script": {
				Type:        schema.TypeString,
				Optional:    true,
				ForceNew:    true,
				Description: `An alternative to using the startup-script metadata key, mostly to match the compute_instance resource. This replaces the startup-script metadata key on the created instance and thus the two mechanisms are not allowed to be used simultaneously.`,
			},

			"metadata_fingerprint": {
				Type:        schema.TypeString,
				Computed:    true,
				Description: `The unique fingerprint of the metadata.`,
			},
<% unless version == 'ga' -%>
			"network_performance_config": {
				Type:        schema.TypeList,
				MaxItems:    1,
				Optional:    true,
				ForceNew:    true,
				Description: `Configures network performance settings for the instance. If not specified, the instance will be created with its default network performance configuration.`,
				Elem: &schema.Resource{
					Schema: map[string]*schema.Schema{
						"total_egress_bandwidth_tier": {
							Type:         schema.TypeString,
							Required:     true,
							ForceNew:     true,
							ValidateFunc: validation.StringInSlice([]string{"TIER_1", "DEFAULT"}, false),
							Description:  `The egress bandwidth tier to enable. Possible values:TIER_1, DEFAULT`,
						},
					},
				},
			},
<% end -%>
			"network_interface": {
				Type:        schema.TypeList,
				Optional:    true,
				ForceNew:    true,
				Description: `Networks to attach to instances created from this template. This can be specified multiple times for multiple networks.`,
				Elem: &schema.Resource{
					Schema: map[string]*schema.Schema{
						"network": {
							Type:             schema.TypeString,
							Optional:         true,
							ForceNew:         true,
							Computed:         true,
							DiffSuppressFunc: compareSelfLinkOrResourceName,
							Description:      `The name or self_link of the network to attach this interface to. Use network attribute for Legacy or Auto subnetted networks and subnetwork for custom subnetted networks.`,
						},

						"subnetwork": {
							Type:             schema.TypeString,
							Optional:         true,
							ForceNew:         true,
							Computed:         true,
							DiffSuppressFunc: compareSelfLinkOrResourceName,
							Description:      `The name of the subnetwork to attach this interface to. The subnetwork must exist in the same region this instance will be created in. Either network or subnetwork must be provided.`,
						},

						"subnetwork_project": {
							Type:        schema.TypeString,
							Optional:    true,
							ForceNew:    true,
							Computed:    true,
							Description: `The ID of the project in which the subnetwork belongs. If it is not provided, the provider project is used.`,
						},

						"network_ip": {
							Type:        schema.TypeString,
							Optional:    true,
							ForceNew:    true,
							Description: `The private IP address to assign to the instance. If empty, the address will be automatically assigned.`,
						},

						"name": {
							Type:        schema.TypeString,
							Computed:    true,
							Description: `The name of the network_interface.`,
						},
						"nic_type": {
							Type:         schema.TypeString,
							Optional:     true,
							ForceNew:     true,
							ValidateFunc: validation.StringInSlice([]string{"GVNIC", "VIRTIO_NET"}, false),
							Description:  `The type of vNIC to be used on this interface. Possible values:GVNIC, VIRTIO_NET`,
						},
						"access_config": {
							Type:        schema.TypeList,
							Optional:    true,
							ForceNew:    true,
							Description: `Access configurations, i.e. IPs via which this instance can be accessed via the Internet. Omit to ensure that the instance is not accessible from the Internet (this means that ssh provisioners will not work unless you are running Terraform can send traffic to the instance's network (e.g. via tunnel or because it is running on another cloud instance on that network). This block can be repeated multiple times.`,
							Elem: &schema.Resource{
								Schema: map[string]*schema.Schema{
									"nat_ip": {
										Type:        schema.TypeString,
										Optional:    true,
										ForceNew:    true,
										Computed:    true,
										Description: `The IP address that will be 1:1 mapped to the instance's network ip. If not given, one will be generated.`,
									},
									"network_tier": {
										Type:         schema.TypeString,
										Optional:     true,
										Computed:     true,
										ForceNew:     true,
										Description:  `The networking tier used for configuring this instance template. This field can take the following values: PREMIUM, STANDARD, FIXED_STANDARD. If this field is not specified, it is assumed to be PREMIUM.`,
									},
									// Possibly configurable- this was added so we don't break if it's inadvertently set
									"public_ptr_domain_name": {
										Type:        schema.TypeString,
										Computed:    true,
										Description: `The DNS domain name for the public PTR record.The DNS domain name for the public PTR record.`,
									},
								},
							},
						},

						"alias_ip_range": {
							Type:        schema.TypeList,
							Optional:    true,
							ForceNew:    true,
							Description: `An array of alias IP ranges for this network interface. Can only be specified for network interfaces on subnet-mode networks.`,
							Elem: &schema.Resource{
								Schema: map[string]*schema.Schema{
									"ip_cidr_range": {
										Type:             schema.TypeString,
										Required:         true,
										ForceNew:         true,
										DiffSuppressFunc: ipCidrRangeDiffSuppress,
										Description:      `The IP CIDR range represented by this alias IP range. This IP CIDR range must belong to the specified subnetwork and cannot contain IP addresses reserved by system or used by other network interfaces. At the time of writing only a netmask (e.g. /24) may be supplied, with a CIDR format resulting in an API error.`,
									},
									"subnetwork_range_name": {
										Type:        schema.TypeString,
										Optional:    true,
										ForceNew:    true,
										Description: `The subnetwork secondary range name specifying the secondary range from which to allocate the IP CIDR range for this alias IP range. If left unspecified, the primary range of the subnetwork will be used.`,
									},
								},
							},
						},

						"stack_type": {
							Type:         schema.TypeString,
							Optional:     true,
							Computed:     true,
							ValidateFunc: validation.StringInSlice([]string{"IPV4_ONLY", "IPV4_IPV6", ""}, false),
							Description: `The stack type for this network interface to identify whether the IPv6 feature is enabled or not. If not specified, IPV4_ONLY will be used.`,
						},

						"ipv6_access_type": {
							Type:        schema.TypeString,
							Computed:    true,
							Description: `One of EXTERNAL, INTERNAL to indicate whether the IP can be accessed from the Internet. This field is always inherited from its subnetwork.`,
						},

						"ipv6_access_config": {
							Type:        schema.TypeList,
							Optional:    true,
							Description: `An array of IPv6 access configurations for this interface. Currently, only one IPv6 access config, DIRECT_IPV6, is supported. If there is no ipv6AccessConfig specified, then this instance will have no external IPv6 Internet access.`,
							Elem: &schema.Resource{
								Schema: map[string]*schema.Schema{
									"network_tier": {
										Type:         schema.TypeString,
										Required:     true,
										Description:  `The service-level to be provided for IPv6 traffic when the subnet has an external subnet. Only PREMIUM tier is valid for IPv6`,
									},
									// Possibly configurable- this was added so we don't break if it's inadvertently set
									// (assuming the same ass access config)
									"public_ptr_domain_name": {
										Type:        schema.TypeString,
										Computed:    true,
										Description: `The domain name to be used when creating DNSv6 records for the external IPv6 ranges.`,
									},
									"external_ipv6": {
										Type:        schema.TypeString,
										Computed:    true,
										Description: `The first IPv6 address of the external IPv6 range associated with this instance, prefix length is stored in externalIpv6PrefixLength in ipv6AccessConfig. The field is output only, an IPv6 address from a subnetwork associated with the instance will be allocated dynamically.`,
									},
									"external_ipv6_prefix_length": {
										Type:         schema.TypeString,
										Computed:     true,
										Description:  `The prefix length of the external IPv6 range.`,
									},
								},
							},
						},
						"queue_count": {
							Type:        schema.TypeInt,
							Optional:    true,
							ForceNew:    true,
							Description: `The networking queue count that's specified by users for the network interface. Both Rx and Tx queues will be set to this number. It will be empty if not specified.`,
						},
					},
				},
			},

			"project": {
				Type:        schema.TypeString,
				Optional:    true,
				ForceNew:    true,
				Computed:    true,
				Description: `The ID of the project in which the resource belongs. If it is not provided, the provider project is used.`,
			},

			"region": {
				Type:        schema.TypeString,
				Optional:    true,
				ForceNew:    true,
				Computed:    true,
				Description: `An instance template is a global resource that is not bound to a zone or a region. However, you can still specify some regional resources in an instance template, which restricts the template to the region where that resource resides. For example, a custom subnetwork resource is tied to a specific region. Defaults to the region of the Provider if no value is given.`,
			},

			"scheduling": {
				Type:        schema.TypeList,
				Optional:    true,
				Computed:    true,
				ForceNew:    true,
				MaxItems:    1,
				Description: `The scheduling strategy to use.`,
				Elem: &schema.Resource{
					Schema: map[string]*schema.Schema{
						"preemptible": {
							Type:         schema.TypeBool,
							Optional:     true,
							AtLeastOneOf: schedulingInstTemplateKeys,
							Default:      false,
							ForceNew:     true,
							Description:  `Allows instance to be preempted. This defaults to false.`,
						},

						"automatic_restart": {
							Type:         schema.TypeBool,
							Optional:     true,
							AtLeastOneOf: schedulingInstTemplateKeys,
							Default:      true,
							ForceNew:     true,
							Description:  `Specifies whether the instance should be automatically restarted if it is terminated by Compute Engine (not terminated by a user). This defaults to true.`,
						},

						"on_host_maintenance": {
							Type:         schema.TypeString,
							Optional:     true,
							Computed:     true,
							AtLeastOneOf: schedulingInstTemplateKeys,
							ForceNew:     true,
							Description:  `Defines the maintenance behavior for this instance.`,
						},

						"node_affinities": {
							Type:             schema.TypeSet,
							Optional:         true,
							AtLeastOneOf:     schedulingInstTemplateKeys,
							ForceNew:         true,
							Elem:             instanceSchedulingNodeAffinitiesElemSchema(),
							DiffSuppressFunc: emptyOrDefaultStringSuppress(""),
							Description:      `Specifies node affinities or anti-affinities to determine which sole-tenant nodes your instances and managed instance groups will use as host systems.`,
						},
						"min_node_cpus": {
							Type:         schema.TypeInt,
							Optional:     true,
							AtLeastOneOf: schedulingInstTemplateKeys,
							Description:  `Minimum number of cpus for the instance.`,
						},
						"provisioning_model": {
							Type:         schema.TypeString,
							Optional:     true,
							Computed:     true,
							ForceNew:     true,
							AtLeastOneOf: schedulingInstTemplateKeys,
							Description:  `Whether the instance is spot. If this is set as SPOT.`,
						},
						"instance_termination_action": {
							Type:          schema.TypeString,
							Optional:      true,
							ForceNew:      true,
							AtLeastOneOf:  schedulingInstTemplateKeys,
							Description:  `Specifies the action GCE should take when SPOT VM is preempted.`,
						},
<% unless version == 'ga' -%>
						"max_run_duration" : {
							Type:        schema.TypeList,
							Optional:    true,
							Description: `The timeout for new network connections to hosts.`,
							MaxItems:    1,
							Elem: &schema.Resource{
								Schema: map[string]*schema.Schema{
									"seconds": {
										Type:     schema.TypeInt,
										Required: true,
										Description: `Span of time at a resolution of a second.
Must be from 0 to 315,576,000,000 inclusive.`,
									},
									"nanos": {
										Type:     schema.TypeInt,
										Optional: true,
										Description: `Span of time that's a fraction of a second at nanosecond
resolution. Durations less than one second are represented
with a 0 seconds field and a positive nanos field. Must
be from 0 to 999,999,999 inclusive.`,
									},
								},
							},
						},
<% end -%>
					},
				},
			},

			"self_link": {
				Type:        schema.TypeString,
				Computed:    true,
				Description: `The URI of the created resource.`,
			},

			"service_account": {
				Type:        schema.TypeList,
				MaxItems:    1,
				Optional:    true,
				ForceNew:    true,
				Description: `Service account to attach to the instance.`,
				Elem: &schema.Resource{
					Schema: map[string]*schema.Schema{
						"email": {
							Type:        schema.TypeString,
							Optional:    true,
							Computed:    true,
							ForceNew:    true,
							Description: `The service account e-mail address. If not given, the default Google Compute Engine service account is used.`,
						},

						"scopes": {
							Type:        schema.TypeSet,
							Required:    true,
							ForceNew:    true,
							Description: `A list of service scopes. Both OAuth2 URLs and gcloud short names are supported. To allow full access to all Cloud APIs, use the cloud-platform scope.`,
							Elem: &schema.Schema{
								Type: schema.TypeString,
								StateFunc: func(v interface{}) string {
									return canonicalizeServiceScope(v.(string))
								},
							},
							Set: stringScopeHashcode,
						},
					},
				},
			},

			"shielded_instance_config": {
				Type:        schema.TypeList,
				MaxItems:    1,
				Optional:    true,
				ForceNew:    true,
				Description: `Enable Shielded VM on this instance. Shielded VM provides verifiable integrity to prevent against malware and rootkits. Defaults to disabled. Note: shielded_instance_config can only be used with boot images with shielded vm support.`,
				// Since this block is used by the API based on which
				// image being used, the field needs to be marked as Computed.
				Computed:         true,
				DiffSuppressFunc: emptyOrDefaultStringSuppress(""),
				Elem: &schema.Resource{
					Schema: map[string]*schema.Schema{
						"enable_secure_boot": {
							Type:         schema.TypeBool,
							Optional:     true,
							AtLeastOneOf: shieldedInstanceTemplateConfigKeys,
							Default:      false,
							ForceNew:     true,
							Description:  `Verify the digital signature of all boot components, and halt the boot process if signature verification fails. Defaults to false.`,
						},

						"enable_vtpm": {
							Type:         schema.TypeBool,
							Optional:     true,
							AtLeastOneOf: shieldedInstanceTemplateConfigKeys,
							Default:      true,
							ForceNew:     true,
							Description:  `Use a virtualized trusted platform module, which is a specialized computer chip you can use to encrypt objects like keys and certificates. Defaults to true.`,
						},

						"enable_integrity_monitoring": {
							Type:         schema.TypeBool,
							Optional:     true,
							AtLeastOneOf: shieldedInstanceTemplateConfigKeys,
							Default:      true,
							ForceNew:     true,
							Description:  `Compare the most recent boot measurements to the integrity policy baseline and return a pair of pass/fail results depending on whether they match or not. Defaults to true.`,
						},
					},
				},
			},
			"confidential_instance_config": {
				Type:        schema.TypeList,
				MaxItems:    1,
				Optional:    true,
				ForceNew:    true,
				Computed:    true,
				Description: `The Confidential VM config being used by the instance. on_host_maintenance has to be set to TERMINATE or this will fail to create.`,
				Elem: &schema.Resource{
					Schema: map[string]*schema.Schema{
						"enable_confidential_compute": {
							Type:        schema.TypeBool,
							Required:    true,
							ForceNew:    true,
							Description: `Defines whether the instance should have confidential compute enabled.`,
						},
					},
				},
			},
			"advanced_machine_features": {
				Type:        schema.TypeList,
				MaxItems:    1,
				Optional:    true,
				ForceNew:    true,
				Description: `Controls for advanced machine-related behavior features.`,
				Elem: &schema.Resource{
					Schema: map[string]*schema.Schema{
						"enable_nested_virtualization": {
							Type:        schema.TypeBool,
							Optional:    true,
							Default:     false,
							ForceNew:    true,
							Description: `Whether to enable nested virtualization or not.`,
						},
						"threads_per_core": {
							Type:        schema.TypeInt,
							Optional:    true,
							Computed:    false,
							ForceNew:    true,
							Description: `The number of threads per physical core. To disable simultaneous multithreading (SMT) set this to 1. If unset, the maximum number of threads supported per core by the underlying processor is assumed.`,
						},
						"visible_core_count": {
							Type:        schema.TypeInt,
							Optional:    true,
							ForceNew:    true,
							Description: `The number of physical cores to expose to an instance. Multiply by the number of threads per core to compute the total number of virtual CPUs to expose to the instance. If unset, the number of cores is inferred from the instance\'s nominal CPU count and the underlying platform\'s SMT width.`,
						},
					},
				},
			},
			"guest_accelerator": {
				Type:        schema.TypeList,
				Optional:    true,
				ForceNew:    true,
				Description: `List of the type and count of accelerator cards attached to the instance.`,
				Elem: &schema.Resource{
					Schema: map[string]*schema.Schema{
						"count": {
							Type:        schema.TypeInt,
							Required:    true,
							ForceNew:    true,
							Description: `The number of the guest accelerator cards exposed to this instance.`,
						},
						"type": {
							Type:             schema.TypeString,
							Required:         true,
							ForceNew:         true,
							DiffSuppressFunc: compareSelfLinkOrResourceName,
							Description:      `The accelerator type resource to expose to this instance. E.g. nvidia-tesla-k80.`,
						},
					},
				},
			},

			"min_cpu_platform": {
				Type:        schema.TypeString,
				Optional:    true,
				ForceNew:    true,
				Description: `Specifies a minimum CPU platform. Applicable values are the friendly names of CPU platforms, such as Intel Haswell or Intel Skylake.`,
			},

			"tags": {
				Type:        schema.TypeSet,
				Optional:    true,
				ForceNew:    true,
				Elem:        &schema.Schema{Type: schema.TypeString},
				Set:         schema.HashString,
				Description: `Tags to attach to the instance.`,
			},

			"tags_fingerprint": {
				Type:        schema.TypeString,
				Computed:    true,
				Description: `The unique fingerprint of the tags.`,
			},

			"labels": {
				Type:        schema.TypeMap,
				Optional:    true,
				ForceNew:    true,
				Elem:        &schema.Schema{Type: schema.TypeString},
				Set:         schema.HashString,
				Description: `A set of key/value label pairs to assign to instances created from this template,`,
			},

			"reservation_affinity": {
				Type:        schema.TypeList,
				MaxItems:    1,
				Optional:    true,
				ForceNew:    true,
				Description: `Specifies the reservations that this instance can consume from.`,
				Elem: &schema.Resource{
					Schema: map[string]*schema.Schema{
						"type": {
							Type:         schema.TypeString,
							Required:     true,
							ForceNew:     true,
							ValidateFunc: validation.StringInSlice([]string{"ANY_RESERVATION", "SPECIFIC_RESERVATION", "NO_RESERVATION"}, false),
							Description:  `The type of reservation from which this instance can consume resources.`,
						},

						"specific_reservation": {
							Type:        schema.TypeList,
							MaxItems:    1,
							Optional:    true,
							ForceNew:    true,
							Description: `Specifies the label selector for the reservation to use.`,

							Elem: &schema.Resource{
								Schema: map[string]*schema.Schema{
									"key": {
										Type:        schema.TypeString,
										Required:    true,
										ForceNew:    true,
										Description: `Corresponds to the label key of a reservation resource. To target a SPECIFIC_RESERVATION by name, specify compute.googleapis.com/reservation-name as the key and specify the name of your reservation as the only value.`,
									},
									"values": {
										Type:        schema.TypeList,
										Elem:        &schema.Schema{Type: schema.TypeString},
										Required:    true,
										ForceNew:    true,
										Description: `Corresponds to the label values of a reservation resource.`,
									},
								},
							},
						},
					},
				},
			},
		},
		UseJSONNumber: true,
	}
}

func resourceComputeInstanceTemplateSourceImageCustomizeDiff(_ context.Context, diff *schema.ResourceDiff, meta interface{}) error {
	config := meta.(*Config)

	numDisks := diff.Get("disk.#").(int)
	for i := 0; i < numDisks; i++ {
		key := fmt.Sprintf("disk.%d.source_image", i)
		if diff.HasChange(key) {
			var err error
			old, new := diff.GetChange(key)
			if old == "" || new == "" {
				continue
			}
			// project must be retrieved once we know there is a diff to resolve, otherwise it will
			// attempt to retrieve project during `plan` before all calculated fields are ready
			// see https://github.com/hashicorp/terraform-provider-google/issues/2878
			project, err := getProjectFromDiff(diff, config)
			if err != nil {
				return err
			}
			oldResolved, err := resolveImage(config, project, old.(string), config.userAgent)
			if err != nil {
				return err
			}
			oldResolved, err = resolveImageRefToRelativeURI(project, oldResolved)
			if err != nil {
				return err
			}
			newResolved, err := resolveImage(config, project, new.(string), config.userAgent)
			if err != nil {
				return err
			}
			newResolved, err = resolveImageRefToRelativeURI(project, newResolved)
			if err != nil {
				return err
			}
			if oldResolved != newResolved {
				continue
			}
			err = diff.Clear(key)
			if err != nil {
				return err
			}
		}
	}
	return nil
}

func resourceComputeInstanceTemplateScratchDiskCustomizeDiff(_ context.Context, diff *schema.ResourceDiff, meta interface{}) error {
	// separate func to allow unit testing
	return resourceComputeInstanceTemplateScratchDiskCustomizeDiffFunc(diff)
}

func resourceComputeInstanceTemplateScratchDiskCustomizeDiffFunc(diff TerraformResourceDiff) error {
	numDisks := diff.Get("disk.#").(int)
	for i := 0; i < numDisks; i++ {
		// misspelled on purpose, type is a special symbol
		typee := diff.Get(fmt.Sprintf("disk.%d.type", i)).(string)
		diskType := diff.Get(fmt.Sprintf("disk.%d.disk_type", i)).(string)
		if typee == "SCRATCH" && diskType != "local-ssd" {
			return fmt.Errorf("SCRATCH disks must have a disk_type of local-ssd. disk %d has disk_type %s", i, diskType)
		}

		if diskType == "local-ssd" && typee != "SCRATCH" {
			return fmt.Errorf("disks with a disk_type of local-ssd must be SCRATCH disks. disk %d is a %s disk", i, typee)
		}

		diskSize := diff.Get(fmt.Sprintf("disk.%d.disk_size_gb", i)).(int)
		if typee == "SCRATCH" && diskSize != REQUIRED_SCRATCH_DISK_SIZE_GB {
			return fmt.Errorf("SCRATCH disks must be exactly %dGB, disk %d is %d", REQUIRED_SCRATCH_DISK_SIZE_GB, i, diskSize)
		}
	}

	return nil
}

func resourceComputeInstanceTemplateBootDiskCustomizeDiff(_ context.Context, diff *schema.ResourceDiff, meta interface{}) error {
	numDisks := diff.Get("disk.#").(int)
	// No disk except the first can be the boot disk
	for i := 1; i < numDisks; i++ {
		key := fmt.Sprintf("disk.%d.boot", i)
		if v, ok := diff.GetOk(key); ok {
			if v.(bool) {
				return fmt.Errorf("Only the first disk specified in instance_template can be the boot disk. %s was true", key)
			}
		}
	}
	return nil
}

func buildDisks(d *schema.ResourceData, config *Config) ([]*compute.AttachedDisk, error) {
	project, err := getProject(d, config)
	if err != nil {
		return nil, err
	}

	userAgent, err := generateUserAgentString(d, config.userAgent)
	if err != nil {
		return nil, err
	}

	disksCount := d.Get("disk.#").(int)

	disks := make([]*compute.AttachedDisk, 0, disksCount)
	for i := 0; i < disksCount; i++ {
		prefix := fmt.Sprintf("disk.%d", i)

		// Build the disk
		var disk compute.AttachedDisk
		disk.Type = "PERSISTENT"
		disk.Mode = "READ_WRITE"
		disk.Interface = "SCSI"
		disk.Boot = i == 0
		disk.AutoDelete = d.Get(prefix + ".auto_delete").(bool)

		if v, ok := d.GetOk(prefix + ".boot"); ok {
			disk.Boot = v.(bool)
		}

		if v, ok := d.GetOk(prefix + ".device_name"); ok {
			disk.DeviceName = v.(string)
		}

		if _, ok := d.GetOk(prefix + ".disk_encryption_key"); ok {
			disk.DiskEncryptionKey = &compute.CustomerEncryptionKey{}
			if v, ok := d.GetOk(prefix + ".disk_encryption_key.0.kms_key_self_link"); ok {
				disk.DiskEncryptionKey.KmsKeyName = v.(string)
			}
		}

		if v, ok := d.GetOk(prefix + ".source"); ok {
			disk.Source = v.(string)
			conflicts := []string{"disk_size_gb", "disk_name", "disk_type", "source_image", "source_snapshot", "labels"}
			for _, conflict := range conflicts {
				if _, ok := d.GetOk(prefix + "." + conflict); ok {
					return nil, fmt.Errorf("Cannot use `source` with any of the fields in %s", conflicts)
				}
			}
		} else {
			disk.InitializeParams = &compute.AttachedDiskInitializeParams{}

			if v, ok := d.GetOk(prefix + ".disk_name"); ok {
				disk.InitializeParams.DiskName = v.(string)
			}
			if v, ok := d.GetOk(prefix + ".disk_size_gb"); ok {
				disk.InitializeParams.DiskSizeGb = int64(v.(int))
			}
			disk.InitializeParams.DiskType = "pd-standard"
			if v, ok := d.GetOk(prefix + ".disk_type"); ok {
				disk.InitializeParams.DiskType = v.(string)
			}

			disk.InitializeParams.Labels = expandStringMap(d, prefix+".labels")

			if v, ok := d.GetOk(prefix + ".source_image"); ok {
				imageName := v.(string)
				imageUrl, err := resolveImage(config, project, imageName, userAgent)
				if err != nil {
					return nil, fmt.Errorf(
						"Error resolving image name '%s': %s",
						imageName, err)
				}
				disk.InitializeParams.SourceImage = imageUrl
			}

			if _, ok := d.GetOk(prefix + ".source_image_encryption_key"); ok {
				disk.InitializeParams.SourceImageEncryptionKey = &compute.CustomerEncryptionKey{}
				if v, ok := d.GetOk(prefix + ".source_image_encryption_key.0.kms_key_self_link"); ok {
					disk.InitializeParams.SourceImageEncryptionKey.KmsKeyName = v.(string)
				}
				if v, ok := d.GetOk(prefix + ".source_image_encryption_key.0.kms_key_service_account"); ok {
					disk.InitializeParams.SourceImageEncryptionKey.KmsKeyServiceAccount = v.(string)
				}
			}


			if v, ok := d.GetOk(prefix + ".source_snapshot"); ok {
				disk.InitializeParams.SourceSnapshot = v.(string)
			}

			if _, ok := d.GetOk(prefix + ".source_snapshot_encryption_key"); ok {
				disk.InitializeParams.SourceSnapshotEncryptionKey = &compute.CustomerEncryptionKey{}
				if v, ok := d.GetOk(prefix + ".source_snapshot_encryption_key.0.kms_key_self_link"); ok {
					disk.InitializeParams.SourceSnapshotEncryptionKey.KmsKeyName = v.(string)
				}
				if v, ok := d.GetOk(prefix + ".source_snapshot_encryption_key.0.kms_key_service_account"); ok {
					disk.InitializeParams.SourceSnapshotEncryptionKey.KmsKeyServiceAccount = v.(string)
				}
			}

			if _, ok := d.GetOk(prefix + ".resource_policies"); ok {
				// instance template only supports a resource name here (not uri)
				disk.InitializeParams.ResourcePolicies = convertAndMapStringArr(d.Get(prefix+".resource_policies").([]interface{}), GetResourceNameFromSelfLink)
			}
		}

		if v, ok := d.GetOk(prefix + ".interface"); ok {
			disk.Interface = v.(string)
		}

		if v, ok := d.GetOk(prefix + ".mode"); ok {
			disk.Mode = v.(string)
		}

		if v, ok := d.GetOk(prefix + ".type"); ok {
			disk.Type = v.(string)
		}

		disks = append(disks, &disk)
	}

	return disks, nil
}

// We don't share this code with compute instances because instances want a
// partial URL, but instance templates want the bare accelerator name (despite
// the docs saying otherwise).
//
// Using a partial URL on an instance template results in:
// Invalid value for field 'resource.properties.guestAccelerators[0].acceleratorType':
// 'zones/us-east1-b/acceleratorTypes/nvidia-tesla-k80'.
// Accelerator type 'zones/us-east1-b/acceleratorTypes/nvidia-tesla-k80'
// must be a valid resource name (not an url).
func expandInstanceTemplateGuestAccelerators(d TerraformResourceData, config *Config) []*compute.AcceleratorConfig {
	configs, ok := d.GetOk("guest_accelerator")
	if !ok {
		return nil
	}
	accels := configs.([]interface{})
	guestAccelerators := make([]*compute.AcceleratorConfig, 0, len(accels))
	for _, raw := range accels {
		data := raw.(map[string]interface{})
		if data["count"].(int) == 0 {
			continue
		}
		guestAccelerators = append(guestAccelerators, &compute.AcceleratorConfig{
			AcceleratorCount: int64(data["count"].(int)),
			// We can't use ParseAcceleratorFieldValue here because an instance
			// template does not have a zone we can use.
			AcceleratorType: data["type"].(string),
		})
	}

	return guestAccelerators
}

func resourceComputeInstanceTemplateCreate(d *schema.ResourceData, meta interface{}) error {
	config := meta.(*Config)
	userAgent, err := generateUserAgentString(d, config.userAgent)
	if err != nil {
		return err
	}

	project, err := getProject(d, config)
	if err != nil {
		return err
	}

	disks, err := buildDisks(d, config)
	if err != nil {
		return err
	}

	metadata, err := resourceInstanceMetadata(d)
	if err != nil {
		return err
	}

	networks, err := expandNetworkInterfaces(d, config)
	if err != nil {
		return err
	}

	scheduling, err := expandResourceComputeInstanceTemplateScheduling(d, config)
	if err != nil {
		return err
	}
<% unless version == 'ga' -%>
	networkPerformanceConfig, err := expandNetworkPerformanceConfig(d, config)
	if err != nil {
		return nil
	}
<% end -%>
	reservationAffinity, err := expandReservationAffinity(d)
	if err != nil {
		return err
	}

	instanceProperties := &compute.InstanceProperties{
		CanIpForward:               d.Get("can_ip_forward").(bool),
		Description:                d.Get("instance_description").(string),
		GuestAccelerators:          expandInstanceTemplateGuestAccelerators(d, config),
		MachineType:                d.Get("machine_type").(string),
		MinCpuPlatform:             d.Get("min_cpu_platform").(string),
		Disks:                      disks,
		Metadata:                   metadata,
		NetworkInterfaces:          networks,
<% unless version == 'ga' -%>
		NetworkPerformanceConfig:   networkPerformanceConfig,
<% end -%>
		Scheduling:                 scheduling,
		ServiceAccounts:            expandServiceAccounts(d.Get("service_account").([]interface{})),
		Tags:                       resourceInstanceTags(d),
		ConfidentialInstanceConfig: expandConfidentialInstanceConfig(d),
		ShieldedInstanceConfig:     expandShieldedVmConfigs(d),
		AdvancedMachineFeatures:    expandAdvancedMachineFeatures(d),
<% unless version == 'ga' -%>
		DisplayDevice:              expandDisplayDevice(d),
<% end -%>
		ReservationAffinity:        reservationAffinity,
	}

	if _, ok := d.GetOk("labels"); ok {
		instanceProperties.Labels = expandLabels(d)
	}

	var itName string
	if v, ok := d.GetOk("name"); ok {
		itName = v.(string)
	} else if v, ok := d.GetOk("name_prefix"); ok {
		itName = resource.PrefixedUniqueId(v.(string))
	} else {
		itName = resource.UniqueId()
	}
	instanceTemplate := &compute.InstanceTemplate{
		Description: d.Get("description").(string),
		Properties:  instanceProperties,
		Name:        itName,
	}

	op, err := config.NewComputeClient(userAgent).InstanceTemplates.Insert(project, instanceTemplate).Do()
	if err != nil {
		return fmt.Errorf("Error creating instance template: %s", err)
	}

	// Store the ID now
	d.SetId(fmt.Sprintf("projects/%s/global/instanceTemplates/%s", project, instanceTemplate.Name))

	err = computeOperationWaitTime(config, op, project, "Creating Instance Template", userAgent, d.Timeout(schema.TimeoutCreate))
	if err != nil {
		return err
	}

	return resourceComputeInstanceTemplateRead(d, meta)
}

type diskCharacteristics struct {
	mode        string
	diskType    string
	diskSizeGb  string
	autoDelete  bool
	sourceImage string
}

func diskCharacteristicsFromMap(m map[string]interface{}) diskCharacteristics {
	dc := diskCharacteristics{}
	if v := m["mode"]; v == nil || v.(string) == "" {
		// mode has an apply-time default of READ_WRITE
		dc.mode = "READ_WRITE"
	} else {
		dc.mode = v.(string)
	}

	if v := m["disk_type"]; v != nil {
		dc.diskType = v.(string)
	}

	if v := m["disk_size_gb"]; v != nil {
		// Terraform and GCP return ints as different types (int vs int64), so just
		// use strings to compare for simplicity.
		dc.diskSizeGb = fmt.Sprintf("%v", v)
	}

	if v := m["auto_delete"]; v != nil {
		dc.autoDelete = v.(bool)
	}

	if v := m["source_image"]; v != nil {
		dc.sourceImage = v.(string)
	}
	return dc
}

func flattenDisk(disk *compute.AttachedDisk, configDisk map[string]any, defaultProject string) (map[string]interface{}, error) {
	diskMap := make(map[string]interface{})


	// These values are not returned by the API, so we copy them from the config.
	diskMap["source_image_encryption_key"] = configDisk["source_image_encryption_key"]
	diskMap["source_snapshot"] = configDisk["source_snapshot"]
	diskMap["source_snapshot_encryption_key"] = configDisk["source_snapshot_encryption_key"]

	if disk.InitializeParams != nil {
		if disk.InitializeParams.SourceImage != "" {
			path, err := resolveImageRefToRelativeURI(defaultProject, disk.InitializeParams.SourceImage)
			if err != nil {
				return nil, errwrap.Wrapf("Error expanding source image input to relative URI: {{err}}", err)
			}
			diskMap["source_image"] = path
		} else {
			diskMap["source_image"] = ""
		}
		diskMap["disk_type"] = disk.InitializeParams.DiskType
		diskMap["disk_name"] = disk.InitializeParams.DiskName
		diskMap["labels"] = disk.InitializeParams.Labels
		// The API does not return a disk size value for scratch disks. They can only be one size,
		// so we can assume that size here.
		if disk.InitializeParams.DiskSizeGb == 0 && disk.Type == "SCRATCH" {
			diskMap["disk_size_gb"] = REQUIRED_SCRATCH_DISK_SIZE_GB
		} else {
			diskMap["disk_size_gb"] = disk.InitializeParams.DiskSizeGb
		}

		diskMap["resource_policies"] = disk.InitializeParams.ResourcePolicies
	}

	if disk.DiskEncryptionKey != nil {
		encryption := make([]map[string]interface{}, 1)
		encryption[0] = make(map[string]interface{})
		encryption[0]["kms_key_self_link"] = disk.DiskEncryptionKey.KmsKeyName
		diskMap["disk_encryption_key"] = encryption
	}

	diskMap["auto_delete"] = disk.AutoDelete
	diskMap["boot"] = disk.Boot
	diskMap["device_name"] = disk.DeviceName
	diskMap["interface"] = disk.Interface
	diskMap["source"] = ConvertSelfLinkToV1(disk.Source)
	diskMap["mode"] = disk.Mode
	diskMap["type"] = disk.Type

	return diskMap, nil
}

func reorderDisks(configDisks []interface{}, apiDisks []map[string]interface{}) []map[string]interface{} {
	if len(apiDisks) != len(configDisks) {
		// There are different numbers of disks in state and returned from the API, so it's not
		// worth trying to reorder them since it'll be a diff anyway.
		return apiDisks
	}

	result := make([]map[string]interface{}, len(apiDisks))

	/*
		Disks aren't necessarily returned from the API in the same order they were sent, so gather
		information about the ones in state that we can use to map it back. We can't do this by
		just looping over all of the disks, because you could end up matching things in the wrong
		order. For example, if the config disks contain the following disks:
		disk 1: auto delete = false, size = 10
		disk 2: auto delete = false, size = 10, device name = "disk 2"
		disk 3: type = scratch
		And the disks returned from the API are:
		disk a: auto delete = false, size = 10, device name = "disk 2"
		disk b: auto delete = false, size = 10, device name = "disk 1"
		disk c: type = scratch
		Then disk a will match disk 1, disk b won't match any disk, and c will match 3, making the
		final order a, c, b, which is wrong. To get disk a to match disk 2, we have to go in order
		of fields most specifically able to identify a disk to least.
	*/
	disksByDeviceName := map[string]int{}
	scratchDisksByInterface := map[string][]int{}
	attachedDisksBySource := map[string]int{}
	attachedDisksByDiskName := map[string]int{}
	attachedDisksByCharacteristics := []int{}

	for i, d := range configDisks {
		if i == 0 {
			// boot disk
			continue
		}
		disk := d.(map[string]interface{})
		if v := disk["device_name"]; v.(string) != "" {
			disksByDeviceName[v.(string)] = i
		} else if v := disk["type"]; v.(string) == "SCRATCH" {
			iface := disk["interface"].(string)
			if iface == "" {
				// apply-time default
				iface = "SCSI"
			}
			scratchDisksByInterface[iface] = append(scratchDisksByInterface[iface], i)
		} else if v := disk["source"]; v.(string) != "" {
			attachedDisksBySource[v.(string)] = i
		} else if v := disk["disk_name"]; v.(string) != "" {
			attachedDisksByDiskName[v.(string)] = i
		} else {
			attachedDisksByCharacteristics = append(attachedDisksByCharacteristics, i)
		}
	}

	// Align the disks, going from the most specific criteria to the least.
	for _, apiDisk := range apiDisks {
		// 1. This resource only works if the boot disk is the first one (which should be fixed
		//	  separately), so put the boot disk first.
		if apiDisk["boot"].(bool) {
			result[0] = apiDisk

			// 2. All disks have a unique device name
		} else if i, ok := disksByDeviceName[apiDisk["device_name"].(string)]; ok {
			result[i] = apiDisk

			// 3. Scratch disks are all the same except device name and interface, so match them by
			//    interface.
		} else if apiDisk["type"].(string) == "SCRATCH" {
			iface := apiDisk["interface"].(string)
			indexes := scratchDisksByInterface[iface]
			if len(indexes) > 0 {
				result[indexes[0]] = apiDisk
				scratchDisksByInterface[iface] = indexes[1:]
			} else {
				result = append(result, apiDisk)
			}

			// 4. Each attached disk will have a different source, so match by that.
		} else if i, ok := attachedDisksBySource[apiDisk["source"].(string)]; ok {
			result[i] = apiDisk

			// 5. If a disk was created for this resource via initializeParams, it will have a
			//    unique name.
		} else if v, ok := apiDisk["disk_name"]; ok && attachedDisksByDiskName[v.(string)] != 0 {
			result[attachedDisksByDiskName[v.(string)]] = apiDisk

			// 6. If no unique keys exist on this disk, then use a combination of its remaining
			//    characteristics to see whether it matches exactly.
		} else {
			found := false
			for arrayIndex, i := range attachedDisksByCharacteristics {
				configDisk := configDisks[i].(map[string]interface{})
				stateDc := diskCharacteristicsFromMap(configDisk)
				readDc := diskCharacteristicsFromMap(apiDisk)
				if reflect.DeepEqual(stateDc, readDc) {
					result[i] = apiDisk
					attachedDisksByCharacteristics = append(attachedDisksByCharacteristics[:arrayIndex], attachedDisksByCharacteristics[arrayIndex+1:]...)
					found = true
					break
				}
			}
			if !found {
				result = append(result, apiDisk)
			}
		}
	}

	// Remove nils from map in case there were disks that could not be matched
	ds := []map[string]interface{}{}
	for _, d := range result {
		if d != nil {
			ds = append(ds, d)
		}
	}
	return ds
}

func flattenDisks(disks []*compute.AttachedDisk, d *schema.ResourceData, defaultProject string) ([]map[string]interface{}, error) {
	apiDisks := make([]map[string]interface{}, len(disks))

	for i, disk := range disks {
		configDisk := d.Get(fmt.Sprintf("disk.%d", i)).(map[string]any)
		apiDisk, err := flattenDisk(disk, configDisk, defaultProject)
		if err != nil {
			return nil, err
		}
		apiDisks[i] = apiDisk
	}

	return reorderDisks(d.Get("disk").([]interface{}), apiDisks), nil
}

func resourceComputeInstanceTemplateRead(d *schema.ResourceData, meta interface{}) error {
	config := meta.(*Config)
	userAgent, err := generateUserAgentString(d, config.userAgent)
	if err != nil {
		return err
	}

	project, err := getProject(d, config)
	if err != nil {
		return err
	}

	splits := strings.Split(d.Id(), "/")
	instanceTemplate, err := config.NewComputeClient(userAgent).InstanceTemplates.Get(project, splits[len(splits)-1]).Do()
	if err != nil {
		return handleNotFoundError(err, d, fmt.Sprintf("Instance Template %q", d.Get("name").(string)))
	}

	// Set the metadata fingerprint if there is one.
	if instanceTemplate.Properties.Metadata != nil {
		if err = d.Set("metadata_fingerprint", instanceTemplate.Properties.Metadata.Fingerprint); err != nil {
			return fmt.Errorf("Error setting metadata_fingerprint: %s", err)
		}

		md := instanceTemplate.Properties.Metadata

		_md := flattenMetadataBeta(md)

		if script, scriptExists := d.GetOk("metadata_startup_script"); scriptExists {
			if err = d.Set("metadata_startup_script", script); err != nil {
				return fmt.Errorf("Error setting metadata_startup_script: %s", err)
			}

			delete(_md, "startup-script")
		}

		if err = d.Set("metadata", _md); err != nil {
			return fmt.Errorf("Error setting metadata: %s", err)
		}
	}

	// Set the tags fingerprint if there is one.
	if instanceTemplate.Properties.Tags != nil {
		if err = d.Set("tags_fingerprint", instanceTemplate.Properties.Tags.Fingerprint); err != nil {
			return fmt.Errorf("Error setting tags_fingerprint: %s", err)
		}
	} else {
		if err := d.Set("tags_fingerprint", ""); err != nil {
			return fmt.Errorf("Error setting tags_fingerprint: %s", err)
		}
	}
	if instanceTemplate.Properties.Labels != nil {
		if err := d.Set("labels", instanceTemplate.Properties.Labels); err != nil {
			return fmt.Errorf("Error setting labels: %s", err)
		}
	}
	if err = d.Set("self_link", instanceTemplate.SelfLink); err != nil {
		return fmt.Errorf("Error setting self_link: %s", err)
	}
	if err = d.Set("name", instanceTemplate.Name); err != nil {
		return fmt.Errorf("Error setting name: %s", err)
	}
	if instanceTemplate.Properties.Disks != nil {
		disks, err := flattenDisks(instanceTemplate.Properties.Disks, d, project)
		if err != nil {
			return fmt.Errorf("error flattening disks: %s", err)
		}
		if err = d.Set("disk", disks); err != nil {
			return fmt.Errorf("Error setting disk: %s", err)
		}
	}
	if err = d.Set("description", instanceTemplate.Description); err != nil {
		return fmt.Errorf("Error setting description: %s", err)
	}
	if err = d.Set("machine_type", instanceTemplate.Properties.MachineType); err != nil {
		return fmt.Errorf("Error setting machine_type: %s", err)
	}
	if err = d.Set("min_cpu_platform", instanceTemplate.Properties.MinCpuPlatform); err != nil {
		return fmt.Errorf("Error setting min_cpu_platform: %s", err)
	}

	if err = d.Set("can_ip_forward", instanceTemplate.Properties.CanIpForward); err != nil {
		return fmt.Errorf("Error setting can_ip_forward: %s", err)
	}

	if err = d.Set("instance_description", instanceTemplate.Properties.Description); err != nil {
		return fmt.Errorf("Error setting instance_description: %s", err)
	}
	if err = d.Set("project", project); err != nil {
		return fmt.Errorf("Error setting project: %s", err)
	}
<% unless version == 'ga' -%>
	if err := d.Set("network_performance_config", flattenNetworkPerformanceConfig(instanceTemplate.Properties.NetworkPerformanceConfig)); err != nil {
		return err
	}
<% end -%>
	if instanceTemplate.Properties.NetworkInterfaces != nil {
		networkInterfaces, region, _, _, err := flattenNetworkInterfaces(d, config, instanceTemplate.Properties.NetworkInterfaces)
		if err != nil {
			return err
		}
		if err = d.Set("network_interface", networkInterfaces); err != nil {
			return fmt.Errorf("Error setting network_interface: %s", err)
		}
		// region is where to look up the subnetwork if there is one attached to the instance template
		if region != "" {
			if err = d.Set("region", region); err != nil {
				return fmt.Errorf("Error setting region: %s", err)
			}
		}
	}
	if instanceTemplate.Properties.Scheduling != nil {
		scheduling := flattenScheduling(instanceTemplate.Properties.Scheduling)
		if err = d.Set("scheduling", scheduling); err != nil {
			return fmt.Errorf("Error setting scheduling: %s", err)
		}
	}
	if instanceTemplate.Properties.Tags != nil {
		if err = d.Set("tags", instanceTemplate.Properties.Tags.Items); err != nil {
			return fmt.Errorf("Error setting tags: %s", err)
		}
	} else {
		if err = d.Set("tags", nil); err != nil {
			return fmt.Errorf("Error setting empty tags: %s", err)
		}
	}
	if instanceTemplate.Properties.ServiceAccounts != nil {
		if err = d.Set("service_account", flattenServiceAccounts(instanceTemplate.Properties.ServiceAccounts)); err != nil {
			return fmt.Errorf("Error setting service_account: %s", err)
		}
	}
	if instanceTemplate.Properties.GuestAccelerators != nil {
		if err = d.Set("guest_accelerator", flattenGuestAccelerators(instanceTemplate.Properties.GuestAccelerators)); err != nil {
			return fmt.Errorf("Error setting guest_accelerator: %s", err)
		}
	}
	if instanceTemplate.Properties.ShieldedInstanceConfig != nil {
		if err = d.Set("shielded_instance_config", flattenShieldedVmConfig(instanceTemplate.Properties.ShieldedInstanceConfig)); err != nil {
			return fmt.Errorf("Error setting shielded_instance_config: %s", err)
		}
	}

	if instanceTemplate.Properties.ConfidentialInstanceConfig != nil {
		if err = d.Set("confidential_instance_config", flattenConfidentialInstanceConfig(instanceTemplate.Properties.ConfidentialInstanceConfig)); err != nil {
			return fmt.Errorf("Error setting confidential_instance_config: %s", err)
		}
	}
	if instanceTemplate.Properties.AdvancedMachineFeatures != nil {
		if err = d.Set("advanced_machine_features", flattenAdvancedMachineFeatures(instanceTemplate.Properties.AdvancedMachineFeatures)); err != nil {
			return fmt.Errorf("Error setting advanced_machine_features: %s", err)
		}
	}
<% unless version == 'ga' -%>
	if instanceTemplate.Properties.DisplayDevice != nil {
		if err = d.Set("enable_display", flattenEnableDisplay(instanceTemplate.Properties.DisplayDevice)); err != nil {
			return fmt.Errorf("Error setting enable_display: %s", err)
		}
	}
<% end -%>

	if reservationAffinity := instanceTemplate.Properties.ReservationAffinity; reservationAffinity != nil {
		if err = d.Set("reservation_affinity", flattenReservationAffinity(reservationAffinity)); err != nil {
			return fmt.Errorf("Error setting reservation_affinity: %s", err)
		}
	}

	return nil
}

func resourceComputeInstanceTemplateDelete(d *schema.ResourceData, meta interface{}) error {
	config := meta.(*Config)
	userAgent, err := generateUserAgentString(d, config.userAgent)
	if err != nil {
		return err
	}

	project, err := getProject(d, config)
	if err != nil {
		return err
	}

	splits := strings.Split(d.Id(), "/")
	op, err := config.NewComputeClient(userAgent).InstanceTemplates.Delete(
		project, splits[len(splits)-1]).Do()
	if err != nil {
		return fmt.Errorf("Error deleting instance template: %s", err)
	}

	err = computeOperationWaitTime(config, op, project, "Deleting Instance Template", userAgent, d.Timeout(schema.TimeoutDelete))
	if err != nil {
		return err
	}

	d.SetId("")
	return nil
}

// This wraps the general compute instance helper expandScheduling.
// Default value of OnHostMaintenance depends on the value of Preemptible,
// so we can't set a default in schema
func expandResourceComputeInstanceTemplateScheduling(d *schema.ResourceData, meta interface{}) (*compute.Scheduling, error) {
	v, ok := d.GetOk("scheduling")
	if !ok || v == nil {
		// We can't set defaults for lists (e.g. scheduling)
		return &compute.Scheduling{
			OnHostMaintenance: "MIGRATE",
		}, nil
	}

	expanded, err := expandScheduling(v)
	if err != nil {
		return nil, err
	}

	// Make sure we have an appropriate value for OnHostMaintenance if Preemptible
	if expanded.Preemptible && expanded.OnHostMaintenance == "" {
		expanded.OnHostMaintenance = "TERMINATE"
	}
	return expanded, nil
}

func resourceComputeInstanceTemplateImportState(d *schema.ResourceData, meta interface{}) ([]*schema.ResourceData, error) {
	config := meta.(*Config)
	if err := parseImportId([]string{"projects/(?P<project>[^/]+)/global/instanceTemplates/(?P<name>[^/]+)", "(?P<project>[^/]+)/(?P<name>[^/]+)", "(?P<name>[^/]+)"}, d, config); err != nil {
		return nil, err
	}

	// Replace import id for the resource id
	id, err := replaceVars(d, config, "projects/{{project}}/global/instanceTemplates/{{name}}")
	if err != nil {
		return nil, fmt.Errorf("Error constructing id: %s", err)
	}
	d.SetId(id)

	return []*schema.ResourceData{d}, nil
}<|MERGE_RESOLUTION|>--- conflicted
+++ resolved
@@ -31,12 +31,9 @@
 		"scheduling.0.min_node_cpus",
 		"scheduling.0.provisioning_model",
 		"scheduling.0.instance_termination_action",
-<<<<<<< HEAD
 <% unless version == 'ga' -%>
 		"scheduling.0.max_run_duration",
 <% end -%>
-=======
->>>>>>> 05d14406
 	}
 
 	shieldedInstanceTemplateConfigKeys = []string{
