--- conflicted
+++ resolved
@@ -3267,12 +3267,7 @@
 }
 <% end -%>
 
-<<<<<<< HEAD
-func expandConfidentialNodes(configured interface{}) *containerBeta.ConfidentialNodes {
-=======
-<% unless version == 'ga' -%>
 func expandConfidentialNodes(configured interface{}) *container.ConfidentialNodes {
->>>>>>> 657d1c64
 	l := configured.([]interface{})
 	if len(l) == 0 || l[0] == nil {
 		return nil
@@ -3568,12 +3563,7 @@
 }
 <% end -%>
 
-<<<<<<< HEAD
-func flattenConfidentialNodes(c *containerBeta.ConfidentialNodes) []map[string]interface{} {
-=======
-<% unless version == 'ga' -%>
 func flattenConfidentialNodes(c *container.ConfidentialNodes) []map[string]interface{} {
->>>>>>> 657d1c64
 	result := []map[string]interface{}{}
 	if c != nil {
 		result = append(result, map[string]interface{}{
