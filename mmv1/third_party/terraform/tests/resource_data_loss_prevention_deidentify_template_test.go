package google

import (
	"testing"

	"github.com/hashicorp/terraform-plugin-sdk/v2/helper/resource"
	"github.com/hashicorp/terraform-provider-google/google/acctest"
)

func TestAccDataLossPreventionDeidentifyTemplate_dlpDeidentifyTemplate_infoTypeTransformationsUpdate(t *testing.T) {
	t.Parallel()

	context := map[string]interface{}{
		"organization":  acctest.GetTestOrgFromEnv(t),
		"random_suffix": RandString(t, 10),
		"kms_key_name":  BootstrapKMSKey(t).CryptoKey.Name, // global KMS key
	}

	VcrTest(t, resource.TestCase{
		PreCheck:                 func() { acctest.AccTestPreCheck(t) },
		ProtoV5ProviderFactories: ProtoV5ProviderFactories(t),
		CheckDestroy:             testAccCheckDataLossPreventionDeidentifyTemplateDestroyProducer(t),
		Steps: []resource.TestStep{
			{
				Config: testAccDataLossPreventionDeidentifyTemplate_dlpDeidentifyTemplate_infoTypeTransformationsStart(context),
			},
			{
				ResourceName:      "google_data_loss_prevention_deidentify_template.basic",
				ImportState:       true,
				ImportStateVerify: true,
			},
			{
				Config: testAccDataLossPreventionDeidentifyTemplate_dlpDeidentifyTemplate_infoTypeTransformationsUpdate(context),
			},
			{
				ResourceName:      "google_data_loss_prevention_deidentify_template.basic",
				ImportState:       true,
				ImportStateVerify: true,
			},
		},
	})
}

func testAccDataLossPreventionDeidentifyTemplate_dlpDeidentifyTemplate_infoTypeTransformationsStart(context map[string]interface{}) string {
	return Nprintf(`
resource "google_data_loss_prevention_deidentify_template" "basic" {
  parent = "organizations/%{organization}"
  description = "Description"
  display_name = "Displayname"

  deidentify_config {
    info_type_transformations {
      transformations {
        info_types {
          name = "PHONE_NUMBER"
        }
        info_types {
          name = "CREDIT_CARD_NUMBER"
        }

        primitive_transformation {
          replace_config {
            new_value {
              integer_value = 9
            }
          }
        }
      }

      transformations {
        info_types {
          name = "EMAIL_ADDRESS"
        }
        info_types {
          name = "LAST_NAME"
        }

        primitive_transformation {
          character_mask_config {
            masking_character = "X"
            number_to_mask = 4
            reverse_order = true
            characters_to_ignore {
              common_characters_to_ignore = "PUNCTUATION"
            }
          }
        }
      }

      transformations {
        info_types {
          name = "DATE_OF_BIRTH"
        }

        primitive_transformation {
          replace_config {
            new_value {
              date_value {
                year  = 2020
                month = 1
                day   = 1
              }
            }
          }
        }
      }

      transformations {
        info_types {
          name = "CREDIT_CARD_NUMBER2322"
        }

        primitive_transformation {
          crypto_deterministic_config {
            context {
              name = "sometweak"
            }
            crypto_key {
              kms_wrapped {
                wrapped_key     = "B64/WRAPPED/TOKENIZATION/KEY"
                crypto_key_name = "%{kms_key_name}"
              }
            }
            surrogate_info_type {
              name = "abc"
              version = "version-1"
            }
          }
        }
      }

      transformations {
        info_types {
          name = "CREDIT_CARD_NUMBER23224"
        }

        primitive_transformation {
          crypto_deterministic_config {
            context {
              name = "sometweak"
            }
            crypto_key {
              unwrapped {
                key     = "VVdWVWFGZHRXbkUwZERkM0lYb2xRdz09"
              }
            }
            surrogate_info_type {
              name = "abc"
              version = "version-1"
            }
          }
        }
      }

      transformations {
        info_types {
          name = "CUSTOM_INFO_TYPE"
        }

        primitive_transformation {
          crypto_deterministic_config {
            crypto_key {
              transient {
                name = "beep"
              }
            }
            surrogate_info_type {
              name = "CUSTOM_INFO_TYPE"
              version = "version-1"
            }
          }
        }
      }
      transformations {
        info_types {
          name = "PHONE_NUMBER2"
        }
        primitive_transformation {
          crypto_replace_ffx_fpe_config {
            context {
              name = "someTweak"
            }
            crypto_key {
              kms_wrapped {
                wrapped_key     = "B64/WRAPPED/TOKENIZATION/KEY"
                crypto_key_name = "%{kms_key_name}"
              }
            }
            radix = 10
            surrogate_info_type {
              name = "CUSTOM_INFO_TYPE"
              version = "version-1"
            }
          }
        }
      }

      transformations {
        info_types {
          name = "SSN"
        }
        primitive_transformation {
          crypto_replace_ffx_fpe_config {
            common_alphabet = "UPPER_CASE_ALPHA_NUMERIC"
            context {
              name = "someTweak"
            }
            crypto_key {
              transient {
                name = "beep"
              }
            }
            surrogate_info_type {
              name = "CUSTOM_INFO_TYPE"
              version = "version-1"
            }
          }
        }
      }

      transformations {
        info_types {
          name = "SSN33"
        }
        primitive_transformation {
          crypto_replace_ffx_fpe_config {
            common_alphabet = "UPPER_CASE_ALPHA_NUMERIC"
            crypto_key {
              unwrapped {
                key = "VVdWVWFGZHRXbkUwZERkM0lYb2xRdz09"
              }
            }
            surrogate_info_type {
              name = "CUSTOM_INFO_TYPE"
              version = "version-1"
            }
          }
        }
      }

      transformations {
        info_types {
          name = "RDC_EXAMPLE"
        }
        primitive_transformation {
          replace_dictionary_config {
            word_list {
              words = [
                "foo",
                "bar",
                "baz",
              ]
            }
          }
        }
      }
    }
  }
}
`, context)
}

func testAccDataLossPreventionDeidentifyTemplate_dlpDeidentifyTemplate_infoTypeTransformationsUpdate(context map[string]interface{}) string {
	return Nprintf(`
resource "google_data_loss_prevention_deidentify_template" "basic" {
  parent = "organizations/%{organization}"
  description = "Description"
  display_name = "Displayname"

  deidentify_config {
    info_type_transformations {
      transformations {
        info_types {
          name = "CREDIT_CARD_NUMBER"
        }

        primitive_transformation {
          replace_config {
            new_value {
              integer_value = 9
            }
          }
        }
      }

      transformations {
        info_types {
          name = "EMAIL_ADDRESS"
          version = "0.1"
        }
        info_types {
          name = "LAST_NAME"
        }

        primitive_transformation {
          character_mask_config {
            number_to_mask = 3
            reverse_order = true
          }
        }
      }

      transformations {
        info_types {
          name = "DATE_OF_BIRTH"
        }

        primitive_transformation {
          replace_config {
            new_value {
              date_value {
                year  = 2020
                month = 1
                day   = 1
              }
            }
          }
        }
      }

      transformations {
        info_types {
          name = "CREDIT_CARD_NUMBERR"
        }

        primitive_transformation {
          crypto_deterministic_config {
            context {
              name = "sometweakd"
            }
            crypto_key {
              kms_wrapped {
                wrapped_key     = "B64/WRAPPED/TOKENIZATION/KEY"
                crypto_key_name = "%{kms_key_name}"
              }
            }
            surrogate_info_type {
              name = "abcd"
              version = "version-2"
            }
          }
        }
      }
      transformations {
        info_types {
          name = "CUSTOM_INFO_TYPE"
        }

        primitive_transformation {
          crypto_deterministic_config {
            crypto_key {
              transient {
                name = "beeper"
              }
            }
            surrogate_info_type {
              name = "CUSTOM_INFO_TYPEf"
              version = "version-2"
            }
          }
        }
      }
      transformations {
        info_types {
          name = "PHONE_NUMBER2"
        }
        primitive_transformation {
          crypto_replace_ffx_fpe_config {
            context {
              name = "someTweaker"
            }
            crypto_key {
              kms_wrapped {
                wrapped_key     = "B64/WRAPPED/TOKENIZATION/KEY"
                crypto_key_name = "%{kms_key_name}"
              }
            }
            radix = 10
            surrogate_info_type {
              name = "CUSTOM_INFO_TYPEF"
              version = "version-2"
            }
          }
        }
      }

      transformations {
        info_types {
          name = "SSN"
        }
        primitive_transformation {
          crypto_replace_ffx_fpe_config {
            common_alphabet = "UPPER_CASE_ALPHA_NUMERIC"
            context {
              name = "someTweak2"
            }
            crypto_key {
              transient {
                name = "beepf"
              }
            }
            surrogate_info_type {
              name = "CUSTOM_INFO_TYPE"
              version = "version-2"
            }
          }
        }
      }

      transformations {
        info_types {
          name = "RDC_EXAMPLE"
        }
        primitive_transformation {
          replace_dictionary_config {
            word_list {
              words = [
                # update list - deletion and addition
                "foo",
                "baz",
                "fizz",
                "buzz",
              ]
            }
          }
        }
      }
    }
  }
}
`, context)
}

func TestAccDataLossPreventionDeidentifyTemplate_dlpDeidentifyTemplate_recordTransformationsUpdate(t *testing.T) {
	t.Parallel()

	context := map[string]interface{}{
		"organization":  acctest.GetTestOrgFromEnv(t),
		"random_suffix": RandString(t, 10),
		"kms_key_name":  BootstrapKMSKey(t).CryptoKey.Name, // global KMS key
	}

	VcrTest(t, resource.TestCase{
		PreCheck:                 func() { acctest.AccTestPreCheck(t) },
		ProtoV5ProviderFactories: ProtoV5ProviderFactories(t),
		CheckDestroy:             testAccCheckDataLossPreventionDeidentifyTemplateDestroyProducer(t),
		Steps: []resource.TestStep{
			{
				Config: testAccDataLossPreventionDeidentifyTemplate_dlpDeidentifyTemplate_recordTransformations_start(context),
			},
			{
				ResourceName:      "google_data_loss_prevention_deidentify_template.basic",
				ImportState:       true,
				ImportStateVerify: true,
			},
			{
				Config: testAccDataLossPreventionDeidentifyTemplate_dlpDeidentifyTemplate_recordTransformations_update(context),
			},
			{
				ResourceName:      "google_data_loss_prevention_deidentify_template.basic",
				ImportState:       true,
				ImportStateVerify: true,
			},
		},
	})
}

func testAccDataLossPreventionDeidentifyTemplate_dlpDeidentifyTemplate_recordTransformations_start(context map[string]interface{}) string {
	return Nprintf(`
resource "google_data_loss_prevention_deidentify_template" "basic" {
  parent = "organizations/%{organization}"
  description = "Description"
  display_name = "Displayname"

  deidentify_config {
    record_transformations {
      record_suppressions {
        condition {
          expressions {
            logical_operator = "AND"
            conditions {
              conditions {
                field {
                  name = "field3"
                }
                operator = "EQUAL_TO"
                value {
                  string_value = "FOO-BAR"
                }
              }
              conditions {
                field {
                  name = "field2"
                }
                operator = "EQUAL_TO"
                value {
                  string_value = "foobar"
                }
              }
              conditions {
                field {
                  name = "field1"
                }
                operator = "EQUAL_TO"
                value {
                  string_value = "fizzbuzz"
                }
              }
            }
          }
        }
      }
      field_transformations {
        fields {
          name = "details.pii.email"
        }
        condition {
          expressions {
            conditions {
              conditions {
                field {
                  name = "details.pii.country_code"
                }
                operator = "EQUAL_TO"
                value {
                  string_value = "US"
                }
              }
              conditions {
                field {
                  name = "details.pii.date_of_birth"
                }
                operator = "GREATER_THAN_OR_EQUALS"
                value {
                  date_value {
                    year = 2001
                    month = 6
                    day = 29
                  }
                }
              }
            }
          }
        }
        primitive_transformation {
          replace_config {
            new_value {
              string_value = "born.after.shrek@example.com"
            }
          }
        }
      }
      field_transformations {
        fields {
          name = "unconditionally-redacted-field"
        }
        primitive_transformation {
          redact_config {}
        }
      }
      field_transformations {
        fields {
          name = "unconditionally-char-masked-field"
        }
        primitive_transformation {
          character_mask_config {
            masking_character = "x"
            number_to_mask = 8
            characters_to_ignore {
              characters_to_skip = "-"
            }
          }
        }
      }
      field_transformations {
        fields {
          name = "unconditionally-crypto-replace-ffx-fpe-field"
        }
        primitive_transformation {
          crypto_replace_ffx_fpe_config {
            context {
              name = "someTweak"
            }
            crypto_key {
              kms_wrapped {
                wrapped_key     = "B64/WRAPPED/TOKENIZATION/KEY"
                crypto_key_name = "%{kms_key_name}"
              }
            }
            radix = 10
            surrogate_info_type {
              name = "CUSTOM_INFO_TYPE"
              version = "version-1"
            }
          }
        }
      }
      field_transformations {
        fields {
          name = "unconditionally-fixed-size-bucketing-field"
        }
        primitive_transformation {
          fixed_size_bucketing_config {
            lower_bound {
              integer_value = 0
            }
            upper_bound {
              integer_value = 100
            } 
            bucket_size = 10
          }
        }
      }
      field_transformations {
        fields {
          name = "unconditionally-bucketing-field"
        }
        primitive_transformation {
          bucketing_config {
            buckets {
              min {
                string_value = "00:00:00"
              }
              max {
                string_value = "11:59:59"
              }
              replacement_value {
                string_value = "AM"
              }
            }
            buckets {
              min {
                string_value = "12:00:00"
              }
              max {
                string_value = "23:59:59"
              }
              replacement_value {
                string_value = "PM"
              }
            }
          }
        }
      }
      field_transformations {
        fields {
          name = "unconditionally-time-part-field"
        }
        primitive_transformation {
          time_part_config {
            part_to_extract = "YEAR"
          }
        }
      }
      field_transformations {
        fields {
          name = "unconditionally-crypto-hash-field"
        }
        primitive_transformation {
          crypto_hash_config {
            crypto_key {
              transient {
                name = "beep" # Copy-pasting from existing test that uses this field
              }
            }
          }
        }
      }
      field_transformations {
        fields {
          name = "unconditionally-date-shift-field"
        }
        primitive_transformation {
          date_shift_config {
            upper_bound_days = 30
            lower_bound_days = -30
            context {
              name = "unconditionally-date-shift-field"
            }
            crypto_key {
              transient {
                name = "beep"
              }
            }
          }
        }
      }
      field_transformations {
        fields {
          name = "unconditionally-crypto-deterministic-field"
        }
        primitive_transformation {
          crypto_deterministic_config {
            crypto_key {
              transient {
                name = "beep"
              }
            }
            surrogate_info_type {
              name = "CREDIT_CARD_NUMBER"
              version = "version-1"
            }
            context {
              name = "unconditionally-crypto-deterministic-field"
            }
          }
        }
      }
      field_transformations {
        fields {
          name = "unconditionally-replace-dictionary-field"
        }
        primitive_transformation {
          replace_dictionary_config {
            word_list {
              words = [
                "foo",
                "bar",
                "baz",
              ]
            }
          }
        }
      }
    }
  }
}
`, context)
}

func testAccDataLossPreventionDeidentifyTemplate_dlpDeidentifyTemplate_recordTransformations_update(context map[string]interface{}) string {
	return Nprintf(`
resource "google_data_loss_prevention_deidentify_template" "basic" {
  parent = "organizations/%{organization}"
  description = "Description"
  display_name = "Displayname"

  deidentify_config {
    record_transformations {
      record_suppressions {
        condition {
          expressions {
            logical_operator = "AND"
            conditions {
              conditions {
                field {
                  name = "field3"
                }
                operator = "EQUAL_TO"
                value {
                  string_value = "FOO-BAR-updated"
                }
              }

              # update includes deleting condition affecting field2

              conditions {
                field {
                  name = "field1"
                }
                operator = "EQUAL_TO"
                value {
                  string_value = "fizzbuzz-updated"
                }
              }
            }
          }
        }
      }
      field_transformations {
        fields {
          name = "details.pii.email"
        }
        condition {
          expressions {
            conditions {
              # update to remove condition checking the details.pii.country_code field
              # update to add a new condition
              conditions {
                field {
                  name = "details.pii.gender"
                }
                operator = "EQUAL_TO"
                value {
                  string_value = "M"
                }
              }
              conditions {
                field {
                  name = "details.pii.date_of_birth"
                }
                operator = "GREATER_THAN_OR_EQUALS"
                value {
                  # update date values
                  date_value {
                    year = 2004
                    month = 7
                    day = 2
                  }
                }
              }
            }
          }
        }
        primitive_transformation {
          # update values inside replace_config
          replace_config {
            new_value {
              string_value = "dude.born.after.shrek2@example.com"
            }
          }
        }
      }

      # update to remove field_transformations block using redact_config

      field_transformations {
        fields {
          name = "unconditionally-char-masked-field"
        }
        primitive_transformation {
          character_mask_config {
            masking_character = "x"
            number_to_mask = 8
            # update to delete old characters_to_ignore block and add new ones
            characters_to_ignore {
              common_characters_to_ignore = "PUNCTUATION"
            }
            characters_to_ignore {
              common_characters_to_ignore = "ALPHA_UPPER_CASE"
            }
            characters_to_ignore {
              common_characters_to_ignore = "ALPHA_LOWER_CASE"
            }
          }
        }
      }
      field_transformations {
        fields {
          name = "unconditionally-crypto-replace-ffx-fpe-field"
        }
        primitive_transformation {
          crypto_replace_ffx_fpe_config {
            common_alphabet = "UPPER_CASE_ALPHA_NUMERIC"
            context {
              name = "someTweak2"
            }
            crypto_key {
              transient {
                name = "beep" # Copy-pasting from existing test that uses this field
              }
            }
            surrogate_info_type {
              name = "CUSTOM_INFO_TYPE"
              version = "version-2"
            }
          }
        }
      }
      field_transformations {
        fields {
          name = "unconditionally-fixed-size-bucketing-field"
        }
        primitive_transformation {
          # update values
          fixed_size_bucketing_config {
            lower_bound {
              integer_value = 0
            }
            upper_bound {
              integer_value = 200
            } 
            bucket_size = 20
          }
        }
      }
      field_transformations {
        fields {
          name = "unconditionally-bucketing-field"
        }
        primitive_transformation {
          bucketing_config {
            buckets {
              min {
                string_value = "00:00:00"
              }
              max {
                string_value = "11:59:59"
              }
              replacement_value {
                string_value = "AM"
              }
            }
            # Add new bucket
            buckets {
              min {
                string_value = "12:00:00"
              }
              max {
                string_value = "13:59:59"
              }
              replacement_value {
                string_value = "Lunchtime"
              }
            }
            buckets {
              min {
                string_value = "14:00:00"
              }
              max {
                string_value = "23:59:59"
              }
              replacement_value {
                string_value = "PM"
              }
            }
          }
        }
      }
      field_transformations {
        fields {
          name = "unconditionally-time-part-field"
        }
        primitive_transformation {
          time_part_config {
            part_to_extract = "MONTH"
          }
        }
      }
      field_transformations {
        fields {
          name = "unconditionally-crypto-hash-field"
        }
        primitive_transformation {
          crypto_hash_config {
            crypto_key {
              transient {
                # update value
                name = "beepy-beep-updated"
              }
            }
          }
        }
      }
      field_transformations {
        fields {
          name = "unconditionally-date-shift-field"
        }
        primitive_transformation {
          date_shift_config {
            # update values
            upper_bound_days = 60
            lower_bound_days = -60
            context {
              name = "unconditionally-date-shift-field"
            }
            crypto_key {
              transient {
                # update value
                name = "beepy-beep-updated"
              }
            }
          }
        }
      }
      field_transformations {
        fields {
          name = "unconditionally-crypto-deterministic-field"
        }
        primitive_transformation {
          crypto_deterministic_config {
            crypto_key {
              transient {
                # update value
                name = "beepy-beep-updated"
              }
            }
            surrogate_info_type {
              # update info type
              name = "CREDIT_CARD_TRACK_NUMBER"
              version = "version-2"
            }
            context {
              name = "unconditionally-crypto-deterministic-field"
            }
          }
        }
      }
      field_transformations {
        fields {
          name = "unconditionally-replace-dictionary-field"
        }
        primitive_transformation {
          replace_dictionary_config {
            word_list {
              words = [
                # update list - deletion and addition
                "foo",
                "baz",
                "fizz",
                "buzz",
              ]
            }
          }
        }
      }

    }
  }
}
`, context)
}

func TestAccDataLossPreventionDeidentifyTemplate_dlpDeidentifyTemplate_imageTransformationsUpdate(t *testing.T) {
	t.Parallel()

	context := map[string]interface{}{
		"organization":  acctest.GetTestOrgFromEnv(t),
		"random_suffix": RandString(t, 10),
		"kms_key_name":  BootstrapKMSKey(t).CryptoKey.Name, // global KMS key
	}

	VcrTest(t, resource.TestCase{
		PreCheck:                 func() { acctest.AccTestPreCheck(t) },
		ProtoV5ProviderFactories: ProtoV5ProviderFactories(t),
		CheckDestroy:             testAccCheckDataLossPreventionDeidentifyTemplateDestroyProducer(t),
		Steps: []resource.TestStep{
			{
				Config: testAccDataLossPreventionDeidentifyTemplate_dlpDeidentifyTemplate_imageTransformationsBasic(context),
			},
			{
				ResourceName:      "google_data_loss_prevention_deidentify_template.basic",
				ImportState:       true,
				ImportStateVerify: true,
			},
			{
				Config: testAccDataLossPreventionDeidentifyTemplate_dlpDeidentifyTemplate_imageTransformationsUpdate(context),
			},
			{
				ResourceName:      "google_data_loss_prevention_deidentify_template.basic",
				ImportState:       true,
				ImportStateVerify: true,
			},
		},
	})
}

func testAccDataLossPreventionDeidentifyTemplate_dlpDeidentifyTemplate_imageTransformationsBasic(context map[string]interface{}) string {
	return Nprintf(`
resource "google_data_loss_prevention_deidentify_template" "basic" {
  parent = "organizations/%{organization}"
  description = "Description"
  display_name = "Displayname"

  deidentify_config {
    image_transformations {
      transforms {
        redaction_color {
          red = 0.5
          blue = 1
          green = 0.2
        }
        selected_info_types {
          info_types {
            name = "COLOR_INFO"
            version = "latest"
          }
        }
      }

      transforms {
        all_info_types {}
      }

      transforms {
        all_text {}
      }
    }
  }
}
`, context)
}

func testAccDataLossPreventionDeidentifyTemplate_dlpDeidentifyTemplate_imageTransformationsUpdate(context map[string]interface{}) string {
	return Nprintf(`
resource "google_data_loss_prevention_deidentify_template" "basic" {
  parent = "organizations/%{organization}"
  description = "Description"
  display_name = "Displayname"

  deidentify_config {
    image_transformations {
      transforms {
        redaction_color {
          red = 0.3
          blue = 0.5
          green = 0.9
        }
        selected_info_types {
          info_types {
            name = "COLOR_EXAMPLE"
            version = "0.1"
          }
        }
      }
      # Update allInfoTypes and allText by removing the block
    }
  }
}
`, context)
}

<<<<<<< HEAD
func TestAccDataLossPreventionDeidentifyTemplate_dlpDeidentifyTemplateTemplateIdUpdate(t *testing.T) {
	t.Parallel()

	context := map[string]interface{}{
		"project":       acctest.GetTestProjectFromEnv(),
		"random_suffix": RandString(t, 10),
=======
func TestAccDataLossPreventionDeidentifyTemplate_dlpDeidentifyTemplate_infoTypeTransformations_primitiveTransformations(t *testing.T) {
	t.Parallel()

	context := map[string]interface{}{
		"organization":  acctest.GetTestOrgFromEnv(t),
		"random_suffix": RandString(t, 10),
		"kms_key_name":  BootstrapKMSKey(t).CryptoKey.Name, // global KMS key
>>>>>>> 25c15224
	}

	VcrTest(t, resource.TestCase{
		PreCheck:                 func() { acctest.AccTestPreCheck(t) },
		ProtoV5ProviderFactories: ProtoV5ProviderFactories(t),
		CheckDestroy:             testAccCheckDataLossPreventionDeidentifyTemplateDestroyProducer(t),
		Steps: []resource.TestStep{
			{
<<<<<<< HEAD
				Config: testAccDataLossPreventionDeidentifyTemplate_dlpDeidentifyTemplateTemplateIdUpdate(context),
			},
			{
				ResourceName:      "google_data_loss_prevention_deidentify_template.with_template_id",
=======
				Config: testAccDataLossPreventionDeidentifyTemplate_dlpDeidentifyTemplate_infoTypeTransformations_primitiveTransformationsStart(context),
			},
			{
				ResourceName:      "google_data_loss_prevention_deidentify_template.config",
>>>>>>> 25c15224
				ImportState:       true,
				ImportStateVerify: true,
			},
			{
<<<<<<< HEAD
				Config: testAccDataLossPreventionDeidentifyTemplate_dlpDeidentifyTemplateTemplateIdUpdateOther(context),
			},
			{
				ResourceName:      "google_data_loss_prevention_deidentify_template.with_template_id",
=======
				Config: testAccDataLossPreventionDeidentifyTemplate_dlpDeidentifyTemplate_infoTypeTransformations_primitiveTransformationsUpdate(context),
			},
			{
				ResourceName:      "google_data_loss_prevention_deidentify_template.config",
>>>>>>> 25c15224
				ImportState:       true,
				ImportStateVerify: true,
			},
		},
	})
}

<<<<<<< HEAD
func testAccDataLossPreventionDeidentifyTemplate_dlpDeidentifyTemplateTemplateIdUpdate(context map[string]interface{}) string {
	return Nprintf(`
resource "google_data_loss_prevention_deidentify_template" "with_template_id" {
  parent = "projects/%{project}"
  description = "Description"
  display_name = "Displayname"
  template_id = "tf-test-%{random_suffix}"
=======
func testAccDataLossPreventionDeidentifyTemplate_dlpDeidentifyTemplate_infoTypeTransformations_primitiveTransformationsStart(context map[string]interface{}) string {
	return Nprintf(`
resource "google_data_loss_prevention_deidentify_template" "config" {
  parent = "organizations/%{organization}"
  description = "Description"
  display_name = "Displayname"
>>>>>>> 25c15224

  deidentify_config {
    info_type_transformations {
      transformations {
        info_types {
<<<<<<< HEAD
          name = "FIRST_NAME"
        }

        primitive_transformation {
          replace_with_info_type_config = true
=======
          name = "PHONE_NUMBER"
        }
        info_types {
          name = "DATE_SHIFT_EXAMPLE"
        }

        primitive_transformation {
          date_shift_config {
            upper_bound_days = 30
            lower_bound_days = -30
            context {
              name = "DATE_SHIFT_EXAMPLE"
            }
            crypto_key {
              transient {
                name = "beep"
              }
            }
          }
>>>>>>> 25c15224
        }
      }

      transformations {
        info_types {
<<<<<<< HEAD
          name = "PHONE_NUMBER"
        }
        info_types {
          name = "AGE"
        }

        primitive_transformation {
          replace_config {
            new_value {
              integer_value = 9
=======
          name = "EMAIL_ADDRESS"
        }
        info_types {
          name = "FIXED_BUCKETING_EXAMPLE"
        }

        primitive_transformation {
          fixed_size_bucketing_config {
            lower_bound {
              integer_value = 0
            }
            upper_bound {
              integer_value = 100
            }
            bucket_size = 10
          }
        }
      }

      transformations {
        info_types {
          name = "BUCKETING_EXAMPLE"
        }

        primitive_transformation {
          bucketing_config {
            buckets {
              min {
                string_value = "00:00:00"
              }
              max {
                string_value = "11:59:59"
              }
              replacement_value {
                string_value = "AM"
              }
            }
            buckets {
              min {
                string_value = "12:00:00"
              }
              max {
                string_value = "23:59:59"
              }
              replacement_value {
                string_value = "PM"
              }
            }
          }
        }
      }

      transformations {
        info_types {
          name = "TIME_PART_EXAMPLE"
        }

        primitive_transformation {
          time_part_config {
            part_to_extract = "YEAR"
          }
        }
      }

      transformations {
        info_types {
          name = "REDACT_EXAMPLE"
        }

        primitive_transformation {
          redact_config {}
        }
      }
    }
  }
}
`, context)
}

func testAccDataLossPreventionDeidentifyTemplate_dlpDeidentifyTemplate_infoTypeTransformations_primitiveTransformationsUpdate(context map[string]interface{}) string {
	return Nprintf(`
resource "google_data_loss_prevention_deidentify_template" "config" {
  parent = "organizations/%{organization}"
  description = "Description"
  display_name = "Displayname"

  deidentify_config {
    info_type_transformations {
      transformations {
        info_types {
          name = "DATE_SHIFT_EXAMPLE"
        }

        primitive_transformation {
          date_shift_config {
            # update values
            upper_bound_days = 60
            lower_bound_days = -60
            context {
              name = "DATE_SHIFT_EXAMPLE"
            }
            crypto_key {
              transient {
                # update value
                name = "beepy-beep-updated"
              }
>>>>>>> 25c15224
            }
          }
        }
      }

      transformations {
        info_types {
          name = "EMAIL_ADDRESS"
        }
        info_types {
<<<<<<< HEAD
          name = "LAST_NAME"
        }

        primitive_transformation {
          character_mask_config {
            masking_character = "X"
            number_to_mask = 4
            reverse_order = true
            characters_to_ignore {
              common_characters_to_ignore = "PUNCTUATION"
            }
=======
          name = "FIXED_BUCKETING_EXAMPLE"
        }

        primitive_transformation {
          # update values
          fixed_size_bucketing_config {
            lower_bound {
              integer_value = 0
            }
            upper_bound {
              integer_value = 200
            }
            bucket_size = 20
>>>>>>> 25c15224
          }
        }
      }

      transformations {
        info_types {
<<<<<<< HEAD
          name = "DATE_OF_BIRTH"
        }

        primitive_transformation {
          replace_config {
            new_value {
              date_value {
                year  = 2020
                month = 1
                day   = 1
=======
          name = "BUCKETING_EXAMPLE"
        }

        primitive_transformation {
          bucketing_config {
            buckets {
              min {
                string_value = "00:00:00"
              }
              max {
                string_value = "11:59:59"
              }
              replacement_value {
                string_value = "AM"
              }
            }
            # Add new bucket
            buckets {
              min {
                string_value = "12:00:00"
              }
              max {
                string_value = "13:59:59"
              }
              replacement_value {
                string_value = "Lunchtime"
              }
            }
            buckets {
              min {
                string_value = "14:00:00"
              }
              max {
                string_value = "23:59:59"
              }
              replacement_value {
                string_value = "PM"
>>>>>>> 25c15224
              }
            }
          }
        }
      }

      transformations {
        info_types {
<<<<<<< HEAD
          name = "CREDIT_CARD_NUMBER"
        }

        primitive_transformation {
          crypto_deterministic_config {
            context {
              name = "sometweak"
            }
            crypto_key {
              transient {
                name = "beep"
              }
            }
            surrogate_info_type {
              name = "abc"
=======
          name = "TIME_PART_EXAMPLE"
        }

        primitive_transformation {
          time_part_config {
            part_to_extract = "MONTH"
          }
        }
      }

      # update to remove transformations block using redact_config
    }
  }
}
`, context)
}

func TestAccDataLossPreventionDeidentifyTemplate_dlpDeidentifyTemplate_infoTypeTransformations_primitiveTransformations_bucketingConfig(t *testing.T) {
	t.Parallel()

	context := map[string]interface{}{
		"organization":  acctest.GetTestOrgFromEnv(t),
		"random_suffix": RandString(t, 10),
		"kms_key_name":  BootstrapKMSKey(t).CryptoKey.Name, // global KMS key
	}

	VcrTest(t, resource.TestCase{
		PreCheck:                 func() { acctest.AccTestPreCheck(t) },
		ProtoV5ProviderFactories: ProtoV5ProviderFactories(t),
		CheckDestroy:             testAccCheckDataLossPreventionDeidentifyTemplateDestroyProducer(t),
		Steps: []resource.TestStep{
			{
				Config: testAccDataLossPreventionDeidentifyTemplate_dlpDeidentifyTemplate_infoTypeTransformations_primitiveTransformations_bucketingConfig_integerValue(context),
			},
			{
				ResourceName:      "google_data_loss_prevention_deidentify_template.config",
				ImportState:       true,
				ImportStateVerify: true,
			},
			{
				Config: testAccDataLossPreventionDeidentifyTemplate_dlpDeidentifyTemplate_infoTypeTransformations_primitiveTransformations_bucketingConfig_floatValue(context),
			},
			{
				ResourceName:      "google_data_loss_prevention_deidentify_template.config",
				ImportState:       true,
				ImportStateVerify: true,
			},
			{
				Config: testAccDataLossPreventionDeidentifyTemplate_dlpDeidentifyTemplate_infoTypeTransformations_primitiveTransformations_bucketingConfig_timestampValue(context),
			},
			{
				ResourceName:      "google_data_loss_prevention_deidentify_template.config",
				ImportState:       true,
				ImportStateVerify: true,
			},
			{
				Config: testAccDataLossPreventionDeidentifyTemplate_dlpDeidentifyTemplate_infoTypeTransformations_primitiveTransformations_bucketingConfig_timeValue(context),
			},
			{
				ResourceName:      "google_data_loss_prevention_deidentify_template.config",
				ImportState:       true,
				ImportStateVerify: true,
			},
			{
				Config: testAccDataLossPreventionDeidentifyTemplate_dlpDeidentifyTemplate_infoTypeTransformations_primitiveTransformations_bucketingConfig_dateValue(context),
			},
			{
				ResourceName:      "google_data_loss_prevention_deidentify_template.config",
				ImportState:       true,
				ImportStateVerify: true,
			},
			{
				Config: testAccDataLossPreventionDeidentifyTemplate_dlpDeidentifyTemplate_infoTypeTransformations_primitiveTransformations_bucketingConfig_dayOfWeekValue(context),
			},
			{
				ResourceName:      "google_data_loss_prevention_deidentify_template.config",
				ImportState:       true,
				ImportStateVerify: true,
			},
		},
	})
}

func testAccDataLossPreventionDeidentifyTemplate_dlpDeidentifyTemplate_infoTypeTransformations_primitiveTransformations_bucketingConfig_integerValue(context map[string]interface{}) string {
	return Nprintf(`
resource "google_data_loss_prevention_deidentify_template" "config" {
  parent = "organizations/%{organization}"
  description = "Description"
  display_name = "Displayname"

  deidentify_config {
    info_type_transformations {
      transformations {
        info_types {
          name = "BUCKETING_EXAMPLE"
        }

        primitive_transformation {
          bucketing_config {
            buckets {
              min {
                integer_value = 921
              }
              max {
                integer_value = 3010
              }
              replacement_value {
                integer_value = 1212
              }
            }
          }
        }
      }
    }
  }
}
`, context)
}

func testAccDataLossPreventionDeidentifyTemplate_dlpDeidentifyTemplate_infoTypeTransformations_primitiveTransformations_bucketingConfig_floatValue(context map[string]interface{}) string {
	return Nprintf(`
resource "google_data_loss_prevention_deidentify_template" "config" {
  parent = "organizations/%{organization}"
  description = "Description"
  display_name = "Displayname"

  deidentify_config {
    info_type_transformations {
      transformations {
        info_types {
          name = "BUCKETING_EXAMPLE"
        }

        primitive_transformation {
          bucketing_config {
            buckets {
              min {
                float_value = 10.50
              }
              max {
                float_value = 310.75
              }
              replacement_value {
                float_value = 5.37
              }
            }
          }
        }
      }
    }
  }
}
`, context)
}

func testAccDataLossPreventionDeidentifyTemplate_dlpDeidentifyTemplate_infoTypeTransformations_primitiveTransformations_bucketingConfig_timestampValue(context map[string]interface{}) string {
	return Nprintf(`
resource "google_data_loss_prevention_deidentify_template" "config" {
  parent = "organizations/%{organization}"
  description = "Description"
  display_name = "Displayname"

  deidentify_config {
    info_type_transformations {
      transformations {
        info_types {
          name = "BUCKETING_EXAMPLE"
        }

        primitive_transformation {
          bucketing_config {
            buckets {
              min {
                timestamp_value = "2014-10-02T15:01:23Z"
              }
              max {
                timestamp_value = "2015-06-29T18:46:39Z"
              }
              replacement_value {
                timestamp_value = "2014-12-24T09:19:50Z"
              }
>>>>>>> 25c15224
            }
          }
        }
      }
    }
  }
}
`, context)
}

<<<<<<< HEAD
func testAccDataLossPreventionDeidentifyTemplate_dlpDeidentifyTemplateTemplateIdUpdateOther(context map[string]interface{}) string {
	return Nprintf(`
resource "google_data_loss_prevention_deidentify_template" "with_template_id" {
  parent = "projects/%{project}"
  description = "Description"
  display_name = "Displayname"
  template_id = "tf-test-update-%{random_suffix}"
=======
func testAccDataLossPreventionDeidentifyTemplate_dlpDeidentifyTemplate_infoTypeTransformations_primitiveTransformations_bucketingConfig_timeValue(context map[string]interface{}) string {
	return Nprintf(`
resource "google_data_loss_prevention_deidentify_template" "config" {
  parent = "organizations/%{organization}"
  description = "Description"
  display_name = "Displayname"
>>>>>>> 25c15224

  deidentify_config {
    info_type_transformations {
      transformations {
        info_types {
<<<<<<< HEAD
          name = "FIRST_NAME"
        }

        primitive_transformation {
          replace_with_info_type_config = true
        }
      }

      transformations {
        info_types {
          name = "PHONE_NUMBER"
        }
        info_types {
          name = "AGE"
        }

        primitive_transformation {
          replace_config {
            new_value {
              integer_value = 9
            }
          }
        }
      }

      transformations {
        info_types {
          name = "EMAIL_ADDRESS"
        }
        info_types {
          name = "LAST_NAME"
        }

        primitive_transformation {
          character_mask_config {
            masking_character = "X"
            number_to_mask = 4
            reverse_order = true
            characters_to_ignore {
              common_characters_to_ignore = "PUNCTUATION"
            }
          }
        }
      }

      transformations {
        info_types {
          name = "DATE_OF_BIRTH"
        }

        primitive_transformation {
          replace_config {
            new_value {
              date_value {
                year  = 2020
                month = 1
                day   = 1
              }
            }
          }
        }
      }

      transformations {
        info_types {
          name = "CREDIT_CARD_NUMBER"
        }

        primitive_transformation {
          crypto_deterministic_config {
            context {
              name = "sometweak"
            }
            crypto_key {
              transient {
                name = "beep"
              }
            }
            surrogate_info_type {
              name = "abc"
=======
          name = "BUCKETING_EXAMPLE"
        }

        primitive_transformation {
          bucketing_config {
            buckets {
              min {
                time_value {
                  hours   = 09
                  minutes = 30
                  seconds = 45
                  nanos   = 123412
                }
              }
              max {
                time_value {
                  hours   = 15
                  minutes = 45
                  seconds = 00
                  nanos   = 523278
                }
              }
              replacement_value {
                time_value {
                  hours   = 23
                  minutes = 59
                  seconds = 59
                  nanos   = 999999
                }
              }
            }
          }
        }
      }
    }
  }
}
`, context)
}

func testAccDataLossPreventionDeidentifyTemplate_dlpDeidentifyTemplate_infoTypeTransformations_primitiveTransformations_bucketingConfig_dateValue(context map[string]interface{}) string {
	return Nprintf(`
resource "google_data_loss_prevention_deidentify_template" "config" {
  parent = "organizations/%{organization}"
  description = "Description"
  display_name = "Displayname"

  deidentify_config {
    info_type_transformations {
      transformations {
        info_types {
          name = "BUCKETING_EXAMPLE"
        }

        primitive_transformation {
          bucketing_config {
            buckets {
              min {
                date_value {
                  year = 1969
                  month = 11
                  day = 23
                }
              }
              max {
                date_value {
                  year = 2010
                  month = 12
                  day = 31
                }
              }
              replacement_value {
                date_value {
                  year = 2011
                  month = 05
                  day = 19
                }
              }
            }
          }
        }
      }
    }
  }
}
`, context)
}

func testAccDataLossPreventionDeidentifyTemplate_dlpDeidentifyTemplate_infoTypeTransformations_primitiveTransformations_bucketingConfig_dayOfWeekValue(context map[string]interface{}) string {
	return Nprintf(`
resource "google_data_loss_prevention_deidentify_template" "config" {
  parent = "organizations/%{organization}"
  description = "Description"
  display_name = "Displayname"

  deidentify_config {
    info_type_transformations {
      transformations {
        info_types {
          name = "BUCKETING_EXAMPLE"
        }

        primitive_transformation {
          bucketing_config {
            buckets {
              min {
                day_of_week_value = "FRIDAY"
              }
              max {
                day_of_week_value = "SUNDAY"
              }
              replacement_value {
                day_of_week_value = "MONDAY"
              }
            }
          }
        }
      }
    }
  }
}
`, context)
}

func TestAccDataLossPreventionDeidentifyTemplate_dlpDeidentifyTemplate_infoTypeTransformations_primitiveTransformations_fixedSizeBucketingConfig(t *testing.T) {
	t.Parallel()

	context := map[string]interface{}{
		"organization":  acctest.GetTestOrgFromEnv(t),
		"random_suffix": RandString(t, 10),
		"kms_key_name":  BootstrapKMSKey(t).CryptoKey.Name, // global KMS key
	}

	VcrTest(t, resource.TestCase{
		PreCheck:                 func() { acctest.AccTestPreCheck(t) },
		ProtoV5ProviderFactories: ProtoV5ProviderFactories(t),
		CheckDestroy:             testAccCheckDataLossPreventionDeidentifyTemplateDestroyProducer(t),
		Steps: []resource.TestStep{
			{
				Config: testAccDataLossPreventionDeidentifyTemplate_dlpDeidentifyTemplate_infoTypeTransformations_primitiveTransformations_fixedSizeBucketingConfig_integerValue(context),
			},
			{
				ResourceName:      "google_data_loss_prevention_deidentify_template.config",
				ImportState:       true,
				ImportStateVerify: true,
			},
			{
				Config: testAccDataLossPreventionDeidentifyTemplate_dlpDeidentifyTemplate_infoTypeTransformations_primitiveTransformations_fixedSizeBucketingConfig_floatValue(context),
			},
			{
				ResourceName:      "google_data_loss_prevention_deidentify_template.config",
				ImportState:       true,
				ImportStateVerify: true,
			},
		},
	})
}

func testAccDataLossPreventionDeidentifyTemplate_dlpDeidentifyTemplate_infoTypeTransformations_primitiveTransformations_fixedSizeBucketingConfig_integerValue(context map[string]interface{}) string {
	return Nprintf(`
resource "google_data_loss_prevention_deidentify_template" "config" {
  parent = "organizations/%{organization}"
  description = "Description"
  display_name = "Displayname"

  deidentify_config {
    info_type_transformations {
      transformations {
        info_types {
          name = "FIXED_BUCKETING_EXAMPLE"
        }

        primitive_transformation {
          fixed_size_bucketing_config {
            lower_bound {
              integer_value = 0
            }
            upper_bound {
              integer_value = 200
            }
            bucket_size = 20
          }
        }
      }
    }
  }
}
`, context)
}

func testAccDataLossPreventionDeidentifyTemplate_dlpDeidentifyTemplate_infoTypeTransformations_primitiveTransformations_fixedSizeBucketingConfig_floatValue(context map[string]interface{}) string {
	return Nprintf(`
resource "google_data_loss_prevention_deidentify_template" "config" {
  parent = "organizations/%{organization}"
  description = "Description"
  display_name = "Displayname"

  deidentify_config {
    info_type_transformations {
      transformations {
        info_types {
          name = "FIXED_BUCKETING_EXAMPLE"
        }

        primitive_transformation {
          fixed_size_bucketing_config {
            lower_bound {
              float_value = 0.5
            }
            upper_bound {
              float_value = 20.5
            }
            bucket_size = 20
          }
        }
      }
    }
  }
}
`, context)
}

func TestAccDataLossPreventionDeidentifyTemplate_dlpDeidentifyTemplate_infoTypeTransformations_primitiveTransformations_dateShiftConfig(t *testing.T) {
	t.Parallel()

	context := map[string]interface{}{
		"organization":  acctest.GetTestOrgFromEnv(t),
		"random_suffix": RandString(t, 10),
		"kms_key_name":  BootstrapKMSKey(t).CryptoKey.Name, // global KMS key
	}

	VcrTest(t, resource.TestCase{
		PreCheck:                 func() { acctest.AccTestPreCheck(t) },
		ProtoV5ProviderFactories: ProtoV5ProviderFactories(t),
		CheckDestroy:             testAccCheckDataLossPreventionDeidentifyTemplateDestroyProducer(t),
		Steps: []resource.TestStep{
			{
				Config: testAccDataLossPreventionDeidentifyTemplate_dlpDeidentifyTemplate_infoTypeTransformations_primitiveTransformations_dateShiftConfig_transient(context),
			},
			{
				ResourceName:      "google_data_loss_prevention_deidentify_template.config",
				ImportState:       true,
				ImportStateVerify: true,
			},
			{
				Config: testAccDataLossPreventionDeidentifyTemplate_dlpDeidentifyTemplate_infoTypeTransformations_primitiveTransformations_dateShiftConfig_unwrapped(context),
			},
			{
				ResourceName:      "google_data_loss_prevention_deidentify_template.config",
				ImportState:       true,
				ImportStateVerify: true,
			},
			{
				Config: testAccDataLossPreventionDeidentifyTemplate_dlpDeidentifyTemplate_infoTypeTransformations_primitiveTransformations_dateShiftConfig_kmsWrapped(context),
			},
			{
				ResourceName:      "google_data_loss_prevention_deidentify_template.config",
				ImportState:       true,
				ImportStateVerify: true,
			},
		},
	})
}

func testAccDataLossPreventionDeidentifyTemplate_dlpDeidentifyTemplate_infoTypeTransformations_primitiveTransformations_dateShiftConfig_transient(context map[string]interface{}) string {
	return Nprintf(`
resource "google_data_loss_prevention_deidentify_template" "config" {
  parent = "organizations/%{organization}"
  description = "Description"
  display_name = "Displayname"

  deidentify_config {
    info_type_transformations {
      transformations {
        info_types {
          name = "DATE_SHIFT_EXAMPLE"
        }

        primitive_transformation {
          date_shift_config {
            upper_bound_days = 30
            lower_bound_days = -30
            context {
              name = "some-context-field"
            }
            crypto_key {
              transient {
                name = "someRandomTerraformKey"
              }
            }
          }
        }
      }
    }
  }
}
`, context)
}

func testAccDataLossPreventionDeidentifyTemplate_dlpDeidentifyTemplate_infoTypeTransformations_primitiveTransformations_dateShiftConfig_unwrapped(context map[string]interface{}) string {
	return Nprintf(`
resource "google_data_loss_prevention_deidentify_template" "config" {
  parent = "organizations/%{organization}"
  description = "Description"
  display_name = "Displayname"

  deidentify_config {
    info_type_transformations {
      transformations {
        info_types {
          name = "DATE_SHIFT_EXAMPLE"
        }

        primitive_transformation {
          date_shift_config {
            upper_bound_days = 30
            lower_bound_days = -30
            context {
              name = "some-context-field"
            }
            crypto_key {
              unwrapped {
                key = "0836c61118ac590243bdadb25f0bb08e"
              }
            }
          }
        }
      }
    }
  }
}
`, context)
}

func testAccDataLossPreventionDeidentifyTemplate_dlpDeidentifyTemplate_infoTypeTransformations_primitiveTransformations_dateShiftConfig_kmsWrapped(context map[string]interface{}) string {
	return Nprintf(`
resource "google_data_loss_prevention_deidentify_template" "config" {
  parent = "organizations/%{organization}"
  description = "Description"
  display_name = "Displayname"

  deidentify_config {
    info_type_transformations {
      transformations {
        info_types {
          name = "DATE_SHIFT_EXAMPLE"
        }

        primitive_transformation {
          date_shift_config {
            upper_bound_days = 30
            lower_bound_days = -30
            context {
              name = "some-context-field"
            }
            crypto_key {
              kms_wrapped {
                wrapped_key     = "B64/WRAPPED/TOKENIZATION/KEY"
                crypto_key_name = "%{kms_key_name}"
              }
>>>>>>> 25c15224
            }
          }
        }
      }
    }
  }
}
`, context)
}<|MERGE_RESOLUTION|>--- conflicted
+++ resolved
@@ -1110,14 +1110,6 @@
 `, context)
 }
 
-<<<<<<< HEAD
-func TestAccDataLossPreventionDeidentifyTemplate_dlpDeidentifyTemplateTemplateIdUpdate(t *testing.T) {
-	t.Parallel()
-
-	context := map[string]interface{}{
-		"project":       acctest.GetTestProjectFromEnv(),
-		"random_suffix": RandString(t, 10),
-=======
 func TestAccDataLossPreventionDeidentifyTemplate_dlpDeidentifyTemplate_infoTypeTransformations_primitiveTransformations(t *testing.T) {
 	t.Parallel()
 
@@ -1125,7 +1117,6 @@
 		"organization":  acctest.GetTestOrgFromEnv(t),
 		"random_suffix": RandString(t, 10),
 		"kms_key_name":  BootstrapKMSKey(t).CryptoKey.Name, // global KMS key
->>>>>>> 25c15224
 	}
 
 	VcrTest(t, resource.TestCase{
@@ -1134,32 +1125,18 @@
 		CheckDestroy:             testAccCheckDataLossPreventionDeidentifyTemplateDestroyProducer(t),
 		Steps: []resource.TestStep{
 			{
-<<<<<<< HEAD
-				Config: testAccDataLossPreventionDeidentifyTemplate_dlpDeidentifyTemplateTemplateIdUpdate(context),
-			},
-			{
-				ResourceName:      "google_data_loss_prevention_deidentify_template.with_template_id",
-=======
 				Config: testAccDataLossPreventionDeidentifyTemplate_dlpDeidentifyTemplate_infoTypeTransformations_primitiveTransformationsStart(context),
 			},
 			{
 				ResourceName:      "google_data_loss_prevention_deidentify_template.config",
->>>>>>> 25c15224
 				ImportState:       true,
 				ImportStateVerify: true,
 			},
 			{
-<<<<<<< HEAD
-				Config: testAccDataLossPreventionDeidentifyTemplate_dlpDeidentifyTemplateTemplateIdUpdateOther(context),
-			},
-			{
-				ResourceName:      "google_data_loss_prevention_deidentify_template.with_template_id",
-=======
 				Config: testAccDataLossPreventionDeidentifyTemplate_dlpDeidentifyTemplate_infoTypeTransformations_primitiveTransformationsUpdate(context),
 			},
 			{
 				ResourceName:      "google_data_loss_prevention_deidentify_template.config",
->>>>>>> 25c15224
 				ImportState:       true,
 				ImportStateVerify: true,
 			},
@@ -1167,34 +1144,17 @@
 	})
 }
 
-<<<<<<< HEAD
-func testAccDataLossPreventionDeidentifyTemplate_dlpDeidentifyTemplateTemplateIdUpdate(context map[string]interface{}) string {
-	return Nprintf(`
-resource "google_data_loss_prevention_deidentify_template" "with_template_id" {
-  parent = "projects/%{project}"
-  description = "Description"
-  display_name = "Displayname"
-  template_id = "tf-test-%{random_suffix}"
-=======
 func testAccDataLossPreventionDeidentifyTemplate_dlpDeidentifyTemplate_infoTypeTransformations_primitiveTransformationsStart(context map[string]interface{}) string {
 	return Nprintf(`
 resource "google_data_loss_prevention_deidentify_template" "config" {
   parent = "organizations/%{organization}"
   description = "Description"
   display_name = "Displayname"
->>>>>>> 25c15224
 
   deidentify_config {
     info_type_transformations {
       transformations {
         info_types {
-<<<<<<< HEAD
-          name = "FIRST_NAME"
-        }
-
-        primitive_transformation {
-          replace_with_info_type_config = true
-=======
           name = "PHONE_NUMBER"
         }
         info_types {
@@ -1214,24 +1174,11 @@
               }
             }
           }
->>>>>>> 25c15224
-        }
-      }
-
-      transformations {
-        info_types {
-<<<<<<< HEAD
-          name = "PHONE_NUMBER"
-        }
-        info_types {
-          name = "AGE"
-        }
-
-        primitive_transformation {
-          replace_config {
-            new_value {
-              integer_value = 9
-=======
+        }
+      }
+
+      transformations {
+        info_types {
           name = "EMAIL_ADDRESS"
         }
         info_types {
@@ -1338,7 +1285,6 @@
                 # update value
                 name = "beepy-beep-updated"
               }
->>>>>>> 25c15224
             }
           }
         }
@@ -1349,19 +1295,6 @@
           name = "EMAIL_ADDRESS"
         }
         info_types {
-<<<<<<< HEAD
-          name = "LAST_NAME"
-        }
-
-        primitive_transformation {
-          character_mask_config {
-            masking_character = "X"
-            number_to_mask = 4
-            reverse_order = true
-            characters_to_ignore {
-              common_characters_to_ignore = "PUNCTUATION"
-            }
-=======
           name = "FIXED_BUCKETING_EXAMPLE"
         }
 
@@ -1375,25 +1308,12 @@
               integer_value = 200
             }
             bucket_size = 20
->>>>>>> 25c15224
-          }
-        }
-      }
-
-      transformations {
-        info_types {
-<<<<<<< HEAD
-          name = "DATE_OF_BIRTH"
-        }
-
-        primitive_transformation {
-          replace_config {
-            new_value {
-              date_value {
-                year  = 2020
-                month = 1
-                day   = 1
-=======
+          }
+        }
+      }
+
+      transformations {
+        info_types {
           name = "BUCKETING_EXAMPLE"
         }
 
@@ -1431,32 +1351,14 @@
               }
               replacement_value {
                 string_value = "PM"
->>>>>>> 25c15224
-              }
-            }
-          }
-        }
-      }
-
-      transformations {
-        info_types {
-<<<<<<< HEAD
-          name = "CREDIT_CARD_NUMBER"
-        }
-
-        primitive_transformation {
-          crypto_deterministic_config {
-            context {
-              name = "sometweak"
-            }
-            crypto_key {
-              transient {
-                name = "beep"
-              }
-            }
-            surrogate_info_type {
-              name = "abc"
-=======
+              }
+            }
+          }
+        }
+      }
+
+      transformations {
+        info_types {
           name = "TIME_PART_EXAMPLE"
         }
 
@@ -1638,7 +1540,6 @@
               replacement_value {
                 timestamp_value = "2014-12-24T09:19:50Z"
               }
->>>>>>> 25c15224
             }
           }
         }
@@ -1649,109 +1550,17 @@
 `, context)
 }
 
-<<<<<<< HEAD
-func testAccDataLossPreventionDeidentifyTemplate_dlpDeidentifyTemplateTemplateIdUpdateOther(context map[string]interface{}) string {
-	return Nprintf(`
-resource "google_data_loss_prevention_deidentify_template" "with_template_id" {
-  parent = "projects/%{project}"
-  description = "Description"
-  display_name = "Displayname"
-  template_id = "tf-test-update-%{random_suffix}"
-=======
 func testAccDataLossPreventionDeidentifyTemplate_dlpDeidentifyTemplate_infoTypeTransformations_primitiveTransformations_bucketingConfig_timeValue(context map[string]interface{}) string {
 	return Nprintf(`
 resource "google_data_loss_prevention_deidentify_template" "config" {
   parent = "organizations/%{organization}"
   description = "Description"
   display_name = "Displayname"
->>>>>>> 25c15224
 
   deidentify_config {
     info_type_transformations {
       transformations {
         info_types {
-<<<<<<< HEAD
-          name = "FIRST_NAME"
-        }
-
-        primitive_transformation {
-          replace_with_info_type_config = true
-        }
-      }
-
-      transformations {
-        info_types {
-          name = "PHONE_NUMBER"
-        }
-        info_types {
-          name = "AGE"
-        }
-
-        primitive_transformation {
-          replace_config {
-            new_value {
-              integer_value = 9
-            }
-          }
-        }
-      }
-
-      transformations {
-        info_types {
-          name = "EMAIL_ADDRESS"
-        }
-        info_types {
-          name = "LAST_NAME"
-        }
-
-        primitive_transformation {
-          character_mask_config {
-            masking_character = "X"
-            number_to_mask = 4
-            reverse_order = true
-            characters_to_ignore {
-              common_characters_to_ignore = "PUNCTUATION"
-            }
-          }
-        }
-      }
-
-      transformations {
-        info_types {
-          name = "DATE_OF_BIRTH"
-        }
-
-        primitive_transformation {
-          replace_config {
-            new_value {
-              date_value {
-                year  = 2020
-                month = 1
-                day   = 1
-              }
-            }
-          }
-        }
-      }
-
-      transformations {
-        info_types {
-          name = "CREDIT_CARD_NUMBER"
-        }
-
-        primitive_transformation {
-          crypto_deterministic_config {
-            context {
-              name = "sometweak"
-            }
-            crypto_key {
-              transient {
-                name = "beep"
-              }
-            }
-            surrogate_info_type {
-              name = "abc"
-=======
           name = "BUCKETING_EXAMPLE"
         }
 
@@ -2112,7 +1921,6 @@
                 wrapped_key     = "B64/WRAPPED/TOKENIZATION/KEY"
                 crypto_key_name = "%{kms_key_name}"
               }
->>>>>>> 25c15224
             }
           }
         }
