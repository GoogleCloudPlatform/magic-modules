--- conflicted
+++ resolved
@@ -101,20 +101,12 @@
 	})
 }
 
-<<<<<<< HEAD
-func TestAccDataLossPreventionJobTrigger_dlpJobTriggerInspect(t *testing.T) {
-	t.Parallel()
-
-	context := map[string]interface{}{
-		"project": GetTestProjectFromEnv(),
-=======
 func TestAccDataLossPreventionJobTrigger_dlpJobTriggerDeidentifyUpdate(t *testing.T) {
 	t.Parallel()
 
 	context := map[string]interface{}{
 		"project":       GetTestProjectFromEnv(),
 		"random_suffix": RandString(t, 10),
->>>>>>> de3428ee
 	}
 
 	VcrTest(t, resource.TestCase{
@@ -123,33 +115,19 @@
 		CheckDestroy:             testAccCheckDataLossPreventionJobTriggerDestroyProducer(t),
 		Steps: []resource.TestStep{
 			{
-<<<<<<< HEAD
-				Config: testAccDataLossPreventionJobTrigger_inspectBasic(context),
-			},
-			{
-				ResourceName:            "google_data_loss_prevention_job_trigger.inspect",
-=======
 				Config: testAccDataLossPreventionJobTrigger_dlpJobTriggerDeidentifyBasic(context),
 			},
 			{
 				ResourceName:            "google_data_loss_prevention_job_trigger.actions",
->>>>>>> de3428ee
-				ImportState:             true,
-				ImportStateVerify:       true,
-				ImportStateVerifyIgnore: []string{"parent"},
-			},
-			{
-<<<<<<< HEAD
-				Config: testAccDataLossPreventionJobTrigger_inspectUpdate(context),
-			},
-			{
-				ResourceName:            "google_data_loss_prevention_job_trigger.inspect",
-=======
+				ImportState:             true,
+				ImportStateVerify:       true,
+				ImportStateVerifyIgnore: []string{"parent"},
+			},
+			{
 				Config: testAccDataLossPreventionJobTrigger_dlpJobTriggerDeidentifyUpdate(context),
 			},
 			{
 				ResourceName:            "google_data_loss_prevention_job_trigger.actions",
->>>>>>> de3428ee
 				ImportState:             true,
 				ImportStateVerify:       true,
 				ImportStateVerifyIgnore: []string{"parent"},
@@ -158,20 +136,12 @@
 	})
 }
 
-<<<<<<< HEAD
-func TestAccDataLossPreventionJobTrigger_dlpJobTriggerInspectCustomInfoTypes(t *testing.T) {
-	t.Parallel()
-
-	context := map[string]interface{}{
-		"project": GetTestProjectFromEnv(),
-=======
 func TestAccDataLossPreventionJobTrigger_dlpJobTriggerChangingActions(t *testing.T) {
 	t.Parallel()
 
 	context := map[string]interface{}{
 		"project":       GetTestProjectFromEnv(),
 		"random_suffix": RandString(t, 10),
->>>>>>> de3428ee
 	}
 
 	VcrTest(t, resource.TestCase{
@@ -180,35 +150,87 @@
 		CheckDestroy:             testAccCheckDataLossPreventionJobTriggerDestroyProducer(t),
 		Steps: []resource.TestStep{
 			{
-<<<<<<< HEAD
+				Config: testAccDataLossPreventionJobTrigger_dlpJobTriggerJobNotificationEmails(context),
+			},
+			{
+				ResourceName:            "google_data_loss_prevention_job_trigger.actions",
+				ImportState:             true,
+				ImportStateVerify:       true,
+				ImportStateVerifyIgnore: []string{"parent"},
+			},
+			{
+				Config: testAccDataLossPreventionJobTrigger_dlpJobTriggerDeidentifyBasic(context),
+			},
+			{
+				ResourceName:            "google_data_loss_prevention_job_trigger.actions",
+				ImportState:             true,
+				ImportStateVerify:       true,
+				ImportStateVerifyIgnore: []string{"parent"},
+			},
+			{
+				Config: testAccDataLossPreventionJobTrigger_dlpJobTriggerJobNotificationEmails(context),
+			},
+			{
+				ResourceName:            "google_data_loss_prevention_job_trigger.actions",
+				ImportState:             true,
+				ImportStateVerify:       true,
+				ImportStateVerifyIgnore: []string{"parent"},
+			},
+		},
+	})
+}
+
+func TestAccDataLossPreventionJobTrigger_dlpJobTriggerInspect(t *testing.T) {
+	t.Parallel()
+
+	context := map[string]interface{}{
+		"project": GetTestProjectFromEnv(),
+	}
+
+	VcrTest(t, resource.TestCase{
+		PreCheck:                 func() { AccTestPreCheck(t) },
+		ProtoV5ProviderFactories: ProtoV5ProviderFactories(t),
+		CheckDestroy:             testAccCheckDataLossPreventionJobTriggerDestroyProducer(t),
+		Steps: []resource.TestStep{
+			{
+				Config: testAccDataLossPreventionJobTrigger_inspectBasic(context),
+			},
+			{
+				ResourceName:            "google_data_loss_prevention_job_trigger.inspect",
+				ImportState:             true,
+				ImportStateVerify:       true,
+				ImportStateVerifyIgnore: []string{"parent"},
+			},
+			{
+				Config: testAccDataLossPreventionJobTrigger_inspectUpdate(context),
+			},
+			{
+				ResourceName:            "google_data_loss_prevention_job_trigger.inspect",
+				ImportState:             true,
+				ImportStateVerify:       true,
+				ImportStateVerifyIgnore: []string{"parent"},
+			},
+		},
+	})
+}
+
+func TestAccDataLossPreventionJobTrigger_dlpJobTriggerInspectCustomInfoTypes(t *testing.T) {
+	t.Parallel()
+
+	context := map[string]interface{}{
+		"project": GetTestProjectFromEnv(),
+	}
+
+	VcrTest(t, resource.TestCase{
+		PreCheck:                 func() { AccTestPreCheck(t) },
+		ProtoV5ProviderFactories: ProtoV5ProviderFactories(t),
+		CheckDestroy:             testAccCheckDataLossPreventionJobTriggerDestroyProducer(t),
+		Steps: []resource.TestStep{
+			{
 				Config: testAccDataLossPreventionJobTrigger_inspectCustomInfoTypes(context),
 			},
 			{
 				ResourceName:            "google_data_loss_prevention_job_trigger.inspect",
-=======
-				Config: testAccDataLossPreventionJobTrigger_dlpJobTriggerJobNotificationEmails(context),
-			},
-			{
-				ResourceName:            "google_data_loss_prevention_job_trigger.actions",
-				ImportState:             true,
-				ImportStateVerify:       true,
-				ImportStateVerifyIgnore: []string{"parent"},
-			},
-			{
-				Config: testAccDataLossPreventionJobTrigger_dlpJobTriggerDeidentifyBasic(context),
-			},
-			{
-				ResourceName:            "google_data_loss_prevention_job_trigger.actions",
-				ImportState:             true,
-				ImportStateVerify:       true,
-				ImportStateVerifyIgnore: []string{"parent"},
-			},
-			{
-				Config: testAccDataLossPreventionJobTrigger_dlpJobTriggerJobNotificationEmails(context),
-			},
-			{
-				ResourceName:            "google_data_loss_prevention_job_trigger.actions",
->>>>>>> de3428ee
 				ImportState:             true,
 				ImportStateVerify:       true,
 				ImportStateVerifyIgnore: []string{"parent"},
@@ -411,15 +433,6 @@
 `, context)
 }
 
-<<<<<<< HEAD
-func testAccDataLossPreventionJobTrigger_inspectBasic(context map[string]interface{}) string {
-	return Nprintf(`
-resource "google_data_loss_prevention_job_trigger" "inspect" {
-	parent = "projects/%{project}"
-	description = "Starting description"
-	display_name = "display"
-
-=======
 func testAccDataLossPreventionJobTrigger_dlpJobTriggerDeidentifyBasic(context map[string]interface{}) string {
 	return Nprintf(`
 resource "google_data_loss_prevention_job_trigger" "actions" {
@@ -427,25 +440,11 @@
 	description  = "Description for the job_trigger created by terraform"
 	display_name = "TerraformDisplayName"
 	
->>>>>>> de3428ee
 	triggers {
 		schedule {
 			recurrence_period_duration = "86400s"
 		}
 	}
-<<<<<<< HEAD
-
-	inspect_job {
-		inspect_template_name = "fake"
-		actions {
-			save_findings {
-				output_config {
-					table {
-						project_id = "project"
-						dataset_id = "dataset123"
-					}
-				}
-=======
 	
 	inspect_job {
 		inspect_template_name = "sample-inspect-template"
@@ -465,7 +464,6 @@
 					image_redact_template          = "sample-image-redact-template"
 					structured_deidentify_template = "sample-structured-deidentify-template"
 				}
->>>>>>> de3428ee
 			}
 		}
 		storage_config {
@@ -475,108 +473,6 @@
 				}
 			}
 		}
-<<<<<<< HEAD
-		inspect_config {
-			info_types {
-				name = "EMAIL_ADDRESS"
-			}
-			info_types {
-				name    = "PERSON_NAME"
-				version = "latest"
-			}
-			info_types {
-				name = "LAST_NAME"
-			}
-			info_types {
-				name = "DOMAIN_NAME"
-			}
-			info_types {
-				name = "PHONE_NUMBER"
-			}
-			info_types {
-				name = "FIRST_NAME"
-			}
-	
-			min_likelihood = "UNLIKELY"
-			rule_set {
-				info_types {
-					name = "EMAIL_ADDRESS"
-				}
-				rules {
-					exclusion_rule {
-						regex {
-							pattern = ".+@example.com"
-						}
-						matching_type = "MATCHING_TYPE_FULL_MATCH"
-					}
-				}
-			}
-			rule_set {
-				info_types {
-					name = "EMAIL_ADDRESS"
-				}
-				info_types {
-					name = "DOMAIN_NAME"
-				}
-				info_types {
-					name = "PHONE_NUMBER"
-				}
-				info_types {
-					name = "PERSON_NAME"
-				}
-				info_types {
-					name = "FIRST_NAME"
-				}
-				rules {
-					exclusion_rule {
-						dictionary {
-							word_list {
-								words = ["TEST"]
-							}
-						}
-						matching_type = "MATCHING_TYPE_PARTIAL_MATCH"
-					}
-				}
-			}
-	
-			rule_set {
-				info_types {
-					name = "PERSON_NAME"
-				}
-				rules {
-					hotword_rule {
-						hotword_regex {
-							pattern = "patient"
-						}
-						proximity {
-							window_before = 50
-						}
-						likelihood_adjustment {
-							fixed_likelihood = "VERY_LIKELY"
-						}
-					}
-				}
-			}
-	
-			limits {
-				max_findings_per_item    = 10
-				max_findings_per_request = 50
-				max_findings_per_info_type {
-					max_findings = "75"
-					info_type {
-						name = "PERSON_NAME"
-					}
-				}
-				max_findings_per_info_type {
-					max_findings = "80"
-					info_type {
-						name = "LAST_NAME"
-					}
-				}
-			}
-		}
-	}
-=======
 	}
 }
 	
@@ -621,20 +517,10 @@
 		}
 		]
 	EOF
->>>>>>> de3428ee
 }
 `, context)
 }
 
-<<<<<<< HEAD
-func testAccDataLossPreventionJobTrigger_inspectUpdate(context map[string]interface{}) string {
-	return Nprintf(`
-resource "google_data_loss_prevention_job_trigger" "inspect" {
-	parent = "projects/%{project}"
-	description = "Starting description"
-	display_name = "display"
-
-=======
 func testAccDataLossPreventionJobTrigger_dlpJobTriggerDeidentifyUpdate(context map[string]interface{}) string {
 	return Nprintf(`
 resource "google_data_loss_prevention_job_trigger" "actions" {
@@ -642,25 +528,11 @@
 	description  = "Description for the job_trigger created by terraform"
 	display_name = "TerraformDisplayName"
 	
->>>>>>> de3428ee
 	triggers {
 		schedule {
 			recurrence_period_duration = "86400s"
 		}
 	}
-<<<<<<< HEAD
-
-	inspect_job {
-		inspect_template_name = "fake"
-		actions {
-			save_findings {
-				output_config {
-					table {
-						project_id = "project"
-						dataset_id = "dataset123"
-					}
-				}
-=======
 	
 	inspect_job {
 		inspect_template_name = "sample-inspect-template"
@@ -680,7 +552,6 @@
 					image_redact_template          = "updated-image-redact-template"
 					structured_deidentify_template = "updated-structured-deidentify-template"
 				}
->>>>>>> de3428ee
 			}
 		}
 		storage_config {
@@ -690,89 +561,6 @@
 				}
 			}
 		}
-<<<<<<< HEAD
-		inspect_config {
-			info_types {
-				name    = "PERSON_NAME"
-				version = "stable"
-			}
-			info_types {
-				name = "LAST_NAME"
-			}
-			info_types {
-				name = "DOMAIN_NAME"
-			}
-			info_types {
-				name = "PHONE_NUMBER"
-			}
-			info_types {
-				name = "FIRST_NAME"
-			}
-	
-			min_likelihood = "UNLIKELY"
-			rule_set {
-				info_types {
-					name = "DOMAIN_NAME"
-				}
-				info_types {
-					name = "PHONE_NUMBER"
-				}
-				info_types {
-					name = "PERSON_NAME"
-				}
-				info_types {
-					name = "FIRST_NAME"
-				}
-				rules {
-					exclusion_rule {
-						dictionary {
-							word_list {
-								words = ["TEST"]
-							}
-						}
-						matching_type = "MATCHING_TYPE_PARTIAL_MATCH"
-					}
-				}
-			}
-	
-			rule_set {
-				info_types {
-					name = "PERSON_NAME"
-				}
-				rules {
-					hotword_rule {
-						hotword_regex {
-							pattern = "not-a-patient"
-						}
-						proximity {
-							window_before = 50
-						}
-						likelihood_adjustment {
-							fixed_likelihood = "UNLIKELY"
-						}
-					}
-				}
-			}
-	
-			limits {
-				max_findings_per_item    = 1
-				max_findings_per_request = 5
-				max_findings_per_info_type {
-					max_findings = "80"
-					info_type {
-						name = "PERSON_NAME"
-					}
-				}
-				max_findings_per_info_type {
-					max_findings = "20"
-					info_type {
-						name = "LAST_NAME"
-					}
-				}
-			}
-		}
-	}
-=======
 	}
 }
 	
@@ -817,20 +605,10 @@
 		}
 		]
 	EOF
->>>>>>> de3428ee
 }
 `, context)
 }
 
-<<<<<<< HEAD
-func testAccDataLossPreventionJobTrigger_inspectCustomInfoTypes(context map[string]interface{}) string {
-	return Nprintf(`
-resource "google_data_loss_prevention_job_trigger" "inspect" {
-	parent = "projects/%{project}"
-	description = "Starting description"
-	display_name = "display"
-
-=======
 func testAccDataLossPreventionJobTrigger_dlpJobTriggerJobNotificationEmails(context map[string]interface{}) string {
 	return Nprintf(`
 resource "google_data_loss_prevention_job_trigger" "actions" {
@@ -838,13 +616,41 @@
 	description  = "Description for the job_trigger created by terraform"
 	display_name = "TerraformDisplayName"
 	
->>>>>>> de3428ee
 	triggers {
 		schedule {
 			recurrence_period_duration = "86400s"
 		}
 	}
-<<<<<<< HEAD
+	
+	inspect_job {
+		inspect_template_name = "sample-inspect-template"
+		actions {
+			job_notification_emails {}
+		}
+		storage_config {
+			cloud_storage_options {
+				file_set {
+					url = "gs://mybucket/directory/"
+				}
+			}
+		}
+	}
+}
+`, context)
+}
+
+func testAccDataLossPreventionJobTrigger_inspectBasic(context map[string]interface{}) string {
+	return Nprintf(`
+resource "google_data_loss_prevention_job_trigger" "inspect" {
+	parent = "projects/%{project}"
+	description = "Starting description"
+	display_name = "display"
+
+	triggers {
+		schedule {
+			recurrence_period_duration = "86400s"
+		}
+	}
 
 	inspect_job {
 		inspect_template_name = "fake"
@@ -857,13 +663,6 @@
 					}
 				}
 			}
-=======
-	
-	inspect_job {
-		inspect_template_name = "sample-inspect-template"
-		actions {
-			job_notification_emails {}
->>>>>>> de3428ee
 		}
 		storage_config {
 			cloud_storage_options {
@@ -872,7 +671,259 @@
 				}
 			}
 		}
-<<<<<<< HEAD
+		inspect_config {
+			info_types {
+				name = "EMAIL_ADDRESS"
+			}
+			info_types {
+				name    = "PERSON_NAME"
+				version = "latest"
+			}
+			info_types {
+				name = "LAST_NAME"
+			}
+			info_types {
+				name = "DOMAIN_NAME"
+			}
+			info_types {
+				name = "PHONE_NUMBER"
+			}
+			info_types {
+				name = "FIRST_NAME"
+			}
+	
+			min_likelihood = "UNLIKELY"
+			rule_set {
+				info_types {
+					name = "EMAIL_ADDRESS"
+				}
+				rules {
+					exclusion_rule {
+						regex {
+							pattern = ".+@example.com"
+						}
+						matching_type = "MATCHING_TYPE_FULL_MATCH"
+					}
+				}
+			}
+			rule_set {
+				info_types {
+					name = "EMAIL_ADDRESS"
+				}
+				info_types {
+					name = "DOMAIN_NAME"
+				}
+				info_types {
+					name = "PHONE_NUMBER"
+				}
+				info_types {
+					name = "PERSON_NAME"
+				}
+				info_types {
+					name = "FIRST_NAME"
+				}
+				rules {
+					exclusion_rule {
+						dictionary {
+							word_list {
+								words = ["TEST"]
+							}
+						}
+						matching_type = "MATCHING_TYPE_PARTIAL_MATCH"
+					}
+				}
+			}
+	
+			rule_set {
+				info_types {
+					name = "PERSON_NAME"
+				}
+				rules {
+					hotword_rule {
+						hotword_regex {
+							pattern = "patient"
+						}
+						proximity {
+							window_before = 50
+						}
+						likelihood_adjustment {
+							fixed_likelihood = "VERY_LIKELY"
+						}
+					}
+				}
+			}
+	
+			limits {
+				max_findings_per_item    = 10
+				max_findings_per_request = 50
+				max_findings_per_info_type {
+					max_findings = "75"
+					info_type {
+						name = "PERSON_NAME"
+					}
+				}
+				max_findings_per_info_type {
+					max_findings = "80"
+					info_type {
+						name = "LAST_NAME"
+					}
+				}
+			}
+		}
+	}
+}
+`, context)
+}
+
+func testAccDataLossPreventionJobTrigger_inspectUpdate(context map[string]interface{}) string {
+	return Nprintf(`
+resource "google_data_loss_prevention_job_trigger" "inspect" {
+	parent = "projects/%{project}"
+	description = "Starting description"
+	display_name = "display"
+
+	triggers {
+		schedule {
+			recurrence_period_duration = "86400s"
+		}
+	}
+
+	inspect_job {
+		inspect_template_name = "fake"
+		actions {
+			save_findings {
+				output_config {
+					table {
+						project_id = "project"
+						dataset_id = "dataset123"
+					}
+				}
+			}
+		}
+		storage_config {
+			cloud_storage_options {
+				file_set {
+					url = "gs://mybucket/directory/"
+				}
+			}
+		}
+		inspect_config {
+			info_types {
+				name    = "PERSON_NAME"
+				version = "stable"
+			}
+			info_types {
+				name = "LAST_NAME"
+			}
+			info_types {
+				name = "DOMAIN_NAME"
+			}
+			info_types {
+				name = "PHONE_NUMBER"
+			}
+			info_types {
+				name = "FIRST_NAME"
+			}
+	
+			min_likelihood = "UNLIKELY"
+			rule_set {
+				info_types {
+					name = "DOMAIN_NAME"
+				}
+				info_types {
+					name = "PHONE_NUMBER"
+				}
+				info_types {
+					name = "PERSON_NAME"
+				}
+				info_types {
+					name = "FIRST_NAME"
+				}
+				rules {
+					exclusion_rule {
+						dictionary {
+							word_list {
+								words = ["TEST"]
+							}
+						}
+						matching_type = "MATCHING_TYPE_PARTIAL_MATCH"
+					}
+				}
+			}
+	
+			rule_set {
+				info_types {
+					name = "PERSON_NAME"
+				}
+				rules {
+					hotword_rule {
+						hotword_regex {
+							pattern = "not-a-patient"
+						}
+						proximity {
+							window_before = 50
+						}
+						likelihood_adjustment {
+							fixed_likelihood = "UNLIKELY"
+						}
+					}
+				}
+			}
+	
+			limits {
+				max_findings_per_item    = 1
+				max_findings_per_request = 5
+				max_findings_per_info_type {
+					max_findings = "80"
+					info_type {
+						name = "PERSON_NAME"
+					}
+				}
+				max_findings_per_info_type {
+					max_findings = "20"
+					info_type {
+						name = "LAST_NAME"
+					}
+				}
+			}
+		}
+	}
+}
+`, context)
+}
+
+func testAccDataLossPreventionJobTrigger_inspectCustomInfoTypes(context map[string]interface{}) string {
+	return Nprintf(`
+resource "google_data_loss_prevention_job_trigger" "inspect" {
+	parent = "projects/%{project}"
+	description = "Starting description"
+	display_name = "display"
+
+	triggers {
+		schedule {
+			recurrence_period_duration = "86400s"
+		}
+	}
+
+	inspect_job {
+		inspect_template_name = "fake"
+		actions {
+			save_findings {
+				output_config {
+					table {
+						project_id = "project"
+						dataset_id = "dataset123"
+					}
+				}
+			}
+		}
+		storage_config {
+			cloud_storage_options {
+				file_set {
+					url = "gs://mybucket/directory/"
+				}
+			}
+		}
 		inspect_config {
 			custom_info_types {
                 info_type {
@@ -984,8 +1035,6 @@
 				}
 			}
 		}
-=======
->>>>>>> de3428ee
 	}
 }
 `, context)
