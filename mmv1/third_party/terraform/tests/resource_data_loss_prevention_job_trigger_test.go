--- conflicted
+++ resolved
@@ -180,11 +180,7 @@
 	})
 }
 
-<<<<<<< HEAD
-func TestAccDataLossPreventionJobTrigger_dlpJobTriggerInspect(t *testing.T) {
-=======
 func TestAccDataLossPreventionJobTrigger_dlpJobTriggerHybridUpdate(t *testing.T) {
->>>>>>> 6ad23f89
 	t.Parallel()
 
 	context := map[string]interface{}{
@@ -197,27 +193,19 @@
 		CheckDestroy:             testAccCheckDataLossPreventionJobTriggerDestroyProducer(t),
 		Steps: []resource.TestStep{
 			{
-<<<<<<< HEAD
-				Config: testAccDataLossPreventionJobTrigger_inspectBasic(context),
-			},
-			{
-				ResourceName:            "google_data_loss_prevention_job_trigger.inspect",
-=======
 				Config: testAccDataLossPreventionJobTrigger_dlpJobTriggerHybrid(context),
 			},
 			{
 				ResourceName:            "google_data_loss_prevention_job_trigger.hybrid",
->>>>>>> 6ad23f89
-				ImportState:             true,
-				ImportStateVerify:       true,
-				ImportStateVerifyIgnore: []string{"parent"},
-			},
-			{
-<<<<<<< HEAD
-				Config: testAccDataLossPreventionJobTrigger_inspectUpdate(context),
-			},
-			{
-				ResourceName:            "google_data_loss_prevention_job_trigger.inspect",
+				ImportState:             true,
+				ImportStateVerify:       true,
+				ImportStateVerifyIgnore: []string{"parent"},
+			},
+			{
+				Config: testAccDataLossPreventionJobTrigger_dlpJobTriggerHybridUpdated(context),
+			},
+			{
+				ResourceName:            "google_data_loss_prevention_job_trigger.hybrid",
 				ImportState:             true,
 				ImportStateVerify:       true,
 				ImportStateVerifyIgnore: []string{"parent"},
@@ -226,7 +214,7 @@
 	})
 }
 
-func TestAccDataLossPreventionJobTrigger_dlpJobTriggerInspectCustomInfoTypes(t *testing.T) {
+func TestAccDataLossPreventionJobTrigger_dlpJobTriggerInspect(t *testing.T) {
 	t.Parallel()
 
 	context := map[string]interface{}{
@@ -239,16 +227,44 @@
 		CheckDestroy:             testAccCheckDataLossPreventionJobTriggerDestroyProducer(t),
 		Steps: []resource.TestStep{
 			{
+				Config: testAccDataLossPreventionJobTrigger_inspectBasic(context),
+			},
+			{
+				ResourceName:            "google_data_loss_prevention_job_trigger.inspect",
+				ImportState:             true,
+				ImportStateVerify:       true,
+				ImportStateVerifyIgnore: []string{"parent"},
+			},
+			{
+				Config: testAccDataLossPreventionJobTrigger_inspectUpdate(context),
+			},
+			{
+				ResourceName:            "google_data_loss_prevention_job_trigger.inspect",
+				ImportState:             true,
+				ImportStateVerify:       true,
+				ImportStateVerifyIgnore: []string{"parent"},
+			},
+		},
+	})
+}
+
+func TestAccDataLossPreventionJobTrigger_dlpJobTriggerInspectCustomInfoTypes(t *testing.T) {
+	t.Parallel()
+
+	context := map[string]interface{}{
+		"project": GetTestProjectFromEnv(),
+	}
+
+	VcrTest(t, resource.TestCase{
+		PreCheck:                 func() { AccTestPreCheck(t) },
+		ProtoV5ProviderFactories: ProtoV5ProviderFactories(t),
+		CheckDestroy:             testAccCheckDataLossPreventionJobTriggerDestroyProducer(t),
+		Steps: []resource.TestStep{
+			{
 				Config: testAccDataLossPreventionJobTrigger_inspectCustomInfoTypes(context),
 			},
 			{
 				ResourceName:            "google_data_loss_prevention_job_trigger.inspect",
-=======
-				Config: testAccDataLossPreventionJobTrigger_dlpJobTriggerHybridUpdated(context),
-			},
-			{
-				ResourceName:            "google_data_loss_prevention_job_trigger.hybrid",
->>>>>>> 6ad23f89
 				ImportState:             true,
 				ImportStateVerify:       true,
 				ImportStateVerifyIgnore: []string{"parent"},
@@ -657,7 +673,77 @@
 `, context)
 }
 
-<<<<<<< HEAD
+func testAccDataLossPreventionJobTrigger_dlpJobTriggerHybrid(context map[string]interface{}) string {
+	return Nprintf(`
+resource "google_data_loss_prevention_job_trigger" "hybrid" {
+	parent = "projects/%{project}"
+
+	triggers {
+		manual {}
+	}
+
+	inspect_job {
+		inspect_template_name = "fake"
+		actions {
+			save_findings {
+				output_config {
+					table {
+						project_id = "project"
+						dataset_id = "dataset123"
+					}
+				}
+			}
+		}
+		storage_config {
+			hybrid_options {
+				description = "Hybrid job trigger"
+				required_finding_label_keys = [
+					"test-key"
+				]
+				labels = {
+					env = "prod"
+				}
+				table_options {
+					identifying_fields {
+						name = "primary_id"
+					}
+				}
+			}
+		}
+	}
+}
+`, context)
+}
+
+func testAccDataLossPreventionJobTrigger_dlpJobTriggerHybridUpdated(context map[string]interface{}) string {
+	return Nprintf(`
+resource "google_data_loss_prevention_job_trigger" "hybrid" {
+	parent = "projects/%{project}"
+
+	triggers {
+		manual {}
+	}
+
+	inspect_job {
+		inspect_template_name = "fake"
+		actions {
+			save_findings {
+				output_config {
+					table {
+						project_id = "project"
+						dataset_id = "dataset123"
+					}
+				}
+			}
+		}
+		storage_config {
+			hybrid_options {}
+		}
+	}
+}
+`, context)
+}
+
 func testAccDataLossPreventionJobTrigger_inspectBasic(context map[string]interface{}) string {
 	return Nprintf(`
 resource "google_data_loss_prevention_job_trigger" "inspect" {
@@ -806,15 +892,6 @@
 		schedule {
 			recurrence_period_duration = "86400s"
 		}
-=======
-func testAccDataLossPreventionJobTrigger_dlpJobTriggerHybrid(context map[string]interface{}) string {
-	return Nprintf(`
-resource "google_data_loss_prevention_job_trigger" "hybrid" {
-	parent = "projects/%{project}"
-
-	triggers {
-		manual {}
->>>>>>> 6ad23f89
 	}
 
 	inspect_job {
@@ -830,7 +907,6 @@
 			}
 		}
 		storage_config {
-<<<<<<< HEAD
 			cloud_storage_options {
 				file_set {
 					url = "gs://mybucket/directory/"
@@ -913,29 +989,15 @@
 					max_findings = "20"
 					info_type {
 						name = "LAST_NAME"
-=======
-			hybrid_options {
-				description = "Hybrid job trigger"
-				required_finding_label_keys = [
-					"test-key"
-				]
-				labels = {
-					env = "prod"
-				}
-				table_options {
-					identifying_fields {
-						name = "primary_id"
->>>>>>> 6ad23f89
-					}
-				}
-			}
-		}
-	}
-}
-`, context)
-}
-
-<<<<<<< HEAD
+					}
+				}
+			}
+		}
+	}
+}
+`, context)
+}
+
 func testAccDataLossPreventionJobTrigger_inspectCustomInfoTypes(context map[string]interface{}) string {
 	return Nprintf(`
 resource "google_data_loss_prevention_job_trigger" "inspect" {
@@ -947,15 +1009,6 @@
 		schedule {
 			recurrence_period_duration = "86400s"
 		}
-=======
-func testAccDataLossPreventionJobTrigger_dlpJobTriggerHybridUpdated(context map[string]interface{}) string {
-	return Nprintf(`
-resource "google_data_loss_prevention_job_trigger" "hybrid" {
-	parent = "projects/%{project}"
-
-	triggers {
-		manual {}
->>>>>>> 6ad23f89
 	}
 
 	inspect_job {
@@ -971,7 +1024,6 @@
 			}
 		}
 		storage_config {
-<<<<<<< HEAD
 			cloud_storage_options {
 				file_set {
 					url = "gs://mybucket/directory/"
@@ -1088,9 +1140,6 @@
 					}
 				}
 			}
-=======
-			hybrid_options {}
->>>>>>> 6ad23f89
 		}
 	}
 }
