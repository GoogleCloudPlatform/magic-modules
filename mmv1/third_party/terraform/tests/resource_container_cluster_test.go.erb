<% autogen_exception -%>
package google

import (
	"bytes"
	"context"
	"fmt"
	"log"
	"testing"
	"regexp"
	"strconv"

	"github.com/hashicorp/terraform-plugin-sdk/v2/helper/resource"
	"github.com/hashicorp/terraform-plugin-sdk/v2/terraform"
)

func init() {
	resource.AddTestSweepers("gcp_container_cluster", &resource.Sweeper{
		Name: "gcp_container_cluster",
		F:    testSweepContainerClusters,
	})
}

func testSweepContainerClusters(region string) error {
	config, err := sharedConfigForRegion(region)
	if err != nil {
		log.Fatalf("error getting shared config for region: %s", err)
	}

	err = config.LoadAndValidate(context.Background())
	if err != nil {
		log.Fatalf("error loading: %s", err)
	}

	// List clusters for all zones by using "-" as the zone name
	found, err := config.NewContainerClient(config.userAgent).Projects.Zones.Clusters.List(config.Project, "-").Do()
	if err != nil {
		log.Printf("error listing container clusters: %s", err)
		return nil
	}

	if len(found.Clusters) == 0 {
		log.Printf("No container clusters found.")
		return nil
	}

	for _, cluster := range found.Clusters {
		if isSweepableTestResource(cluster.Name) {
			log.Printf("Sweeping Container Cluster: %s", cluster.Name)
			clusterURL := fmt.Sprintf("projects/%s/locations/%s/clusters/%s", config.Project, cluster.Location, cluster.Name)
			_, err := config.NewContainerClient(config.userAgent).Projects.Locations.Clusters.Delete(clusterURL).Do()

			if err != nil {
				log.Printf("Error, failed to delete cluster %s: %s", cluster.Name, err)
				return nil
			}
		}
	}

	return nil
}

func TestAccContainerCluster_basic(t *testing.T) {
	t.Parallel()

	clusterName := fmt.Sprintf("tf-test-cluster-%s", randString(t, 10))
	vcrTest(t, resource.TestCase{
		PreCheck:	  func() { testAccPreCheck(t) },
		Providers:	  testAccProviders,
		CheckDestroy: testAccCheckContainerClusterDestroyProducer(t),
		Steps: []resource.TestStep{
			{
				Config: testAccContainerCluster_basic(clusterName),
				Check: resource.ComposeAggregateTestCheckFunc(
					resource.TestCheckResourceAttrSet("google_container_cluster.primary", "services_ipv4_cidr"),
					resource.TestCheckResourceAttrSet("google_container_cluster.primary", "self_link"),
				),
			},
			{
				ResourceName:      "google_container_cluster.primary",
				ImportStateId:     fmt.Sprintf("us-central1-a/%s", clusterName),
				ImportState:       true,
				ImportStateVerify: true,
			},
			{
				ResourceName:	     "google_container_cluster.primary",
				ImportStateId:     fmt.Sprintf("%s/us-central1-a/%s", getTestProjectFromEnv(), clusterName),
				ImportState:       true,
				ImportStateVerify: true,
			},
			{
				ResourceName:	     "google_container_cluster.primary",
				ImportState:       true,
				ImportStateVerify: true,
			},
		},
	})
}

func TestAccContainerCluster_networkingModeRoutes(t *testing.T) {
	t.Parallel()

	clusterName := fmt.Sprintf("tf-test-cluster-%s", randString(t, 10))
	vcrTest(t, resource.TestCase{
		PreCheck:	  func() { testAccPreCheck(t) },
		Providers:	  testAccProviders,
		CheckDestroy: testAccCheckContainerClusterDestroyProducer(t),
		Steps: []resource.TestStep{
			{
				Config: testAccContainerCluster_networkingModeRoutes(clusterName),
			},
			{
				ResourceName:	     "google_container_cluster.primary",
				ImportState:       true,
				ImportStateVerify: true,
			},
		},
	})
}

func TestAccContainerCluster_misc(t *testing.T) {
	t.Parallel()

	clusterName := fmt.Sprintf("tf-test-cluster-%s", randString(t, 10))
	vcrTest(t, resource.TestCase{
		PreCheck:	  func() { testAccPreCheck(t) },
		Providers:	  testAccProviders,
		CheckDestroy: testAccCheckContainerClusterDestroyProducer(t),
		Steps: []resource.TestStep{
			{
				Config: testAccContainerCluster_misc(clusterName),
				// Explicitly check removing the default node pool since we won't
				// catch it by just importing.
				Check: resource.TestCheckResourceAttr(
					"google_container_cluster.primary", "node_pool.#", "0"),
			},
			{
				ResourceName:            "google_container_cluster.primary",
				ImportState:             true,
				ImportStateVerify:       true,
				ImportStateVerifyIgnore: []string{"remove_default_node_pool"},
			},
			{
				Config: testAccContainerCluster_misc_update(clusterName),
			},
			{
				ResourceName:            "google_container_cluster.primary",
				ImportState:             true,
				ImportStateVerify:       true,
				ImportStateVerifyIgnore: []string{"remove_default_node_pool"},
			},
		},
	})
}

func TestAccContainerCluster_withAddons(t *testing.T) {
	t.Parallel()

	clusterName := fmt.Sprintf("tf-test-cluster-%s", randString(t, 10))
	pid := getTestProjectFromEnv()

	vcrTest(t, resource.TestCase{
		PreCheck:     func() { testAccPreCheck(t) },
		Providers:    testAccProviders,
		CheckDestroy: testAccCheckContainerClusterDestroyProducer(t),
		Steps: []resource.TestStep{
			{
				Config: testAccContainerCluster_withAddons(pid, clusterName),
			},
			{
				ResourceName:            "google_container_cluster.primary",
				ImportState:             true,
				ImportStateVerify:       true,
				// TODO: clean up this list in `4.0.0`, remove both `workload_identity_config` fields (same for below)
				ImportStateVerifyIgnore: []string{"min_master_version"},
			},
			{
				Config: testAccContainerCluster_updateAddons(pid, clusterName),
			},
			{
				ResourceName:            "google_container_cluster.primary",
				ImportState:             true,
				ImportStateVerify:       true,
				ImportStateVerifyIgnore: []string{"min_master_version"},
			},
			{
				Config: testAccContainerCluster_withInternalLoadBalancer(pid, clusterName),
			},
			{
				ResourceName:            "google_container_cluster.primary",
				ImportState:             true,
				ImportStateVerify:       true,
				ImportStateVerifyIgnore: []string{"min_master_version"},
			},
		},
	})
}

<% unless version == 'ga' -%>
func TestAccContainerCluster_withNotificationConfig(t *testing.T) {
	t.Parallel()

	clusterName := fmt.Sprintf("tf-test-cluster-%s", randString(t, 10))
	topic := "test-topic"
	newTopic := "test-topic-2"

	vcrTest(t, resource.TestCase{
		PreCheck:     func() { testAccPreCheck(t) },
		Providers:    testAccProviders,
		CheckDestroy: testAccCheckContainerClusterDestroyProducer(t),
		Steps: []resource.TestStep{
			{
				Config: testAccContainerCluster_withNotificationConfig(clusterName, topic),
			},
			{
				ResourceName:      "google_container_cluster.notification_config",
				ImportState:       true,
				ImportStateVerify: true,
			},
			{
				Config: testAccContainerCluster_withNotificationConfig(clusterName, newTopic),
			},
			{
				ResourceName:      "google_container_cluster.notification_config",
				ImportState:       true,
				ImportStateVerify: true,
			},
			{
				Config: testAccContainerCluster_disableNotificationConfig(clusterName),
			},
			{
				ResourceName:      "google_container_cluster.notification_config",
				ImportState:       true,
				ImportStateVerify: true,
			},
			{
				Config: testAccContainerCluster_withNotificationConfig(clusterName, newTopic),
			},
			{
				ResourceName:      "google_container_cluster.notification_config",
				ImportState:       true,
				ImportStateVerify: true,
			},
		},
	})
}
<% end -%>

func TestAccContainerCluster_withConfidentialNodes(t *testing.T) {
	t.Parallel()

	clusterName := fmt.Sprintf("tf-test-cluster-%s", randString(t, 10))
	npName := fmt.Sprintf("tf-test-cluster-nodepool-%s", randString(t, 10))

	vcrTest(t, resource.TestCase{
		PreCheck:	  func() { testAccPreCheck(t) },
		Providers:	  testAccProviders,
		CheckDestroy: testAccCheckContainerClusterDestroyProducer(t),
		Steps: []resource.TestStep{
			{
				Config: testAccContainerCluster_withConfidentialNodes(clusterName, npName),
			},
			{
				ResourceName:            "google_container_cluster.confidential_nodes",
				ImportState:             true,
				ImportStateVerify:       true,
			},
			{
				Config: testAccContainerCluster_disableConfidentialNodes(clusterName, npName),
			},
			{
				ResourceName:            "google_container_cluster.confidential_nodes",
				ImportState:             true,
				ImportStateVerify:       true,
			},
			{
				Config: testAccContainerCluster_withConfidentialNodes(clusterName, npName),
			},
			{
				ResourceName:            "google_container_cluster.confidential_nodes",
				ImportState:             true,
				ImportStateVerify:       true,
			},
		},
	})
}

<% unless version == 'ga' -%>
func TestAccContainerCluster_withILBSubsetting(t *testing.T) {
	t.Parallel()

	clusterName := fmt.Sprintf("tf-test-cluster-%s", randString(t, 10))
	npName := fmt.Sprintf("tf-test-cluster-nodepool-%s", randString(t, 10))

	vcrTest(t, resource.TestCase{
		PreCheck:     func() { testAccPreCheck(t) },
		Providers:    testAccProviders,
		CheckDestroy: testAccCheckContainerClusterDestroyProducer(t),
		Steps: []resource.TestStep{
			{
				Config: testAccContainerCluster_disableILBSubSetting(clusterName, npName),
			},
			{
				ResourceName:      "google_container_cluster.confidential_nodes",
				ImportState:       true,
				ImportStateVerify: true,
			},
			{
				Config: testAccContainerCluster_withILBSubSetting(clusterName, npName),
			},
			{
				ResourceName:      "google_container_cluster.confidential_nodes",
				ImportState:       true,
				ImportStateVerify: true,
			},
			{
				Config: testAccContainerCluster_disableILBSubSetting(clusterName, npName),
			},
			{
				ResourceName:      "google_container_cluster.confidential_nodes",
				ImportState:       true,
				ImportStateVerify: true,
			},
		},
	})
}
<% end -%>

func TestAccContainerCluster_withMasterAuthConfig_NoCert(t *testing.T) {
	t.Parallel()

	clusterName := fmt.Sprintf("tf-test-cluster-%s", randString(t, 10))

	vcrTest(t, resource.TestCase{
		PreCheck:     func() { testAccPreCheck(t) },
		Providers:    testAccProviders,
		CheckDestroy: testAccCheckContainerClusterDestroyProducer(t),
		Steps: []resource.TestStep{
			{
				Config: testAccContainerCluster_withMasterAuthNoCert(clusterName),
				Check: resource.ComposeTestCheckFunc(
					resource.TestCheckResourceAttr("google_container_cluster.with_master_auth_no_cert", "master_auth.0.client_certificate", ""),
				),
			},
			{
				ResourceName:      "google_container_cluster.with_master_auth_no_cert",
				ImportState:       true,
				ImportStateVerify: true,
			},
		},
	})
}

func TestAccContainerCluster_withAuthenticatorGroupsConfig(t *testing.T) {
	t.Parallel()
	clusterName := fmt.Sprintf("tf-test-cluster-%s", randString(t, 10))
	containerNetName := fmt.Sprintf("tf-test-container-net-%s", randString(t, 10))
	orgDomain := getTestOrgDomainFromEnv(t)
	vcrTest(t, resource.TestCase{
		PreCheck:     func() { testAccPreCheck(t) },
		Providers:    testAccProviders,
		CheckDestroy: testAccCheckContainerClusterDestroyProducer(t),
		Steps: []resource.TestStep{
			{
				Config: testAccContainerCluster_withAuthenticatorGroupsConfig(containerNetName, clusterName, orgDomain),
			},
			{
				ResourceName:        "google_container_cluster.with_authenticator_groups",
				ImportState:         true,
				ImportStateVerify:   true,
			},
		},
	})
}

func TestAccContainerCluster_withNetworkPolicyEnabled(t *testing.T) {
	t.Parallel()

	clusterName := fmt.Sprintf("tf-test-cluster-%s", randString(t, 10))

	vcrTest(t, resource.TestCase{
		PreCheck:	  func() { testAccPreCheck(t) },
		Providers:	  testAccProviders,
		CheckDestroy: testAccCheckContainerClusterDestroyProducer(t),
		Steps: []resource.TestStep{
			{
				Config: testAccContainerCluster_withNetworkPolicyEnabled(clusterName),
				Check: resource.ComposeTestCheckFunc(
					resource.TestCheckResourceAttr("google_container_cluster.with_network_policy_enabled",
						"network_policy.#", "1"),
				),
			},
			{
				ResourceName:            "google_container_cluster.with_network_policy_enabled",
				ImportState:             true,
				ImportStateVerify:       true,
				ImportStateVerifyIgnore: []string{"remove_default_node_pool"},
			},
			{
				Config: testAccContainerCluster_removeNetworkPolicy(clusterName),
				Check: resource.ComposeTestCheckFunc(
					resource.TestCheckNoResourceAttr("google_container_cluster.with_network_policy_enabled",
						"network_policy"),
				),
			},
			{
				ResourceName:            "google_container_cluster.with_network_policy_enabled",
				ImportState:             true,
				ImportStateVerify:       true,
				ImportStateVerifyIgnore: []string{"remove_default_node_pool"},
			},
			{
				Config: testAccContainerCluster_withNetworkPolicyDisabled(clusterName),
				Check: resource.ComposeTestCheckFunc(
					resource.TestCheckResourceAttr("google_container_cluster.with_network_policy_enabled",
						"network_policy.0.enabled", "false"),
				),
			},
			{
				ResourceName:            "google_container_cluster.with_network_policy_enabled",
				ImportState:             true,
				ImportStateVerify:       true,
				ImportStateVerifyIgnore: []string{"remove_default_node_pool"},
			},
			{
				Config: testAccContainerCluster_withNetworkPolicyConfigDisabled(clusterName),
				Check: resource.ComposeTestCheckFunc(
					resource.TestCheckResourceAttr("google_container_cluster.with_network_policy_enabled",
						"addons_config.0.network_policy_config.0.disabled", "true"),
				),
			},
			{
				ResourceName:            "google_container_cluster.with_network_policy_enabled",
				ImportState:             true,
				ImportStateVerify:       true,
				ImportStateVerifyIgnore: []string{"remove_default_node_pool"},
			},
			{
				Config:				testAccContainerCluster_withNetworkPolicyConfigDisabled(clusterName),
				PlanOnly:			true,
				ExpectNonEmptyPlan: false,
			},
		},
	})
}


func TestAccContainerCluster_withReleaseChannelEnabled(t *testing.T) {
	t.Parallel()
	clusterName := fmt.Sprintf("tf-test-cluster-%s", randString(t, 10))
	vcrTest(t, resource.TestCase{
		PreCheck:     func() { testAccPreCheck(t) },
		Providers:    testAccProviders,
		CheckDestroy: testAccCheckContainerClusterDestroyProducer(t),
		Steps: []resource.TestStep{
			{
				Config: testAccContainerCluster_withReleaseChannelEnabled(clusterName, "STABLE"),
			},
			{
				ResourceName:            "google_container_cluster.with_release_channel",
				ImportStateIdPrefix:     "us-central1-a/",
				ImportState:             true,
				ImportStateVerify:       true,
				ImportStateVerifyIgnore: []string{"min_master_version"},
			},
			{
				Config: testAccContainerCluster_withReleaseChannelEnabled(clusterName, "UNSPECIFIED"),
			},
			{
				ResourceName:            "google_container_cluster.with_release_channel",
				ImportStateIdPrefix:     "us-central1-a/",
				ImportState:             true,
				ImportStateVerify:       true,
				ImportStateVerifyIgnore: []string{"min_master_version"},
			},
		},
	})
}

func TestAccContainerCluster_withReleaseChannelEnabledDefaultVersion(t *testing.T) {
	t.Parallel()
	clusterName := fmt.Sprintf("tf-test-cluster-%s", randString(t, 10))
	vcrTest(t, resource.TestCase{
		PreCheck:     func() { testAccPreCheck(t) },
		Providers:    testAccProviders,
		CheckDestroy: testAccCheckContainerClusterDestroyProducer(t),
		Steps: []resource.TestStep{
			{
				Config: testAccContainerCluster_withReleaseChannelEnabledDefaultVersion(clusterName, "REGULAR"),
			},
			{
				ResourceName:            "google_container_cluster.with_release_channel",
				ImportStateIdPrefix:     "us-central1-a/",
				ImportState:             true,
				ImportStateVerify:       true,
				ImportStateVerifyIgnore: []string{"min_master_version"},
			},
			{
				Config: testAccContainerCluster_withReleaseChannelEnabled(clusterName, "REGULAR"),
			},
			{
				ResourceName:            "google_container_cluster.with_release_channel",
				ImportStateIdPrefix:     "us-central1-a/",
				ImportState:             true,
				ImportStateVerify:       true,
				ImportStateVerifyIgnore: []string{"min_master_version"},
			},
			{
				Config: testAccContainerCluster_withReleaseChannelEnabled(clusterName, "UNSPECIFIED"),
			},
			{
				ResourceName:            "google_container_cluster.with_release_channel",
				ImportStateIdPrefix:     "us-central1-a/",
				ImportState:             true,
				ImportStateVerify:       true,
				ImportStateVerifyIgnore: []string{"min_master_version"},
			},
		},
	})
}

func TestAccContainerCluster_withInvalidReleaseChannel(t *testing.T) {
	// This is essentially a unit test, no interactions
	skipIfVcr(t)
	t.Parallel()
	clusterName := fmt.Sprintf("tf-test-cluster-%s", randString(t, 10))
	vcrTest(t, resource.TestCase{
		PreCheck:     func() { testAccPreCheck(t) },
		Providers:    testAccProviders,
		CheckDestroy: testAccCheckContainerClusterDestroyProducer(t),
		Steps: []resource.TestStep{
			{
				Config: testAccContainerCluster_withReleaseChannelEnabled(clusterName, "CANARY"),
				ExpectError: regexp.MustCompile(`expected release_channel\.0\.channel to be one of \[UNSPECIFIED RAPID REGULAR STABLE\], got CANARY`),
			},
		},
	})
}

<% unless version == 'ga' -%>
func TestAccContainerCluster_withTelemetryEnabled(t *testing.T) {
	t.Parallel()
	clusterName := fmt.Sprintf("tf-test-cluster-%s", randString(t, 10))
	vcrTest(t, resource.TestCase{
		PreCheck:     func() { testAccPreCheck(t) },
		Providers:    testAccProviders,
		CheckDestroy: testAccCheckContainerClusterDestroyProducer(t),
		Steps: []resource.TestStep{
			{
				Config: testAccContainerCluster_withTelemetryEnabled(clusterName, "ENABLED"),
			},
			{
				ResourceName:            "google_container_cluster.with_cluster_telemetry",
				ImportStateIdPrefix:     "us-central1-a/",
				ImportState:             true,
				ImportStateVerify:       true,
				ImportStateVerifyIgnore: []string{"min_master_version"},
			},
			{
				Config: testAccContainerCluster_withTelemetryEnabled(clusterName, "DISABLED"),
			},
			{
				ResourceName:            "google_container_cluster.with_cluster_telemetry",
				ImportStateIdPrefix:     "us-central1-a/",
				ImportState:             true,
				ImportStateVerify:       true,
				ImportStateVerifyIgnore: []string{"min_master_version"},
			},
			{
				Config: testAccContainerCluster_withTelemetryEnabled(clusterName, "SYSTEM_ONLY"),
			},
			{
				ResourceName:            "google_container_cluster.with_cluster_telemetry",
				ImportStateIdPrefix:     "us-central1-a/",
				ImportState:             true,
				ImportStateVerify:       true,
				ImportStateVerifyIgnore: []string{"min_master_version"},
			},
		},
	})
}
<% end -%>

func TestAccContainerCluster_withMasterAuthorizedNetworksConfig(t *testing.T) {
	t.Parallel()

	clusterName := fmt.Sprintf("tf-test-cluster-%s", randString(t, 10))

	vcrTest(t, resource.TestCase{
		PreCheck:	  func() { testAccPreCheck(t) },
		Providers:	  testAccProviders,
		CheckDestroy: testAccCheckContainerClusterDestroyProducer(t),
		Steps: []resource.TestStep{
			{
				Config: testAccContainerCluster_withMasterAuthorizedNetworksConfig(clusterName, []string{}, ""),
				Check: resource.ComposeTestCheckFunc(
					resource.TestCheckResourceAttr("google_container_cluster.with_master_authorized_networks",
						"master_authorized_networks_config.#", "1"),
					resource.TestCheckResourceAttr("google_container_cluster.with_master_authorized_networks",
						"master_authorized_networks_config.0.cidr_blocks.#", "0"),
				),
			},
			{
				Config: testAccContainerCluster_withMasterAuthorizedNetworksConfig(clusterName, []string{"8.8.8.8/32"}, ""),
				Check: resource.ComposeTestCheckFunc(
					resource.TestCheckResourceAttr("google_container_cluster.with_master_authorized_networks",
						"master_authorized_networks_config.0.cidr_blocks.#", "1"),
				),
			},
			{
				ResourceName:		 "google_container_cluster.with_master_authorized_networks",
				ImportState:		 true,
				ImportStateVerify:	 true,
			},
			{
				Config: testAccContainerCluster_withMasterAuthorizedNetworksConfig(clusterName, []string{"10.0.0.0/8", "8.8.8.8/32"}, ""),
			},
			{
				ResourceName:		 "google_container_cluster.with_master_authorized_networks",
				ImportState:		 true,
				ImportStateVerify:	 true,
			},
			{
				Config: testAccContainerCluster_withMasterAuthorizedNetworksConfig(clusterName, []string{}, ""),
				Check: resource.ComposeTestCheckFunc(
					resource.TestCheckNoResourceAttr("google_container_cluster.with_master_authorized_networks",
						"master_authorized_networks_config.0.cidr_blocks"),
				),
			},
			{
				ResourceName:		 "google_container_cluster.with_master_authorized_networks",
				ImportState:		 true,
				ImportStateVerify:	 true,
			},
			{
				Config: testAccContainerCluster_removeMasterAuthorizedNetworksConfig(clusterName),
			},
			{
				ResourceName:        "google_container_cluster.with_master_authorized_networks",
				ImportState:         true,
				ImportStateVerify:   true,
			},
		},
	})
}

func TestAccContainerCluster_regional(t *testing.T) {
	t.Parallel()

	clusterName := fmt.Sprintf("tf-test-cluster-regional-%s", randString(t, 10))

	vcrTest(t, resource.TestCase{
		PreCheck:	  func() { testAccPreCheck(t) },
		Providers:	  testAccProviders,
		CheckDestroy: testAccCheckContainerClusterDestroyProducer(t),
		Steps: []resource.TestStep{
			{
				Config: testAccContainerCluster_regional(clusterName),
			},
			{
				ResourceName:		 "google_container_cluster.regional",
				ImportState:		 true,
				ImportStateVerify:	 true,
			},
		},
	})
}

func TestAccContainerCluster_regionalWithNodePool(t *testing.T) {
	t.Parallel()

	clusterName := fmt.Sprintf("tf-test-cluster-regional-%s", randString(t, 10))
	npName := fmt.Sprintf("tf-test-cluster-nodepool-%s", randString(t, 10))

	vcrTest(t, resource.TestCase{
		PreCheck:	  func() { testAccPreCheck(t) },
		Providers:	  testAccProviders,
		CheckDestroy: testAccCheckContainerClusterDestroyProducer(t),
		Steps: []resource.TestStep{
			{
				Config: testAccContainerCluster_regionalWithNodePool(clusterName, npName),
			},
			{
				ResourceName:		 "google_container_cluster.regional",
				ImportState:		 true,
				ImportStateVerify:	 true,
			},
		},
	})
}

func TestAccContainerCluster_regionalWithNodeLocations(t *testing.T) {
	t.Parallel()

	clusterName := fmt.Sprintf("tf-test-cluster-%s", randString(t, 10))

	vcrTest(t, resource.TestCase{
		PreCheck:	  func() { testAccPreCheck(t) },
		Providers:	  testAccProviders,
		CheckDestroy: testAccCheckContainerClusterDestroyProducer(t),
		Steps: []resource.TestStep{
			{
				Config: testAccContainerCluster_regionalNodeLocations(clusterName),
			},
			{
				ResourceName:		 "google_container_cluster.with_node_locations",
				ImportState:		 true,
				ImportStateVerify:	 true,
			},
			{
				Config: testAccContainerCluster_regionalUpdateNodeLocations(clusterName),
			},
			{
				ResourceName:		 "google_container_cluster.with_node_locations",
				ImportState:		 true,
				ImportStateVerify:	 true,
			},
		},
	})
}

<% unless version == 'ga' -%>
func TestAccContainerCluster_withTpu(t *testing.T) {
	t.Parallel()

	clusterName := fmt.Sprintf("tf-test-cluster-%s", randString(t, 10))
	containerNetName := fmt.Sprintf("tf-test-container-net-%s", randString(t, 10))

	vcrTest(t, resource.TestCase{
		PreCheck:	  func() { testAccPreCheck(t) },
		Providers:	  testAccProviders,
		CheckDestroy: testAccCheckContainerClusterDestroyProducer(t),
		Steps: []resource.TestStep{
			{
				Config: testAccContainerCluster_withTpu(containerNetName, clusterName),
				Check: resource.ComposeTestCheckFunc(
					resource.TestCheckResourceAttr("google_container_cluster.with_tpu", "enable_tpu", "true"),
				),
			},
			{
				ResourceName:		 "google_container_cluster.with_tpu",
				ImportState:		 true,
				ImportStateVerify:	 true,
			},
		},
	})
}
<% end -%>

func TestAccContainerCluster_withPrivateClusterConfig(t *testing.T) {
	t.Parallel()

	clusterName := fmt.Sprintf("tf-test-cluster-%s", randString(t, 10))
	containerNetName := fmt.Sprintf("tf-test-container-net-%s", randString(t, 10))

	vcrTest(t, resource.TestCase{
		PreCheck:	  func() { testAccPreCheck(t) },
		Providers:	  testAccProviders,
		CheckDestroy: testAccCheckContainerClusterDestroyProducer(t),
		Steps: []resource.TestStep{
			{
				Config: testAccContainerCluster_withPrivateClusterConfig(containerNetName, clusterName),
			},
			{
				ResourceName:		 "google_container_cluster.with_private_cluster",
				ImportState:		 true,
				ImportStateVerify:	 true,
			},
		},
	})
}

func TestAccContainerCluster_withPrivateClusterConfigMissingCidrBlock(t *testing.T) {
	t.Parallel()

	clusterName := fmt.Sprintf("tf-test-cluster-%s", randString(t, 10))
	containerNetName := fmt.Sprintf("tf-test-container-net-%s", randString(t, 10))

	vcrTest(t, resource.TestCase{
		PreCheck:	  func() { testAccPreCheck(t) },
		Providers:	  testAccProviders,
		CheckDestroy: testAccCheckContainerClusterDestroyProducer(t),
		Steps: []resource.TestStep{
			{
				Config:	testAccContainerCluster_withPrivateClusterConfigMissingCidrBlock(containerNetName, clusterName),
				ExpectError: regexp.MustCompile("master_ipv4_cidr_block must be set if enable_private_nodes is true"),
			},
		},
	})
}

func TestAccContainerCluster_withIntraNodeVisibility(t *testing.T) {
	t.Parallel()

	clusterName := fmt.Sprintf("tf-test-cluster-%s", randString(t, 10))

	vcrTest(t, resource.TestCase{
		PreCheck:     func() { testAccPreCheck(t) },
		Providers:    testAccProviders,
		CheckDestroy: testAccCheckContainerClusterDestroyProducer(t),
		Steps: []resource.TestStep{
			{
				Config: testAccContainerCluster_withIntraNodeVisibility(clusterName),
				Check: resource.ComposeTestCheckFunc(
					resource.TestCheckResourceAttr("google_container_cluster.with_intranode_visibility", "enable_intranode_visibility", "true"),
				),
			},
			{
				ResourceName:        "google_container_cluster.with_intranode_visibility",
				ImportState:         true,
				ImportStateVerify:   true,
			},
			{
				Config: testAccContainerCluster_updateIntraNodeVisibility(clusterName),
				Check: resource.ComposeTestCheckFunc(
					resource.TestCheckResourceAttr("google_container_cluster.with_intranode_visibility", "enable_intranode_visibility", "false"),
				),
			},
			{
				ResourceName:        "google_container_cluster.with_intranode_visibility",
				ImportState:         true,
				ImportStateVerify:   true,
			},
		},
	})
}

func TestAccContainerCluster_withVersion(t *testing.T) {
	t.Parallel()

	clusterName := fmt.Sprintf("tf-test-cluster-%s", randString(t, 10))

	vcrTest(t, resource.TestCase{
		PreCheck:	  func() { testAccPreCheck(t) },
		Providers:	  testAccProviders,
		CheckDestroy: testAccCheckContainerClusterDestroyProducer(t),
		Steps: []resource.TestStep{
			{
				Config: testAccContainerCluster_withVersion(clusterName),
			},
			{
				ResourceName:			 "google_container_cluster.with_version",
				ImportState:			 true,
				ImportStateVerify:		 true,
				ImportStateVerifyIgnore: []string{"min_master_version"},
			},
		},
	})
}

func TestAccContainerCluster_updateVersion(t *testing.T) {
	t.Parallel()

	clusterName := fmt.Sprintf("tf-test-cluster-%s", randString(t, 10))

	vcrTest(t, resource.TestCase{
		PreCheck:	  func() { testAccPreCheck(t) },
		Providers:	  testAccProviders,
		CheckDestroy: testAccCheckContainerClusterDestroyProducer(t),
		Steps: []resource.TestStep{
			{
				Config: testAccContainerCluster_withLowerVersion(clusterName),
			},
			{
				ResourceName:			 "google_container_cluster.with_version",
				ImportState:			 true,
				ImportStateVerify:		 true,
				ImportStateVerifyIgnore: []string{"min_master_version"},
			},
			{
				Config: testAccContainerCluster_updateVersion(clusterName),
			},
			{
				ResourceName:			 "google_container_cluster.with_version",
				ImportState:			 true,
				ImportStateVerify:		 true,
				ImportStateVerifyIgnore: []string{"min_master_version"},
			},
		},
	})
}

func TestAccContainerCluster_withNodeConfig(t *testing.T) {
	t.Parallel()

	clusterName := fmt.Sprintf("tf-test-cluster-%s", randString(t, 10))

	vcrTest(t, resource.TestCase{
		PreCheck:	  func() { testAccPreCheck(t) },
		Providers:	  testAccProviders,
		CheckDestroy: testAccCheckContainerClusterDestroyProducer(t),
		Steps: []resource.TestStep{
			{
				Config: testAccContainerCluster_withNodeConfig(clusterName),
			},
			{
				ResourceName:		 "google_container_cluster.with_node_config",
				ImportState:		 true,
				ImportStateVerify:	 true,
			},
			{
				Config: testAccContainerCluster_withNodeConfigUpdate(clusterName),
			},
			{
				ResourceName:		 "google_container_cluster.with_node_config",
				ImportState:		 true,
				ImportStateVerify:	 true,
			},
		},
	})
}

func TestAccContainerCluster_withNodeConfigScopeAlias(t *testing.T) {
	t.Parallel()

	clusterName := fmt.Sprintf("tf-test-cluster-%s", randString(t, 10))

	vcrTest(t, resource.TestCase{
		PreCheck:	  func() { testAccPreCheck(t) },
		Providers:	  testAccProviders,
		CheckDestroy: testAccCheckContainerClusterDestroyProducer(t),
		Steps: []resource.TestStep{
			{
				Config: testAccContainerCluster_withNodeConfigScopeAlias(clusterName),
			},
			{
				ResourceName:		 "google_container_cluster.with_node_config_scope_alias",
				ImportState:		 true,
				ImportStateVerify:	 true,
			},
		},
	})
}

func TestAccContainerCluster_withNodeConfigShieldedInstanceConfig(t *testing.T) {
	t.Parallel()

	clusterName := fmt.Sprintf("tf-test-cluster-%s", randString(t, 10))

	vcrTest(t, resource.TestCase{
		PreCheck:	  func() { testAccPreCheck(t) },
		Providers:	  testAccProviders,
		CheckDestroy: testAccCheckContainerClusterDestroyProducer(t),
		Steps: []resource.TestStep{
			{
				Config: testAccContainerCluster_withNodeConfigShieldedInstanceConfig(clusterName),
			},
			{
				ResourceName:        "google_container_cluster.with_node_config",
				ImportState:         true,
				ImportStateVerify:   true,
			},
		},
	})
}

func TestAccContainerCluster_withWorkloadMetadataConfig(t *testing.T) {
	t.Parallel()

	clusterName := fmt.Sprintf("tf-test-cluster-%s", randString(t, 10))

	vcrTest(t, resource.TestCase{
		PreCheck:	  func() { testAccPreCheck(t) },
		Providers:	  testAccProviders,
		CheckDestroy: testAccCheckContainerClusterDestroyProducer(t),
		Steps: []resource.TestStep{
			{
				Config: testAccContainerCluster_withWorkloadMetadataConfig(clusterName),
				Check: resource.ComposeTestCheckFunc(
					resource.TestCheckResourceAttr("google_container_cluster.with_workload_metadata_config",
						"node_config.0.workload_metadata_config.0.mode", "GCE_METADATA"),
				),
			},
			{
				ResourceName:			 "google_container_cluster.with_workload_metadata_config",
				ImportState:			 true,
				ImportStateVerify:		 true,
				ImportStateVerifyIgnore: []string{"min_master_version"},
			},
		},
	})
}

<% unless version.nil? || version == 'ga' -%>
func TestAccContainerCluster_withSandboxConfig(t *testing.T) {
	t.Parallel()

	clusterName := fmt.Sprintf("tf-test-cluster-%s", randString(t, 10))

	vcrTest(t, resource.TestCase{
		PreCheck:	  func() { testAccPreCheck(t) },
		Providers:	  testAccProviders,
		CheckDestroy: testAccCheckContainerClusterDestroyProducer(t),
		Steps: []resource.TestStep{
			{
				Config: testAccContainerCluster_withSandboxConfig(clusterName),
				Check: resource.ComposeTestCheckFunc(
					resource.TestCheckResourceAttr("google_container_cluster.with_sandbox_config",
						"node_config.0.sandbox_config.0.sandbox_type", "gvisor"),
					resource.TestCheckResourceAttr("google_container_cluster.with_sandbox_config",
						"node_pool.0.node_config.0.sandbox_config.0.sandbox_type", "gvisor"),
				),
			},
			{
				ResourceName:            "google_container_cluster.with_sandbox_config",
				ImportState:             true,
				ImportStateVerify:       true,
				ImportStateVerifyIgnore: []string{"min_master_version"},
			},
			{
				// GKE sets automatic labels and taints on nodes. This makes
				// sure we ignore the automatic ones and keep our own.
				Config:   testAccContainerCluster_withSandboxConfig(clusterName),
				// When we use PlanOnly without ExpectNonEmptyPlan, we're
				// guaranteeing that the computed fields of the resources don't
				// force an unintentional change to the plan. That is, we
				// expect this part of the test to pass only if the plan
				// doesn't change.
				PlanOnly: true,
			},
			{
				// Now we'll modify the labels, which should force a change to
				// the plan. We make sure we don't over-suppress and end up
				// eliminating the labels or taints we asked for. This will
				// destroy and recreate the cluster as labels are immutable.
				Config: testAccContainerCluster_withSandboxConfig_changeLabels(clusterName),
				Check: resource.ComposeTestCheckFunc(
					resource.TestCheckResourceAttr("google_container_cluster.with_sandbox_config",
						"node_config.0.labels.test.terraform.io/gke-sandbox", "true"),
					resource.TestCheckResourceAttr("google_container_cluster.with_sandbox_config",
						"node_config.0.labels.test.terraform.io/gke-sandbox-amended", "also-true"),
					resource.TestCheckResourceAttr("google_container_cluster.with_sandbox_config",
						"node_config.0.taint.0.key", "test.terraform.io/gke-sandbox"),
				),
			},
		},
	})
}
<% end -%>

func TestAccContainerCluster_withBootDiskKmsKey(t *testing.T) {
	t.Parallel()

	clusterName := fmt.Sprintf("tf-test-cluster-%s", randString(t, 10))
	kms := BootstrapKMSKeyInLocation(t, "us-central1")

	vcrTest(t, resource.TestCase{
		PreCheck:	  func() { testAccPreCheck(t) },
		Providers:	  testAccProviders,
		CheckDestroy: testAccCheckContainerClusterDestroyProducer(t),
		Steps: []resource.TestStep{
			{
				Config: testAccContainerCluster_withBootDiskKmsKey(getTestProjectFromEnv(), clusterName, kms.CryptoKey.Name),
			},
			{
				ResourceName:            "google_container_cluster.with_boot_disk_kms_key",
				ImportState:             true,
				ImportStateVerify:       true,
				ImportStateVerifyIgnore: []string{"min_master_version"},
			},
		},
	})
}

func TestAccContainerCluster_network(t *testing.T) {
	t.Parallel()

	clusterName := fmt.Sprintf("tf-test-cluster-%s", randString(t, 10))
	network := fmt.Sprintf("tf-test-net-%s", randString(t, 10))

	vcrTest(t, resource.TestCase{
		PreCheck:	  func() { testAccPreCheck(t) },
		Providers:	  testAccProviders,
		CheckDestroy: testAccCheckContainerClusterDestroyProducer(t),
		Steps: []resource.TestStep{
			{
				Config: testAccContainerCluster_networkRef(clusterName, network),
			},
			{
				ResourceName:		 "google_container_cluster.with_net_ref_by_url",
				ImportState:		 true,
				ImportStateVerify:	 true,
			},
			{
				ResourceName:		 "google_container_cluster.with_net_ref_by_name",
				ImportState:		 true,
				ImportStateVerify:	 true,
			},
		},
	})
}

func TestAccContainerCluster_backend(t *testing.T) {
	t.Parallel()

	clusterName := fmt.Sprintf("tf-test-cluster-%s", randString(t, 10))

	vcrTest(t, resource.TestCase{
		PreCheck:	  func() { testAccPreCheck(t) },
		Providers:	  testAccProviders,
		CheckDestroy: testAccCheckContainerClusterDestroyProducer(t),
		Steps: []resource.TestStep{
			{
				Config: testAccContainerCluster_backendRef(clusterName),
			},
			{
				ResourceName:		 "google_container_cluster.primary",
				ImportState:		 true,
				ImportStateVerify:	 true,
			},
		},
	})
}

func TestAccContainerCluster_withNodePoolBasic(t *testing.T) {
	t.Parallel()

	clusterName := fmt.Sprintf("tf-test-cluster-nodepool-%s", randString(t, 10))
	npName := fmt.Sprintf("tf-test-cluster-nodepool-%s", randString(t, 10))

	vcrTest(t, resource.TestCase{
		PreCheck:	  func() { testAccPreCheck(t) },
		Providers:	  testAccProviders,
		CheckDestroy: testAccCheckContainerClusterDestroyProducer(t),
		Steps: []resource.TestStep{
			{
				Config: testAccContainerCluster_withNodePoolBasic(clusterName, npName),
			},
			{
				ResourceName:		 "google_container_cluster.with_node_pool",
				ImportState:		 true,
				ImportStateVerify:	 true,
			},
		},
	})
}

func TestAccContainerCluster_withNodePoolUpdateVersion(t *testing.T) {
	t.Parallel()

	clusterName := fmt.Sprintf("tf-test-cluster-nodepool-%s", randString(t, 10))
	npName := fmt.Sprintf("tf-test-cluster-nodepool-%s", randString(t, 10))

	vcrTest(t, resource.TestCase{
		PreCheck:	  func() { testAccPreCheck(t) },
		Providers:	  testAccProviders,
		CheckDestroy: testAccCheckContainerClusterDestroyProducer(t),
		Steps: []resource.TestStep{
			{
				Config: testAccContainerCluster_withNodePoolLowerVersion(clusterName, npName),
			},
			{
				ResourceName:			 "google_container_cluster.with_node_pool",
				ImportState:			 true,
				ImportStateVerify:		 true,
				ImportStateVerifyIgnore: []string{"min_master_version"},
			},
			{
				Config: testAccContainerCluster_withNodePoolUpdateVersion(clusterName, npName),
			},
			{
				ResourceName:			 "google_container_cluster.with_node_pool",
				ImportState:			 true,
				ImportStateVerify:		 true,
				ImportStateVerifyIgnore: []string{"min_master_version"},
			},
		},
	})
}

func TestAccContainerCluster_withNodePoolResize(t *testing.T) {
	t.Parallel()

	clusterName := fmt.Sprintf("tf-test-cluster-nodepool-%s", randString(t, 10))
	npName := fmt.Sprintf("tf-test-cluster-nodepool-%s", randString(t, 10))
	vcrTest(t, resource.TestCase{
		PreCheck:	  func() { testAccPreCheck(t) },
		Providers:	  testAccProviders,
		CheckDestroy: testAccCheckContainerClusterDestroyProducer(t),
		Steps: []resource.TestStep{
			{
				Config: testAccContainerCluster_withNodePoolNodeLocations(clusterName, npName),
				Check: resource.ComposeTestCheckFunc(
					resource.TestCheckResourceAttr("google_container_cluster.with_node_pool", "node_pool.0.node_count", "2"),
				),
			},
			{
				ResourceName:		 "google_container_cluster.with_node_pool",
				ImportState:		 true,
				ImportStateVerify:	 true,
			},
			{
				Config: testAccContainerCluster_withNodePoolResize(clusterName, npName),
				Check: resource.ComposeTestCheckFunc(
					resource.TestCheckResourceAttr("google_container_cluster.with_node_pool", "node_pool.0.node_count", "3"),
				),
			},
			{
				ResourceName:		 "google_container_cluster.with_node_pool",
				ImportState:		 true,
				ImportStateVerify:	 true,
			},
		},
	})
}

func TestAccContainerCluster_withNodePoolAutoscaling(t *testing.T) {
	t.Parallel()

	clusterName := fmt.Sprintf("tf-test-cluster-nodepool-%s", randString(t, 10))
	npName := fmt.Sprintf("tf-test-cluster-nodepool-%s", randString(t, 10))

	vcrTest(t, resource.TestCase{
		PreCheck:	  func() { testAccPreCheck(t) },
		Providers:	  testAccProviders,
		CheckDestroy: testAccCheckContainerNodePoolDestroyProducer(t),
		Steps: []resource.TestStep{
			resource.TestStep{
				Config: testAccContainerCluster_withNodePoolAutoscaling(clusterName, npName),
				Check: resource.ComposeTestCheckFunc(
					resource.TestCheckResourceAttr("google_container_cluster.with_node_pool", "node_pool.0.autoscaling.0.min_node_count", "1"),
					resource.TestCheckResourceAttr("google_container_cluster.with_node_pool", "node_pool.0.autoscaling.0.max_node_count", "3"),
				),
			},
			{
				ResourceName:		 "google_container_cluster.with_node_pool",
				ImportState:		 true,
				ImportStateVerify:	 true,
			},
			resource.TestStep{
				Config: testAccContainerCluster_withNodePoolUpdateAutoscaling(clusterName, npName),
				Check: resource.ComposeTestCheckFunc(
					resource.TestCheckResourceAttr("google_container_cluster.with_node_pool", "node_pool.0.autoscaling.0.min_node_count", "1"),
					resource.TestCheckResourceAttr("google_container_cluster.with_node_pool", "node_pool.0.autoscaling.0.max_node_count", "5"),
				),
			},
			{
				ResourceName:		 "google_container_cluster.with_node_pool",
				ImportState:		 true,
				ImportStateVerify:	 true,
			},
			resource.TestStep{
				Config: testAccContainerCluster_withNodePoolBasic(clusterName, npName),
				Check: resource.ComposeTestCheckFunc(
					resource.TestCheckNoResourceAttr("google_container_cluster.with_node_pool", "node_pool.0.autoscaling.0.min_node_count"),
					resource.TestCheckNoResourceAttr("google_container_cluster.with_node_pool", "node_pool.0.autoscaling.0.max_node_count"),
				),
			},
			{
				ResourceName:		 "google_container_cluster.with_node_pool",
				ImportState:		 true,
				ImportStateVerify:	 true,
			},
		},
	})
}

func TestAccContainerCluster_withNodePoolNamePrefix(t *testing.T) {
	// Randomness
	skipIfVcr(t)
	t.Parallel()

	clusterName := fmt.Sprintf("tf-test-cluster-%s", randString(t, 10))
	npNamePrefix := "tf-test-np-"

	vcrTest(t, resource.TestCase{
		PreCheck:	  func() { testAccPreCheck(t) },
		Providers:	  testAccProviders,
		CheckDestroy: testAccCheckContainerClusterDestroyProducer(t),
		Steps: []resource.TestStep{
			{
				Config: testAccContainerCluster_withNodePoolNamePrefix(clusterName, npNamePrefix),
			},
			{
				ResourceName:			 "google_container_cluster.with_node_pool_name_prefix",
				ImportState:			 true,
				ImportStateVerify:		 true,
				ImportStateVerifyIgnore: []string{"node_pool.0.name_prefix"},
			},
		},
	})
}

func TestAccContainerCluster_withNodePoolMultiple(t *testing.T) {
	t.Parallel()

	clusterName := fmt.Sprintf("tf-test-cluster-%s", randString(t, 10))
	npNamePrefix := "tf-test-np-"

	vcrTest(t, resource.TestCase{
		PreCheck:	  func() { testAccPreCheck(t) },
		Providers:	  testAccProviders,
		CheckDestroy: testAccCheckContainerClusterDestroyProducer(t),
		Steps: []resource.TestStep{
			{
				Config: testAccContainerCluster_withNodePoolMultiple(clusterName, npNamePrefix),
			},
			{
				ResourceName:		 "google_container_cluster.with_node_pool_multiple",
				ImportState:		 true,
				ImportStateVerify:	 true,
			},
		},
	})
}

func TestAccContainerCluster_withNodePoolConflictingNameFields(t *testing.T) {
	t.Parallel()

	clusterName := fmt.Sprintf("tf-test-cluster-%s", randString(t, 10))
	npPrefix := "tf-test-np"

	vcrTest(t, resource.TestCase{
		PreCheck:	  func() { testAccPreCheck(t) },
		Providers:	  testAccProviders,
		CheckDestroy: testAccCheckContainerClusterDestroyProducer(t),
		Steps: []resource.TestStep{
			{
				Config:		 testAccContainerCluster_withNodePoolConflictingNameFields(clusterName, npPrefix),
				ExpectError: regexp.MustCompile("Cannot specify both name and name_prefix for a node_pool"),
			},
		},
	})
}

func TestAccContainerCluster_withNodePoolNodeConfig(t *testing.T) {
	t.Parallel()

	cluster := fmt.Sprintf("tf-test-cluster-%s", randString(t, 10))
	np := fmt.Sprintf("tf-test-np-%s", randString(t, 10))

	vcrTest(t, resource.TestCase{
		PreCheck:	  func() { testAccPreCheck(t) },
		Providers:	  testAccProviders,
		CheckDestroy: testAccCheckContainerClusterDestroyProducer(t),
		Steps: []resource.TestStep{
			{
				Config: testAccContainerCluster_withNodePoolNodeConfig(cluster, np),
			},
			{
				ResourceName:		 "google_container_cluster.with_node_pool_node_config",
				ImportState:		 true,
				ImportStateVerify:	 true,
			},
		},
	})
}

func TestAccContainerCluster_withMaintenanceWindow(t *testing.T) {
	t.Parallel()

	clusterName := fmt.Sprintf("tf-test-cluster-%s", randString(t, 10))
	resourceName := "google_container_cluster.with_maintenance_window"

	vcrTest(t, resource.TestCase{
		PreCheck:	  func() { testAccPreCheck(t) },
		Providers:	  testAccProviders,
		CheckDestroy: testAccCheckContainerClusterDestroyProducer(t),
		Steps: []resource.TestStep{
			{
				Config: testAccContainerCluster_withMaintenanceWindow(clusterName, "03:00"),
			},
			{
				ResourceName:		 resourceName,
				ImportState:		 true,
				ImportStateVerify:	 true,
			},
			{
				Config: testAccContainerCluster_withMaintenanceWindow(clusterName, ""),
				Check: resource.ComposeTestCheckFunc(
					resource.TestCheckNoResourceAttr(resourceName,
						"maintenance_policy.0.daily_maintenance_window.0.start_time"),
				),
			},
			{
				ResourceName:		 resourceName,
				ImportState:		 true,
				ImportStateVerify:	 true,
				// maintenance_policy.# = 0 is equivalent to no maintenance policy at all,
				// but will still cause an import diff
				ImportStateVerifyIgnore: []string{"maintenance_policy.#"},
			},
		},
	})
}

func TestAccContainerCluster_withRecurringMaintenanceWindow(t *testing.T) {
	t.Parallel()
	cluster := fmt.Sprintf("tf-test-cluster-%s", randString(t, 10))
	resourceName := "google_container_cluster.with_recurring_maintenance_window"

	vcrTest(t, resource.TestCase{
		PreCheck:	  func() { testAccPreCheck(t) },
		Providers:	  testAccProviders,
		CheckDestroy: testAccCheckContainerClusterDestroyProducer(t),
		Steps: []resource.TestStep{
			{
				Config: testAccContainerCluster_withRecurringMaintenanceWindow(cluster, "2019-01-01T00:00:00Z", "2019-01-02T00:00:00Z"),
				Check: resource.ComposeTestCheckFunc(
					resource.TestCheckNoResourceAttr(resourceName,
						"maintenance_policy.0.daily_maintenance_window.0.start_time"),
				),
			},
			{
				ResourceName:		 resourceName,
				ImportStateIdPrefix: "us-central1-a/",
				ImportState:		 true,
				ImportStateVerify:	 true,
			},
			{
				Config: testAccContainerCluster_withRecurringMaintenanceWindow(cluster, "", ""),
				Check: resource.ComposeTestCheckFunc(
					resource.TestCheckNoResourceAttr(resourceName,
						"maintenance_policy.0.daily_maintenance_window.0.start_time"),
					resource.TestCheckNoResourceAttr(resourceName,
						"maintenance_policy.0.recurring_window.0.start_time"),
				),
			},
			{
				ResourceName:		 resourceName,
				ImportStateIdPrefix: "us-central1-a/",
				ImportState:		 true,
				ImportStateVerify:	 true,
				// maintenance_policy.# = 0 is equivalent to no maintenance policy at all,
				// but will still cause an import diff
				ImportStateVerifyIgnore: []string{"maintenance_policy.#"},
			},
		},
	})
}

func TestAccContainerCluster_withMaintenanceExclusionWindow(t *testing.T) {
	t.Parallel()
	cluster := fmt.Sprintf("tf-test-cluster-%s", randString(t, 10))
	resourceName := "google_container_cluster.with_maintenance_exclusion_window"

	vcrTest(t, resource.TestCase{
		PreCheck:     func() { testAccPreCheck(t) },
		Providers:    testAccProviders,
		CheckDestroy: testAccCheckContainerClusterDestroyProducer(t),
		Steps: []resource.TestStep{
			{
				Config: testAccContainerCluster_withExclusion_RecurringMaintenanceWindow(cluster, "2019-01-01T00:00:00Z", "2019-01-02T00:00:00Z", "2019-05-01T00:00:00Z", "2019-05-02T00:00:00Z"),
			},
			{
				ResourceName:        resourceName,
				ImportStateIdPrefix: "us-central1-a/",
				ImportState:         true,
				ImportStateVerify:   true,
			},
			{
				Config: testAccContainerCluster_withExclusion_DailyMaintenanceWindow(cluster, "2020-01-01T00:00:00Z", "2020-01-02T00:00:00Z"),
			},
			{
				ResourceName:        resourceName,
				ImportStateIdPrefix: "us-central1-a/",
				ImportState:         true,
				ImportStateVerify:   true,
			},
		},
	})
}


func TestAccContainerCluster_deleteExclusionWindow(t *testing.T) {
	t.Parallel()
	cluster := fmt.Sprintf("tf-test-cluster-%s", randString(t, 10))
	resourceName := "google_container_cluster.with_maintenance_exclusion_window"

	vcrTest(t, resource.TestCase{
		PreCheck:     func() { testAccPreCheck(t) },
		Providers:    testAccProviders,
		CheckDestroy: testAccCheckContainerClusterDestroyProducer(t),
		Steps: []resource.TestStep{
			{
				Config: testAccContainerCluster_withExclusion_DailyMaintenanceWindow(cluster, "2020-01-01T00:00:00Z", "2020-01-02T00:00:00Z"),
			},
			{
				ResourceName:        resourceName,
				ImportStateIdPrefix: "us-central1-a/",
				ImportState:         true,
				ImportStateVerify:   true,
			},
			{
				Config: testAccContainerCluster_withExclusion_RecurringMaintenanceWindow(cluster, "2019-01-01T00:00:00Z", "2019-01-02T00:00:00Z", "2019-05-01T00:00:00Z", "2019-05-02T00:00:00Z"),
			},
			{
				ResourceName:        resourceName,
				ImportStateIdPrefix: "us-central1-a/",
				ImportState:         true,
				ImportStateVerify:   true,
			},
			{
				Config: testAccContainerCluster_withExclusion_NoMaintenanceWindow(cluster, "2020-01-01T00:00:00Z", "2020-01-02T00:00:00Z"),
			},
			{
				ResourceName:        resourceName,
				ImportStateIdPrefix: "us-central1-a/",
				ImportState:         true,
				ImportStateVerify:   true,
			},
		},
	})
}

func TestAccContainerCluster_withIPAllocationPolicy_existingSecondaryRanges(t *testing.T) {
	t.Parallel()

	clusterName := fmt.Sprintf("tf-test-cluster-%s", randString(t, 10))
	containerNetName := fmt.Sprintf("tf-test-container-net-%s", randString(t, 10))
	vcrTest(t, resource.TestCase{
		PreCheck:	  func() { testAccPreCheck(t) },
		Providers:	  testAccProviders,
		CheckDestroy: testAccCheckContainerClusterDestroyProducer(t),
		Steps: []resource.TestStep{
			{
				Config: testAccContainerCluster_withIPAllocationPolicy_existingSecondaryRanges(containerNetName, clusterName),
			},
			{
				ResourceName:		 "google_container_cluster.with_ip_allocation_policy",
				ImportState:		 true,
				ImportStateVerify:	 true,
			},
		},
	})
}

func TestAccContainerCluster_withIPAllocationPolicy_specificIPRanges(t *testing.T) {
	t.Parallel()

	clusterName := fmt.Sprintf("tf-test-cluster-%s", randString(t, 10))
	containerNetName := fmt.Sprintf("tf-test-container-net-%s", randString(t, 10))
	vcrTest(t, resource.TestCase{
		PreCheck:	  func() { testAccPreCheck(t) },
		Providers:	  testAccProviders,
		CheckDestroy: testAccCheckContainerClusterDestroyProducer(t),
		Steps: []resource.TestStep{
			{
				Config: testAccContainerCluster_withIPAllocationPolicy_specificIPRanges(containerNetName, clusterName),
			},
			{
				ResourceName:		 "google_container_cluster.with_ip_allocation_policy",
				ImportState:		 true,
				ImportStateVerify:	 true,
			},
		},
	})
}

func TestAccContainerCluster_withIPAllocationPolicy_specificSizes(t *testing.T) {
	t.Parallel()

	clusterName := fmt.Sprintf("tf-test-cluster-%s", randString(t, 10))
	containerNetName := fmt.Sprintf("tf-test-cluster-%s", randString(t, 10))
	vcrTest(t, resource.TestCase{
		PreCheck:	  func() { testAccPreCheck(t) },
		Providers:	  testAccProviders,
		CheckDestroy: testAccCheckContainerClusterDestroyProducer(t),
		Steps: []resource.TestStep{
			{
				Config: testAccContainerCluster_withIPAllocationPolicy_specificSizes(containerNetName, clusterName),
			},
			{
				ResourceName:		 "google_container_cluster.with_ip_allocation_policy",
				ImportState:		 true,
				ImportStateVerify:	 true,
			},
		},
	})
}

func TestAccContainerCluster_nodeAutoprovisioning(t *testing.T) {
	t.Parallel()

	clusterName := fmt.Sprintf("tf-test-cluster-%s", randString(t, 10))

	vcrTest(t, resource.TestCase{
		PreCheck:	  func() { testAccPreCheck(t) },
		Providers:	  testAccProviders,
		CheckDestroy: testAccCheckContainerClusterDestroyProducer(t),
		Steps: []resource.TestStep{
			{
				Config: testAccContainerCluster_autoprovisioning(clusterName, true),
				Check: resource.ComposeTestCheckFunc(
					resource.TestCheckResourceAttr("google_container_cluster.with_autoprovisioning",
						"cluster_autoscaling.0.enabled", "true"),
				),
			},
			{
				ResourceName:		 "google_container_cluster.with_autoprovisioning",
				ImportState:		 true,
				ImportStateVerify:	 true,
				ImportStateVerifyIgnore: []string{"min_master_version"},
			},
			{
				Config: testAccContainerCluster_autoprovisioning(clusterName, false),
				Check: resource.ComposeTestCheckFunc(
					resource.TestCheckResourceAttr("google_container_cluster.with_autoprovisioning",
						"cluster_autoscaling.0.enabled", "false"),
				),
			},
			{
				ResourceName:		 "google_container_cluster.with_autoprovisioning",
				ImportState:		 true,
				ImportStateVerify:	 true,
				ImportStateVerifyIgnore: []string{"min_master_version"},
			},
		},
	})
}

func TestAccContainerCluster_nodeAutoprovisioningDefaults(t *testing.T) {
	t.Parallel()

	clusterName := fmt.Sprintf("tf-test-cluster-%s", randString(t, 10))

	vcrTest(t, resource.TestCase{
		PreCheck:	  func() { testAccPreCheck(t) },
		Providers:	  testAccProviders,
		CheckDestroy: testAccCheckContainerClusterDestroyProducer(t),
		Steps: []resource.TestStep{
			{
				Config: testAccContainerCluster_autoprovisioningDefaults(clusterName, false),
				Check: resource.ComposeTestCheckFunc(
					resource.TestCheckResourceAttr("google_container_cluster.with_autoprovisioning",
						"cluster_autoscaling.0.enabled", "true"),
				),
			},
			{
				ResourceName:		 "google_container_cluster.with_autoprovisioning",
				ImportState:		 true,
				ImportStateVerify:	 true,
				ImportStateVerifyIgnore: []string{"min_master_version"},
			},
			{
				Config: testAccContainerCluster_autoprovisioningDefaults(clusterName, true),
				PlanOnly:           true,
				ExpectNonEmptyPlan: false,
			},
		},
	})
}

func TestAccContainerCluster_nodeAutoprovisioningDefaultsMinCpuPlatform(t *testing.T) {
	t.Parallel()

	clusterName := fmt.Sprintf("tf-test-cluster-%s", randString(t, 10))

	vcrTest(t, resource.TestCase{
		PreCheck:     func() { testAccPreCheck(t) },
		Providers:    testAccProviders,
		CheckDestroy: testAccCheckContainerClusterDestroyProducer(t),
		Steps: []resource.TestStep{
			{
				Config: testAccContainerCluster_withAutoprovisioningDefaultsField(clusterName, `min_cpu_platform = "Intel Haswell"`),
			},
			{
				ResourceName:            "google_container_cluster.with_autoprovisioning",
				ImportState:             true,
				ImportStateVerify:       true,
				ImportStateVerifyIgnore: []string{"min_master_version"},
			},
			{
				Config: testAccContainerCluster_withAutoprovisioningDefaults(clusterName),
			},
			{
				ResourceName:            "google_container_cluster.with_autoprovisioning",
				ImportState:             true,
				ImportStateVerify:       true,
				ImportStateVerifyIgnore: []string{"min_master_version"},
			},
		},
	})
}

func TestAccContainerCluster_nodeAutoprovisioningDefaultsDiskType(t *testing.T) {
	t.Parallel()

	clusterName := fmt.Sprintf("tf-test-cluster-%s", randString(t, 10))

	vcrTest(t, resource.TestCase{
		PreCheck:     func() { testAccPreCheck(t) },
		Providers:    testAccProviders,
		CheckDestroy: testAccCheckContainerClusterDestroyProducer(t),
		Steps: []resource.TestStep{
			{
				Config: testAccContainerCluster_withAutoprovisioningDefaultsField(clusterName, `disk_type = "pd-ssd"`),
			},
			{
				ResourceName:            "google_container_cluster.with_autoprovisioning",
				ImportState:             true,
				ImportStateVerify:       true,
				ImportStateVerifyIgnore: []string{"min_master_version"},
			},
			{
				Config: testAccContainerCluster_withAutoprovisioningDefaults(clusterName),
			},
			{
				ResourceName:            "google_container_cluster.with_autoprovisioning",
				ImportState:             true,
				ImportStateVerify:       true,
				ImportStateVerifyIgnore: []string{"min_master_version"},
			},
		},
	})
}

func TestAccContainerCluster_nodeAutoprovisioningDefaultsDiskImage(t *testing.T) {
	t.Parallel()

	clusterName := fmt.Sprintf("tf-test-cluster-%s", randString(t, 10))

	vcrTest(t, resource.TestCase{
		PreCheck:     func() { testAccPreCheck(t) },
		Providers:    testAccProviders,
		CheckDestroy: testAccCheckContainerClusterDestroyProducer(t),
		Steps: []resource.TestStep{
			{
				Config: testAccContainerCluster_withAutoprovisioningDefaultsField(clusterName, `disk_image = "UBUNTU_CONTAINERD"`),
			},
			{
				ResourceName:            "google_container_cluster.with_autoprovisioning",
				ImportState:             true,
				ImportStateVerify:       true,
				ImportStateVerifyIgnore: []string{"min_master_version"},
			},
			{
				Config: testAccContainerCluster_withAutoprovisioningDefaults(clusterName),
			},
			{
				ResourceName:            "google_container_cluster.with_autoprovisioning",
				ImportState:             true,
				ImportStateVerify:       true,
				ImportStateVerifyIgnore: []string{"min_master_version"},
			},
		},
	})
}

func TestAccContainerCluster_nodeAutoprovisioningDefaultsDiskSizeGb(t *testing.T) {
	t.Parallel()

	clusterName := fmt.Sprintf("tf-test-cluster-%s", randString(t, 10))

	vcrTest(t, resource.TestCase{
		PreCheck:     func() { testAccPreCheck(t) },
		Providers:    testAccProviders,
		CheckDestroy: testAccCheckContainerClusterDestroyProducer(t),
		Steps: []resource.TestStep{
			{
				Config: testAccContainerCluster_withAutoprovisioningDefaultsField(clusterName, `disk_size_gb = 10`),
			},
			{
				ResourceName:            "google_container_cluster.with_autoprovisioning",
				ImportState:             true,
				ImportStateVerify:       true,
				ImportStateVerifyIgnore: []string{"min_master_version"},
			},
			{
				Config: testAccContainerCluster_withAutoprovisioningDefaults(clusterName),
			},
			{
				ResourceName:            "google_container_cluster.with_autoprovisioning",
				ImportState:             true,
				ImportStateVerify:       true,
				ImportStateVerifyIgnore: []string{"min_master_version"},
			},
		},
	})
}

func TestAccContainerCluster_nodeAutoprovisioningDefaultsShieldedInstanceConfig(t *testing.T) {
	t.Parallel()

	clusterName := fmt.Sprintf("tf-test-cluster-%s", randString(t, 10))

	config := `shielded_instance_config {
	enable_secure_boot 			= true
	enable_integrity_monitoring = true
}`
	vcrTest(t, resource.TestCase{
		PreCheck:     func() { testAccPreCheck(t) },
		Providers:    testAccProviders,
		CheckDestroy: testAccCheckContainerClusterDestroyProducer(t),
		Steps: []resource.TestStep{
			{
				Config: testAccContainerCluster_withAutoprovisioningDefaultsField(clusterName, config),
			},
			{
				ResourceName:            "google_container_cluster.with_autoprovisioning",
				ImportState:             true,
				ImportStateVerify:       true,
				ImportStateVerifyIgnore: []string{"min_master_version"},
			},
			{
				Config: testAccContainerCluster_withAutoprovisioningDefaults(clusterName),
			},
			{
				ResourceName:            "google_container_cluster.with_autoprovisioning",
				ImportState:             true,
				ImportStateVerify:       true,
				ImportStateVerifyIgnore: []string{"min_master_version"},
			},
		},
	})
}

func TestAccContainerCluster_nodeAutoprovisioningDefaultsManagement(t *testing.T) {
	t.Parallel()

	clusterName := fmt.Sprintf("tf-test-cluster-%s", randString(t, 10))

	config := `management {
	auto_repair  = true
	auto_upgrade = true
}`
	vcrTest(t, resource.TestCase{
		PreCheck:     func() { testAccPreCheck(t) },
		Providers:    testAccProviders,
		CheckDestroy: testAccCheckContainerClusterDestroyProducer(t),
		Steps: []resource.TestStep{
			{
				Config: testAccContainerCluster_withAutoprovisioningDefaultsField(clusterName, config),
			},
			{
				ResourceName:            "google_container_cluster.with_autoprovisioning",
				ImportState:             true,
				ImportStateVerify:       true,
				ImportStateVerifyIgnore: []string{"min_master_version"},
			},
			{
				Config: testAccContainerCluster_withAutoprovisioningDefaults(clusterName),
			},
			{
				ResourceName:            "google_container_cluster.with_autoprovisioning",
				ImportState:             true,
				ImportStateVerify:       true,
				ImportStateVerifyIgnore: []string{"min_master_version"},
			},
		},
	})
}

func TestAccContainerCluster_nodeAutoprovisioningDefaultsUpgradeSettings(t *testing.T) {
	t.Parallel()

	clusterName := fmt.Sprintf("tf-test-cluster-%s", randString(t, 10))

	config := `upgrade_settings {
	max_surge  		= 1
	max_unavailable = 1
}`
	vcrTest(t, resource.TestCase{
		PreCheck:     func() { testAccPreCheck(t) },
		Providers:    testAccProviders,
		CheckDestroy: testAccCheckContainerClusterDestroyProducer(t),
		Steps: []resource.TestStep{
			{
				Config: testAccContainerCluster_withAutoprovisioningDefaultsField(clusterName, config),
			},
			{
				ResourceName:            "google_container_cluster.with_autoprovisioning",
				ImportState:             true,
				ImportStateVerify:       true,
				ImportStateVerifyIgnore: []string{"min_master_version"},
			},
			{
				Config: testAccContainerCluster_withAutoprovisioningDefaults(clusterName),
			},
			{
				ResourceName:            "google_container_cluster.with_autoprovisioning",
				ImportState:             true,
				ImportStateVerify:       true,
				ImportStateVerifyIgnore: []string{"min_master_version"},
			},
		},
	})
}

func TestAccContainerCluster_withShieldedNodes(t *testing.T) {
	t.Parallel()

	clusterName := fmt.Sprintf("tf-test-cluster-%s", randString(t, 10))

	vcrTest(t, resource.TestCase{
		PreCheck:	  func() { testAccPreCheck(t) },
		Providers:	  testAccProviders,
		CheckDestroy: testAccCheckContainerClusterDestroyProducer(t),
		Steps: []resource.TestStep{
			{
				Config: testAccContainerCluster_withShieldedNodes(clusterName, true),
			},
			{
				ResourceName:		 "google_container_cluster.with_shielded_nodes",
				ImportState:		 true,
				ImportStateVerify:	 true,
			},
			{
				Config: testAccContainerCluster_withShieldedNodes(clusterName, false),
			},
			{
				ResourceName:		 "google_container_cluster.with_shielded_nodes",
				ImportState:		 true,
				ImportStateVerify:	 true,
			},
		},
	})
}

func TestAccContainerCluster_withAutopilot(t *testing.T) {
	t.Parallel()

	containerNetName := fmt.Sprintf("tf-test-container-net-%s", randString(t, 10))
	clusterName := fmt.Sprintf("tf-test-cluster-%s", randString(t, 10))

	vcrTest(t, resource.TestCase{
		PreCheck:     func() { testAccPreCheck(t) },
		Providers:    testAccProviders,
		CheckDestroy: testAccCheckContainerClusterDestroyProducer(t),
		Steps: []resource.TestStep{
			{
				Config: testAccContainerCluster_withAutopilot(containerNetName, clusterName, "us-central1", true),
			},
			{
				ResourceName: "google_container_cluster.with_autopilot",
				ImportState:  true,
				ImportStateVerify:	 true,
				ImportStateVerifyIgnore: []string{"min_master_version"},
			},
		},
	})
}

func TestAccContainerCluster_errorAutopilotLocation(t *testing.T) {
	t.Parallel()

	containerNetName := fmt.Sprintf("tf-test-container-net-%s", randString(t, 10))
	clusterName := fmt.Sprintf("tf-test-cluster-%s", randString(t, 10))

	vcrTest(t, resource.TestCase{
		PreCheck:     func() { testAccPreCheck(t) },
		Providers:    testAccProviders,
		CheckDestroy: testAccCheckContainerClusterDestroyProducer(t),
		Steps: []resource.TestStep{
			{
				Config:      testAccContainerCluster_withAutopilot(containerNetName, clusterName, "us-central1-a", true),
				ExpectError: regexp.MustCompile(`Autopilot clusters must be regional clusters.`),
			},
		},
	})
}

func TestAccContainerCluster_withWorkloadIdentityConfig(t *testing.T) {
	t.Parallel()

	clusterName := fmt.Sprintf("tf-test-cluster-%s", randString(t, 10))
	pid := getTestProjectFromEnv()

	vcrTest(t, resource.TestCase{
		PreCheck:     func() { testAccPreCheck(t) },
		Providers:    testAccProviders,
		CheckDestroy: testAccCheckContainerClusterDestroyProducer(t),
		Steps: []resource.TestStep{
			{
				Config: testAccContainerCluster_withWorkloadIdentityConfigEnabled(pid, clusterName),
			},
			{
				ResourceName:        "google_container_cluster.with_workload_identity_config",
				ImportState:         true,
				ImportStateVerify:   true,
				ImportStateVerifyIgnore: []string{"remove_default_node_pool"},
			},
			{
				Config: testAccContainerCluster_updateWorkloadIdentityConfig(pid, clusterName, false),
			},
			{
				ResourceName:        "google_container_cluster.with_workload_identity_config",
				ImportState:         true,
				ImportStateVerify:   true,
				ImportStateVerifyIgnore: []string{"remove_default_node_pool"},
			},
			{
				Config: testAccContainerCluster_updateWorkloadIdentityConfig(pid, clusterName, true),
			},
			{
				ResourceName:        "google_container_cluster.with_workload_identity_config",
				ImportState:         true,
				ImportStateVerify:   true,
				ImportStateVerifyIgnore: []string{"remove_default_node_pool"},
			},
		},
	})
}

<% unless version == 'ga' -%>
func TestAccContainerCluster_withIdentityServiceConfig(t *testing.T) {
	t.Parallel()

	clusterName := fmt.Sprintf("tf-test-cluster-%s", randString(t, 10))
	vcrTest(t, resource.TestCase{
		PreCheck:     func() { testAccPreCheck(t) },
		Providers:    testAccProviders,
		CheckDestroy: testAccCheckContainerClusterDestroyProducer(t),
		Steps: []resource.TestStep{
			{
				Config: testAccContainerCluster_basic(clusterName),
			},
			{
				ResourceName:        "google_container_cluster.primary",
				ImportState:         true,
				ImportStateVerify:   true,
			},
			{
				Config: testAccContainerCluster_withIdentityServiceConfigEnabled(clusterName),
			},
			{
				ResourceName:        "google_container_cluster.primary",
				ImportState:         true,
				ImportStateVerify:   true,
			},
			{
				Config: testAccContainerCluster_withIdentityServiceConfigUpdated(clusterName),
			},
			{
				ResourceName:        "google_container_cluster.primary",
				ImportState:         true,
				ImportStateVerify:   true,
			},
			{
				Config: testAccContainerCluster_basic(clusterName),
			},
			{
				ResourceName:        "google_container_cluster.primary",
				ImportState:         true,
				ImportStateVerify:   true,
			},
		},
	})
}
<% end -%>

func TestAccContainerCluster_withLoggingConfig(t *testing.T) {
	t.Parallel()

	clusterName := fmt.Sprintf("tf-test-cluster-%s", randString(t, 10))
	vcrTest(t, resource.TestCase{
		PreCheck:     func() { testAccPreCheck(t) },
		Providers:    testAccProviders,
		CheckDestroy: testAccCheckContainerClusterDestroyProducer(t),
		Steps: []resource.TestStep{
			{
				Config: testAccContainerCluster_basic(clusterName),
			},
			{
				ResourceName:        "google_container_cluster.primary",
				ImportState:         true,
				ImportStateVerify:   true,
			},
			{
				Config: testAccContainerCluster_withLoggingConfigEnabled(clusterName),
			},
			{
				ResourceName:        "google_container_cluster.primary",
				ImportState:         true,
				ImportStateVerify:   true,
			},
			{
				Config: testAccContainerCluster_withLoggingConfigUpdated(clusterName),
			},
			{
				ResourceName:        "google_container_cluster.primary",
				ImportState:         true,
				ImportStateVerify:   true,
			},
			{
				Config: testAccContainerCluster_basic(clusterName),
			},
			{
				ResourceName:        "google_container_cluster.primary",
				ImportState:         true,
				ImportStateVerify:   true,
			},
		},
	})
}

<<<<<<< HEAD
=======
func TestAccContainerCluster_withSoleTenantGroup(t *testing.T) {
	t.Parallel()

	resourceName := fmt.Sprintf("tf-test-%s", randString(t, 10))
	vcrTest(t, resource.TestCase{
		PreCheck:     func() { testAccPreCheck(t) },
		Providers:    testAccProviders,
		CheckDestroy: testAccCheckContainerClusterDestroyProducer(t),
		Steps: []resource.TestStep{
			{
				Config: testAccContainerCluster_withSoleTenantGroup(resourceName),
			},
			{
				ResourceName:        "google_container_cluster.primary",
				ImportState:         true,
				ImportStateVerify:   true,
			},
		},
	})
}

<% unless version == 'ga' -%>
// consider merging this test with TestAccContainerCluster_nodeAutoprovisioningDefaults
// once the feature is GA
func TestAccContainerCluster_nodeAutoprovisioningDefaultsMinCpuPlatform(t *testing.T) {
	t.Parallel()

	clusterName := fmt.Sprintf("tf-test-cluster-%s", randString(t, 10))
	includeMinCpuPlatform := true

	vcrTest(t, resource.TestCase{
		PreCheck:	  func() { testAccPreCheck(t) },
		Providers:	  testAccProviders,
		CheckDestroy: testAccCheckContainerClusterDestroyProducer(t),
		Steps: []resource.TestStep{
			{
				Config: testAccContainerCluster_autoprovisioningDefaultsMinCpuPlatform(clusterName, includeMinCpuPlatform),
			},
			{
				ResourceName:		 "google_container_cluster.with_autoprovisioning",
				ImportState:		 true,
				ImportStateVerify:	 true,
				ImportStateVerifyIgnore: []string{"min_master_version"},
			},
			{
				Config: testAccContainerCluster_autoprovisioningDefaultsMinCpuPlatform(clusterName, !includeMinCpuPlatform),
			},
			{
				ResourceName:		 "google_container_cluster.with_autoprovisioning",
				ImportState:		 true,
				ImportStateVerify:	 true,
				ImportStateVerifyIgnore: []string{"min_master_version"},
			},
		},
	})
}
>>>>>>> 4d634824

func TestAccContainerCluster_withAutoscalingProfile(t *testing.T) {
	t.Parallel()
	clusterName := fmt.Sprintf("cluster-test-%s", randString(t, 10))
	vcrTest(t, resource.TestCase{
		PreCheck:     func() { testAccPreCheck(t) },
		Providers:    testAccProviders,
		CheckDestroy: testAccCheckContainerClusterDestroyProducer(t),
		Steps: []resource.TestStep{
			{
				Config: testAccContainerCluster_withAutoscalingProfile(clusterName, "BALANCED"),
			},
			{
				ResourceName:        "google_container_cluster.autoscaling_with_profile",
				ImportStateIdPrefix: "us-central1-a/",
				ImportState:         true,
				ImportStateVerify:   true,
			},
			{
				Config: testAccContainerCluster_withAutoscalingProfile(clusterName, "OPTIMIZE_UTILIZATION"),
			},
			{
				ResourceName:        "google_container_cluster.autoscaling_with_profile",
				ImportStateIdPrefix: "us-central1-a/",
				ImportState:         true,
				ImportStateVerify:   true,
			},
		},
	})
}

func TestAccContainerCluster_withInvalidAutoscalingProfile(t *testing.T) {
	// This is essentially a unit test, no interactions
	skipIfVcr(t)
	t.Parallel()
	clusterName := fmt.Sprintf("cluster-test-%s", randString(t, 10))
	vcrTest(t, resource.TestCase{
		PreCheck:     func() { testAccPreCheck(t) },
		Providers:    testAccProviders,
		CheckDestroy: testAccCheckContainerClusterDestroyProducer(t),
		Steps: []resource.TestStep{
			{
				Config: testAccContainerCluster_withAutoscalingProfile(clusterName, "AS_CHEAP_AS_POSSIBLE"),
				ExpectError: regexp.MustCompile(`expected cluster_autoscaling\.0\.autoscaling_profile to be one of \[BALANCED OPTIMIZE_UTILIZATION\], got AS_CHEAP_AS_POSSIBLE`),
			},
		},
	})
}

<% unless version == 'ga' -%>
func TestAccContainerCluster_sharedVpc(t *testing.T) {
	// Multiple fine-grained resources
	skipIfVcr(t)
	t.Parallel()

	clusterName := fmt.Sprintf("tf-test-cluster-%s", randString(t, 10))
	org := getTestOrgFromEnv(t)
	billingId := getTestBillingAccountFromEnv(t)
	projectName := fmt.Sprintf("tf-test-%s", randString(t, 10))
	suffix := randString(t, 10)

	vcrTest(t, resource.TestCase{
		PreCheck:	  func() { testAccPreCheck(t) },
		Providers:	  testAccProviders,
		CheckDestroy: testAccCheckContainerClusterDestroyProducer(t),
		Steps: []resource.TestStep{
			{
				Config: testAccContainerCluster_sharedVpc(org, billingId, projectName, clusterName, suffix),
			},
			{
				ResourceName:		 "google_container_cluster.shared_vpc_cluster",
				ImportStateId: fmt.Sprintf("%s-service/us-central1-a/%s", projectName, clusterName),
				ImportState:		 true,
				ImportStateVerify:	 true,
			},
		},
	})
}


func TestAccContainerCluster_withBinaryAuthorization(t *testing.T) {
	t.Parallel()

	clusterName := fmt.Sprintf("tf-test-cluster-%s", randString(t, 10))

	vcrTest(t, resource.TestCase{
		PreCheck:	  func() { testAccPreCheck(t) },
		Providers:	  testAccProviders,
		CheckDestroy: testAccCheckContainerClusterDestroyProducer(t),
		Steps: []resource.TestStep{
			{
				Config: testAccContainerCluster_withBinaryAuthorization(clusterName, true),
			},
			{
				ResourceName:		 "google_container_cluster.with_binary_authorization",
				ImportState:		 true,
				ImportStateVerify:	 true,
			},
			{
				Config: testAccContainerCluster_withBinaryAuthorization(clusterName, false),
			},
			{
				ResourceName:		 "google_container_cluster.with_binary_authorization",
				ImportState:		 true,
				ImportStateVerify:	 true,
			},
		},
	})
}

func TestAccContainerCluster_withFlexiblePodCIDR(t *testing.T) {
	t.Parallel()

	clusterName := fmt.Sprintf("tf-test-cluster-%s", randString(t, 10))
	containerNetName := fmt.Sprintf("tf-test-container-net-%s", randString(t, 10))

	vcrTest(t, resource.TestCase{
		PreCheck:	  func() { testAccPreCheck(t) },
		Providers:	  testAccProviders,
		CheckDestroy: testAccCheckContainerClusterDestroyProducer(t),
		Steps: []resource.TestStep{
			{
				Config: testAccContainerCluster_withFlexiblePodCIDR(containerNetName, clusterName),
			},
			{
				ResourceName:		 "google_container_cluster.with_flexible_cidr",
				ImportState:		 true,
				ImportStateVerify:	 true,
			},
		},
	})
}
<% end -%>

func TestAccContainerCluster_nodeAutoprovisioningDefaultsImageType(t *testing.T) {
	t.Parallel()

	clusterName := fmt.Sprintf("tf-test-cluster-%s", randString(t, 10))
	includeImageType := true

	vcrTest(t, resource.TestCase{
		PreCheck:     func() { testAccPreCheck(t) },
		Providers:    testAccProviders,
		CheckDestroy: testAccCheckContainerClusterDestroyProducer(t),
		Steps: []resource.TestStep{
			{
				Config: testAccContainerCluster_autoprovisioningDefaultsImageType(clusterName, includeImageType),
			},
			{
				ResourceName:            "google_container_cluster.with_autoprovisioning",
				ImportState:             true,
				ImportStateVerify:       true,
				ImportStateVerifyIgnore: []string{"min_master_version"},
			},
			{
				Config: testAccContainerCluster_autoprovisioningDefaultsImageType(clusterName, !includeImageType),
			},
			{
				ResourceName:            "google_container_cluster.with_autoprovisioning",
				ImportState:             true,
				ImportStateVerify:       true,
				ImportStateVerifyIgnore: []string{"min_master_version"},
			},
		},
	})
}

func TestAccContainerCluster_errorCleanDanglingCluster(t *testing.T) {
	t.Parallel()

	prefix := randString(t, 10)
	clusterName := fmt.Sprintf("tf-test-cluster-%s", prefix)
	clusterNameError := fmt.Sprintf("tf-test-cluster-err-%s", prefix)
	containerNetName := fmt.Sprintf("tf-test-container-net-%s", randString(t, 10))

	initConfig := testAccContainerCluster_withInitialCIDR(containerNetName, clusterName)
	overlapConfig := testAccContainerCluster_withCIDROverlap(initConfig, clusterNameError)

	vcrTest(t, resource.TestCase{
		PreCheck:	  func() { testAccPreCheck(t) },
		Providers:	  testAccProviders,
		CheckDestroy: testAccCheckContainerClusterDestroyProducer(t),
		Steps: []resource.TestStep{
			{
				Config: initConfig,
			},
			{
				ResourceName:		 "google_container_cluster.cidr_error_preempt",
				ImportState:		 true,
				ImportStateVerify:	 true,
			},
			{
				Config:		 overlapConfig,
				ExpectError: regexp.MustCompile("Error waiting for creating GKE cluster"),
			},
			// If dangling cluster wasn't deleted, this plan will return an error
			{
				Config:				overlapConfig,
				PlanOnly:			true,
				ExpectNonEmptyPlan: true,
			},
		},
	})
}

func TestAccContainerCluster_errorNoClusterCreated(t *testing.T) {
	t.Parallel()

	vcrTest(t, resource.TestCase{
		PreCheck:	  func() { testAccPreCheck(t) },
		Providers:	  testAccProviders,
		CheckDestroy: testAccCheckContainerClusterDestroyProducer(t),
		Steps: []resource.TestStep{
			{
				Config:		 testAccContainerCluster_withInvalidLocation("wonderland"),
				ExpectError: regexp.MustCompile(`Permission denied on 'locations/wonderland' \(or it may not exist\).`),
			},
		},
	})
}

func TestAccContainerCluster_withDatabaseEncryption(t *testing.T) {
	t.Parallel()

	clusterName := fmt.Sprintf("tf-test-cluster-%s", randString(t, 10))

	// Use the bootstrapped KMS key so we can avoid creating keys needlessly
	// as they will pile up in the project because they can not be completely
	// deleted.  Also, we need to create the key in the same location as the
	// cluster as GKE does not support the "global" location for KMS keys.
	// See https://cloud.google.com/kubernetes-engine/docs/how-to/encrypting-secrets#creating_a_key
	kmsData := BootstrapKMSKeyInLocation(t, "us-central1")

	vcrTest(t, resource.TestCase{
		PreCheck:     func() { testAccPreCheck(t) },
		Providers:    testAccProviders,
		CheckDestroy: testAccCheckContainerClusterDestroyProducer(t),
		Steps: []resource.TestStep{
			{
				Config: testAccContainerCluster_withDatabaseEncryption(clusterName, kmsData),
			},
			{
				ResourceName:        "google_container_cluster.primary",
				ImportState:         true,
				ImportStateVerify:   true,
			},
			{
				Config: testAccContainerCluster_basic(clusterName),
			},
			{
				ResourceName:        "google_container_cluster.primary",
				ImportState:         true,
				ImportStateVerify:   true,
			},
		},
	})
}

func TestAccContainerCluster_withAdvancedDatapath(t *testing.T) {
	t.Parallel()

	clusterName := fmt.Sprintf("tf-test-cluster-%s", randString(t, 10))

	vcrTest(t, resource.TestCase{
		PreCheck:     func() { testAccPreCheck(t) },
		Providers:    testAccProviders,
		CheckDestroy: testAccCheckContainerClusterDestroyProducer(t),
		Steps: []resource.TestStep{
			{
				Config: testAccContainerCluster_withDatapathProvider(clusterName, "ADVANCED_DATAPATH"),
			},
			{
				ResourceName:        "google_container_cluster.primary",
				ImportState:         true,
				ImportStateVerify:   true,
			},
		},
	})
}

func TestAccContainerCluster_withResourceUsageExportConfig(t *testing.T) {
	t.Parallel()

	suffix := randString(t, 10)
	clusterName := fmt.Sprintf("tf-test-cluster-%s", suffix)
	datesetId := fmt.Sprintf("tf_test_cluster_resource_usage_%s", suffix)

	vcrTest(t, resource.TestCase{
		PreCheck:     func() { testAccPreCheck(t) },
		Providers:    testAccProviders,
		CheckDestroy: testAccCheckContainerClusterDestroyProducer(t),
		Steps: []resource.TestStep{
			{
				Config: testAccContainerCluster_withResourceUsageExportConfig(clusterName, datesetId, "true"),
			},
			{
				ResourceName:        "google_container_cluster.with_resource_usage_export_config",
				ImportState:         true,
				ImportStateVerify:   true,
			},
			{
				Config: testAccContainerCluster_withResourceUsageExportConfig(clusterName, datesetId, "false"),
			},
			{
				ResourceName:        "google_container_cluster.with_resource_usage_export_config",
				ImportState:         true,
				ImportStateVerify:   true,
			},
			{
				Config: testAccContainerCluster_withResourceUsageExportConfigNoConfig(clusterName, datesetId),
			},
			{
				ResourceName:        "google_container_cluster.with_resource_usage_export_config",
				ImportState:         true,
				ImportStateVerify:   true,
			},
		},
	})
}

func TestAccContainerCluster_withMasterAuthorizedNetworksDisabled(t *testing.T) {
	t.Parallel()

	clusterName := fmt.Sprintf("tf-test-cluster-%s", randString(t, 10))
	containerNetName := fmt.Sprintf("tf-test-container-net-%s", randString(t, 10))

	vcrTest(t, resource.TestCase{
		PreCheck:	  func() { testAccPreCheck(t) },
		Providers:	  testAccProviders,
		CheckDestroy: testAccCheckContainerClusterDestroyProducer(t),
		Steps: []resource.TestStep{
			{
				Config: testAccContainerCluster_withMasterAuthorizedNetworksDisabled(containerNetName, clusterName),
				Check: resource.ComposeTestCheckFunc(
					testAccContainerCluster_masterAuthorizedNetworksDisabled(t, "google_container_cluster.with_private_cluster"),
				),
			},
			{
				ResourceName:		 "google_container_cluster.with_private_cluster",
				ImportState:		 true,
				ImportStateVerify:	 true,
			},
		},
	})
}

func TestAccContainerCluster_withEnableKubernetesAlpha(t *testing.T) {
	t.Parallel()

	clusterName := fmt.Sprintf("tf-test-cluster-%s", randString(t, 10))
	npName := fmt.Sprintf("tf-test-np-%s", randString(t, 10))

	vcrTest(t, resource.TestCase{
		PreCheck:     func() { testAccPreCheck(t) },
		Providers:    testAccProviders,
		CheckDestroy: testAccCheckContainerClusterDestroyProducer(t),
		Steps: []resource.TestStep{
			{
				Config: testAccContainerCluster_withEnableKubernetesAlpha(clusterName, npName),
			},
			{
				ResourceName:      "google_container_cluster.primary",
				ImportState:       true,
				ImportStateVerify: true,
			},
		},
	})
}

func TestAccContainerCluster_withIPv4Error(t *testing.T) {
	t.Parallel()

	clusterName := fmt.Sprintf("tf-test-cluster-%s", randString(t, 10))
	vcrTest(t, resource.TestCase{
		PreCheck:     func() { testAccPreCheck(t) },
		Providers:    testAccProviders,
		CheckDestroy: testAccCheckContainerClusterDestroyProducer(t),
		Steps: []resource.TestStep{
			{
				Config:      testAccContainerCluster_withIPv4Error(clusterName),
				ExpectError: regexp.MustCompile("master_ipv4_cidr_block can only be set if"),
			},
		},
	})
}

func TestAccContainerCluster_withDNSConfig(t *testing.T) {
	t.Parallel()

	clusterName := fmt.Sprintf("tf-test-cluster-%s", randString(t, 10))
	domainName := fmt.Sprintf("tf-test-domain-%s", randString(t, 10))
	vcrTest(t, resource.TestCase{
		PreCheck:     func() { testAccPreCheck(t) },
		Providers:    testAccProviders,
		CheckDestroy: testAccCheckContainerClusterDestroyProducer(t),
		Steps: []resource.TestStep{
			{
				Config: testAccContainerCluster_withDNSConfig(clusterName, "CLOUD_DNS", domainName, "VPC_SCOPE"),
			},
			{
				ResourceName:      "google_container_cluster.with_dns_config",
				ImportState:       true,
				ImportStateVerify: true,
			},
		},
	})
}

func testAccContainerCluster_masterAuthorizedNetworksDisabled(t *testing.T, resource_name string) resource.TestCheckFunc {
	return func(s *terraform.State) error {
		rs, ok := s.RootModule().Resources[resource_name]
		if !ok {
			return fmt.Errorf("can't find %s in state", resource_name)
		}

		config := googleProviderConfig(t)
		attributes := rs.Primary.Attributes

		cluster, err := config.NewContainerClient(config.userAgent).Projects.Zones.Clusters.Get(
			config.Project, attributes["location"], attributes["name"]).Do()
		if err != nil {
			return err
		}

		if cluster.MasterAuthorizedNetworksConfig.Enabled {
			return fmt.Errorf("Cluster's master authorized networks config is enabled, but expected to be disabled.")
		}

		return nil
	}
}

func testAccCheckContainerClusterDestroyProducer(t *testing.T) func(s *terraform.State) error {
	return func(s *terraform.State) error {
		config := googleProviderConfig(t)

		for _, rs := range s.RootModule().Resources {
			if rs.Type != "google_container_cluster" {
				continue
			}

			attributes := rs.Primary.Attributes
			_, err := config.NewContainerClient(config.userAgent).Projects.Zones.Clusters.Get(
				config.Project, attributes["location"], attributes["name"]).Do()
			if err == nil {
				return fmt.Errorf("Cluster still exists")
			}
		}

		return nil
	}
}

func getResourceAttributes(n string, s *terraform.State) (map[string]string, error) {
	rs, ok := s.RootModule().Resources[n]
	if !ok {
		return nil, fmt.Errorf("Not found: %s", n)
	}

	if rs.Primary.ID == "" {
		return nil, fmt.Errorf("No ID is set")
	}

	return rs.Primary.Attributes, nil
}

func checkMatch(attributes map[string]string, attr string, gcp interface{}) string {
	if gcpList, ok := gcp.([]string); ok {
		return checkListMatch(attributes, attr, gcpList)
	}
	if gcpMap, ok := gcp.(map[string]string); ok {
		return checkMapMatch(attributes, attr, gcpMap)
	}
	if gcpBool, ok := gcp.(bool); ok {
		return checkBoolMatch(attributes, attr, gcpBool)
	}

	tf := attributes[attr]
	if tf != gcp {
		return matchError(attr, tf, gcp)
	}
	return ""
}

func checkListMatch(attributes map[string]string, attr string, gcpList []string) string {
	// A bunch of the TestAccDataprocJob_* tests fail without this. It's likely an inaccuracy that happens when shimming the terraform-json
	// representation of state back to the old framework's representation of state. So, in the past we would get x.# = 0 whereas now we get x.# = ''.
	// It's likely not intentional, however, shouldn't be a big problem - but if we notice it is the sdk team can address it.
	if attributes[attr+".#"] == "" {
		attributes[attr+".#"] = "0"
	}

	num, err := strconv.Atoi(attributes[attr+".#"])
	if err != nil {
		return fmt.Sprintf("Error in number conversion for attribute %s: %s", attr, err)
	}
	if num != len(gcpList) {
		return fmt.Sprintf("Cluster has mismatched %s size.\nTF Size: %d\nGCP Size: %d", attr, num, len(gcpList))
	}

	for i, gcp := range gcpList {
		if tf := attributes[fmt.Sprintf("%s.%d", attr, i)]; tf != gcp {
			return matchError(fmt.Sprintf("%s[%d]", attr, i), tf, gcp)
		}
	}

	return ""
}

func checkMapMatch(attributes map[string]string, attr string, gcpMap map[string]string) string {
	// A bunch of the TestAccDataprocJob_* tests fail without this. It's likely an inaccuracy that happens when shimming the terraform-json
	// representation of state back to the old framework's representation of state. So, in the past we would get x.# = 0 whereas now we get x.# = ''.
	// It's likely not intentional, however, shouldn't be a big problem - but if we notice it is the sdk team can address it.
	if attributes[attr+".%"] == "" {
		attributes[attr+".%"] = "0"
	}

	num, err := strconv.Atoi(attributes[attr+".%"])
	if err != nil {
		return fmt.Sprintf("Error in number conversion for attribute %s: %s", attr, err)
	}
	if num != len(gcpMap) {
		return fmt.Sprintf("Cluster has mismatched %s size.\nTF Size: %d\nGCP Size: %d", attr, num, len(gcpMap))
	}

	for k, gcp := range gcpMap {
		if tf := attributes[fmt.Sprintf("%s.%s", attr, k)]; tf != gcp {
			return matchError(fmt.Sprintf("%s[%s]", attr, k), tf, gcp)
		}
	}

	return ""
}

func checkBoolMatch(attributes map[string]string, attr string, gcpBool bool) string {
	// Handle the case where an unset value defaults to false
	var tf bool
	var err error
	if attributes[attr] == "" {
		tf = false
	} else {
		tf, err = strconv.ParseBool(attributes[attr])
		if err != nil {
			return fmt.Sprintf("Error converting attribute %s to boolean: value is %s", attr, attributes[attr])
		}
	}

	if tf != gcpBool {
		return matchError(attr, tf, gcpBool)
	}

	return ""
}

func matchError(attr, tf interface{}, gcp interface{}) string {
	return fmt.Sprintf("Cluster has mismatched %s.\nTF State: %+v\nGCP State: %+v", attr, tf, gcp)
}

func testAccContainerCluster_basic(name string) string {
	return fmt.Sprintf(`
resource "google_container_cluster" "primary" {
  name               = "%s"
  location           = "us-central1-a"
  initial_node_count = 1
}
`, name)
}

func testAccContainerCluster_networkingModeRoutes(name string) string {
	return fmt.Sprintf(`
resource "google_container_cluster" "primary" {
  name               = "%s"
  location           = "us-central1-a"
  initial_node_count = 1
  networking_mode    = "ROUTES"
}
`, name)
}

func testAccContainerCluster_misc(name string) string {
	return fmt.Sprintf(`
resource "google_container_cluster" "primary" {
  name               = "%s"
  location           = "us-central1-a"
  initial_node_count = 1

  remove_default_node_pool = true

  node_locations = [
    "us-central1-b",
    "us-central1-c",
  ]

  enable_legacy_abac      = true

  resource_labels = {
    created-by = "terraform"
  }

  vertical_pod_autoscaling {
    enabled = true
  }

<% unless version == 'ga' -%>
  enable_intranode_visibility = true
  enable_binary_authorization = true
<% end -%>
}
`, name)
}

func testAccContainerCluster_misc_update(name string) string {
	return fmt.Sprintf(`
resource "google_container_cluster" "primary" {
  name               = "%s"
  location           = "us-central1-a"
  initial_node_count = 1

  remove_default_node_pool = true # Not worth updating

  node_locations = [
    "us-central1-f",
    "us-central1-c",
  ]

  enable_legacy_abac      = false

  resource_labels = {
    created-by = "terraform-update"
    new-label  = "update"
  }

  vertical_pod_autoscaling {
    enabled = true
  }

<% unless version == 'ga' -%>
  enable_intranode_visibility = true
  enable_binary_authorization = true
<% end -%>
}
`, name)
}

func testAccContainerCluster_withAddons(projectID string, clusterName string) string {
	return fmt.Sprintf(`
data "google_project" "project" {
  project_id = "%s"
}

resource "google_container_cluster" "primary" {
  name               = "%s"
  location           = "us-central1-a"
  initial_node_count = 1

  min_master_version = "latest"

  workload_identity_config {
    workload_pool = "${data.google_project.project.project_id}.svc.id.goog"
  }

  addons_config {
    http_load_balancing {
      disabled = true
    }
    horizontal_pod_autoscaling {
      disabled = true
    }
    network_policy_config {
      disabled = true
    }
    gcp_filestore_csi_driver_config {
      enabled = false
    }
    cloudrun_config {
      disabled = true
    }
<% unless version == 'ga' -%>
    istio_config {
      disabled = true
      auth     = "AUTH_MUTUAL_TLS"
    }
    dns_cache_config {
      enabled = false
    }
    gce_persistent_disk_csi_driver_config {
      enabled = false
    }
    kalm_config {
	  enabled = false
	}
	config_connector_config {
	  enabled = false
	}
<% end -%>
  }
}
`, projectID, clusterName)
}

func testAccContainerCluster_updateAddons(projectID string, clusterName string) string {
	return fmt.Sprintf(`
data "google_project" "project" {
  project_id = "%s"
}

resource "google_container_cluster" "primary" {
  name               = "%s"
  location           = "us-central1-a"
  initial_node_count = 1

  min_master_version = "latest"

  workload_identity_config {
    workload_pool = "${data.google_project.project.project_id}.svc.id.goog"
  }

  addons_config {
    http_load_balancing {
      disabled = false
    }
    horizontal_pod_autoscaling {
      disabled = false
    }
    network_policy_config {
      disabled = false
    }
    gcp_filestore_csi_driver_config {
      enabled = true
    }
    cloudrun_config {
      disabled = false
    }
<% unless version == 'ga' -%>
    istio_config {
      disabled = false
      auth     = "AUTH_NONE"
    }
    dns_cache_config {
      enabled = true
    }
    gce_persistent_disk_csi_driver_config {
      enabled = true
	}
	kalm_config {
	  enabled = true
	}
	config_connector_config {
	  enabled = true
	}
<% end -%>
  }
}
`, projectID, clusterName)
}

func testAccContainerCluster_withInternalLoadBalancer(projectID string, clusterName string) string {
	return fmt.Sprintf(`
data "google_project" "project" {
  project_id = "%s"
}

resource "google_container_cluster" "primary" {
  name               = "%s"
  location           = "us-central1-a"
  initial_node_count = 1

  min_master_version = "latest"

  workload_identity_config {
    workload_pool = "${data.google_project.project.project_id}.svc.id.goog"
  }

  addons_config {
    http_load_balancing {
      disabled = false
    }
    horizontal_pod_autoscaling {
      disabled = false
    }
    network_policy_config {
      disabled = false
    }
    cloudrun_config {
	  disabled = false
	  load_balancer_type = "LOAD_BALANCER_TYPE_INTERNAL"
    }
  }
}
`, projectID, clusterName)
}

<% unless version == 'ga' -%>
func testAccContainerCluster_withNotificationConfig(clusterName string, topic string) string {
	return fmt.Sprintf(`

resource "google_pubsub_topic" "%s" {
  name = "%s"
}

resource "google_container_cluster" "notification_config" {
  name               = "%s"
  location           = "us-central1-a"
  initial_node_count = 3
  notification_config {
	pubsub {
	  enabled = true
	  topic = google_pubsub_topic.%s.id
	}
  }
}
`, topic, topic, clusterName, topic)
}

func testAccContainerCluster_disableNotificationConfig(clusterName string) string {
	return fmt.Sprintf(`
resource "google_container_cluster" "notification_config" {
  name               = "%s"
  location           = "us-central1-a"
  initial_node_count = 3
  notification_config {
	pubsub {
	  enabled = false
	}
  }
}
`, clusterName)
}
<% end -%>

func testAccContainerCluster_withConfidentialNodes(clusterName string, npName string) string {
	return fmt.Sprintf(`
resource "google_container_cluster" "confidential_nodes" {
  name               = "%s"
  location           = "us-central1-a"
  release_channel {
    channel = "RAPID"
  }

  node_pool {
    name = "%s"
    initial_node_count = 1
    node_config {
      machine_type = "n2d-standard-2" // can't be e2 because Confidential Nodes require AMD CPUs
    }
  }

  confidential_nodes {
    enabled = true
  }
}
`, clusterName, npName)
}

func testAccContainerCluster_disableConfidentialNodes(clusterName string, npName string) string {
	return fmt.Sprintf(`
resource "google_container_cluster" "confidential_nodes" {
  name               = "%s"
  location           = "us-central1-a"
  release_channel {
    channel = "RAPID"
  }

  node_pool {
    name = "%s"
    initial_node_count = 1
    node_config {
      machine_type = "n2d-standard-2"
    }
  }

  confidential_nodes {
    enabled = false
  }
}
`, clusterName, npName)
}

<% unless version == 'ga' -%>
func testAccContainerCluster_withILBSubSetting(clusterName string, npName string) string {
	return fmt.Sprintf(`
resource "google_container_cluster" "confidential_nodes" {
  name               = "%s"
  location           = "us-central1-a"
  release_channel {
    channel = "RAPID"
  }

  node_pool {
    name = "%s"
    initial_node_count = 1
    node_config {
      machine_type = "e2-medium"
    }
  }

  enable_l4_ilb_subsetting = true
}
`, clusterName, npName)
}

func testAccContainerCluster_disableILBSubSetting(clusterName string, npName string) string {
	return fmt.Sprintf(`
resource "google_container_cluster" "confidential_nodes" {
  name               = "%s"
  location           = "us-central1-a"
  release_channel {
    channel = "RAPID"
  }

  node_pool {
    name = "%s"
    initial_node_count = 1
    node_config {
      machine_type = "e2-medium"
    }
  }

  enable_l4_ilb_subsetting = false
}
`, clusterName, npName)
}
<% end -%>

func testAccContainerCluster_withNetworkPolicyEnabled(clusterName string) string {
	return fmt.Sprintf(`
resource "google_container_cluster" "with_network_policy_enabled" {
  name                     = "%s"
  location                 = "us-central1-a"
  initial_node_count       = 1
  remove_default_node_pool = true

  network_policy {
    enabled  = true
    provider = "CALICO"
  }

  addons_config {
    network_policy_config {
      disabled = false
    }
  }
}
`, clusterName)
}


func testAccContainerCluster_withReleaseChannelEnabled(clusterName string, channel string) string {
	return fmt.Sprintf(`
resource "google_container_cluster" "with_release_channel" {
  name               = "%s"
  location           = "us-central1-a"
  initial_node_count = 1

  release_channel {
    channel = "%s"
  }
}
`, clusterName, channel)
}

func testAccContainerCluster_withReleaseChannelEnabledDefaultVersion(clusterName string, channel string) string {
	return fmt.Sprintf(`

data "google_container_engine_versions" "central1a" {
  location = "us-central1-a"
}

resource "google_container_cluster" "with_release_channel" {
  name               = "%s"
  location           = "us-central1-a"
  initial_node_count = 1
  min_master_version = data.google_container_engine_versions.central1a.release_channel_default_version["%s"]
}
`, clusterName, channel)
}

<% unless version == 'ga' -%>
func testAccContainerCluster_withTelemetryEnabled(clusterName string, telemetryType string) string {
	return fmt.Sprintf(`
resource "google_container_cluster" "with_cluster_telemetry" {
  name               = "%s"
  location           = "us-central1-a"
  initial_node_count = 1

  cluster_telemetry {
    type = "%s"
  }
}
`, clusterName, telemetryType)
}
<% end -%>

func testAccContainerCluster_removeNetworkPolicy(clusterName string) string {
	return fmt.Sprintf(`
resource "google_container_cluster" "with_network_policy_enabled" {
  name                     = "%s"
  location                 = "us-central1-a"
  initial_node_count       = 1
  remove_default_node_pool = true
}
`, clusterName)
}

func testAccContainerCluster_withNetworkPolicyDisabled(clusterName string) string {
	return fmt.Sprintf(`
resource "google_container_cluster" "with_network_policy_enabled" {
  name                     = "%s"
  location                 = "us-central1-a"
  initial_node_count       = 1
  remove_default_node_pool = true

  network_policy {
    enabled = false
  }
}
`, clusterName)
}

func testAccContainerCluster_withNetworkPolicyConfigDisabled(clusterName string) string {
	return fmt.Sprintf(`
resource "google_container_cluster" "with_network_policy_enabled" {
  name                     = "%s"
  location                 = "us-central1-a"
  initial_node_count       = 1
  remove_default_node_pool = true

  network_policy {
    enabled = false
  }

  addons_config {
    network_policy_config {
      disabled = true
    }
  }
}
`, clusterName)
}

func testAccContainerCluster_withAuthenticatorGroupsConfig(containerNetName string, clusterName string, orgDomain string) string {
	return fmt.Sprintf(`
resource "google_compute_network" "container_network" {
  name                    = "%s"
  auto_create_subnetworks = false
}

resource "google_compute_subnetwork" "container_subnetwork" {
  name                     = google_compute_network.container_network.name
  network                  = google_compute_network.container_network.name
  ip_cidr_range            = "10.0.36.0/24"
  region                   = "us-central1"
  private_ip_google_access = true

  secondary_ip_range {
    range_name    = "pod"
    ip_cidr_range = "10.0.0.0/19"
  }

  secondary_ip_range {
    range_name    = "svc"
    ip_cidr_range = "10.0.32.0/22"
  }
}

resource "google_container_cluster" "with_authenticator_groups" {
  name               = "%s"
  location           = "us-central1-a"
  initial_node_count = 1
  network            = google_compute_network.container_network.name
  subnetwork         = google_compute_subnetwork.container_subnetwork.name

  authenticator_groups_config {
    security_group = "gke-security-groups-test@%s"
  }

  networking_mode = "VPC_NATIVE"
  ip_allocation_policy {
    cluster_secondary_range_name  = google_compute_subnetwork.container_subnetwork.secondary_ip_range[0].range_name
    services_secondary_range_name = google_compute_subnetwork.container_subnetwork.secondary_ip_range[1].range_name
  }
}
`, containerNetName, clusterName, orgDomain)
}

func testAccContainerCluster_withMasterAuthorizedNetworksConfig(clusterName string, cidrs []string, emptyValue string) string {

	cidrBlocks := emptyValue
	if len(cidrs) > 0 {
		var buf bytes.Buffer
		for _, c := range cidrs {
			buf.WriteString(fmt.Sprintf(`
			cidr_blocks {
				cidr_block = "%s"
				display_name = "disp-%s"
			}`, c, c))
		}
		cidrBlocks = buf.String()
	}

	return fmt.Sprintf(`
resource "google_container_cluster" "with_master_authorized_networks" {
  name               = "%s"
  location           = "us-central1-a"
  initial_node_count = 1

  master_authorized_networks_config {
    %s
  }
}
`, clusterName, cidrBlocks)
}

func testAccContainerCluster_removeMasterAuthorizedNetworksConfig(clusterName string) string {
	return fmt.Sprintf(`
resource "google_container_cluster" "with_master_authorized_networks" {
  name               = "%s"
  location           = "us-central1-a"
  initial_node_count = 1
}
`, clusterName)
}

func testAccContainerCluster_regional(clusterName string) string {
	return fmt.Sprintf(`
resource "google_container_cluster" "regional" {
  name               = "%s"
  location           = "us-central1"
  initial_node_count = 1
}
`, clusterName)
}

func testAccContainerCluster_regionalWithNodePool(cluster, nodePool string) string {
	return fmt.Sprintf(`
resource "google_container_cluster" "regional" {
  name     = "%s"
  location = "us-central1"

  node_pool {
    name = "%s"
  }
}
`, cluster, nodePool)
}

func testAccContainerCluster_regionalNodeLocations(clusterName string) string {
	return fmt.Sprintf(`
resource "google_container_cluster" "with_node_locations" {
  name               = "%s"
  location           = "us-central1"
  initial_node_count = 1

  node_locations = [
    "us-central1-f",
    "us-central1-c",
  ]
}
`, clusterName)
}

func testAccContainerCluster_regionalUpdateNodeLocations(clusterName string) string {
	return fmt.Sprintf(`
resource "google_container_cluster" "with_node_locations" {
  name               = "%s"
  location           = "us-central1"
  initial_node_count = 1

  node_locations = [
    "us-central1-f",
    "us-central1-b",
  ]
}
`, clusterName)
}

<% unless version == 'ga' -%>
func testAccContainerCluster_withTpu(containerNetName string, clusterName string) string {
	return fmt.Sprintf(`
resource "google_compute_network" "container_network" {
  name                    = "%s"
  auto_create_subnetworks = false
}

resource "google_compute_subnetwork" "container_subnetwork" {
  name    = google_compute_network.container_network.name
  network = google_compute_network.container_network.name
  region  = "us-central1"

  ip_cidr_range            = "10.0.35.0/24"
  private_ip_google_access = true

  secondary_ip_range {
    range_name    = "pod"
    ip_cidr_range = "10.1.0.0/19"
  }

  secondary_ip_range {
    range_name    = "svc"
    ip_cidr_range = "10.2.0.0/22"
  }
}

resource "google_container_cluster" "with_tpu" {
  name               = "%s"
  location           = "us-central1-b"
  initial_node_count = 1

  enable_tpu = true

  network         = google_compute_network.container_network.name
  subnetwork      = google_compute_subnetwork.container_subnetwork.name
  networking_mode = "VPC_NATIVE"

  private_cluster_config {
    enable_private_endpoint = true
    enable_private_nodes    = true
    master_ipv4_cidr_block  = "10.42.0.0/28"
  }

  master_authorized_networks_config {
  }

  ip_allocation_policy {
    cluster_secondary_range_name  = google_compute_subnetwork.container_subnetwork.secondary_ip_range[0].range_name
    services_secondary_range_name = google_compute_subnetwork.container_subnetwork.secondary_ip_range[1].range_name
  }
}
`, containerNetName, clusterName)
}

<% end -%>
func testAccContainerCluster_withIntraNodeVisibility(clusterName string) string {
	return fmt.Sprintf(`
resource "google_container_cluster" "with_intranode_visibility" {
  name                        = "%s"
  location                    = "us-central1-a"
  initial_node_count          = 1
  enable_intranode_visibility = true
}
`, clusterName)
}

func testAccContainerCluster_updateIntraNodeVisibility(clusterName string) string {
	return fmt.Sprintf(`
resource "google_container_cluster" "with_intranode_visibility" {
  name                        = "%s"
  location                    = "us-central1-a"
  initial_node_count          = 1
  enable_intranode_visibility = false
  private_ipv6_google_access  = "PRIVATE_IPV6_GOOGLE_ACCESS_BIDIRECTIONAL"
}
`, clusterName)
}

func testAccContainerCluster_withVersion(clusterName string) string {
	return fmt.Sprintf(`
data "google_container_engine_versions" "central1a" {
  location = "us-central1-a"
}

resource "google_container_cluster" "with_version" {
  name               = "%s"
  location           = "us-central1-a"
  min_master_version = data.google_container_engine_versions.central1a.latest_master_version
  initial_node_count = 1
}
`, clusterName)
}

func testAccContainerCluster_withLowerVersion(clusterName string) string {
	return fmt.Sprintf(`
data "google_container_engine_versions" "central1a" {
  location = "us-central1-a"
}

resource "google_container_cluster" "with_version" {
  name               = "%s"
  location           = "us-central1-a"
  min_master_version = data.google_container_engine_versions.central1a.valid_master_versions[2]
  initial_node_count = 1
}
`, clusterName)
}

func testAccContainerCluster_withMasterAuthNoCert(clusterName string) string {
	return fmt.Sprintf(`
resource "google_container_cluster" "with_master_auth_no_cert" {
  name               = "%s"
  location           = "us-central1-a"
  initial_node_count = 3
  master_auth {
    client_certificate_config {
      issue_client_certificate = false
    }
  }
}
`, clusterName)
}

func testAccContainerCluster_updateVersion(clusterName string) string {
	return fmt.Sprintf(`
data "google_container_engine_versions" "central1a" {
  location = "us-central1-a"
}

resource "google_container_cluster" "with_version" {
  name               = "%s"
  location           = "us-central1-a"
  min_master_version = data.google_container_engine_versions.central1a.latest_master_version
  node_version       = data.google_container_engine_versions.central1a.valid_node_versions[1]
  initial_node_count = 1
}
`, clusterName)
}

func testAccContainerCluster_withNodeConfig(clusterName string) string {
	return fmt.Sprintf(`
resource "google_container_cluster" "with_node_config" {
  name               = "%s"
  location           = "us-central1-f"
  initial_node_count = 1

  node_config {
    machine_type    = "n1-standard-1"  // can't be e2 because of local-ssd
    disk_size_gb    = 15
    disk_type       = "pd-ssd"
    local_ssd_count = 1
    oauth_scopes = [
      "https://www.googleapis.com/auth/monitoring",
      "https://www.googleapis.com/auth/compute",
      "https://www.googleapis.com/auth/devstorage.read_only",
      "https://www.googleapis.com/auth/logging.write",
    ]
    service_account = "default"
    metadata = {
      foo                      = "bar"
      disable-legacy-endpoints = "true"
    }
    labels = {
      foo = "bar"
    }
    tags             = ["foo", "bar"]
    preemptible      = true
    min_cpu_platform = "Intel Broadwell"

    taint {
      key    = "taint_key"
      value  = "taint_value"
      effect = "PREFER_NO_SCHEDULE"
    }

    taint {
      key    = "taint_key2"
      value  = "taint_value2"
      effect = "NO_EXECUTE"
    }

    // Updatable fields
    image_type = "cos"
  }
}
`, clusterName)
}

func testAccContainerCluster_withNodeConfigUpdate(clusterName string) string {
	return fmt.Sprintf(`
resource "google_container_cluster" "with_node_config" {
  name               = "%s"
  location           = "us-central1-f"
  initial_node_count = 1

  node_config {
    machine_type    = "n1-standard-1"  // can't be e2 because of local-ssd
    disk_size_gb    = 15
    disk_type       = "pd-ssd"
    local_ssd_count = 1
    oauth_scopes = [
      "https://www.googleapis.com/auth/monitoring",
      "https://www.googleapis.com/auth/compute",
      "https://www.googleapis.com/auth/devstorage.read_only",
      "https://www.googleapis.com/auth/logging.write",
    ]
    service_account = "default"
    metadata = {
      foo                      = "bar"
      disable-legacy-endpoints = "true"
    }
    labels = {
      foo = "bar"
    }
    tags             = ["foo", "bar"]
    preemptible      = true
    min_cpu_platform = "Intel Broadwell"

    taint {
      key    = "taint_key"
      value  = "taint_value"
      effect = "PREFER_NO_SCHEDULE"
    }

    taint {
      key    = "taint_key2"
      value  = "taint_value2"
      effect = "NO_EXECUTE"
    }

    // Updatable fields
    image_type = "UBUNTU"
  }
}
`, clusterName)
}

func testAccContainerCluster_withNodeConfigScopeAlias(clusterName string) string {
	return fmt.Sprintf(`
resource "google_container_cluster" "with_node_config_scope_alias" {
  name               = "%s"
  location           = "us-central1-f"
  initial_node_count = 1

  node_config {
    machine_type = "e2-medium"
    disk_size_gb = 15
    oauth_scopes = ["compute-rw", "storage-ro", "logging-write", "monitoring"]
  }
}
`, clusterName)
}

func testAccContainerCluster_withNodeConfigShieldedInstanceConfig(clusterName string) string {
	return fmt.Sprintf(`
resource "google_container_cluster" "with_node_config" {
  name               = "%s"
  location           = "us-central1-f"
  initial_node_count = 1

  node_config {
    machine_type    = "e2-medium"
    disk_size_gb    = 15
    disk_type       = "pd-ssd"
    oauth_scopes = [
      "https://www.googleapis.com/auth/monitoring",
      "https://www.googleapis.com/auth/compute",
      "https://www.googleapis.com/auth/devstorage.read_only",
      "https://www.googleapis.com/auth/logging.write",
    ]
    service_account = "default"
    metadata = {
      foo                      = "bar"
      disable-legacy-endpoints = "true"
    }
    labels = {
      foo = "bar"
    }
    tags             = ["foo", "bar"]
    preemptible      = true

    // Updatable fields
    image_type = "COS"

    shielded_instance_config {
      enable_secure_boot          = true
      enable_integrity_monitoring = true
    }
  }
}
`, clusterName)
}

func testAccContainerCluster_withWorkloadMetadataConfig(clusterName string) string {
	return fmt.Sprintf(`
data "google_container_engine_versions" "central1a" {
  location = "us-central1-a"
}

resource "google_container_cluster" "with_workload_metadata_config" {
  name               = "%s"
  location           = "us-central1-a"
  initial_node_count = 1
  min_master_version = data.google_container_engine_versions.central1a.latest_master_version

  node_config {
    oauth_scopes = [
      "https://www.googleapis.com/auth/logging.write",
      "https://www.googleapis.com/auth/monitoring",
    ]

    workload_metadata_config {
      mode = "GCE_METADATA"
    }
  }
}
`, clusterName)
}

<% unless version.nil? || version == 'ga' -%>
func testAccContainerCluster_withSandboxConfig(clusterName string) string {
	return fmt.Sprintf(`
data "google_container_engine_versions" "central1a" {
  location = "us-central1-a"
}

resource "google_container_cluster" "with_sandbox_config" {
  name               = "%s"
  location           = "us-central1-a"
  initial_node_count = 1
  min_master_version = data.google_container_engine_versions.central1a.latest_master_version

  node_config {
    machine_type = "n1-standard-1"  // can't be e2 because of gvisor
    oauth_scopes = [
      "https://www.googleapis.com/auth/logging.write",
      "https://www.googleapis.com/auth/monitoring",
    ]

    image_type = "COS_CONTAINERD"

    sandbox_config {
      sandbox_type = "gvisor"
    }

    labels = {
      "test.terraform.io/gke-sandbox" = "true"
    }

    taint {
      key    = "test.terraform.io/gke-sandbox"
      value  = "true"
      effect = "NO_SCHEDULE"
    }
  }
}
`, clusterName)
}

func testAccContainerCluster_withSandboxConfig_changeLabels(clusterName string) string {
	return fmt.Sprintf(`
data "google_container_engine_versions" "central1a" {
  location = "us-central1-a"
}

resource "google_container_cluster" "with_sandbox_config" {
  name               = "%s"
  location           = "us-central1-a"
  initial_node_count = 1
  min_master_version = data.google_container_engine_versions.central1a.latest_master_version

  node_config {
    machine_type = "n1-standard-1"  // can't be e2 because of gvisor
    oauth_scopes = [
      "https://www.googleapis.com/auth/logging.write",
      "https://www.googleapis.com/auth/monitoring",
    ]

    image_type = "COS_CONTAINERD"

    sandbox_config {
      sandbox_type = "gvisor"
    }

    labels = {
      "test.terraform.io/gke-sandbox" = "true"
	  "test.terraform.io/gke-sandbox-amended" = "also-true"
    }

    taint {
      key    = "test.terraform.io/gke-sandbox"
      value  = "true"
      effect = "NO_SCHEDULE"
    }
  }
}
`, clusterName)
}
<% end -%>

func testAccContainerCluster_withBootDiskKmsKey(project, clusterName, kmsKeyName string) string {
	return fmt.Sprintf(`
data "google_project" "project" {
  project_id = "%s"
}

resource "google_project_iam_member" "kms-project-binding" {
  project = data.google_project.project.project_id
  role    = "roles/cloudkms.cryptoKeyEncrypterDecrypter"
  member  = "serviceAccount:service-${data.google_project.project.number}@compute-system.iam.gserviceaccount.com"
}

resource "google_container_cluster" "with_boot_disk_kms_key" {
  name               = "%s"
  location           = "us-central1-a"
  initial_node_count = 1
  release_channel {
    channel = "RAPID"
  }
  node_config {
    oauth_scopes = [
      "https://www.googleapis.com/auth/cloud-platform",
    ]

    image_type = "COS_CONTAINERD"

    boot_disk_kms_key = "%s"
  }
}
`, project, clusterName, kmsKeyName)
}

func testAccContainerCluster_networkRef(cluster, network string) string {
	return fmt.Sprintf(`
resource "google_compute_network" "container_network" {
  name                    = "%s"
  auto_create_subnetworks = true
}

resource "google_container_cluster" "with_net_ref_by_url" {
  name               = "%s-url"
  location           = "us-central1-a"
  initial_node_count = 1

  network = google_compute_network.container_network.self_link
}

resource "google_container_cluster" "with_net_ref_by_name" {
  name               = "%s-name"
  location           = "us-central1-a"
  initial_node_count = 1

  network = google_compute_network.container_network.name
}
`, network, cluster, cluster)
}

func testAccContainerCluster_backendRef(cluster string) string {
	return fmt.Sprintf(`
resource "google_compute_backend_service" "my-backend-service" {
  name      = "%s-backend"
  port_name = "http"
  protocol  = "HTTP"

  backend {
    group = element(google_container_cluster.primary.node_pool[0].managed_instance_group_urls, 1)
  }

  health_checks = [google_compute_http_health_check.default.self_link]
}

resource "google_compute_http_health_check" "default" {
  name               = "%s-hc"
  request_path       = "/"
  check_interval_sec = 1
  timeout_sec        = 1
}

resource "google_container_cluster" "primary" {
  name               = "%s"
  location           = "us-central1-a"
  initial_node_count = 3

  node_locations = [
    "us-central1-b",
    "us-central1-c",
  ]

  node_config {
    oauth_scopes = [
      "https://www.googleapis.com/auth/compute",
      "https://www.googleapis.com/auth/devstorage.read_only",
      "https://www.googleapis.com/auth/logging.write",
      "https://www.googleapis.com/auth/monitoring",
    ]
  }
}
`, cluster, cluster, cluster)
}

func testAccContainerCluster_withNodePoolBasic(cluster, nodePool string) string {
	return fmt.Sprintf(`
resource "google_container_cluster" "with_node_pool" {
  name     = "%s"
  location = "us-central1-a"

  node_pool {
    name               = "%s"
    initial_node_count = 2
  }
}
`, cluster, nodePool)
}

func testAccContainerCluster_withNodePoolLowerVersion(cluster, nodePool string) string {
	return fmt.Sprintf(`
data "google_container_engine_versions" "central1a" {
  location = "us-central1-a"
}

resource "google_container_cluster" "with_node_pool" {
  name     = "%s"
  location = "us-central1-a"

  min_master_version = data.google_container_engine_versions.central1a.latest_master_version

  node_pool {
    name               = "%s"
    initial_node_count = 2
    version            = data.google_container_engine_versions.central1a.valid_node_versions[2]
  }
}
`, cluster, nodePool)
}

func testAccContainerCluster_withNodePoolUpdateVersion(cluster, nodePool string) string {
	return fmt.Sprintf(`
data "google_container_engine_versions" "central1a" {
  location = "us-central1-a"
}

resource "google_container_cluster" "with_node_pool" {
  name     = "%s"
  location = "us-central1-a"

  min_master_version = data.google_container_engine_versions.central1a.latest_master_version

  node_pool {
    name               = "%s"
    initial_node_count = 2
    version            = data.google_container_engine_versions.central1a.valid_node_versions[1]
  }
}
`, cluster, nodePool)
}

func testAccContainerCluster_withNodePoolNodeLocations(cluster, nodePool string) string {
	return fmt.Sprintf(`
resource "google_container_cluster" "with_node_pool" {
  name     = "%s"
  location = "us-central1-a"

  node_locations = [
    "us-central1-b",
    "us-central1-c",
  ]

  node_pool {
    name       = "%s"
    node_count = 2
  }
}
`, cluster, nodePool)
}

func testAccContainerCluster_withNodePoolResize(cluster, nodePool string) string {
	return fmt.Sprintf(`
resource "google_container_cluster" "with_node_pool" {
  name     = "%s"
  location = "us-central1-a"

  node_locations = [
    "us-central1-b",
    "us-central1-c",
  ]

  node_pool {
    name       = "%s"
    node_count = 3
  }
}
`, cluster, nodePool)
}

func testAccContainerCluster_withAutoscalingProfile(cluster string, autoscalingProfile string) string {
	config := fmt.Sprintf(`
resource "google_container_cluster" "autoscaling_with_profile" {
  name               = "%s"
  location           = "us-central1-a"
  initial_node_count = 1

  cluster_autoscaling {
    enabled             = false
    autoscaling_profile = "%s"
  }
}
`, cluster, autoscalingProfile)
	return config
}

func testAccContainerCluster_autoprovisioning(cluster string, autoprovisioning bool) string {
	config := fmt.Sprintf(`
data "google_container_engine_versions" "central1a" {
  location = "us-central1-a"
}

resource "google_container_cluster" "with_autoprovisioning" {
  name               = "%s"
  location           = "us-central1-a"
  min_master_version = data.google_container_engine_versions.central1a.latest_master_version
  initial_node_count = 1
`, cluster)
	if autoprovisioning {
		config += `
  cluster_autoscaling {
    enabled = true
    resource_limits {
      resource_type = "cpu"
      maximum       = 2
    }
    resource_limits {
      resource_type = "memory"
      maximum       = 2048
    }
  }`
	} else {
		config += `
  cluster_autoscaling {
    enabled = false
  }`
	}
	config += `
}`
	return config
}

func testAccContainerCluster_autoprovisioningDefaults(cluster string, monitoringWrite bool) string {
	config := fmt.Sprintf(`
data "google_container_engine_versions" "central1a" {
  location = "us-central1-a"
}

resource "google_container_cluster" "with_autoprovisioning" {
  name               = "%s"
  location           = "us-central1-a"
  min_master_version = data.google_container_engine_versions.central1a.latest_master_version
  initial_node_count = 1

  logging_service    = "none"
  monitoring_service = "none"

  cluster_autoscaling {
    enabled = true
    resource_limits {
      resource_type = "cpu"
      maximum       = 2
    }
    resource_limits {
      resource_type = "memory"
      maximum       = 2048
    }

    auto_provisioning_defaults {
      oauth_scopes = [
        "https://www.googleapis.com/auth/pubsub",
        "https://www.googleapis.com/auth/devstorage.read_only",`,
cluster)

if monitoringWrite {
		config += `
        "https://www.googleapis.com/auth/monitoring.write",
`
	}
	config += `
      ]
    }
  }
}`
	return config
}

func testAccContainerCluster_withAutoprovisioningDefaults(cluster string) string {
	return fmt.Sprintf(`
data "google_container_engine_versions" "central1a" {
  location = "us-central1-a"
}

resource "google_container_cluster" "with_autoprovisioning" {
  name               = "%s"
  location           = "us-central1-a"
  initial_node_count = 1

  min_master_version = data.google_container_engine_versions.central1a.latest_master_version

  cluster_autoscaling {
    enabled = true

    resource_limits {
      resource_type = "cpu"
      maximum       = 2
    }
    resource_limits {
      resource_type = "memory"
      maximum       = 2048
    }

    auto_provisioning_defaults {
    }
  }
}`, cluster)
}

func testAccContainerCluster_withAutoprovisioningDefaultsField(cluster, field string) string {
	return fmt.Sprintf(`
data "google_container_engine_versions" "central1a" {
  location = "us-central1-a"
}

resource "google_container_cluster" "with_autoprovisioning" {
  name               = "%s"
  location           = "us-central1-a"
  initial_node_count = 1

  min_master_version = data.google_container_engine_versions.central1a.latest_master_version

  cluster_autoscaling {
    enabled = true

    resource_limits {
      resource_type = "cpu"
      maximum       = 2
    }
    resource_limits {
      resource_type = "memory"
      maximum       = 2048
    }

    auto_provisioning_defaults {
      %s
    }
  }
}`, cluster, field)
}

func testAccContainerCluster_autoprovisioningDefaultsImageType(cluster string, includeImageType bool) string {
	imageTypeCfg := ""
	if includeImageType {
		imageTypeCfg = `image_type = "COS_CONTAINERD"`
	}

	return fmt.Sprintf(`
data "google_container_engine_versions" "central1a" {
  location = "us-central1-a"
}
resource "google_container_cluster" "with_autoprovisioning" {
  name               = "%s"
  location           = "us-central1-a"
  initial_node_count = 1
  min_master_version = data.google_container_engine_versions.central1a.latest_master_version
  cluster_autoscaling {
    enabled = true
    resource_limits {
      resource_type = "cpu"
      maximum       = 2
    }
    resource_limits {
      resource_type = "memory"
      maximum       = 2048
    }
    auto_provisioning_defaults {
      %s
    }
  }
}`, cluster, imageTypeCfg)
}

func testAccContainerCluster_withNodePoolAutoscaling(cluster, np string) string {
	return fmt.Sprintf(`
resource "google_container_cluster" "with_node_pool" {
  name     = "%s"
  location = "us-central1-a"

  node_pool {
    name               = "%s"
    initial_node_count = 2
    autoscaling {
      min_node_count = 1
      max_node_count = 3
    }
  }
}
`, cluster, np)
}

func testAccContainerCluster_withNodePoolUpdateAutoscaling(cluster, np string) string {
	return fmt.Sprintf(`
resource "google_container_cluster" "with_node_pool" {
  name     = "%s"
  location = "us-central1-a"

  node_pool {
    name               = "%s"
    initial_node_count = 2
    autoscaling {
      min_node_count = 1
      max_node_count = 5
    }
  }
}
`, cluster, np)
}

func testAccContainerCluster_withNodePoolNamePrefix(cluster, npPrefix string) string {
	return fmt.Sprintf(`
resource "google_container_cluster" "with_node_pool_name_prefix" {
  name     = "%s"
  location = "us-central1-a"

  node_pool {
    name_prefix = "%s"
    node_count  = 2
  }
}
`, cluster, npPrefix)
}

func testAccContainerCluster_withNodePoolMultiple(cluster, npPrefix string) string {
	return fmt.Sprintf(`
resource "google_container_cluster" "with_node_pool_multiple" {
  name     = "%s"
  location = "us-central1-a"

  node_pool {
    name       = "%s-one"
    node_count = 2
  }

  node_pool {
    name       = "%s-two"
    node_count = 3
  }
}
`, cluster, npPrefix, npPrefix)
}

func testAccContainerCluster_withNodePoolConflictingNameFields(cluster, npPrefix string) string {
	return fmt.Sprintf(`
resource "google_container_cluster" "with_node_pool_multiple" {
  name     = "%s"
  location = "us-central1-a"

  node_pool {
    # ERROR: name and name_prefix cannot be both specified
    name        = "%s-notok"
    name_prefix = "%s"
    node_count  = 1
  }
}
`, cluster, npPrefix, npPrefix)
}

func testAccContainerCluster_withNodePoolNodeConfig(cluster, np string) string {
	return fmt.Sprintf(`
resource "google_container_cluster" "with_node_pool_node_config" {
  name     = "%s"
  location = "us-central1-a"
  node_pool {
    name       = "%s"
    node_count = 2
    node_config {
      machine_type    = "n1-standard-1"  // can't be e2 because of local-ssd
      disk_size_gb    = 15
      local_ssd_count = 1
      oauth_scopes = [
        "https://www.googleapis.com/auth/compute",
        "https://www.googleapis.com/auth/devstorage.read_only",
        "https://www.googleapis.com/auth/logging.write",
        "https://www.googleapis.com/auth/monitoring",
      ]
      service_account = "default"
      metadata = {
        foo                      = "bar"
        disable-legacy-endpoints = "true"
      }
      image_type = "COS"
      labels = {
        foo = "bar"
      }
      tags = ["foo", "bar"]
    }
  }
}
`, cluster, np)
}

func testAccContainerCluster_withMaintenanceWindow(clusterName string, startTime string) string {
	maintenancePolicy := ""
	if len(startTime) > 0 {
		maintenancePolicy = fmt.Sprintf(`
	maintenance_policy {
		daily_maintenance_window {
			start_time = "%s"
		}
	}`, startTime)
	}

	return fmt.Sprintf(`
resource "google_container_cluster" "with_maintenance_window" {
  name               = "%s"
  location           = "us-central1-a"
  initial_node_count = 1
  %s
}
`, clusterName, maintenancePolicy)
}

func testAccContainerCluster_withRecurringMaintenanceWindow(clusterName string, startTime, endTime string) string {
	maintenancePolicy := ""
	if len(startTime) > 0 {
		maintenancePolicy = fmt.Sprintf(`
	maintenance_policy {
		recurring_window {
			start_time = "%s"
			end_time = "%s"
			recurrence = "FREQ=DAILY"
		}
	}`, startTime, endTime)
	}

	return fmt.Sprintf(`
resource "google_container_cluster" "with_recurring_maintenance_window" {
  name               = "%s"
  location           = "us-central1-a"
  initial_node_count = 1
  %s
}
`, clusterName, maintenancePolicy)

}

func testAccContainerCluster_withExclusion_RecurringMaintenanceWindow(clusterName string, w1startTime, w1endTime, w2startTime, w2endTime string) string {

	return fmt.Sprintf(`
resource "google_container_cluster" "with_maintenance_exclusion_window" {
  name               = "%s"
  location           = "us-central1-a"
  initial_node_count = 1

  maintenance_policy {
	recurring_window {
		start_time = "%s"
		end_time = "%s"
		recurrence = "FREQ=DAILY"
	}
	maintenance_exclusion {
		exclusion_name = "batch job"
		start_time = "%s"
		end_time = "%s"
	}
	maintenance_exclusion {
		exclusion_name = "holiday data load"
		start_time = "%s"
		end_time = "%s"
	}
 }
}
`, clusterName, w1startTime, w1endTime, w1startTime, w1endTime, w2startTime, w2endTime)
}

func testAccContainerCluster_withExclusion_NoMaintenanceWindow(clusterName string, w1startTime, w1endTime string) string {

	return fmt.Sprintf(`
resource "google_container_cluster" "with_maintenance_exclusion_window" {
  name               = "%s"
  location           = "us-central1-a"
  initial_node_count = 1

  maintenance_policy {
	recurring_window {
		start_time = "%s"
		end_time = "%s"
		recurrence = "FREQ=DAILY"
	}
 }
}
`, clusterName, w1startTime, w1endTime)
}

func testAccContainerCluster_withExclusion_DailyMaintenanceWindow(clusterName string, w1startTime, w1endTime string) string {

	return fmt.Sprintf(`
resource "google_container_cluster" "with_maintenance_exclusion_window" {
  name               = "%s"
  location           = "us-central1-a"
  initial_node_count = 1

  maintenance_policy {
	daily_maintenance_window {
		start_time = "03:00"
	}
	maintenance_exclusion {
		exclusion_name = "batch job"
		start_time = "%s"
		end_time = "%s"
	}
 }
}
`, clusterName, w1startTime, w1endTime)
}

func testAccContainerCluster_withIPAllocationPolicy_existingSecondaryRanges(containerNetName string, clusterName string) string {
	return fmt.Sprintf(`
resource "google_compute_network" "container_network" {
  name                    = "%s"
  auto_create_subnetworks = false
}

resource "google_compute_subnetwork" "container_subnetwork" {
  name    = google_compute_network.container_network.name
  network = google_compute_network.container_network.name
  region  = "us-central1"

  ip_cidr_range = "10.0.0.0/24"

  secondary_ip_range {
    range_name    = "pods"
    ip_cidr_range = "10.1.0.0/16"
  }
  secondary_ip_range {
    range_name    = "services"
    ip_cidr_range = "10.2.0.0/20"
  }
}

resource "google_container_cluster" "with_ip_allocation_policy" {
  name     = "%s"
  location = "us-central1-a"

  network    = google_compute_network.container_network.name
  subnetwork = google_compute_subnetwork.container_subnetwork.name

  networking_mode = "VPC_NATIVE"
  initial_node_count = 1
  ip_allocation_policy {
    cluster_secondary_range_name  = "pods"
    services_secondary_range_name = "services"
  }
}
`, containerNetName, clusterName)
}

func testAccContainerCluster_withIPAllocationPolicy_specificIPRanges(containerNetName string, clusterName string) string {
	return fmt.Sprintf(`
resource "google_compute_network" "container_network" {
  name                    = "%s"
  auto_create_subnetworks = false
}

resource "google_compute_subnetwork" "container_subnetwork" {
  name    = google_compute_network.container_network.name
  network = google_compute_network.container_network.name
  region  = "us-central1"

  ip_cidr_range = "10.2.0.0/16"
}

resource "google_container_cluster" "with_ip_allocation_policy" {
  name       = "%s"
  location   = "us-central1-a"
  network    = google_compute_network.container_network.name
  subnetwork = google_compute_subnetwork.container_subnetwork.name

  initial_node_count = 1

  networking_mode = "VPC_NATIVE"
  ip_allocation_policy {
    cluster_ipv4_cidr_block  = "10.0.0.0/16"
    services_ipv4_cidr_block = "10.1.0.0/16"
  }
}
`, containerNetName, clusterName)
}

func testAccContainerCluster_withIPAllocationPolicy_specificSizes(containerNetName string, clusterName string) string {
	return fmt.Sprintf(`
resource "google_compute_network" "container_network" {
  name                    = "%s"
  auto_create_subnetworks = false
}

resource "google_compute_subnetwork" "container_subnetwork" {
  name    = google_compute_network.container_network.name
  network = google_compute_network.container_network.name
  region  = "us-central1"

  ip_cidr_range = "10.2.0.0/16"
}

resource "google_container_cluster" "with_ip_allocation_policy" {
  name       = "%s"
  location   = "us-central1-a"
  network    = google_compute_network.container_network.name
  subnetwork = google_compute_subnetwork.container_subnetwork.name

  initial_node_count = 1

  networking_mode = "VPC_NATIVE"
  ip_allocation_policy {
    cluster_ipv4_cidr_block  = "/16"
    services_ipv4_cidr_block = "/22"
  }
}
`, containerNetName, clusterName)
}

func testAccContainerCluster_withResourceUsageExportConfig(clusterName, datasetId, enableMetering string) string {
	return fmt.Sprintf(`
provider "google" {
  user_project_override = true
}
resource "google_bigquery_dataset" "default" {
  dataset_id                 = "%s"
  description                = "gke resource usage dataset tests"
  delete_contents_on_destroy = true
}

resource "google_container_cluster" "with_resource_usage_export_config" {
  name               = "%s"
  location           = "us-central1-a"
  initial_node_count = 1
  resource_usage_export_config {
    enable_network_egress_metering = true
    enable_resource_consumption_metering = %s
    bigquery_destination {
      dataset_id = google_bigquery_dataset.default.dataset_id
    }
  }
}
`, datasetId, clusterName, enableMetering)
}

func testAccContainerCluster_withResourceUsageExportConfigNoConfig(clusterName, datasetId string) string {
	return fmt.Sprintf(`
resource "google_bigquery_dataset" "default" {
  dataset_id                 = "%s"
  description                = "gke resource usage dataset tests"
  delete_contents_on_destroy = true
}

resource "google_container_cluster" "with_resource_usage_export_config" {
  name               = "%s"
  location           = "us-central1-a"
  initial_node_count = 1
}
`, datasetId, clusterName)
}

func testAccContainerCluster_withPrivateClusterConfigMissingCidrBlock(containerNetName string, clusterName string) string {
	return fmt.Sprintf(`
resource "google_compute_network" "container_network" {
  name                    = "%s"
  auto_create_subnetworks = false
}

resource "google_compute_subnetwork" "container_subnetwork" {
  name                     = google_compute_network.container_network.name
  network                  = google_compute_network.container_network.name
  ip_cidr_range            = "10.0.36.0/24"
  region                   = "us-central1"
  private_ip_google_access = true

  secondary_ip_range {
    range_name    = "pod"
    ip_cidr_range = "10.0.0.0/19"
  }

  secondary_ip_range {
    range_name    = "svc"
    ip_cidr_range = "10.0.32.0/22"
  }
}

resource "google_container_cluster" "with_private_cluster" {
  name               = "%s"
  location           = "us-central1-a"
  initial_node_count = 1

  networking_mode = "VPC_NATIVE"
  network    = google_compute_network.container_network.name
  subnetwork = google_compute_subnetwork.container_subnetwork.name

  private_cluster_config {
    enable_private_endpoint = true
    enable_private_nodes    = true
  }

  master_authorized_networks_config {}

  ip_allocation_policy {
    cluster_secondary_range_name  = google_compute_subnetwork.container_subnetwork.secondary_ip_range[0].range_name
    services_secondary_range_name = google_compute_subnetwork.container_subnetwork.secondary_ip_range[1].range_name
  }
}
`, containerNetName, clusterName)
}

func testAccContainerCluster_withPrivateClusterConfig(containerNetName string, clusterName string) string {
	return fmt.Sprintf(`
resource "google_compute_network" "container_network" {
  name                    = "%s"
  auto_create_subnetworks = false
}

resource "google_compute_subnetwork" "container_subnetwork" {
  name                     = google_compute_network.container_network.name
  network                  = google_compute_network.container_network.name
  ip_cidr_range            = "10.0.36.0/24"
  region                   = "us-central1"
  private_ip_google_access = true

  secondary_ip_range {
    range_name    = "pod"
    ip_cidr_range = "10.0.0.0/19"
  }

  secondary_ip_range {
    range_name    = "svc"
    ip_cidr_range = "10.0.32.0/22"
  }
}

resource "google_container_cluster" "with_private_cluster" {
  name               = "%s"
  location           = "us-central1-a"
  initial_node_count = 1

  networking_mode = "VPC_NATIVE"
  default_snat_status {
    disabled = true
  }
  network    = google_compute_network.container_network.name
  subnetwork = google_compute_subnetwork.container_subnetwork.name

  private_cluster_config {
    enable_private_endpoint = true
    enable_private_nodes    = true
    master_ipv4_cidr_block  = "10.42.0.0/28"
    master_global_access_config {
      enabled = true
	}
  }
  master_authorized_networks_config {
  }
  ip_allocation_policy {
    cluster_secondary_range_name  = google_compute_subnetwork.container_subnetwork.secondary_ip_range[0].range_name
    services_secondary_range_name = google_compute_subnetwork.container_subnetwork.secondary_ip_range[1].range_name
  }
}
`, containerNetName, clusterName)
}

func testAccContainerCluster_withShieldedNodes(clusterName string, enabled bool) string {
	return fmt.Sprintf(`
resource "google_container_cluster" "with_shielded_nodes" {
  name               = "%s"
  location           = "us-central1-a"
  initial_node_count = 1

  enable_shielded_nodes = %v
}
`, clusterName, enabled)
}

func testAccContainerCluster_withWorkloadIdentityConfigEnabled(projectID string, clusterName string) string {
	return fmt.Sprintf(`
data "google_project" "project" {
  project_id = "%s"
}

resource "google_container_cluster" "with_workload_identity_config" {
  name               = "%s"
  location           = "us-central1-a"
  initial_node_count = 1

  workload_identity_config {
    workload_pool = "${data.google_project.project.project_id}.svc.id.goog"
  }
  remove_default_node_pool = true

}
`, projectID, clusterName)
}

func testAccContainerCluster_updateWorkloadIdentityConfig(projectID string, clusterName string, enable bool) string {
	workloadIdentityConfig := ""
	if enable {
		workloadIdentityConfig = `
			workload_identity_config {
		  workload_pool = "${data.google_project.project.project_id}.svc.id.goog"
		}`
        } else {
		workloadIdentityConfig = `
			workload_identity_config {
			workload_pool = ""
		}`
        }
	return fmt.Sprintf(`
data "google_project" "project" {
  project_id = "%s"
}

resource "google_container_cluster" "with_workload_identity_config" {
  name               = "%s"
  location           = "us-central1-a"
  initial_node_count = 1
  remove_default_node_pool = true
  %s
}
`, projectID, clusterName, workloadIdentityConfig)
}


<% unless version.nil? || version == 'ga' -%>
func testAccContainerCluster_sharedVpc(org, billingId, projectName, name string, suffix string) string {
	return fmt.Sprintf(`
resource "google_project" "host_project" {
  name            = "Test Project XPN Host"
  project_id      = "%s-host"
  org_id          = "%s"
  billing_account = "%s"
}

resource "google_project_service" "host_project" {
  project = google_project.host_project.project_id
  service = "container.googleapis.com"
}

resource "google_compute_shared_vpc_host_project" "host_project" {
  project = google_project_service.host_project.project
}

resource "google_project" "service_project" {
  name            = "Test Project XPN Service"
  project_id      = "%s-service"
  org_id          = "%s"
  billing_account = "%s"
}

resource "google_project_service" "service_project" {
  project = google_project.service_project.project_id
  service = "container.googleapis.com"
}

resource "google_compute_shared_vpc_service_project" "service_project" {
  host_project    = google_compute_shared_vpc_host_project.host_project.project
  service_project = google_project_service.service_project.project
}

resource "google_project_iam_member" "host_service_agent" {
  project = google_project_service.host_project.project
  role    = "roles/container.hostServiceAgentUser"
  member  = "serviceAccount:service-${google_project.service_project.number}@container-engine-robot.iam.gserviceaccount.com"

  depends_on = [google_project_service.service_project]
}

resource "google_compute_subnetwork_iam_member" "service_network_cloud_services" {
  project    = google_compute_shared_vpc_host_project.host_project.project
  subnetwork = google_compute_subnetwork.shared_subnetwork.name
  role       = "roles/compute.networkUser"
  member     = "serviceAccount:${google_project.service_project.number}@cloudservices.gserviceaccount.com"
}

resource "google_compute_subnetwork_iam_member" "service_network_gke_user" {
  project    = google_compute_shared_vpc_host_project.host_project.project
  subnetwork = google_compute_subnetwork.shared_subnetwork.name
  role       = "roles/compute.networkUser"
  member     = "serviceAccount:service-${google_project.service_project.number}@container-engine-robot.iam.gserviceaccount.com"
}

resource "google_compute_network" "shared_network" {
  name    = "test-%s"
  project = google_compute_shared_vpc_host_project.host_project.project

  auto_create_subnetworks = false
}

resource "google_compute_subnetwork" "shared_subnetwork" {
  name          = "test-%s"
  ip_cidr_range = "10.0.0.0/16"
  region        = "us-central1"
  network       = google_compute_network.shared_network.self_link
  project       = google_compute_shared_vpc_host_project.host_project.project

  secondary_ip_range {
    range_name    = "pods"
    ip_cidr_range = "10.1.0.0/16"
  }

  secondary_ip_range {
    range_name    = "services"
    ip_cidr_range = "10.2.0.0/20"
  }
}

resource "google_container_cluster" "shared_vpc_cluster" {
  name               = "%s"
  location           = "us-central1-a"
  initial_node_count = 1
  project            = google_compute_shared_vpc_service_project.service_project.service_project

  networking_mode = "VPC_NATIVE"
  network         = google_compute_network.shared_network.self_link
  subnetwork      = google_compute_subnetwork.shared_subnetwork.self_link

  ip_allocation_policy {
    cluster_secondary_range_name  = google_compute_subnetwork.shared_subnetwork.secondary_ip_range[0].range_name
    services_secondary_range_name = google_compute_subnetwork.shared_subnetwork.secondary_ip_range[1].range_name
  }

  depends_on = [
    google_project_iam_member.host_service_agent,
    google_compute_subnetwork_iam_member.service_network_cloud_services,
    google_compute_subnetwork_iam_member.service_network_gke_user,
  ]
}
`, projectName, org, billingId, projectName, org, billingId, suffix, suffix, name)
}

func testAccContainerCluster_withBinaryAuthorization(clusterName string, enabled bool) string {
	return fmt.Sprintf(`
resource "google_container_cluster" "with_binary_authorization" {
  name               = "%s"
  location           = "us-central1-a"
  initial_node_count = 1

  enable_binary_authorization = %v
}
`, clusterName, enabled)
}

func testAccContainerCluster_withFlexiblePodCIDR(containerNetName string, clusterName string) string {
	return fmt.Sprintf(`
resource "google_compute_network" "container_network" {
  name                    = "%s"
  auto_create_subnetworks = false
}

resource "google_compute_subnetwork" "container_subnetwork" {
  name                     = google_compute_network.container_network.name
  network                  = google_compute_network.container_network.name
  ip_cidr_range            = "10.0.35.0/24"
  region                   = "us-central1"
  private_ip_google_access = true

  secondary_ip_range {
    range_name    = "pod"
    ip_cidr_range = "10.1.0.0/19"
  }

  secondary_ip_range {
    range_name    = "svc"
    ip_cidr_range = "10.2.0.0/22"
  }
}

resource "google_container_cluster" "with_flexible_cidr" {
  name               = "%s"
  location           = "us-central1-a"
  initial_node_count = 3

  networking_mode = "VPC_NATIVE"
  network         = google_compute_network.container_network.name
  subnetwork      = google_compute_subnetwork.container_subnetwork.name

  private_cluster_config {
    enable_private_endpoint = true
    enable_private_nodes    = true
    master_ipv4_cidr_block  = "10.42.0.0/28"
  }

  master_authorized_networks_config {
  }

  ip_allocation_policy {
    cluster_secondary_range_name  = google_compute_subnetwork.container_subnetwork.secondary_ip_range[0].range_name
    services_secondary_range_name = google_compute_subnetwork.container_subnetwork.secondary_ip_range[1].range_name
  }

  default_max_pods_per_node = 100
}
`, containerNetName, clusterName)
}
<% end -%>

func testAccContainerCluster_withInitialCIDR(containerNetName string, clusterName string) string {
	return fmt.Sprintf(`
resource "google_compute_network" "container_network" {
  name                    = "%s"
  auto_create_subnetworks = false
}

resource "google_compute_subnetwork" "container_subnetwork" {
  name          = google_compute_network.container_network.name
  network       = google_compute_network.container_network.name
  ip_cidr_range = "10.128.0.0/9"
}

resource "google_container_cluster" "cidr_error_preempt" {
  name     = "%s"
  location = "us-central1-a"

  networking_mode = "VPC_NATIVE"
  network    = google_compute_network.container_network.name
  subnetwork = google_compute_subnetwork.container_subnetwork.name

  initial_node_count = 1

  ip_allocation_policy {
    cluster_ipv4_cidr_block  = "10.0.0.0/16"
    services_ipv4_cidr_block = "10.1.0.0/16"
  }
}
`, containerNetName, clusterName)
}

func testAccContainerCluster_withCIDROverlap(initConfig, secondCluster string) string {
	return fmt.Sprintf(`
  %s

resource "google_container_cluster" "cidr_error_overlap" {
  name     = "%s"
  location = "us-central1-a"

  network    = google_compute_network.container_network.name
  subnetwork = google_compute_subnetwork.container_subnetwork.name

  initial_node_count = 1

  networking_mode = "VPC_NATIVE"
  ip_allocation_policy {
    cluster_ipv4_cidr_block  = "10.0.0.0/16"
    services_ipv4_cidr_block = "10.1.0.0/16"
  }
}
`, initConfig, secondCluster)
}

func testAccContainerCluster_withInvalidLocation(location string) string {
	return fmt.Sprintf(`
resource "google_container_cluster" "with_resource_labels" {
  name               = "invalid-gke-cluster"
  location           = "%s"
  initial_node_count = 1
}
`, location)
}

func testAccContainerCluster_withDatabaseEncryption(clusterName string, kmsData bootstrappedKMS) string {
	return fmt.Sprintf(`
data "google_project" "project" {
}

data "google_iam_policy" "test_kms_binding" {
  binding {
    role = "roles/cloudkms.cryptoKeyEncrypterDecrypter"

    members = [
      "serviceAccount:service-${data.google_project.project.number}@container-engine-robot.iam.gserviceaccount.com",
    ]
  }
}

resource "google_kms_key_ring_iam_policy" "test_key_ring_iam_policy" {
  key_ring_id = "%[1]s"
  policy_data = data.google_iam_policy.test_kms_binding.policy_data
}

resource "google_container_cluster" "primary" {
  name               = "%[3]s"
  location           = "us-central1-a"
  initial_node_count = 1

  database_encryption {
    state    = "ENCRYPTED"
    key_name = "%[2]s"
  }
}
`, kmsData.KeyRing.Name, kmsData.CryptoKey.Name, clusterName)
}

func testAccContainerCluster_withDatapathProvider(clusterName, datapathProvider string) string {
	return fmt.Sprintf(`
resource "google_container_cluster" "primary" {
  name               = "%s"
  location           = "us-central1-a"
  initial_node_count = 1
  ip_allocation_policy {
  }

  datapath_provider = "%s"

  release_channel {
    channel = "RAPID"
  }
}
`, clusterName, datapathProvider)
}

func testAccContainerCluster_withMasterAuthorizedNetworksDisabled(containerNetName string, clusterName string) string {
	return fmt.Sprintf(`
resource "google_compute_network" "container_network" {
  name                    = "%s"
  auto_create_subnetworks = false
}

resource "google_compute_subnetwork" "container_subnetwork" {
  name                     = google_compute_network.container_network.name
  network                  = google_compute_network.container_network.name
  ip_cidr_range            = "10.0.36.0/24"
  region                   = "us-central1"
  private_ip_google_access = true

  secondary_ip_range {
    range_name    = "pod"
    ip_cidr_range = "10.0.0.0/19"
  }

  secondary_ip_range {
    range_name    = "svc"
    ip_cidr_range = "10.0.32.0/22"
  }
}

resource "google_container_cluster" "with_private_cluster" {
  name               = "%s"
  location           = "us-central1-a"
  initial_node_count = 1

  networking_mode = "VPC_NATIVE"
  network    = google_compute_network.container_network.name
  subnetwork = google_compute_subnetwork.container_subnetwork.name

  private_cluster_config {
    enable_private_endpoint = false
    enable_private_nodes    = true
    master_ipv4_cidr_block  = "10.42.0.0/28"
  }

  ip_allocation_policy {
    cluster_secondary_range_name  = google_compute_subnetwork.container_subnetwork.secondary_ip_range[0].range_name
    services_secondary_range_name = google_compute_subnetwork.container_subnetwork.secondary_ip_range[1].range_name
  }
}
`, containerNetName, clusterName)
}

func testAccContainerCluster_withEnableKubernetesAlpha(cluster, np string) string {
	return fmt.Sprintf(`
resource "google_container_cluster" "primary" {
  name               = "%s"
  location           = "us-central1-a"
  enable_kubernetes_alpha = true

  node_pool {
    name = "%s"
	initial_node_count = 1
	management {
		auto_repair = false
		auto_upgrade = false
	}
  }
}
`, cluster, np)
}

func testAccContainerCluster_withIPv4Error(name string) string {
	return fmt.Sprintf(`
resource "google_container_cluster" "primary" {
  name               = "%s"
  location           = "us-central1-a"
	initial_node_count = 1
	private_cluster_config {
    enable_private_endpoint = true
    enable_private_nodes    = false
    master_ipv4_cidr_block  = "10.42.0.0/28"
  }
}
`, name)
}

func testAccContainerCluster_withAutopilot(containerNetName string, clusterName string, location string, enabled bool) string {
	return fmt.Sprintf(`
resource "google_compute_network" "container_network" {
	name                    = "%s"
	auto_create_subnetworks = false
}

resource "google_compute_subnetwork" "container_subnetwork" {
	name                     = google_compute_network.container_network.name
	network                  = google_compute_network.container_network.name
	ip_cidr_range            = "10.0.36.0/24"
	region                   = "us-central1"
	private_ip_google_access = true

	secondary_ip_range {
	  range_name    = "pod"
	  ip_cidr_range = "10.0.0.0/19"
	}

	secondary_ip_range {
	  range_name    = "svc"
	  ip_cidr_range = "10.0.32.0/22"
	}
}

data "google_container_engine_versions" "central1a" {
	location = "us-central1-a"
}

resource "google_container_cluster" "with_autopilot" {
	name               = "%s"
	location           = "%s"
	enable_autopilot   = %v
	min_master_version = "latest"
	release_channel {
		channel = "RAPID"
	}
	network       = google_compute_network.container_network.name
	subnetwork    = google_compute_subnetwork.container_subnetwork.name
	ip_allocation_policy {
		cluster_secondary_range_name  = google_compute_subnetwork.container_subnetwork.secondary_ip_range[0].range_name
		services_secondary_range_name = google_compute_subnetwork.container_subnetwork.secondary_ip_range[1].range_name
	}
	addons_config {
		horizontal_pod_autoscaling {
			disabled = false
		}
	}
	vertical_pod_autoscaling {
		enabled = true
	}
}
`, containerNetName, clusterName, location, enabled)
}

func testAccContainerCluster_withDNSConfig(clusterName string, clusterDns string, clusterDnsDomain string, clusterDnsScope string) string {
	return fmt.Sprintf(`
resource "google_container_cluster" "with_dns_config" {
	name               = "%s"
	location           = "us-central1-f"
	initial_node_count = 1
	dns_config {
		cluster_dns 	   = "%s"
		cluster_dns_domain = "%s"
		cluster_dns_scope  = "%s"
	}
}
`, clusterName, clusterDns, clusterDnsDomain, clusterDnsScope)
}

<% unless version == 'ga' -%>
func testAccContainerCluster_withIdentityServiceConfigEnabled(name string) string {
	return fmt.Sprintf(`
resource "google_container_cluster" "primary" {
  name               = "%s"
  location           = "us-central1-a"
  initial_node_count = 1
  identity_service_config {
	  enabled = true
  }
}
`, name)
}

func testAccContainerCluster_withIdentityServiceConfigUpdated(name string) string {
	return fmt.Sprintf(`
resource "google_container_cluster" "primary" {
  name               = "%s"
  location           = "us-central1-a"
  initial_node_count = 1
  identity_service_config {
	  enabled = false
  }
}
`, name)
}
<% end -%>

func testAccContainerCluster_withLoggingConfigEnabled(name string) string {
	return fmt.Sprintf(`
resource "google_container_cluster" "primary" {
  name               = "%s"
  location           = "us-central1-a"
  initial_node_count = 1
  logging_config {
	  enable_components = [ "SYSTEM_COMPONENTS" ]
  }
  monitoring_config {
      enable_components = [ "SYSTEM_COMPONENTS" ]
  }
}
`, name)
}

func testAccContainerCluster_withLoggingConfigUpdated(name string) string {
	return fmt.Sprintf(`
resource "google_container_cluster" "primary" {
  name               = "%s"
  location           = "us-central1-a"
  initial_node_count = 1
  logging_config {
	  enable_components = [ "SYSTEM_COMPONENTS", "WORKLOADS" ]
  }
  monitoring_config {
	  enable_components = [ "SYSTEM_COMPONENTS" ]
  }
}
`, name)
}

func testAccContainerCluster_withSoleTenantGroup(name string) string {
	return fmt.Sprintf(`
resource "google_compute_node_template" "soletenant-tmpl" {
  name      = "%s"
  region    = "us-central1"
  node_type = "n1-node-96-624"
}

resource "google_compute_node_group" "group" {
  name        = "%s"
  zone        = "us-central1-f"
  description = "example google_compute_node_group for Terraform Google Provider"

  size          = 1
  node_template = google_compute_node_template.soletenant-tmpl.id
}

resource "google_container_cluster" "primary" {
  name               = "%s"
  location           = "us-central1-f"
  initial_node_count = 1
  node_config {
    machine_type    = "n1-standard-1"  // can't be e2 because of local-ssd
    disk_size_gb    = 15
    disk_type       = "pd-ssd"
    node_group = google_compute_node_group.group.name
  }
}
`, name, name, name)
}<|MERGE_RESOLUTION|>--- conflicted
+++ resolved
@@ -2084,8 +2084,6 @@
 	})
 }
 
-<<<<<<< HEAD
-=======
 func TestAccContainerCluster_withSoleTenantGroup(t *testing.T) {
 	t.Parallel()
 
@@ -2106,43 +2104,6 @@
 		},
 	})
 }
-
-<% unless version == 'ga' -%>
-// consider merging this test with TestAccContainerCluster_nodeAutoprovisioningDefaults
-// once the feature is GA
-func TestAccContainerCluster_nodeAutoprovisioningDefaultsMinCpuPlatform(t *testing.T) {
-	t.Parallel()
-
-	clusterName := fmt.Sprintf("tf-test-cluster-%s", randString(t, 10))
-	includeMinCpuPlatform := true
-
-	vcrTest(t, resource.TestCase{
-		PreCheck:	  func() { testAccPreCheck(t) },
-		Providers:	  testAccProviders,
-		CheckDestroy: testAccCheckContainerClusterDestroyProducer(t),
-		Steps: []resource.TestStep{
-			{
-				Config: testAccContainerCluster_autoprovisioningDefaultsMinCpuPlatform(clusterName, includeMinCpuPlatform),
-			},
-			{
-				ResourceName:		 "google_container_cluster.with_autoprovisioning",
-				ImportState:		 true,
-				ImportStateVerify:	 true,
-				ImportStateVerifyIgnore: []string{"min_master_version"},
-			},
-			{
-				Config: testAccContainerCluster_autoprovisioningDefaultsMinCpuPlatform(clusterName, !includeMinCpuPlatform),
-			},
-			{
-				ResourceName:		 "google_container_cluster.with_autoprovisioning",
-				ImportState:		 true,
-				ImportStateVerify:	 true,
-				ImportStateVerifyIgnore: []string{"min_master_version"},
-			},
-		},
-	})
-}
->>>>>>> 4d634824
 
 func TestAccContainerCluster_withAutoscalingProfile(t *testing.T) {
 	t.Parallel()
