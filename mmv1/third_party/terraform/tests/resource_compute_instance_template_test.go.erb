<% autogen_exception -%>

package google

import (
	"fmt"
	"reflect"
	"regexp"
	"strings"
	"testing"
	"time"

	"github.com/hashicorp/terraform-plugin-sdk/v2/helper/resource"
	"github.com/hashicorp/terraform-plugin-sdk/v2/terraform"

<% if version == "ga" -%>
	"google.golang.org/api/compute/v1"
<% else -%>
	compute "google.golang.org/api/compute/v0.beta"
<% end -%>
)

const DEFAULT_MIN_CPU_TEST_VALUE = "Intel Haswell"

func TestComputeInstanceTemplate_reorderDisks(t *testing.T) {
	t.Parallel()

	cBoot := map[string]interface{}{
		"source": "boot-source",
	}
	cFallThrough := map[string]interface{}{
		"auto_delete": true,
	}
	cDeviceName := map[string]interface{}{
		"device_name": "disk-1",
	}
	cScratch := map[string]interface{}{
		"type": "SCRATCH",
	}
	cSource := map[string]interface{}{
		"source": "disk-source",
	}
	cScratchNvme := map[string]interface{}{
		"type":      "SCRATCH",
		"interface": "NVME",
	}

	aBoot := map[string]interface{}{
		"source": "boot-source",
		"boot":   true,
	}
	aScratchNvme := map[string]interface{}{
		"device_name": "scratch-1",
		"type":        "SCRATCH",
		"interface":   "NVME",
	}
	aSource := map[string]interface{}{
		"device_name": "disk-2",
		"source":      "disk-source",
	}
	aScratchScsi := map[string]interface{}{
		"device_name": "scratch-2",
		"type":        "SCRATCH",
		"interface":   "SCSI",
	}
	aFallThrough := map[string]interface{}{
		"device_name": "disk-3",
		"auto_delete": true,
		"source":      "fake-source",
	}
	aFallThrough2 := map[string]interface{}{
		"device_name": "disk-4",
		"auto_delete": true,
		"source":      "fake-source",
	}
	aDeviceName := map[string]interface{}{
		"device_name": "disk-1",
		"auto_delete": true,
		"source":      "fake-source-2",
	}
	aNoMatch := map[string]interface{}{
		"device_name": "disk-2",
		"source":      "disk-source-doesn't-match",
	}

	cases := map[string]struct {
		ConfigDisks    []interface{}
		ApiDisks       []map[string]interface{}
		ExpectedResult []map[string]interface{}
	}{
		"all disks represented": {
			ApiDisks: []map[string]interface{}{
				aBoot, aScratchNvme, aSource, aScratchScsi, aFallThrough, aDeviceName,
			},
			ConfigDisks: []interface{}{
				cBoot, cFallThrough, cDeviceName, cScratch, cSource, cScratchNvme,
			},
			ExpectedResult: []map[string]interface{}{
				aBoot, aFallThrough, aDeviceName, aScratchScsi, aSource, aScratchNvme,
			},
		},
		"one non-match": {
			ApiDisks: []map[string]interface{}{
				aBoot, aNoMatch, aScratchNvme, aScratchScsi, aFallThrough, aDeviceName,
			},
			ConfigDisks: []interface{}{
				cBoot, cFallThrough, cDeviceName, cScratch, cSource, cScratchNvme,
			},
			ExpectedResult: []map[string]interface{}{
				aBoot, aFallThrough, aDeviceName, aScratchScsi, aScratchNvme, aNoMatch,
			},
		},
		"two fallthroughs": {
			ApiDisks: []map[string]interface{}{
				aBoot, aScratchNvme, aFallThrough, aSource, aScratchScsi, aFallThrough2, aDeviceName,
			},
			ConfigDisks: []interface{}{
				cBoot, cFallThrough, cDeviceName, cScratch, cFallThrough, cSource, cScratchNvme,
			},
			ExpectedResult: []map[string]interface{}{
				aBoot, aFallThrough, aDeviceName, aScratchScsi, aFallThrough2, aSource, aScratchNvme,
			},
		},
	}

	for tn, tc := range cases {
		t.Run(tn, func(t *testing.T) {
			// Disks read using d.Get will always have values for all keys, so set those values
			for _, disk := range tc.ConfigDisks {
				d := disk.(map[string]interface{})
				for _, k := range []string{"auto_delete", "boot"} {
					if _, ok := d[k]; !ok {
						d[k] = false
					}
				}
				for _, k := range []string{"device_name", "disk_name", "interface", "mode", "source", "type"} {
					if _, ok := d[k]; !ok {
						d[k] = ""
					}
				}
			}

			// flattened disks always set auto_delete, boot, device_name, interface, mode, source, and type
			for _, d := range tc.ApiDisks {
				for _, k := range []string{"auto_delete", "boot"} {
					if _, ok := d[k]; !ok {
						d[k] = false
					}
				}

				for _, k := range []string{"device_name", "interface", "mode", "source"} {
					if _, ok := d[k]; !ok {
						d[k] = ""
					}
				}
				if _, ok := d["type"]; !ok {
					d["type"] = "PERSISTENT"
				}
			}

			result := reorderDisks(tc.ConfigDisks, tc.ApiDisks)
			if !reflect.DeepEqual(tc.ExpectedResult, result) {
				t.Errorf("reordering did not match\nExpected: %+v\nActual: %+v", tc.ExpectedResult, result)
			}
		})
	}
}

func TestComputeInstanceTemplate_scratchDiskSizeCustomizeDiff(t *testing.T) {
	t.Parallel()

	cases := map[string]struct {
		Typee       string // misspelled on purpose, type is a special symbol
		DiskType    string
		DiskSize    int
		ExpectError bool
	}{
		"scratch disk correct size": {
			Typee:       "SCRATCH",
			DiskType:    "local-ssd",
			DiskSize:    375,
			ExpectError: false,
		},
		"scratch disk incorrect size": {
			Typee:       "SCRATCH",
			DiskType:    "local-ssd",
			DiskSize:    300,
			ExpectError: true,
		},
		"non-scratch disk": {
			Typee:       "PERSISTENT",
			DiskType:    "",
			DiskSize:    300,
			ExpectError: false,
		},
	}

	for tn, tc := range cases {
		d := &ResourceDiffMock{
			After: map[string]interface{}{
				"disk.#":              1,
				"disk.0.type":         tc.Typee,
				"disk.0.disk_type":    tc.DiskType,
				"disk.0.disk_size_gb": tc.DiskSize,
			},
		}
		err := resourceComputeInstanceTemplateScratchDiskCustomizeDiffFunc(d)
		if tc.ExpectError && err == nil {
			t.Errorf("%s failed, expected error but was none", tn)
		}
		if !tc.ExpectError && err != nil {
			t.Errorf("%s failed, found unexpected error: %s", tn, err)
		}
	}
}

func TestAccComputeInstanceTemplate_basic(t *testing.T) {
	t.Parallel()

	var instanceTemplate compute.InstanceTemplate

	VcrTest(t, resource.TestCase{
		PreCheck:     func() { testAccPreCheck(t) },
		Providers:    TestAccProviders,
		CheckDestroy: testAccCheckComputeInstanceTemplateDestroyProducer(t),
		Steps: []resource.TestStep{
			{
				Config: testAccComputeInstanceTemplate_basic(RandString(t, 10)),
				Check: resource.ComposeTestCheckFunc(
					testAccCheckComputeInstanceTemplateExists(
						t, "google_compute_instance_template.foobar", &instanceTemplate),
					testAccCheckComputeInstanceTemplateTag(&instanceTemplate, "foo"),
					testAccCheckComputeInstanceTemplateMetadata(&instanceTemplate, "foo", "bar"),
					testAccCheckComputeInstanceTemplateContainsLabel(&instanceTemplate, "my_label", "foobar"),
					testAccCheckComputeInstanceTemplateLacksShieldedVmConfig(&instanceTemplate),
				),
			},
			{
				ResourceName:      "google_compute_instance_template.foobar",
				ImportState:       true,
				ImportStateVerify: true,
			},
		},
	})
}

func TestAccComputeInstanceTemplate_imageShorthand(t *testing.T) {
	t.Parallel()

	var instanceTemplate compute.InstanceTemplate

	VcrTest(t, resource.TestCase{
		PreCheck:     func() { testAccPreCheck(t) },
		Providers:    TestAccProviders,
		CheckDestroy: testAccCheckComputeInstanceTemplateDestroyProducer(t),
		Steps: []resource.TestStep{
			{
				Config: testAccComputeInstanceTemplate_imageShorthand(RandString(t, 10)),
				Check: resource.ComposeTestCheckFunc(
					testAccCheckComputeInstanceTemplateExists(
						t, "google_compute_instance_template.foobar", &instanceTemplate),
				),
			},
			{
				ResourceName:      "google_compute_instance_template.foobar",
				ImportState:       true,
				ImportStateVerify: true,
			},
		},
	})
}

func TestAccComputeInstanceTemplate_preemptible(t *testing.T) {
	t.Parallel()

	var instanceTemplate compute.InstanceTemplate

	VcrTest(t, resource.TestCase{
		PreCheck:     func() { testAccPreCheck(t) },
		Providers:    TestAccProviders,
		CheckDestroy: testAccCheckComputeInstanceTemplateDestroyProducer(t),
		Steps: []resource.TestStep{
			{
				Config: testAccComputeInstanceTemplate_preemptible(RandString(t, 10)),
				Check: resource.ComposeTestCheckFunc(
					testAccCheckComputeInstanceTemplateExists(
						t, "google_compute_instance_template.foobar", &instanceTemplate),
					testAccCheckComputeInstanceTemplateAutomaticRestart(&instanceTemplate, false),
					testAccCheckComputeInstanceTemplatePreemptible(&instanceTemplate, true),
				),
			},
			{
				ResourceName:      "google_compute_instance_template.foobar",
				ImportState:       true,
				ImportStateVerify: true,
			},
		},
	})
}

func TestAccComputeInstanceTemplate_IP(t *testing.T) {
	t.Parallel()

	var instanceTemplate compute.InstanceTemplate

	VcrTest(t, resource.TestCase{
		PreCheck:     func() { testAccPreCheck(t) },
		Providers:    TestAccProviders,
		CheckDestroy: testAccCheckComputeInstanceTemplateDestroyProducer(t),
		Steps: []resource.TestStep{
			{
				Config: testAccComputeInstanceTemplate_ip(RandString(t, 10)),
				Check: resource.ComposeTestCheckFunc(
					testAccCheckComputeInstanceTemplateExists(
						t, "google_compute_instance_template.foobar", &instanceTemplate),
					testAccCheckComputeInstanceTemplateNetwork(&instanceTemplate),
				),
			},
			{
				ResourceName:      "google_compute_instance_template.foobar",
				ImportState:       true,
				ImportStateVerify: true,
			},
		},
	})
}

func TestAccComputeInstanceTemplate_IPv6(t *testing.T) {
	t.Parallel()

	var instanceTemplate compute.InstanceTemplate

	VcrTest(t, resource.TestCase{
		PreCheck:     func() { testAccPreCheck(t) },
		Providers:    TestAccProviders,
		CheckDestroy: testAccCheckComputeInstanceTemplateDestroyProducer(t),
		Steps: []resource.TestStep{
			{
				Config: testAccComputeInstanceTemplate_ipv6(RandString(t, 10)),
				Check: resource.ComposeTestCheckFunc(
					testAccCheckComputeInstanceTemplateExists(
						t, "google_compute_instance_template.foobar", &instanceTemplate),
				),
			},
			{
				ResourceName:      "google_compute_instance_template.foobar",
				ImportState:       true,
				ImportStateVerify: true,
			},
		},
	})
}

func TestAccComputeInstanceTemplate_networkTier(t *testing.T) {
	t.Parallel()

	VcrTest(t, resource.TestCase{
		PreCheck:     func() { testAccPreCheck(t) },
		Providers:    TestAccProviders,
		CheckDestroy: testAccCheckComputeInstanceTemplateDestroyProducer(t),
		Steps: []resource.TestStep{
			{
				Config: testAccComputeInstanceTemplate_networkTier(RandString(t, 10)),
			},
			{
				ResourceName:      "google_compute_instance_template.foobar",
				ImportState:       true,
				ImportStateVerify: true,
			},
		},
	})
}

func TestAccComputeInstanceTemplate_networkIP(t *testing.T) {
	t.Parallel()

	var instanceTemplate compute.InstanceTemplate
	networkIP := "10.128.0.2"

	VcrTest(t, resource.TestCase{
		PreCheck:     func() { testAccPreCheck(t) },
		Providers:    TestAccProviders,
		CheckDestroy: testAccCheckComputeInstanceTemplateDestroyProducer(t),
		Steps: []resource.TestStep{
			{
				Config: testAccComputeInstanceTemplate_networkIP(RandString(t, 10), networkIP),
				Check: resource.ComposeTestCheckFunc(
					testAccCheckComputeInstanceTemplateExists(
						t, "google_compute_instance_template.foobar", &instanceTemplate),
					testAccCheckComputeInstanceTemplateNetwork(&instanceTemplate),
					testAccCheckComputeInstanceTemplateNetworkIP(
						"google_compute_instance_template.foobar", networkIP, &instanceTemplate),
				),
			},
			{
				ResourceName:      "google_compute_instance_template.foobar",
				ImportState:       true,
				ImportStateVerify: true,
			},
		},
	})
}

func TestAccComputeInstanceTemplate_networkIPAddress(t *testing.T) {
	t.Parallel()

	var instanceTemplate compute.InstanceTemplate
	ipAddress := "10.128.0.2"

	VcrTest(t, resource.TestCase{
		PreCheck:     func() { testAccPreCheck(t) },
		Providers:    TestAccProviders,
		CheckDestroy: testAccCheckComputeInstanceTemplateDestroyProducer(t),
		Steps: []resource.TestStep{
			{
				Config: testAccComputeInstanceTemplate_networkIPAddress(RandString(t, 10), ipAddress),
				Check: resource.ComposeTestCheckFunc(
					testAccCheckComputeInstanceTemplateExists(
						t, "google_compute_instance_template.foobar", &instanceTemplate),
					testAccCheckComputeInstanceTemplateNetwork(&instanceTemplate),
					testAccCheckComputeInstanceTemplateNetworkIPAddress(
						"google_compute_instance_template.foobar", ipAddress, &instanceTemplate),
				),
			},
			{
				ResourceName:      "google_compute_instance_template.foobar",
				ImportState:       true,
				ImportStateVerify: true,
			},
		},
	})
}

func TestAccComputeInstanceTemplate_disks(t *testing.T) {
	t.Parallel()

	VcrTest(t, resource.TestCase{
		PreCheck:     func() { testAccPreCheck(t) },
		Providers:    TestAccProviders,
		CheckDestroy: testAccCheckComputeInstanceTemplateDestroyProducer(t),
		Steps: []resource.TestStep{
			{
				Config: testAccComputeInstanceTemplate_disks(RandString(t, 10)),
			},
			{
				ResourceName:      "google_compute_instance_template.foobar",
				ImportState:       true,
				ImportStateVerify: true,
			},
		},
	})
}

func TestAccComputeInstanceTemplate_disksInvalid(t *testing.T) {
	t.Parallel()

	VcrTest(t, resource.TestCase{
		PreCheck:     func() { testAccPreCheck(t) },
		Providers:    TestAccProviders,
		CheckDestroy: testAccCheckComputeInstanceTemplateDestroyProducer(t),
		Steps: []resource.TestStep{
			{
				Config:      testAccComputeInstanceTemplate_disksInvalid(RandString(t, 10)),
				ExpectError: regexp.MustCompile("Cannot use `source`.*"),
			},
		},
	})
}

func TestAccComputeInstanceTemplate_regionDisks(t *testing.T) {
	t.Parallel()

	VcrTest(t, resource.TestCase{
		PreCheck:     func() { testAccPreCheck(t) },
		Providers:    TestAccProviders,
		CheckDestroy: testAccCheckComputeInstanceTemplateDestroyProducer(t),
		Steps: []resource.TestStep{
			{
				Config: testAccComputeInstanceTemplate_regionDisks(RandString(t, 10)),
			},
			{
				ResourceName:      "google_compute_instance_template.foobar",
				ImportState:       true,
				ImportStateVerify: true,
			},
		},
	})
}

func TestAccComputeInstanceTemplate_subnet_auto(t *testing.T) {
	t.Parallel()

	var instanceTemplate compute.InstanceTemplate
	network := "tf-test-network-" + RandString(t, 10)

	VcrTest(t, resource.TestCase{
		PreCheck:     func() { testAccPreCheck(t) },
		Providers:    TestAccProviders,
		CheckDestroy: testAccCheckComputeInstanceTemplateDestroyProducer(t),
		Steps: []resource.TestStep{
			{
				Config: testAccComputeInstanceTemplate_subnet_auto(network, RandString(t, 10)),
				Check: resource.ComposeTestCheckFunc(
					testAccCheckComputeInstanceTemplateExists(
						t, "google_compute_instance_template.foobar", &instanceTemplate),
					testAccCheckComputeInstanceTemplateNetworkName(&instanceTemplate, network),
				),
			},
			{
				ResourceName:      "google_compute_instance_template.foobar",
				ImportState:       true,
				ImportStateVerify: true,
			},
		},
	})
}

func TestAccComputeInstanceTemplate_subnet_custom(t *testing.T) {
	t.Parallel()

	var instanceTemplate compute.InstanceTemplate

	VcrTest(t, resource.TestCase{
		PreCheck:     func() { testAccPreCheck(t) },
		Providers:    TestAccProviders,
		CheckDestroy: testAccCheckComputeInstanceTemplateDestroyProducer(t),
		Steps: []resource.TestStep{
			{
				Config: testAccComputeInstanceTemplate_subnet_custom(RandString(t, 10)),
				Check: resource.ComposeTestCheckFunc(
					testAccCheckComputeInstanceTemplateExists(
						t, "google_compute_instance_template.foobar", &instanceTemplate),
					testAccCheckComputeInstanceTemplateSubnetwork(&instanceTemplate),
				),
			},
			{
				ResourceName:      "google_compute_instance_template.foobar",
				ImportState:       true,
				ImportStateVerify: true,
			},
		},
	})
}

func TestAccComputeInstanceTemplate_subnet_xpn(t *testing.T) {
	// Randomness
	SkipIfVcr(t)
	t.Parallel()

	var instanceTemplate compute.InstanceTemplate
	org := GetTestOrgFromEnv(t)
	billingId := GetTestBillingAccountFromEnv(t)
	projectName := fmt.Sprintf("tf-testxpn-%d", time.Now().Unix())

	VcrTest(t, resource.TestCase{
		PreCheck:     func() { testAccPreCheck(t) },
		Providers:    TestAccProviders,
		CheckDestroy: testAccCheckComputeInstanceTemplateDestroyProducer(t),
		Steps: []resource.TestStep{
			{
				Config: testAccComputeInstanceTemplate_subnet_xpn(org, billingId, projectName, RandString(t, 10)),
				Check: resource.ComposeTestCheckFunc(
					testAccCheckComputeInstanceTemplateExistsInProject(
						t, "google_compute_instance_template.foobar", fmt.Sprintf("%s-service", projectName),
						&instanceTemplate),
					testAccCheckComputeInstanceTemplateSubnetwork(&instanceTemplate),
				),
			},
		},
	})
}

func TestAccComputeInstanceTemplate_metadata_startup_script(t *testing.T) {
	t.Parallel()

	var instanceTemplate compute.InstanceTemplate

	VcrTest(t, resource.TestCase{
		PreCheck:     func() { testAccPreCheck(t) },
		Providers:    TestAccProviders,
		CheckDestroy: testAccCheckComputeInstanceTemplateDestroyProducer(t),
		Steps: []resource.TestStep{
			{
				Config: testAccComputeInstanceTemplate_startup_script(RandString(t, 10)),
				Check: resource.ComposeTestCheckFunc(
					testAccCheckComputeInstanceTemplateExists(
						t, "google_compute_instance_template.foobar", &instanceTemplate),
					testAccCheckComputeInstanceTemplateStartupScript(&instanceTemplate, "echo 'Hello'"),
				),
			},
		},
	})
}

func TestAccComputeInstanceTemplate_primaryAliasIpRange(t *testing.T) {
	t.Parallel()

	var instanceTemplate compute.InstanceTemplate

	VcrTest(t, resource.TestCase{
		PreCheck:     func() { testAccPreCheck(t) },
		Providers:    TestAccProviders,
		CheckDestroy: testAccCheckComputeInstanceTemplateDestroyProducer(t),
		Steps: []resource.TestStep{
			{
				Config: testAccComputeInstanceTemplate_primaryAliasIpRange(RandString(t, 10)),
				Check: resource.ComposeTestCheckFunc(
					testAccCheckComputeInstanceTemplateExists(t, "google_compute_instance_template.foobar", &instanceTemplate),
					testAccCheckComputeInstanceTemplateHasAliasIpRange(&instanceTemplate, "", "/24"),
				),
			},
			{
				ResourceName:      "google_compute_instance_template.foobar",
				ImportState:       true,
				ImportStateVerify: true,
			},
		},
	})
}

func TestAccComputeInstanceTemplate_secondaryAliasIpRange(t *testing.T) {
	t.Parallel()

	var instanceTemplate compute.InstanceTemplate

	VcrTest(t, resource.TestCase{
		PreCheck:     func() { testAccPreCheck(t) },
		Providers:    TestAccProviders,
		CheckDestroy: testAccCheckComputeInstanceTemplateDestroyProducer(t),
		Steps: []resource.TestStep{
			{
				Config: testAccComputeInstanceTemplate_secondaryAliasIpRange(RandString(t, 10)),
				Check: resource.ComposeTestCheckFunc(
					testAccCheckComputeInstanceTemplateExists(t, "google_compute_instance_template.foobar", &instanceTemplate),
					testAccCheckComputeInstanceTemplateHasAliasIpRange(&instanceTemplate, "inst-test-secondary", "/24"),
				),
			},
			{
				ResourceName:      "google_compute_instance_template.foobar",
				ImportState:       true,
				ImportStateVerify: true,
			},
		},
	})
}

func TestAccComputeInstanceTemplate_guestAccelerator(t *testing.T) {
	t.Parallel()

	var instanceTemplate compute.InstanceTemplate

	VcrTest(t, resource.TestCase{
		PreCheck:     func() { testAccPreCheck(t) },
		Providers:    TestAccProviders,
		CheckDestroy: testAccCheckComputeInstanceTemplateDestroyProducer(t),
		Steps: []resource.TestStep{
			{
				Config: testAccComputeInstanceTemplate_guestAccelerator(RandString(t, 10), 1),
				Check: resource.ComposeTestCheckFunc(
					testAccCheckComputeInstanceTemplateExists(t, "google_compute_instance_template.foobar", &instanceTemplate),
					testAccCheckComputeInstanceTemplateHasGuestAccelerator(&instanceTemplate, "nvidia-tesla-k80", 1),
				),
			},
			{
				ResourceName:      "google_compute_instance_template.foobar",
				ImportState:       true,
				ImportStateVerify: true,
			},
		},
	})

}

func TestAccComputeInstanceTemplate_guestAcceleratorSkip(t *testing.T) {
	t.Parallel()

	var instanceTemplate compute.InstanceTemplate

	VcrTest(t, resource.TestCase{
		PreCheck:     func() { testAccPreCheck(t) },
		Providers:    TestAccProviders,
		CheckDestroy: testAccCheckComputeInstanceTemplateDestroyProducer(t),
		Steps: []resource.TestStep{
			{
				Config: testAccComputeInstanceTemplate_guestAccelerator(RandString(t, 10), 0),
				Check: resource.ComposeTestCheckFunc(
					testAccCheckComputeInstanceTemplateExists(t, "google_compute_instance_template.foobar", &instanceTemplate),
					testAccCheckComputeInstanceTemplateLacksGuestAccelerator(&instanceTemplate),
				),
			},
		},
	})

}

func TestAccComputeInstanceTemplate_minCpuPlatform(t *testing.T) {
	t.Parallel()

	var instanceTemplate compute.InstanceTemplate

	VcrTest(t, resource.TestCase{
		PreCheck:     func() { testAccPreCheck(t) },
		Providers:    TestAccProviders,
		CheckDestroy: testAccCheckComputeInstanceTemplateDestroyProducer(t),
		Steps: []resource.TestStep{
			{
				Config: testAccComputeInstanceTemplate_minCpuPlatform(RandString(t, 10)),
				Check: resource.ComposeTestCheckFunc(
					testAccCheckComputeInstanceTemplateExists(t, "google_compute_instance_template.foobar", &instanceTemplate),
					testAccCheckComputeInstanceTemplateHasMinCpuPlatform(&instanceTemplate, DEFAULT_MIN_CPU_TEST_VALUE),
				),
			},
			{
				ResourceName:      "google_compute_instance_template.foobar",
				ImportState:       true,
				ImportStateVerify: true,
			},
		},
	})
}

func TestAccComputeInstanceTemplate_EncryptKMS(t *testing.T) {
	t.Parallel()

	var instanceTemplate compute.InstanceTemplate
	kms := BootstrapKMSKey(t)

	VcrTest(t, resource.TestCase{
		PreCheck:     func() { testAccPreCheck(t) },
		Providers:    TestAccProviders,
		CheckDestroy: testAccCheckComputeInstanceTemplateDestroyProducer(t),
		Steps: []resource.TestStep{
			{
				Config: testAccComputeInstanceTemplate_encryptionKMS(RandString(t, 10), kms.CryptoKey.Name),
				Check: resource.ComposeTestCheckFunc(
					testAccCheckComputeInstanceTemplateExists(t, "google_compute_instance_template.foobar", &instanceTemplate),
				),
			},
			{
				ResourceName:      "google_compute_instance_template.foobar",
				ImportState:       true,
				ImportStateVerify: true,
			},
		},
	})
}

func TestAccComputeInstanceTemplate_soleTenantNodeAffinities(t *testing.T) {
	t.Parallel()

	VcrTest(t, resource.TestCase{
		PreCheck:     func() { testAccPreCheck(t) },
		Providers:    TestAccProviders,
		CheckDestroy: testAccCheckComputeInstanceTemplateDestroyProducer(t),
		Steps: []resource.TestStep{
			{
				Config: testAccComputeInstanceTemplate_soleTenantInstanceTemplate(RandString(t, 10)),
			},
			{
				ResourceName:      "google_compute_instance_template.foobar",
				ImportState:       true,
				ImportStateVerify: true,
			},
		},
	})
}

func TestAccComputeInstanceTemplate_instanceResourcePolicies(t *testing.T) {
	t.Parallel()

	var template compute.InstanceTemplate
	var policyName = "tf-test-policy-" + RandString(t, 10)

	VcrTest(t, resource.TestCase{
		PreCheck:     func() { testAccPreCheck(t) },
		Providers:    TestAccProviders,
		CheckDestroy: testAccCheckComputeInstanceTemplateDestroyProducer(t),
		Steps: []resource.TestStep{
				{
				Config: testAccComputeInstanceTemplate_instanceResourcePolicyCollocated(RandString(t, 10), policyName),
				Check: resource.ComposeTestCheckFunc(
					testAccCheckComputeInstanceTemplateExists(t, "google_compute_instance_template.foobar", &template),
					testAccCheckComputeInstanceTemplateHasInstanceResourcePolicies(&template, policyName),
				),
			},
			{
				ResourceName:      "google_compute_instance_template.foobar",
				ImportState:       true,
				ImportStateVerify: true,
			},
		},
	})
}

func TestAccComputeInstanceTemplate_reservationAffinities(t *testing.T) {
	t.Parallel()

	var template compute.InstanceTemplate
	var templateName = RandString(t, 10)

	VcrTest(t, resource.TestCase{
		PreCheck:     func() { testAccPreCheck(t) },
		Providers:    TestAccProviders,
		CheckDestroy: testAccCheckComputeInstanceTemplateDestroyProducer(t),
		Steps: []resource.TestStep{
			{
				Config: testAccComputeInstanceTemplate_reservationAffinityInstanceTemplate_nonSpecificReservation(templateName, "NO_RESERVATION"),
				Check: resource.ComposeTestCheckFunc(
					testAccCheckComputeInstanceTemplateExists(t, "google_compute_instance_template.foobar", &template),
					testAccCheckComputeInstanceTemplateHasReservationAffinity(&template, "NO_RESERVATION"),
				),
			},
			{
				ResourceName:      "google_compute_instance_template.foobar",
				ImportState:       true,
				ImportStateVerify: true,
			},
			{
				Config: testAccComputeInstanceTemplate_reservationAffinityInstanceTemplate_nonSpecificReservation(templateName, "ANY_RESERVATION"),
				Check: resource.ComposeTestCheckFunc(
					testAccCheckComputeInstanceTemplateExists(t, "google_compute_instance_template.foobar", &template),
					testAccCheckComputeInstanceTemplateHasReservationAffinity(&template, "ANY_RESERVATION"),
				),
			},
			{
				ResourceName:      "google_compute_instance_template.foobar",
				ImportState:       true,
				ImportStateVerify: true,
			},
			{
				Config: testAccComputeInstanceTemplate_reservationAffinityInstanceTemplate_specificReservation(templateName),
				Check: resource.ComposeTestCheckFunc(
					testAccCheckComputeInstanceTemplateExists(t, "google_compute_instance_template.foobar", &template),
					testAccCheckComputeInstanceTemplateHasReservationAffinity(&template, "SPECIFIC_RESERVATION", templateName),
				),
			},
			{
				ResourceName:      "google_compute_instance_template.foobar",
				ImportState:       true,
				ImportStateVerify: true,
			},
		},
	})
}

func TestAccComputeInstanceTemplate_shieldedVmConfig1(t *testing.T) {
	t.Parallel()

	var instanceTemplate compute.InstanceTemplate

	VcrTest(t, resource.TestCase{
		PreCheck:     func() { testAccPreCheck(t) },
		Providers:    TestAccProviders,
		CheckDestroy: testAccCheckComputeInstanceTemplateDestroyProducer(t),
		Steps: []resource.TestStep{
			{
				Config: testAccComputeInstanceTemplate_shieldedVmConfig(RandString(t, 10), true, true, true),
				Check: resource.ComposeTestCheckFunc(
					testAccCheckComputeInstanceTemplateExists(t, "google_compute_instance_template.foobar", &instanceTemplate),
					testAccCheckComputeInstanceTemplateHasShieldedVmConfig(&instanceTemplate, true, true, true),
				),
			},
			{
				ResourceName:      "google_compute_instance_template.foobar",
				ImportState:       true,
				ImportStateVerify: true,
			},
		},
	})
}

func TestAccComputeInstanceTemplate_shieldedVmConfig2(t *testing.T) {
	t.Parallel()

	var instanceTemplate compute.InstanceTemplate

	VcrTest(t, resource.TestCase{
		PreCheck:     func() { testAccPreCheck(t) },
		Providers:    TestAccProviders,
		CheckDestroy: testAccCheckComputeInstanceTemplateDestroyProducer(t),
		Steps: []resource.TestStep{
			{
				Config: testAccComputeInstanceTemplate_shieldedVmConfig(RandString(t, 10), true, true, false),
				Check: resource.ComposeTestCheckFunc(
					testAccCheckComputeInstanceTemplateExists(t, "google_compute_instance_template.foobar", &instanceTemplate),
					testAccCheckComputeInstanceTemplateHasShieldedVmConfig(&instanceTemplate, true, true, false),
				),
			},
			{
				ResourceName:      "google_compute_instance_template.foobar",
				ImportState:       true,
				ImportStateVerify: true,
			},
		},
	})
}

func TestAccComputeInstanceTemplate_ConfidentialInstanceConfigMain(t *testing.T) {
	t.Parallel()

	var instanceTemplate compute.InstanceTemplate

	VcrTest(t, resource.TestCase{
		PreCheck:     func() { testAccPreCheck(t) },
		Providers:    TestAccProviders,
		CheckDestroy: testAccCheckComputeInstanceTemplateDestroyProducer(t),
		Steps: []resource.TestStep{
			{
				Config: testAccComputeInstanceTemplateConfidentialInstanceConfig(RandString(t, 10), true),
				Check: resource.ComposeTestCheckFunc(
					testAccCheckComputeInstanceTemplateExists(t, "google_compute_instance_template.foobar", &instanceTemplate),
					testAccCheckComputeInstanceTemplateHasConfidentialInstanceConfig(&instanceTemplate, true),
				),
			},
		},
	})
}

func TestAccComputeInstanceTemplate_AdvancedMachineFeatures(t *testing.T) {
	t.Parallel()

	var instanceTemplate compute.InstanceTemplate

	VcrTest(t, resource.TestCase{
		PreCheck:     func() { testAccPreCheck(t) },
		Providers:    TestAccProviders,
		CheckDestroy: testAccCheckComputeInstanceTemplateDestroyProducer(t),
		Steps: []resource.TestStep{
			{
				Config: testAccComputeInstanceTemplateAdvancedMachineFeatures(RandString(t, 10)),
				Check: resource.ComposeTestCheckFunc(
					testAccCheckComputeInstanceTemplateExists(t, "google_compute_instance_template.foobar", &instanceTemplate),
				),
			},
		},
	})
}

<% unless version == "ga" -%>
func TestAccComputeInstanceTemplate_enableDisplay(t *testing.T) {
	t.Parallel()

	VcrTest(t, resource.TestCase{
		PreCheck:     func() { testAccPreCheck(t) },
		Providers:    TestAccProviders,
		CheckDestroy: testAccCheckComputeInstanceTemplateDestroyProducer(t),
		Steps: []resource.TestStep{
			{
				Config: testAccComputeInstanceTemplate_enableDisplay(RandString(t, 10)),
			},
			{
				ResourceName:      "google_compute_instance_template.foobar",
				ImportState:       true,
				ImportStateVerify: true,
			},
		},
	})
}

<% end -%>
func TestAccComputeInstanceTemplate_invalidDiskType(t *testing.T) {
	t.Parallel()

	VcrTest(t, resource.TestCase{
		PreCheck:  func() { testAccPreCheck(t) },
		Providers: TestAccProviders,
		Steps: []resource.TestStep{
			{
				Config:      testAccComputeInstanceTemplate_invalidDiskType(RandString(t, 10)),
				ExpectError: regexp.MustCompile("SCRATCH disks must have a disk_type of local-ssd"),
			},
		},
	})
}

func TestAccComputeInstanceTemplate_withScratchDisk(t *testing.T) {
	t.Parallel()

	VcrTest(t, resource.TestCase{
		PreCheck:  func() { testAccPreCheck(t) },
		Providers: TestAccProviders,
		Steps: []resource.TestStep{
			{
				Config: testAccComputeInstanceTemplate_withScratchDisk(RandString(t, 10)),
			},
			{
				ResourceName:            "google_compute_instance_template.foobar",
				ImportState:             true,
				ImportStateVerify:       true,
				ImportStateVerifyIgnore: []string{"name_prefix"},
			},
		},
	})
}

func TestAccComputeInstanceTemplate_imageResourceTest(t *testing.T) {
	// Multiple fine-grained resources
	SkipIfVcr(t)
	t.Parallel()
	diskName := "tf-test-disk-" + RandString(t, 10)
	computeImage := "tf-test-image-" + RandString(t, 10)
	imageDesc1 := "Some description"
	imageDesc2 := "Some other description"

	VcrTest(t, resource.TestCase{
		PreCheck:     func() { testAccPreCheck(t) },
		Providers:    TestAccProviders,
		CheckDestroy: testAccCheckComputeInstanceTemplateDestroyProducer(t),
		Steps: []resource.TestStep{
			{
				Config: testAccComputeInstanceTemplate_imageResourceTest(diskName, computeImage, imageDesc1),
			},
			{
				ResourceName:            "google_compute_instance_template.foobar",
				ImportState:             true,
				ImportStateVerify:       true,
				ImportStateVerifyIgnore: []string{"name_prefix"},
			},
			{
				Config: testAccComputeInstanceTemplate_imageResourceTest(diskName, computeImage, imageDesc2),
			},
			{
				ResourceName:            "google_compute_instance_template.foobar",
				ImportState:             true,
				ImportStateVerify:       true,
				ImportStateVerifyIgnore: []string{"name_prefix"},
			},
		},
	})
}

func TestAccComputeInstanceTemplate_diskResourcePolicies(t *testing.T) {
	t.Parallel()

	var instanceTemplate compute.InstanceTemplate
	policyName := "tf-test-policy-" + RandString(t, 10)

	VcrTest(t, resource.TestCase{
		PreCheck:     func() { testAccPreCheck(t) },
		Providers:    TestAccProviders,
		CheckDestroy: testAccCheckComputeInstanceTemplateDestroyProducer(t),
		Steps: []resource.TestStep{
			{
				Config: testAccComputeInstanceTemplate_diskResourcePolicies(RandString(t, 10), policyName),
				Check: resource.ComposeTestCheckFunc(
					testAccCheckComputeInstanceTemplateExists(t, "google_compute_instance_template.foobar", &instanceTemplate),
					testAccCheckComputeInstanceTemplateHasDiskResourcePolicy(&instanceTemplate, policyName),
				),
			},
			{
				ResourceName:      "google_compute_instance_template.foobar",
				ImportState:       true,
				ImportStateVerify: true,
			},
		},
	})
}

func TestAccComputeInstanceTemplate_nictype_update(t *testing.T) {
	t.Parallel()

	var instanceTemplate compute.InstanceTemplate
	var instanceTemplateName = fmt.Sprintf("tf-test-%s", RandString(t, 10))

	VcrTest(t, resource.TestCase{
		PreCheck:     func() { testAccPreCheck(t) },
		Providers:    TestAccProviders,
		CheckDestroy: testAccCheckComputeInstanceDestroyProducer(t),
		Steps: []resource.TestStep{
			{
				Config: testAccComputeInstanceTemplate_nictype(instanceTemplateName, instanceTemplateName, "GVNIC"),
				Check: resource.ComposeTestCheckFunc(
					testAccCheckComputeInstanceTemplateExists(
						t, "google_compute_instance_template.foobar", &instanceTemplate),
				),
			},
			{
				Config: testAccComputeInstanceTemplate_nictype(instanceTemplateName, instanceTemplateName, "VIRTIO_NET"),
				Check: resource.ComposeTestCheckFunc(
					testAccCheckComputeInstanceTemplateExists(
						t, "google_compute_instance_template.foobar", &instanceTemplate),
				),
			},
		},
	})
}

func TestAccComputeInstanceTemplate_queueCount(t *testing.T) {
	t.Parallel()

	var instanceTemplate compute.InstanceTemplate
	var instanceTemplateName = fmt.Sprintf("tf-test-%s", RandString(t, 10))

	VcrTest(t, resource.TestCase{
		PreCheck:     func() { testAccPreCheck(t) },
		Providers:    TestAccProviders,
		CheckDestroy: testAccCheckComputeInstanceDestroyProducer(t),
		Steps: []resource.TestStep{
			{
				Config: testAccComputeInstanceTemplate_queueCount(instanceTemplateName),
				Check: resource.ComposeTestCheckFunc(
					testAccCheckComputeInstanceTemplateExists(
						t, "google_compute_instance_template.foobar", &instanceTemplate),
				),
			},
		},
	})
}

func TestAccComputeInstanceTemplate_managedEnvoy(t *testing.T) {
	t.Parallel()

	var instanceTemplate compute.InstanceTemplate

	VcrTest(t, resource.TestCase{
		PreCheck:     func() { testAccPreCheck(t) },
		Providers:    TestAccProviders,
		CheckDestroy: testAccCheckComputeInstanceTemplateDestroyProducer(t),
		Steps: []resource.TestStep{
			{
				Config: testAccComputeInstanceTemplate_managedEnvoy(RandString(t, 10)),
				Check: resource.ComposeTestCheckFunc(
					testAccCheckComputeInstanceTemplateExists(
						t, "google_compute_instance_template.foobar", &instanceTemplate),
				),
			},
			{
				ResourceName:      "google_compute_instance_template.foobar",
				ImportState:       true,
				ImportStateVerify: true,
			},
		}, 
	})
}

func TestAccComputeInstanceTemplate_spot(t *testing.T) {
	t.Parallel()

	var instanceTemplate compute.InstanceTemplate
	VcrTest(t, resource.TestCase{
		PreCheck:     func() { testAccPreCheck(t) },
		Providers:    TestAccProviders,
		CheckDestroy: testAccCheckComputeInstanceTemplateDestroyProducer(t),
		Steps: []resource.TestStep{
			{
				Config: testAccComputeInstanceTemplate_spot(RandString(t, 10)),
				Check: resource.ComposeTestCheckFunc(
					testAccCheckComputeInstanceTemplateExists(
						t, "google_compute_instance_template.foobar", &instanceTemplate),
					testAccCheckComputeInstanceTemplateAutomaticRestart(&instanceTemplate, false),
					testAccCheckComputeInstanceTemplatePreemptible(&instanceTemplate, true),
					testAccCheckComputeInstanceTemplateProvisioningModel(&instanceTemplate, "SPOT"),
				),
			},
			{
				ResourceName:      "google_compute_instance_template.foobar",
				ImportState:       true,
				ImportStateVerify: true,
			},
		},
	})
}

<% unless version == 'ga' -%>
func TestAccComputeInstanceTemplate_spot_maxRunDuration(t *testing.T) {
	t.Parallel()

	var instanceTemplate compute.InstanceTemplate
	var expectedMaxRunDuration = compute.Duration{}
	// Define in testAccComputeInstanceTemplate_spot
	expectedMaxRunDuration.Nanos = 123
	expectedMaxRunDuration.Seconds = 60

	VcrTest(t, resource.TestCase{
		PreCheck:     func() { testAccPreCheck(t) },
		Providers:    TestAccProviders,
		CheckDestroy: testAccCheckComputeInstanceTemplateDestroyProducer(t),
		Steps: []resource.TestStep{
			{
				Config: testAccComputeInstanceTemplate_spot_maxRunDuration(RandString(t, 10)),
				Check: resource.ComposeTestCheckFunc(
					testAccCheckComputeInstanceTemplateExists(
						t, "google_compute_instance_template.foobar", &instanceTemplate),
					testAccCheckComputeInstanceTemplateAutomaticRestart(&instanceTemplate, false),
					testAccCheckComputeInstanceTemplatePreemptible(&instanceTemplate, true),
					testAccCheckComputeInstanceTemplateProvisioningModel(&instanceTemplate, "SPOT"),
					testAccCheckComputeInstanceTemplateInstanceTerminationAction(&instanceTemplate, "DELETE"),
					testAccCheckComputeInstanceTemplateMaxRunDuration(&instanceTemplate, expectedMaxRunDuration),
				),
			},
			{
				ResourceName:      "google_compute_instance_template.foobar",
				ImportState:       true,
				ImportStateVerify: true,
			},
		},
	})
}
<% end -%>



func TestAccComputeInstanceTemplate_sourceSnapshotEncryptionKey(t *testing.T) {
	t.Parallel()

	var instanceTemplate compute.InstanceTemplate
	kmsKey := BootstrapKMSKeyInLocation(t, "us-central1")

	context := map[string]interface{}{
		"kms_ring_name": GetResourceNameFromSelfLink(kmsKey.CryptoKey.Name),
		"kms_key_name":  GetResourceNameFromSelfLink(kmsKey.KeyRing.Name),
		"random_suffix": randString(t, 10),
	}


	VcrTest(t, resource.TestCase{
		PreCheck:     func() { testAccPreCheck(t) },
		Providers:    TestAccProviders,
		CheckDestroy: testAccCheckComputeInstanceTemplateDestroyProducer(t),
		Steps: []resource.TestStep{
			{
<<<<<<< HEAD
				Config: testAccComputeInstanceTemplate_sourceSnapshotEncryptionKey(context),
=======
				Config: testAccComputeInstanceTemplate_sourceSnapshotEncryptionKey(kmsRingName, kmsKeyName, RandString(t, 10)),
>>>>>>> d9966b32
				Check: resource.ComposeTestCheckFunc(
					testAccCheckComputeInstanceTemplateExists(
						t, "google_compute_instance_template.template", &instanceTemplate),
				),
			},
			{
				ResourceName:            "google_compute_instance_template.template",
				ImportState:             true,
				ImportStateVerify:       true,
				ImportStateVerifyIgnore: []string{"disk.0.source_snapshot", "disk.0.source_snapshot_encryption_key"},
			},
		},
	})
}

func TestAccComputeInstanceTemplate_sourceImageEncryptionKey(t *testing.T) {
	t.Parallel()

	var instanceTemplate compute.InstanceTemplate
	kmsKey := BootstrapKMSKeyInLocation(t, "us-central1")

	context := map[string]interface{}{
		"kms_ring_name": GetResourceNameFromSelfLink(kmsKey.CryptoKey.Name),
		"kms_key_name":  GetResourceNameFromSelfLink(kmsKey.KeyRing.Name),
		"random_suffix": randString(t, 10),
	}

	VcrTest(t, resource.TestCase{
		PreCheck:     func() { testAccPreCheck(t) },
		Providers:    TestAccProviders,
		CheckDestroy: testAccCheckComputeInstanceTemplateDestroyProducer(t),
		Steps: []resource.TestStep{
			{
<<<<<<< HEAD
				Config: testAccComputeInstanceTemplate_sourceImageEncryptionKey(context),
=======
				Config: testAccComputeInstanceTemplate_sourceImageEncryptionKey(kmsRingName, kmsKeyName, RandString(t, 10)),
>>>>>>> d9966b32
				Check: resource.ComposeTestCheckFunc(
					testAccCheckComputeInstanceTemplateExists(
						t, "google_compute_instance_template.template", &instanceTemplate),
				),
			},
			{
				ResourceName:            "google_compute_instance_template.template",
				ImportState:             true,
				ImportStateVerify:       true,
				ImportStateVerifyIgnore: []string{"disk.0.source_image_encryption_key"},
			},
		},
	})
}

func testAccCheckComputeInstanceTemplateDestroyProducer(t *testing.T) func(s *terraform.State) error {
	return func(s *terraform.State) error {
		config := GoogleProviderConfig(t)

		for _, rs := range s.RootModule().Resources {
			if rs.Type != "google_compute_instance_template" {
				continue
			}

			splits := strings.Split(rs.Primary.ID, "/")
			_, err := config.NewComputeClient(config.UserAgent).InstanceTemplates.Get(
				config.Project, splits[len(splits)-1]).Do()
			if err == nil {
				return fmt.Errorf("Instance template still exists")
			}
		}

		return nil
	}
}

func testAccCheckComputeInstanceTemplateExists(t *testing.T, n string, instanceTemplate interface{}) resource.TestCheckFunc {
	if instanceTemplate == nil {
		panic("Attempted to check existence of Instance template that was nil.")
	}

	return testAccCheckComputeInstanceTemplateExistsInProject(t, n, GetTestProjectFromEnv(), instanceTemplate.(*compute.InstanceTemplate))
}

func testAccCheckComputeInstanceTemplateExistsInProject(t *testing.T, n, p string, instanceTemplate *compute.InstanceTemplate) resource.TestCheckFunc {
	return func(s *terraform.State) error {
		rs, ok := s.RootModule().Resources[n]
		if !ok {
			return fmt.Errorf("Not found: %s", n)
		}

		if rs.Primary.ID == "" {
			return fmt.Errorf("No ID is set")
		}

		config := GoogleProviderConfig(t)

		splits := strings.Split(rs.Primary.ID, "/")
		templateName := splits[len(splits)-1]
		found, err := config.NewComputeClient(config.UserAgent).InstanceTemplates.Get(
			p, templateName).Do()
		if err != nil {
			return err
		}

		if found.Name != templateName {
			return fmt.Errorf("Instance template not found")
		}

		*instanceTemplate = *found

		return nil
	}
}

func testAccCheckComputeInstanceTemplateMetadata(
	instanceTemplate *compute.InstanceTemplate,
	k string, v string) resource.TestCheckFunc {
	return func(s *terraform.State) error {
		if instanceTemplate.Properties.Metadata == nil {
			return fmt.Errorf("no metadata")
		}

		for _, item := range instanceTemplate.Properties.Metadata.Items {
			if k != item.Key {
				continue
			}

			if item.Value != nil && v == *item.Value {
				return nil
			}

			return fmt.Errorf("bad value for %s: %s", k, *item.Value)
		}

		return fmt.Errorf("metadata not found: %s", k)
	}
}

func testAccCheckComputeInstanceTemplateNetwork(instanceTemplate *compute.InstanceTemplate) resource.TestCheckFunc {
	return func(s *terraform.State) error {
		for _, i := range instanceTemplate.Properties.NetworkInterfaces {
			for _, c := range i.AccessConfigs {
				if c.NatIP == "" {
					return fmt.Errorf("no NAT IP")
				}
			}
		}

		return nil
	}
}

func testAccCheckComputeInstanceTemplateNetworkName(instanceTemplate *compute.InstanceTemplate, network string) resource.TestCheckFunc {
	return func(s *terraform.State) error {
		for _, i := range instanceTemplate.Properties.NetworkInterfaces {
			if !strings.Contains(i.Network, network) {
				return fmt.Errorf("Network doesn't match expected value, Expected: %s Actual: %s", network, i.Network[strings.LastIndex("/", i.Network)+1:])
			}
		}

		return nil
	}
}

func testAccCheckComputeInstanceTemplateSubnetwork(instanceTemplate *compute.InstanceTemplate) resource.TestCheckFunc {
	return func(s *terraform.State) error {
		for _, i := range instanceTemplate.Properties.NetworkInterfaces {
			if i.Subnetwork == "" {
				return fmt.Errorf("no subnet")
			}
		}

		return nil
	}
}

func testAccCheckComputeInstanceTemplateTag(instanceTemplate *compute.InstanceTemplate, n string) resource.TestCheckFunc {
	return func(s *terraform.State) error {
		if instanceTemplate.Properties.Tags == nil {
			return fmt.Errorf("no tags")
		}

		for _, k := range instanceTemplate.Properties.Tags.Items {
			if k == n {
				return nil
			}
		}

		return fmt.Errorf("tag not found: %s", n)
	}
}

func testAccCheckComputeInstanceTemplatePreemptible(instanceTemplate *compute.InstanceTemplate, preemptible bool) resource.TestCheckFunc {
	return func(s *terraform.State) error {
		if instanceTemplate.Properties.Scheduling.Preemptible != preemptible {
			return fmt.Errorf("Expected preemptible value %v, got %v", preemptible, instanceTemplate.Properties.Scheduling.Preemptible)
		}
		return nil
	}
}

func testAccCheckComputeInstanceTemplateProvisioningModel(instanceTemplate *compute.InstanceTemplate, provisioning_model string) resource.TestCheckFunc {
	return func(s *terraform.State) error {
		if instanceTemplate.Properties.Scheduling.ProvisioningModel != provisioning_model {
			return fmt.Errorf("Expected provisioning_model  %v, got %v", provisioning_model, instanceTemplate.Properties.Scheduling.ProvisioningModel)
		}
		return nil
	}
}

func testAccCheckComputeInstanceTemplateInstanceTerminationAction(instanceTemplate *compute.InstanceTemplate, instance_termination_action string) resource.TestCheckFunc {
	return func(s *terraform.State) error {
		if instanceTemplate.Properties.Scheduling.InstanceTerminationAction != instance_termination_action {
			return fmt.Errorf("Expected instance_termination_action  %v, got %v", instance_termination_action, instanceTemplate.Properties.Scheduling.InstanceTerminationAction)
		}
		return nil
	}
}


<% unless version == 'ga' -%>
func testAccCheckComputeInstanceTemplateMaxRunDuration(instanceTemplate *compute.InstanceTemplate, instance_max_run_duration_want compute.Duration) resource.TestCheckFunc {
	return func(s *terraform.State) error {
		if !reflect.DeepEqual(*instanceTemplate.Properties.Scheduling.MaxRunDuration, instance_max_run_duration_want) {
			return fmt.Errorf("gExpected instance_termination_action: %#v; got %#v", instance_max_run_duration_want, instanceTemplate.Properties.Scheduling.MaxRunDuration)
		}

		return nil
	}
}
<% end -%>



func testAccCheckComputeInstanceTemplateAutomaticRestart(instanceTemplate *compute.InstanceTemplate, automaticRestart bool) resource.TestCheckFunc {
	return func(s *terraform.State) error {
		ar := instanceTemplate.Properties.Scheduling.AutomaticRestart
		if ar == nil {
			return fmt.Errorf("Expected to see a value for AutomaticRestart, but got nil")
		}
		if *ar != automaticRestart {
			return fmt.Errorf("Expected automatic restart value %v, got %v", automaticRestart, ar)
		}
		return nil
	}
}

func testAccCheckComputeInstanceTemplateStartupScript(instanceTemplate *compute.InstanceTemplate, n string) resource.TestCheckFunc {
	return func(s *terraform.State) error {
		if instanceTemplate.Properties.Metadata == nil && n == "" {
			return nil
		} else if instanceTemplate.Properties.Metadata == nil && n != "" {
			return fmt.Errorf("Expected metadata.startup-script to be '%s', metadata wasn't set at all", n)
		}
		for _, item := range instanceTemplate.Properties.Metadata.Items {
			if item.Key != "startup-script" {
				continue
			}
			if item.Value != nil && *item.Value == n {
				return nil
			} else if item.Value == nil && n == "" {
				return nil
			} else if item.Value == nil && n != "" {
				return fmt.Errorf("Expected metadata.startup-script to be '%s', wasn't set", n)
			} else if *item.Value != n {
				return fmt.Errorf("Expected metadata.startup-script to be '%s', got '%s'", n, *item.Value)
			}
		}
		return fmt.Errorf("This should never be reached.")
	}
}

func testAccCheckComputeInstanceTemplateNetworkIP(n, networkIP string, instanceTemplate *compute.InstanceTemplate) resource.TestCheckFunc {
	return func(s *terraform.State) error {
		ip := instanceTemplate.Properties.NetworkInterfaces[0].NetworkIP
		err := resource.TestCheckResourceAttr(n, "network_interface.0.network_ip", ip)(s)
		if err != nil {
			return err
		}
		return resource.TestCheckResourceAttr(n, "network_interface.0.network_ip", networkIP)(s)
	}
}

func testAccCheckComputeInstanceTemplateNetworkIPAddress(n, ipAddress string, instanceTemplate *compute.InstanceTemplate) resource.TestCheckFunc {
	return func(s *terraform.State) error {
		ip := instanceTemplate.Properties.NetworkInterfaces[0].NetworkIP
		err := resource.TestCheckResourceAttr(n, "network_interface.0.network_ip", ip)(s)
		if err != nil {
			return err
		}
		return resource.TestCheckResourceAttr(n, "network_interface.0.network_ip", ipAddress)(s)
	}
}

func testAccCheckComputeInstanceTemplateContainsLabel(instanceTemplate *compute.InstanceTemplate, key string, value string) resource.TestCheckFunc {
	return func(s *terraform.State) error {
		v, ok := instanceTemplate.Properties.Labels[key]
		if !ok {
			return fmt.Errorf("Expected label with key '%s' not found", key)
		}
		if v != value {
			return fmt.Errorf("Incorrect label value for key '%s': expected '%s' but found '%s'", key, value, v)
		}
		return nil
	}
}

func testAccCheckComputeInstanceTemplateHasAliasIpRange(instanceTemplate *compute.InstanceTemplate, subnetworkRangeName, iPCidrRange string) resource.TestCheckFunc {
	return func(s *terraform.State) error {
		for _, networkInterface := range instanceTemplate.Properties.NetworkInterfaces {
			for _, aliasIpRange := range networkInterface.AliasIpRanges {
				if aliasIpRange.SubnetworkRangeName == subnetworkRangeName && (aliasIpRange.IpCidrRange == iPCidrRange || ipCidrRangeDiffSuppress("ip_cidr_range", aliasIpRange.IpCidrRange, iPCidrRange, nil)) {
					return nil
				}
			}
		}

		return fmt.Errorf("Alias ip range with name %s and cidr %s not present", subnetworkRangeName, iPCidrRange)
	}
}

func testAccCheckComputeInstanceTemplateHasGuestAccelerator(instanceTemplate *compute.InstanceTemplate, acceleratorType string, acceleratorCount int64) resource.TestCheckFunc {
	return func(s *terraform.State) error {
		if len(instanceTemplate.Properties.GuestAccelerators) != 1 {
			return fmt.Errorf("Expected only one guest accelerator")
		}

		if !strings.HasSuffix(instanceTemplate.Properties.GuestAccelerators[0].AcceleratorType, acceleratorType) {
			return fmt.Errorf("Wrong accelerator type: expected %v, got %v", acceleratorType, instanceTemplate.Properties.GuestAccelerators[0].AcceleratorType)
		}

		if instanceTemplate.Properties.GuestAccelerators[0].AcceleratorCount != acceleratorCount {
			return fmt.Errorf("Wrong accelerator acceleratorCount: expected %d, got %d", acceleratorCount, instanceTemplate.Properties.GuestAccelerators[0].AcceleratorCount)
		}

		return nil
	}
}

func testAccCheckComputeInstanceTemplateLacksGuestAccelerator(instanceTemplate *compute.InstanceTemplate) resource.TestCheckFunc {
	return func(s *terraform.State) error {
		if len(instanceTemplate.Properties.GuestAccelerators) > 0 {
			return fmt.Errorf("Expected no guest accelerators")
		}

		return nil
	}
}

func testAccCheckComputeInstanceTemplateHasMinCpuPlatform(instanceTemplate *compute.InstanceTemplate, minCpuPlatform string) resource.TestCheckFunc {
	return func(s *terraform.State) error {
		if instanceTemplate.Properties.MinCpuPlatform != minCpuPlatform {
			return fmt.Errorf("Wrong minimum CPU platform: expected %s, got %s", minCpuPlatform, instanceTemplate.Properties.MinCpuPlatform)
		}

		return nil
	}
}

func testAccCheckComputeInstanceTemplateHasInstanceResourcePolicies(instanceTemplate *compute.InstanceTemplate, resourcePolicy string) resource.TestCheckFunc {
	return func(s *terraform.State) error {
		resourcePolicyActual := instanceTemplate.Properties.ResourcePolicies[0]
		if resourcePolicyActual != resourcePolicy {
			return fmt.Errorf("Wrong instance resource policy: expected %s, got %s", resourcePolicy, resourcePolicyActual)
		}

		return nil
	}

}

func testAccCheckComputeInstanceTemplateHasReservationAffinity(instanceTemplate *compute.InstanceTemplate, consumeReservationType string, specificReservationNames ...string) resource.TestCheckFunc {
	if len(specificReservationNames) > 1 {
		panic("too many specificReservationNames in test")
	}

	return func(*terraform.State) error {
		if instanceTemplate.Properties.ReservationAffinity == nil {
			return fmt.Errorf("expected template to have reservation affinity, but it was nil")
		}

		if actualReservationType := instanceTemplate.Properties.ReservationAffinity.ConsumeReservationType; actualReservationType != consumeReservationType {
			return fmt.Errorf("Wrong reservationAffinity consumeReservationType: expected %s, got, %s", consumeReservationType, actualReservationType)
		}

		if len(specificReservationNames) > 0 {
			const reservationNameKey = "compute.googleapis.com/reservation-name"
			if actualKey := instanceTemplate.Properties.ReservationAffinity.Key; actualKey != reservationNameKey {
				return fmt.Errorf("Wrong reservationAffinity key: expected %s, got, %s", reservationNameKey, actualKey)
			}

			reservationAffinityValues := instanceTemplate.Properties.ReservationAffinity.Values
			if len(reservationAffinityValues) != 1 || reservationAffinityValues[0] != specificReservationNames[0] {
				return fmt.Errorf("Wrong reservationAffinity values: expected %s, got, %s", specificReservationNames, reservationAffinityValues)
			}
		}

		return nil
	}
}

func testAccCheckComputeInstanceTemplateHasShieldedVmConfig(instanceTemplate *compute.InstanceTemplate, enableSecureBoot bool, enableVtpm bool, enableIntegrityMonitoring bool) resource.TestCheckFunc {

	return func(s *terraform.State) error {
		if instanceTemplate.Properties.ShieldedInstanceConfig.EnableSecureBoot != enableSecureBoot {
			return fmt.Errorf("Wrong shieldedVmConfig enableSecureBoot: expected %t, got, %t", enableSecureBoot, instanceTemplate.Properties.ShieldedInstanceConfig.EnableSecureBoot)
		}

		if instanceTemplate.Properties.ShieldedInstanceConfig.EnableVtpm != enableVtpm {
			return fmt.Errorf("Wrong shieldedVmConfig enableVtpm: expected %t, got, %t", enableVtpm, instanceTemplate.Properties.ShieldedInstanceConfig.EnableVtpm)
		}

		if instanceTemplate.Properties.ShieldedInstanceConfig.EnableIntegrityMonitoring != enableIntegrityMonitoring {
			return fmt.Errorf("Wrong shieldedVmConfig enableIntegrityMonitoring: expected %t, got, %t", enableIntegrityMonitoring, instanceTemplate.Properties.ShieldedInstanceConfig.EnableIntegrityMonitoring)
		}
		return nil
	}
}

func testAccCheckComputeInstanceTemplateHasConfidentialInstanceConfig(instanceTemplate *compute.InstanceTemplate, EnableConfidentialCompute bool) resource.TestCheckFunc {

	return func(s *terraform.State) error {
		if instanceTemplate.Properties.ConfidentialInstanceConfig.EnableConfidentialCompute != EnableConfidentialCompute {
			return fmt.Errorf("Wrong ConfidentialInstanceConfig EnableConfidentialCompute: expected %t, got, %t", EnableConfidentialCompute, instanceTemplate.Properties.ConfidentialInstanceConfig.EnableConfidentialCompute)
		}

		return nil
	}
}

func testAccCheckComputeInstanceTemplateLacksShieldedVmConfig(instanceTemplate *compute.InstanceTemplate) resource.TestCheckFunc {
	return func(s *terraform.State) error {
		if instanceTemplate.Properties.ShieldedInstanceConfig != nil {
			return fmt.Errorf("Expected no shielded vm config")
		}

		return nil
	}
}

func testAccCheckComputeInstanceTemplateHasDiskResourcePolicy(instanceTemplate *compute.InstanceTemplate, resourcePolicy string) resource.TestCheckFunc {
	return func(s *terraform.State) error {
		resourcePolicyActual := instanceTemplate.Properties.Disks[0].InitializeParams.ResourcePolicies[0]
		if resourcePolicyActual != resourcePolicy {
			return fmt.Errorf("Wrong disk resource policy: expected %s, got %s", resourcePolicy, resourcePolicyActual)
		}

		return nil
	}
}

func testAccComputeInstanceTemplate_basic(suffix string) string {
	return fmt.Sprintf(`
data "google_compute_image" "my_image" {
  family  = "debian-11"
  project = "debian-cloud"
}

resource "google_compute_instance_template" "foobar" {
  name           = "tf-test-instance-template-%s"
  machine_type   = "e2-medium"
  can_ip_forward = false
  tags           = ["foo", "bar"]

  disk {
    source_image = data.google_compute_image.my_image.self_link
    auto_delete  = true
    boot         = true
  }

  network_interface {
    network = "default"
  }

  scheduling {
    preemptible       = false
    automatic_restart = true
  }

  metadata = {
    foo = "bar"
  }

  service_account {
    scopes = ["userinfo-email", "compute-ro", "storage-ro"]
  }

  labels = {
    my_label = "foobar"
  }
}
`, suffix)
}

func testAccComputeInstanceTemplate_imageShorthand(suffix string) string {
	return fmt.Sprintf(`
resource "google_compute_image" "foobar" {
  name        = "tf-test-%s"
  description = "description-test"
  family      = "family-test"
  raw_disk {
    source = "https://storage.googleapis.com/bosh-gce-raw-stemcells/bosh-stemcell-97.98-google-kvm-ubuntu-xenial-go_agent-raw-1557960142.tar.gz"
  }
  labels = {
    my-label    = "my-label-value"
    empty-label = ""
  }
  timeouts {
    create = "5m"
  }
}

resource "google_compute_instance_template" "foobar" {
  name           = "tf-test-instance-template-%s"
  machine_type   = "e2-medium"
  can_ip_forward = false
  tags           = ["foo", "bar"]

  disk {
    source_image = google_compute_image.foobar.name
    auto_delete  = true
    boot         = true
  }

  network_interface {
    network = "default"
  }

  scheduling {
    preemptible       = false
    automatic_restart = true
  }

  metadata = {
    foo = "bar"
  }

  service_account {
    scopes = ["userinfo-email", "compute-ro", "storage-ro"]
  }

  labels = {
    my_label = "foobar"
  }
}
`, suffix, suffix)
}

func testAccComputeInstanceTemplate_preemptible(suffix string) string {
	return fmt.Sprintf(`
data "google_compute_image" "my_image" {
  family  = "debian-11"
  project = "debian-cloud"
}

resource "google_compute_instance_template" "foobar" {
  name           = "tf-test-instance-template-%s"
  machine_type   = "e2-medium"
  can_ip_forward = false
  tags           = ["foo", "bar"]

  disk {
    source_image = data.google_compute_image.my_image.self_link
    auto_delete  = true
    boot         = true
  }

  network_interface {
    network = "default"
  }

  scheduling {
    preemptible       = true
    automatic_restart = false
  }

  metadata = {
    foo = "bar"
  }

  service_account {
    scopes = ["userinfo-email", "compute-ro", "storage-ro"]
  }
}
`, suffix)
}

func testAccComputeInstanceTemplate_ip(suffix string) string {
	return fmt.Sprintf(`
resource "google_compute_address" "foo" {
  name = "tf-test-instance-template-%s"
}

data "google_compute_image" "my_image" {
  family  = "debian-11"
  project = "debian-cloud"
}

resource "google_compute_instance_template" "foobar" {
  name         = "tf-test-instance-template-%s"
  machine_type = "e2-medium"
  tags         = ["foo", "bar"]

  disk {
    source_image = data.google_compute_image.my_image.self_link
  }

  network_interface {
    network = "default"
    access_config {
      nat_ip = google_compute_address.foo.address
    }
  }

  metadata = {
    foo = "bar"
  }
}
`, suffix, suffix)
}

func testAccComputeInstanceTemplate_ipv6(suffix string) string {
	return fmt.Sprintf(`
resource "google_compute_address" "foo" {
  name = "tf-test-instance-template-%s"
}

data "google_compute_image" "my_image" {
  family  = "debian-11"
  project = "debian-cloud"
}

resource "google_compute_network" "foo" {
  name                    = "tf-test-network-%s"
  auto_create_subnetworks = false
}

resource "google_compute_subnetwork" "subnetwork-ipv6" {
  name          = "tf-test-subnetwork-%s"

  ip_cidr_range = "10.0.0.0/22"
  region        = "us-west2"

  stack_type       = "IPV4_IPV6"
  ipv6_access_type = "EXTERNAL"

  network       = google_compute_network.foo.id
}

resource "google_compute_instance_template" "foobar" {
  name         = "tf-test-instance-template-%s"
  machine_type = "e2-medium"
  region       = "us-west2"
  tags         = ["foo", "bar"]

  disk {
    source_image = data.google_compute_image.my_image.self_link
  }

  network_interface {
    subnetwork = google_compute_subnetwork.subnetwork-ipv6.name
    stack_type = "IPV4_IPV6"
    ipv6_access_config {
      network_tier = "PREMIUM"
    }
  }

  metadata = {
    foo = "bar"
  }
}
`, suffix, suffix, suffix, suffix)
}

func testAccComputeInstanceTemplate_networkTier(suffix string) string {
	return fmt.Sprintf(`
data "google_compute_image" "my_image" {
  family  = "debian-11"
  project = "debian-cloud"
}

resource "google_compute_instance_template" "foobar" {
  name         = "tf-test-instance-template-%s"
  machine_type = "e2-medium"

  disk {
    source_image = data.google_compute_image.my_image.self_link
  }

  network_interface {
    network = "default"
    access_config {
      network_tier = "STANDARD"
    }
  }
}
`, suffix)
}

func testAccComputeInstanceTemplate_networkIP(suffix, networkIP string) string {
	return fmt.Sprintf(`
data "google_compute_image" "my_image" {
  family  = "debian-11"
  project = "debian-cloud"
}

resource "google_compute_instance_template" "foobar" {
  name         = "tf-test-instance-template-%s"
  machine_type = "e2-medium"
  tags         = ["foo", "bar"]

  disk {
    source_image = data.google_compute_image.my_image.self_link
  }

  network_interface {
    network    = "default"
    network_ip = "%s"
  }

  metadata = {
    foo = "bar"
  }
}
`, suffix, networkIP)
}

func testAccComputeInstanceTemplate_networkIPAddress(suffix, ipAddress string) string {
	return fmt.Sprintf(`
data "google_compute_image" "my_image" {
  family  = "debian-11"
  project = "debian-cloud"
}

resource "google_compute_instance_template" "foobar" {
  name         = "tf-test-instance-template-%s"
  machine_type = "e2-medium"
  tags         = ["foo", "bar"]

  disk {
    source_image = data.google_compute_image.my_image.self_link
  }

  network_interface {
    network    = "default"
    network_ip = "%s"
  }

  metadata = {
    foo = "bar"
  }
}
`, suffix, ipAddress)
}

func testAccComputeInstanceTemplate_disks(suffix string) string {
	return fmt.Sprintf(`
data "google_compute_image" "my_image" {
  family  = "debian-11"
  project = "debian-cloud"
}

resource "google_compute_disk" "foobar" {
  name  = "tf-test-instance-template-%s"
  image = data.google_compute_image.my_image.self_link
  size  = 10
  type  = "pd-ssd"
  zone  = "us-central1-a"
}

resource "google_compute_instance_template" "foobar" {
  name         = "tf-test-instance-template-%s"
  machine_type = "e2-medium"

  disk {
    source_image = data.google_compute_image.my_image.self_link
    auto_delete  = true
    disk_size_gb = 100
    boot         = true
    labels = {
      foo = "bar"
    }
  }

  disk {
    source      = google_compute_disk.foobar.name
    auto_delete = false
    boot        = false
  }

  network_interface {
    network = "default"
  }

  metadata = {
    foo = "bar"
  }
}
`, suffix, suffix)
}

func testAccComputeInstanceTemplate_disksInvalid(suffix string) string {
	return fmt.Sprintf(`
data "google_compute_image" "my_image" {
  family  = "debian-11"
  project = "debian-cloud"
}

resource "google_compute_disk" "foobar" {
  name  = "tf-test-instance-template-%s"
  image = data.google_compute_image.my_image.self_link
  size  = 10
  type  = "pd-ssd"
  zone  = "us-central1-a"
}

resource "google_compute_instance_template" "foobar" {
  name         = "tf-test-instance-template-%s"
  machine_type = "e2-medium"

  disk {
    source_image = data.google_compute_image.my_image.self_link
    auto_delete  = true
    disk_size_gb = 100
    boot         = true
  }

  disk {
    source       = google_compute_disk.foobar.name
    disk_size_gb = 50
    auto_delete  = false
    boot         = false
  }

  network_interface {
    network = "default"
  }

  metadata = {
    foo = "bar"
  }
}
`, suffix, suffix)
}

func testAccComputeInstanceTemplate_withScratchDisk(suffix string) string {
	return fmt.Sprintf(`
data "google_compute_image" "my_image" {
	family  = "centos-7"
	project = "centos-cloud"
}
resource "google_compute_instance_template" "foobar" {
  name           = "tf-test-instance-template-%s"
  machine_type   = "e2-medium"
  can_ip_forward = false
  disk {
    source_image = data.google_compute_image.my_image.name
    auto_delete  = true
    boot         = true
  }
  disk {
    auto_delete  = true
    disk_size_gb = 375
    type         = "SCRATCH"
    disk_type    = "local-ssd"
  }
  network_interface {
    network = "default"
  }
}
`, suffix)
}

func testAccComputeInstanceTemplate_regionDisks(suffix string) string {
	return fmt.Sprintf(`
data "google_compute_image" "my_image" {
  family  = "debian-11"
  project = "debian-cloud"
}

resource "google_compute_region_disk" "foobar" {
  name          = "tf-test-instance-template-%s"
  size          = 10
  type          = "pd-ssd"
  region        = "us-central1"
  replica_zones = ["us-central1-a", "us-central1-f"]
}

resource "google_compute_instance_template" "foobar" {
  name         = "tf-test-instance-template-%s"
  machine_type = "e2-medium"

  disk {
    source_image = data.google_compute_image.my_image.self_link
    auto_delete  = true
    disk_size_gb = 100
    boot         = true
  }

  disk {
    source      = google_compute_region_disk.foobar.name
    auto_delete = false
    boot        = false
  }

  network_interface {
    network = "default"
  }

  metadata = {
    foo = "bar"
  }
}
`, suffix, suffix)
}

func testAccComputeInstanceTemplate_subnet_auto(network, suffix string) string {
	return fmt.Sprintf(`
data "google_compute_image" "my_image" {
  family  = "debian-11"
  project = "debian-cloud"
}

resource "google_compute_network" "auto-network" {
  name                    = "%s"
  auto_create_subnetworks = true
}

resource "google_compute_instance_template" "foobar" {
  name         = "tf-test-instance-template-%s"
  machine_type = "e2-medium"

  disk {
    source_image = data.google_compute_image.my_image.self_link
    auto_delete  = true
    disk_size_gb = 10
    boot         = true
  }

  network_interface {
    network = google_compute_network.auto-network.name
  }

  metadata = {
    foo = "bar"
  }
}
`, network, suffix)
}

func testAccComputeInstanceTemplate_subnet_custom(suffix string) string {
	return fmt.Sprintf(`
resource "google_compute_network" "network" {
  name                    = "tf-test-network-%s"
  auto_create_subnetworks = false
}

resource "google_compute_subnetwork" "subnetwork" {
  name          = "subnetwork-%s"
  ip_cidr_range = "10.0.0.0/24"
  region        = "us-central1"
  network       = google_compute_network.network.self_link
}

data "google_compute_image" "my_image" {
  family  = "debian-11"
  project = "debian-cloud"
}

resource "google_compute_instance_template" "foobar" {
  name         = "tf-test-instance-template-%s"
  machine_type = "e2-medium"
  region       = "us-central1"

  disk {
    source_image = data.google_compute_image.my_image.self_link
    auto_delete  = true
    disk_size_gb = 10
    boot         = true
  }

  network_interface {
    subnetwork = google_compute_subnetwork.subnetwork.name
  }

  metadata = {
    foo = "bar"
  }
}
`, suffix, suffix, suffix)
}

func testAccComputeInstanceTemplate_subnet_xpn(org, billingId, projectName, suffix string) string {
	return fmt.Sprintf(`
resource "google_project" "host_project" {
  name            = "Test Project XPN Host"
  project_id      = "%s-host"
  org_id          = "%s"
  billing_account = "%s"
}

resource "google_project_service" "host_project" {
  project = google_project.host_project.project_id
  service = "compute.googleapis.com"
}

resource "google_compute_shared_vpc_host_project" "host_project" {
  project = google_project_service.host_project.project
}

resource "google_project" "service_project" {
  name            = "Test Project XPN Service"
  project_id      = "%s-service"
  org_id          = "%s"
  billing_account = "%s"
}

resource "google_project_service" "service_project" {
  project = google_project.service_project.project_id
  service = "compute.googleapis.com"
}

resource "google_compute_shared_vpc_service_project" "service_project" {
  host_project    = google_compute_shared_vpc_host_project.host_project.project
  service_project = google_project_service.service_project.project
}

resource "google_compute_network" "network" {
  name                    = "tf-test-network-%s"
  auto_create_subnetworks = false
  project                 = google_compute_shared_vpc_host_project.host_project.project
}

resource "google_compute_subnetwork" "subnetwork" {
  name          = "subnetwork-%s"
  ip_cidr_range = "10.0.0.0/24"
  region        = "us-central1"
  network       = google_compute_network.network.self_link
  project       = google_compute_shared_vpc_host_project.host_project.project
}

data "google_compute_image" "my_image" {
  family  = "debian-11"
  project = "debian-cloud"
}

resource "google_compute_instance_template" "foobar" {
  name         = "tf-test-instance-template-%s"
  machine_type = "e2-medium"
  region       = "us-central1"

  disk {
    source_image = data.google_compute_image.my_image.self_link
    auto_delete  = true
    disk_size_gb = 10
    boot         = true
  }

  network_interface {
    subnetwork         = google_compute_subnetwork.subnetwork.name
    subnetwork_project = google_compute_subnetwork.subnetwork.project
  }

  metadata = {
    foo = "bar"
  }
  project = google_compute_shared_vpc_service_project.service_project.service_project
}
`, projectName, org, billingId, projectName, org, billingId, suffix, suffix, suffix)
}

func testAccComputeInstanceTemplate_startup_script(suffix string) string {
	return fmt.Sprintf(`
data "google_compute_image" "my_image" {
  family  = "debian-11"
  project = "debian-cloud"
}

resource "google_compute_instance_template" "foobar" {
  name         = "tf-test-instance-template-%s"
  machine_type = "e2-medium"

  disk {
    source_image = data.google_compute_image.my_image.self_link
    auto_delete  = true
    disk_size_gb = 10
    boot         = true
  }

  metadata = {
    foo = "bar"
  }

  network_interface {
    network = "default"
  }

  metadata_startup_script = "echo 'Hello'"
}
`, suffix)
}

func testAccComputeInstanceTemplate_primaryAliasIpRange(i string) string {
	return fmt.Sprintf(`
data "google_compute_image" "my_image" {
  family  = "debian-11"
  project = "debian-cloud"
}

resource "google_compute_instance_template" "foobar" {
  name         = "tf-test-instance-template-%s"
  machine_type = "e2-medium"

  disk {
    source_image = data.google_compute_image.my_image.self_link
    auto_delete  = true
    disk_size_gb = 10
    boot         = true
  }

  metadata = {
    foo = "bar"
  }

  network_interface {
    network = "default"
    alias_ip_range {
      ip_cidr_range = "/24"
    }
  }
}
`, i)
}

func testAccComputeInstanceTemplate_secondaryAliasIpRange(i string) string {
	return fmt.Sprintf(`
resource "google_compute_network" "inst-test-network" {
  name = "tf-test-network-%s"
}

resource "google_compute_subnetwork" "inst-test-subnetwork" {
  name          = "inst-test-subnetwork-%s"
  ip_cidr_range = "10.0.0.0/16"
  region        = "us-east1"
  network       = google_compute_network.inst-test-network.self_link
  secondary_ip_range {
    range_name    = "inst-test-secondary"
    ip_cidr_range = "172.16.0.0/20"
  }
}

data "google_compute_image" "my_image" {
  family  = "debian-11"
  project = "debian-cloud"
}

resource "google_compute_instance_template" "foobar" {
  name         = "tf-test-instance-template-%s"
  machine_type = "e2-medium"

  disk {
    source_image = data.google_compute_image.my_image.self_link
    auto_delete  = true
    disk_size_gb = 10
    boot         = true
  }

  metadata = {
    foo = "bar"
  }

  network_interface {
    subnetwork = google_compute_subnetwork.inst-test-subnetwork.self_link

    // Note that unlike compute instances, instance templates seem to be
    // only able to specify the netmask here. Trying a full CIDR string
    // results in:
    // Invalid value for field 'resource.properties.networkInterfaces[0].aliasIpRanges[0].ipCidrRange':
    // '172.16.0.0/24'. Alias IP CIDR range must be a valid netmask starting with '/' (e.g. '/24')
    alias_ip_range {
      subnetwork_range_name = google_compute_subnetwork.inst-test-subnetwork.secondary_ip_range[0].range_name
      ip_cidr_range         = "/24"
    }
  }
}
`, i, i, i)
}

func testAccComputeInstanceTemplate_guestAccelerator(i string, count uint8) string {
	return fmt.Sprintf(`
data "google_compute_image" "my_image" {
  family  = "debian-11"
  project = "debian-cloud"
}

resource "google_compute_instance_template" "foobar" {
  name         = "tf-test-instance-template-%s"
  machine_type = "e2-medium"

  disk {
    source_image = data.google_compute_image.my_image.self_link
    auto_delete  = true
    disk_size_gb = 10
    boot         = true
  }

  network_interface {
    network = "default"
  }

  scheduling {
    # Instances with guest accelerators do not support live migration.
    on_host_maintenance = "TERMINATE"
  }

  guest_accelerator {
    count = %d
    type  = "nvidia-tesla-k80"
  }
}
`, i, count)
}

func testAccComputeInstanceTemplate_minCpuPlatform(i string) string {
	return fmt.Sprintf(`
data "google_compute_image" "my_image" {
  family  = "debian-11"
  project = "debian-cloud"
}

resource "google_compute_instance_template" "foobar" {
  name         = "tf-test-instance-template-%s"
  machine_type = "e2-medium"

  disk {
    source_image = data.google_compute_image.my_image.self_link
    auto_delete  = true
    disk_size_gb = 10
    boot         = true
  }

  network_interface {
    network = "default"
  }

  scheduling {
    # Instances with guest accelerators do not support live migration.
    on_host_maintenance = "TERMINATE"
  }

  min_cpu_platform = "%s"
}
`, i, DEFAULT_MIN_CPU_TEST_VALUE)
}

func testAccComputeInstanceTemplate_encryptionKMS(suffix, kmsLink string) string {
	return fmt.Sprintf(`
data "google_compute_image" "my_image" {
  family  = "debian-11"
  project = "debian-cloud"
}

resource "google_compute_instance_template" "foobar" {
  name           = "tf-test-instance-template-%s"
  machine_type   = "e2-medium"
  can_ip_forward = false

  disk {
    source_image = data.google_compute_image.my_image.self_link
    disk_encryption_key {
      kms_key_self_link = "%s"
    }
  }

  network_interface {
    network = "default"
  }

  service_account {
    scopes = ["userinfo-email", "compute-ro", "storage-ro"]
  }

  labels = {
    my_label = "foobar"
  }
}
`, suffix, kmsLink)
}

func testAccComputeInstanceTemplate_soleTenantInstanceTemplate(suffix string) string {
	return fmt.Sprintf(`
data "google_compute_image" "my_image" {
  family  = "debian-11"
  project = "debian-cloud"
}

resource "google_compute_instance_template" "foobar" {
  name         = "tf-test-instance-template-%s"
  machine_type = "e2-standard-4"

  disk {
    source_image = data.google_compute_image.my_image.self_link
    auto_delete  = true
    boot         = true
  }

  network_interface {
    network = "default"
  }

  scheduling {
    preemptible       = false
    automatic_restart = true
    node_affinities {
      key      = "tfacc"
      operator = "IN"
      values   = ["testinstancetemplate"]
    }

    min_node_cpus = 2
  }

  service_account {
    scopes = ["userinfo-email", "compute-ro", "storage-ro"]
  }
}
`, suffix)
}

func testAccComputeInstanceTemplate_instanceResourcePolicyCollocated(suffix string, policyName string) string {
	return fmt.Sprintf(`
resource "google_compute_resource_policy" "foo" {
  name = "%s"
  region = "us-central1"
  group_placement_policy {
    vm_count  = 2
    collocation = "COLLOCATED"
  }
}

data "google_compute_image" "my_image" {
  family  = "debian-11"
  project = "debian-cloud"
}

resource "google_compute_instance_template" "foobar" {
  name         = "tf-test-instance-template-%s"
  machine_type = "e2-standard-4"

  disk {
    source_image = data.google_compute_image.my_image.self_link
    auto_delete  = true
    boot         = true
  }

  network_interface {
    network = "default"
  }

  scheduling {
    preemptible       = false
    automatic_restart = false
  }

  resource_policies = [google_compute_resource_policy.foo.self_link]

  service_account {
    scopes = ["userinfo-email", "compute-ro", "storage-ro"]
  }
}
`, policyName, suffix)
}

func testAccComputeInstanceTemplate_reservationAffinityInstanceTemplate_nonSpecificReservation(templateName, consumeReservationType string) string {
	return fmt.Sprintf(`
data "google_compute_image" "my_image" {
  family  = "debian-11"
  project = "debian-cloud"
}

resource "google_compute_instance_template" "foobar" {
  name           = "tf-test-instancet-%s"
  machine_type   = "e2-medium"
  can_ip_forward = false

  disk {
    source_image = data.google_compute_image.my_image.self_link
    auto_delete  = true
    boot         = true
  }

  network_interface {
    network = "default"
  }

  reservation_affinity {
    type = "%s"
  }
}
`, templateName, consumeReservationType)
}

func testAccComputeInstanceTemplate_reservationAffinityInstanceTemplate_specificReservation(templateName string) string {
	return fmt.Sprintf(`
data "google_compute_image" "my_image" {
  family  = "debian-11"
  project = "debian-cloud"
}

resource "google_compute_instance_template" "foobar" {
  name           = "tf-test-instancet-%s"
  machine_type   = "e2-medium"
  can_ip_forward = false

  disk {
    source_image = data.google_compute_image.my_image.self_link
    auto_delete  = true
    boot         = true
  }

  network_interface {
    network = "default"
  }

  reservation_affinity {
    type = "SPECIFIC_RESERVATION"

	specific_reservation {
		key = "compute.googleapis.com/reservation-name"
		values = ["%s"]
	}
  }
}
`, templateName, templateName)
}

func testAccComputeInstanceTemplate_shieldedVmConfig(suffix string, enableSecureBoot bool, enableVtpm bool, enableIntegrityMonitoring bool) string {
	return fmt.Sprintf(`
data "google_compute_image" "my_image" {
  family  = "centos-7"
  project = "centos-cloud"
}

resource "google_compute_instance_template" "foobar" {
  name           = "tf-test-instance-template-%s"
  machine_type   = "e2-medium"
  can_ip_forward = false

  disk {
    source_image = data.google_compute_image.my_image.self_link
    auto_delete  = true
    boot         = true
  }

  network_interface {
    network = "default"
  }

  shielded_instance_config {
    enable_secure_boot          = %t
    enable_vtpm                 = %t
    enable_integrity_monitoring = %t
  }
}
`, suffix, enableSecureBoot, enableVtpm, enableIntegrityMonitoring)
}

func testAccComputeInstanceTemplateConfidentialInstanceConfig(suffix string, enableConfidentialCompute bool) string {
	return fmt.Sprintf(`
data "google_compute_image" "my_image" {
  family  = "ubuntu-2004-lts"
  project = "ubuntu-os-cloud"
}

resource "google_compute_instance_template" "foobar" {
  name         = "tf-test-instance-template-%s"
  machine_type = "n2d-standard-2"

  disk {
    source_image = data.google_compute_image.my_image.self_link
	auto_delete  = true
    boot         = true
  }

  network_interface {
    network = "default"
  }

  confidential_instance_config {
    enable_confidential_compute       = %t
  }

  scheduling {
	  on_host_maintenance = "TERMINATE"
  }

}
`, suffix, enableConfidentialCompute)
}

func testAccComputeInstanceTemplateAdvancedMachineFeatures(suffix string) string {
	return fmt.Sprintf(`
data "google_compute_image" "my_image" {
  family  = "ubuntu-2004-lts"
  project = "ubuntu-os-cloud"
}

resource "google_compute_instance_template" "foobar" {
  name         = "tf-test-instance-template-%s"
  machine_type = "n2-standard-2" // Nested Virt isn't supported on E2 and N2Ds https://cloud.google.com/compute/docs/instances/nested-virtualization/overview#restrictions and https://cloud.google.com/compute/docs/instances/disabling-smt#limitations

  disk {
    source_image = data.google_compute_image.my_image.self_link
	auto_delete  = true
    boot         = true
  }

  network_interface {
    network = "default"
  }

  advanced_machine_features {
	threads_per_core = 1
	enable_nested_virtualization = true
	visible_core_count = 1
  }

  scheduling {
	  on_host_maintenance = "TERMINATE"
  }

}
`, suffix)
}

<% unless version == "ga" -%>
func testAccComputeInstanceTemplate_enableDisplay(suffix string) string {
	return fmt.Sprintf(`
data "google_compute_image" "my_image" {
  family  = "centos-7"
  project = "centos-cloud"
}

resource "google_compute_instance_template" "foobar" {
  name           = "tf-test-instance-template-%s"
  machine_type   = "e2-medium"
  can_ip_forward = false
  disk {
    source_image = data.google_compute_image.my_image.self_link
    auto_delete  = true
    boot         = true
  }
  network_interface {
    network = "default"
  }
  enable_display = true
}
`, suffix)
}

<% end -%>
func testAccComputeInstanceTemplate_invalidDiskType(suffix string) string {
	return fmt.Sprintf(`
# Use this datasource insead of hardcoded values when https://github.com/hashicorp/terraform/issues/22679
# is resolved.
# data "google_compute_image" "my_image" {
# 	family  = "centos-7"
# 	project = "centos-cloud"
# }

resource "google_compute_instance_template" "foobar" {
  name           = "tf-test-instance-template-%s"
  machine_type   = "e2-medium"
  can_ip_forward = false
  disk {
    source_image = "https://www.googleapis.com/compute/v1/projects/centos-cloud/global/images/centos-7-v20210217"
    auto_delete  = true
    boot         = true
  }
  disk {
    auto_delete  = true
    disk_size_gb = 375
    type         = "SCRATCH"
    disk_type    = "local-ssd"
  }
  disk {
    source_image = "https://www.googleapis.com/compute/v1/projects/centos-cloud/global/images/centos-7-v20210217"
    auto_delete  = true
    type         = "SCRATCH"
  }
  network_interface {
    network = "default"
  }
}
`, suffix)
}

func testAccComputeInstanceTemplate_imageResourceTest(diskName string, imageName string, imageDescription string) string {
	return fmt.Sprintf(`
data "google_compute_image" "my_image" {
	family  = "debian-11"
	project = "debian-cloud"
}

resource "google_compute_disk" "my_disk" {
	name  = "%s"
	zone  = "us-central1-a"
	image = data.google_compute_image.my_image.self_link
}

resource "google_compute_image" "diskimage" {
	name = "%s"
	description = "%s"
	source_disk = google_compute_disk.my_disk.self_link
}

resource "google_compute_instance_template" "foobar" {
	name_prefix = "tf-test-instance-template-"
	machine_type         = "e2-medium"
	disk {
		source_image = google_compute_image.diskimage.self_link
	}
	network_interface {
		network = "default"
		access_config {}
	}
}
`, diskName, imageName, imageDescription)
}

func testAccComputeInstanceTemplate_diskResourcePolicies(suffix string, policyName string) string {
	return fmt.Sprintf(`
data "google_compute_image" "my_image" {
  family  = "debian-11"
  project = "debian-cloud"
}
resource "google_compute_instance_template" "foobar" {
  name           = "tf-test-instance-template-%s"
  machine_type   = "e2-medium"
  can_ip_forward = false
  disk {
    source_image = data.google_compute_image.my_image.self_link
    resource_policies = [google_compute_resource_policy.foo.id]
  }
  network_interface {
    network = "default"
  }
  service_account {
    scopes = ["userinfo-email", "compute-ro", "storage-ro"]
  }
  labels = {
    my_label = "foobar"
  }
}

resource "google_compute_resource_policy" "foo" {
  name   = "%s"
  region = "us-central1"
  snapshot_schedule_policy {
    schedule {
      daily_schedule {
        days_in_cycle = 1
        start_time    = "04:00"
      }
    }
  }
}
`, suffix, policyName)
}

func testAccComputeInstanceTemplate_nictype(image, instance, nictype string) string {
	return fmt.Sprintf(`
resource "google_compute_image" "example" {
	name = "%s"
	raw_disk {
		source = "https://storage.googleapis.com/bosh-gce-raw-stemcells/bosh-stemcell-97.98-google-kvm-ubuntu-xenial-go_agent-raw-1557960142.tar.gz"
	}

	guest_os_features {
		type = "SECURE_BOOT"
	}

	guest_os_features {
		type = "MULTI_IP_SUBNET"
	}

	guest_os_features {
		type = "GVNIC"
	}
}

resource "google_compute_instance_template" "foobar" {
	name           = "tf-test-instance-template-%s"
	machine_type   = "e2-medium"
	can_ip_forward = false
	tags           = ["foo", "bar"]

	disk {
		source_image = google_compute_image.example.name
		auto_delete  = true
		boot         = true
	}

	network_interface {
		network = "default"
		nic_type = "%s"
	}

	scheduling {
		preemptible       = false
		automatic_restart = true
	}

	metadata = {
		foo = "bar"
	}

	service_account {
		scopes = ["userinfo-email", "compute-ro", "storage-ro"]
	}

	labels = {
		my_label = "foobar"
	}
}
`, image, instance, nictype)
}

func testAccComputeInstanceTemplate_queueCount(instanceTemplateName string) string {
	return fmt.Sprintf(`
data "google_compute_image" "my_image" {
	family  = "debian-11"
	project = "debian-cloud"
}

resource "google_compute_instance_template" "foobar" {
	name = "%s"
	machine_type         = "e2-medium"
	network_interface {
		network = "default"
		access_config {}
		queue_count = 2
	}
  disk {
    source_image = data.google_compute_image.my_image.self_link
    auto_delete  = true
    boot         = true
  }
}
`, instanceTemplateName)
}

func testAccComputeInstanceTemplate_managedEnvoy(suffix string) string {
	return fmt.Sprintf(`
data "google_compute_default_service_account" "default" {
}

data "google_compute_image" "my_image" {
  family  = "debian-11"
  project = "debian-cloud"
}

resource "google_compute_instance_template" "foobar" {
  name           = "tf-test-instance-template-%s"
  machine_type   = "e2-medium"
  can_ip_forward = false
  tags           = ["foo", "bar"]

  disk {
    source_image = data.google_compute_image.my_image.self_link
    auto_delete  = true
    boot         = true
  }

  network_interface {
    network = "default"
  }

  scheduling {
    preemptible       = false
    automatic_restart = true
  }

  metadata = {
    gce-software-declaration = <<-EOF
    {
	  "softwareRecipes": [{
	    "name": "install-gce-service-proxy-agent",
	    "desired_state": "INSTALLED",
	    "installSteps": [{
	      "scriptRun": {
	        "script": "#! /bin/bash\nZONE=$(curl --silent http://metadata.google.internal/computeMetadata/v1/instance/zone -H Metadata-Flavor:Google | cut -d/ -f4 )\nexport SERVICE_PROXY_AGENT_DIRECTORY=$(mktemp -d)\nsudo gsutil cp   gs://gce-service-proxy-"$ZONE"/service-proxy-agent/releases/service-proxy-agent-0.2.tgz   "$SERVICE_PROXY_AGENT_DIRECTORY"   || sudo gsutil cp     gs://gce-service-proxy/service-proxy-agent/releases/service-proxy-agent-0.2.tgz     "$SERVICE_PROXY_AGENT_DIRECTORY"\nsudo tar -xzf "$SERVICE_PROXY_AGENT_DIRECTORY"/service-proxy-agent-0.2.tgz -C "$SERVICE_PROXY_AGENT_DIRECTORY"\n"$SERVICE_PROXY_AGENT_DIRECTORY"/service-proxy-agent/service-proxy-agent-bootstrap.sh"
	      }
	    }]
	  }]
	}
    EOF
    gce-service-proxy        = <<-EOF
    {
      "api-version": "0.2",
      "proxy-spec": {
        "proxy-port": 15001,
        "network": "my-network",
        "tracing": "ON",
        "access-log": "/var/log/envoy/access.log"
      }
      "service": {
        "serving-ports": [80, 81]
      },
     "labels": {
       "app_name": "bookserver_app",
       "app_version": "STABLE"
      }
    }
    EOF
    enable-guest-attributes = "true"
    enable-osconfig         = "true"

  }

  service_account {
  	email  = data.google_compute_default_service_account.default.email
    scopes = ["cloud-platform"]
  }

  labels = {
    gce-service-proxy = "on"
  }
}
`, suffix)
}

func testAccComputeInstanceTemplate_spot(suffix string) string {
	return fmt.Sprintf(`
data "google_compute_image" "my_image" {
  family  = "debian-11"
  project = "debian-cloud"
}

resource "google_compute_instance_template" "foobar" {
  name           = "tf-test-instance-template-%s"
  machine_type   = "e2-medium"
  can_ip_forward = false
  tags           = ["foo", "bar"]

  disk {
    source_image = data.google_compute_image.my_image.self_link
    auto_delete  = true
    boot         = true
  }

  network_interface {
    network = "default"
  }

  scheduling {
    preemptible       = true
    automatic_restart = false
    provisioning_model = "SPOT"
    instance_termination_action = "STOP"
  }

  metadata = {
    foo = "bar"
  }

  service_account {
    scopes = ["userinfo-email", "compute-ro", "storage-ro"]
  }
}
`, suffix)
}

func testAccComputeInstanceTemplate_spot_maxRunDuration(suffix string) string {
	return fmt.Sprintf(`
data "google_compute_image" "my_image" {
  family  = "debian-11"
  project = "debian-cloud"
}

resource "google_compute_instance_template" "foobar" {
  name           = "tf-test-instance-template-%s"
  machine_type   = "e2-medium"
  can_ip_forward = false
  tags           = ["foo", "bar"]

  disk {
    source_image = data.google_compute_image.my_image.self_link
    auto_delete  = true
    boot         = true
  }

  network_interface {
    network = "default"
  }

  scheduling {
    preemptible       = true
    automatic_restart = false
    provisioning_model = "SPOT"
    instance_termination_action = "DELETE"
<% unless version == 'ga' -%>
    max_run_duration {
	nanos = 123
	seconds = 60
    }
<% end -%>

  }

  metadata = {
    foo = "bar"
  }

  service_account {
    scopes = ["userinfo-email", "compute-ro", "storage-ro"]
  }
}
`, suffix)
}

func testAccComputeInstanceTemplate_sourceSnapshotEncryptionKey(context map[string]interface{}) string {
	return Nprintf(`
data "google_kms_key_ring" "ring" {
  name     = "%{kms_ring_name}"
  location = "us-central1"
}

data "google_kms_crypto_key" "key" {
  name     = "%{kms_key_name}"
  key_ring = data.google_kms_key_ring.ring.id
}

resource "google_service_account" "test" {
  account_id   = "test-sa-%{random_suffix}"
  display_name = "KMS Ops Account"
}

resource "google_kms_crypto_key_iam_member" "crypto_key" {
  crypto_key_id = data.google_kms_crypto_key.key.id
  role          = "roles/cloudkms.cryptoKeyEncrypterDecrypter"
  member        = "serviceAccount:${google_service_account.test.email}"
}

data "google_compute_image" "debian" {
  family  = "debian-11"
  project = "debian-cloud"
}

resource "google_compute_disk" "persistent" {
  name  = "tf-test-debian-disk-%{random_suffix}"
  image = data.google_compute_image.debian.self_link
  size  = 10
  type  = "pd-ssd"
  zone  = "us-central1-a"
}

resource "google_compute_snapshot" "snapshot" {
  name        = "my-snapshot"
  source_disk = google_compute_disk.persistent.id
  zone        = "us-central1-a"
  snapshot_encryption_key {
    kms_key_self_link       = data.google_kms_crypto_key.key.id
    kms_key_service_account = google_service_account.test.email
  }
}

resource "google_compute_instance_template" "template" {
  name           = "tf-test-instance-template-%{random_suffix}"
  machine_type   = "e2-medium"

  disk {
    source_snapshot = google_compute_snapshot.snapshot.self_link
    source_snapshot_encryption_key {
      kms_key_self_link       = data.google_kms_crypto_key.key.id
      kms_key_service_account = google_service_account.test.email
    }
    auto_delete = true
    boot        = true
  }

  network_interface {
    network = "default"
  }
}
`, context)
}

func testAccComputeInstanceTemplate_sourceImageEncryptionKey(context map[string]interface{}) string {
	return Nprintf(`
data "google_kms_key_ring" "ring" {
  name     = "%{kms_ring_name}"
  location = "us-central1"
}

data "google_kms_crypto_key" "key" {
  name     = "%{kms_key_name}"
  key_ring = data.google_kms_key_ring.ring.id
}

resource "google_service_account" "test" {
  account_id   = "tf-test-sa-%{random_suffix}"
  display_name = "KMS Ops Account"
}

resource "google_kms_crypto_key_iam_member" "crypto_key" {
  crypto_key_id = data.google_kms_crypto_key.key.id
  role          = "roles/cloudkms.cryptoKeyEncrypterDecrypter"
  member        = "serviceAccount:${google_service_account.test.email}"
}

data "google_compute_image" "debian" {
  family  = "debian-11"
  project = "debian-cloud"
}

resource "google_compute_image" "image" {
  name         = "debian-image"
  source_image = data.google_compute_image.debian.self_link
  image_encryption_key {
    kms_key_self_link       = data.google_kms_crypto_key.key.id
    kms_key_service_account = google_service_account.test.email
  }
}


resource "google_compute_instance_template" "template" {
  name           = "tf-test-instance-template-%{random_suffix}"
  machine_type   = "e2-medium"

  disk {
    source_image = google_compute_image.image.self_link
    source_image_encryption_key {
      kms_key_self_link       = data.google_kms_crypto_key.key.id
      kms_key_service_account = google_service_account.test.email
    }
    auto_delete = true
    boot        = true
  }

  network_interface {
    network = "default"
  }
}
`, context)
}<|MERGE_RESOLUTION|>--- conflicted
+++ resolved
@@ -1219,11 +1219,7 @@
 		CheckDestroy: testAccCheckComputeInstanceTemplateDestroyProducer(t),
 		Steps: []resource.TestStep{
 			{
-<<<<<<< HEAD
 				Config: testAccComputeInstanceTemplate_sourceSnapshotEncryptionKey(context),
-=======
-				Config: testAccComputeInstanceTemplate_sourceSnapshotEncryptionKey(kmsRingName, kmsKeyName, RandString(t, 10)),
->>>>>>> d9966b32
 				Check: resource.ComposeTestCheckFunc(
 					testAccCheckComputeInstanceTemplateExists(
 						t, "google_compute_instance_template.template", &instanceTemplate),
@@ -1257,11 +1253,7 @@
 		CheckDestroy: testAccCheckComputeInstanceTemplateDestroyProducer(t),
 		Steps: []resource.TestStep{
 			{
-<<<<<<< HEAD
 				Config: testAccComputeInstanceTemplate_sourceImageEncryptionKey(context),
-=======
-				Config: testAccComputeInstanceTemplate_sourceImageEncryptionKey(kmsRingName, kmsKeyName, RandString(t, 10)),
->>>>>>> d9966b32
 				Check: resource.ComposeTestCheckFunc(
 					testAccCheckComputeInstanceTemplateExists(
 						t, "google_compute_instance_template.template", &instanceTemplate),
