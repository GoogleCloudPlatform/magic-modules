--- conflicted
+++ resolved
@@ -306,29 +306,174 @@
 `, context)
 }
 
-<<<<<<< HEAD
-func TestAccAlloydbCluster_usingCMEK(t *testing.T) {
-=======
 // The cluster creation should succeed with minimal number of arguments.
 func TestAccAlloydbCluster_mandatoryFields(t *testing.T) {
->>>>>>> a8af94f2
-	t.Parallel()
-
-	context := map[string]interface{}{
-		"random_suffix": RandString(t, 10),
-<<<<<<< HEAD
+	t.Parallel()
+
+	context := map[string]interface{}{
+		"random_suffix": RandString(t, 10),
+	}
+
+	VcrTest(t, resource.TestCase{
+		PreCheck:                 func() { AccTestPreCheck(t) },
+		ProtoV5ProviderFactories: ProtoV5ProviderFactories(t),
+		CheckDestroy:             testAccCheckAlloydbClusterDestroyProducer(t),
+		Steps: []resource.TestStep{
+			{
+				Config: testAccAlloydbCluster_alloydbClusterBasicExample(context),
+			},
+		},
+	})
+}
+
+// The cluster creation should succeed with maximal number of arguments.
+func TestAccAlloydbCluster_maximumFields(t *testing.T) {
+	t.Parallel()
+
+	context := map[string]interface{}{
+		"random_suffix": RandString(t, 10),
+	}
+
+	VcrTest(t, resource.TestCase{
+		PreCheck:                 func() { AccTestPreCheck(t) },
+		ProtoV5ProviderFactories: ProtoV5ProviderFactories(t),
+		CheckDestroy:             testAccCheckAlloydbClusterDestroyProducer(t),
+		Steps: []resource.TestStep{
+			{
+				Config: testAccAlloydbCluster_alloydbClusterFullExample(context),
+			},
+		},
+	})
+}
+
+// Deletion of time-based retention policy should be an in-place operation
+func TestAccAlloydbCluster_deleteTimeBasedRetentionPolicy(t *testing.T) {
+	t.Parallel()
+
+	context := map[string]interface{}{
+		"random_suffix": RandString(t, 10),
+	}
+
+	VcrTest(t, resource.TestCase{
+		PreCheck:                 func() { AccTestPreCheck(t) },
+		ProtoV5ProviderFactories: ProtoV5ProviderFactories(t),
+		CheckDestroy:             testAccCheckAlloydbClusterDestroyProducer(t),
+		Steps: []resource.TestStep{
+			{
+				Config: testAccAlloydbCluster_withTimeBasedRetentionPolicy(context),
+			},
+			{
+				ResourceName:      "google_alloydb_cluster.default",
+				ImportState:       true,
+				ImportStateVerify: true,
+			},
+			{
+				Config: testAccAlloydbCluster_withoutTimeBasedRetentionPolicy(context),
+			},
+			{
+				ResourceName:      "google_alloydb_cluster.default",
+				ImportState:       true,
+				ImportStateVerify: true,
+			},
+			{
+				Config: testAccAlloydbCluster_alloydbClusterBasicExample(context),
+			},
+		},
+	})
+}
+
+func testAccAlloydbCluster_withTimeBasedRetentionPolicy(context map[string]interface{}) string {
+	return Nprintf(`
+resource "google_alloydb_cluster" "default" {
+  cluster_id = "tf-test-alloydb-cluster%{random_suffix}"
+  location   = "us-central1"
+  network    = "projects/${data.google_project.project.number}/global/networks/${google_compute_network.default.name}"
+  automated_backup_policy {
+    location      = "us-central1"
+    backup_window = "1800s"
+    enabled       = true
+
+    weekly_schedule {
+      days_of_week = ["MONDAY"]
+
+      start_times {
+        hours   = 23
+        minutes = 0
+        seconds = 0
+        nanos   = 0
+      }
+    }
+    time_based_retention {
+      retention_period = "4.5s"
+    }
+  }
+  lifecycle {
+    ignore_changes = [
+      automated_backup_policy[0].time_based_retention
+    ]
+    prevent_destroy = true
+  }
+}
+
+data "google_project" "project" { }
+
+resource "google_compute_network" "default" {
+  name = "tf-test-alloydb-cluster%{random_suffix}"
+}
+`, context)
+}
+
+func testAccAlloydbCluster_withoutTimeBasedRetentionPolicy(context map[string]interface{}) string {
+	return Nprintf(`
+resource "google_alloydb_cluster" "default" {
+  cluster_id = "tf-test-alloydb-cluster%{random_suffix}"
+  location   = "us-central1"
+  network    = "projects/${data.google_project.project.number}/global/networks/${google_compute_network.default.name}"
+  automated_backup_policy {
+    location      = "us-central1"
+    backup_window = "1800s"
+    enabled       = true
+
+    weekly_schedule {
+      days_of_week = ["MONDAY"]
+
+      start_times {
+        hours   = 23
+        minutes = 0
+        seconds = 0
+        nanos   = 0
+      }
+    }
+  }
+  lifecycle {
+    ignore_changes = [
+      automated_backup_policy[0].time_based_retention
+    ]
+    prevent_destroy = true
+  }
+}
+
+data "google_project" "project" { }
+
+resource "google_compute_network" "default" {
+  name = "tf-test-alloydb-cluster%{random_suffix}"
+}
+`, context)
+}
+func TestAccAlloydbCluster_usingCMEK(t *testing.T) {
+	t.Parallel()
+
+	context := map[string]interface{}{
+		"random_suffix": RandString(t, 10),
 		"key_name":      "tf-test-key-" + RandString(t, 10),
-=======
->>>>>>> a8af94f2
-	}
-
-	VcrTest(t, resource.TestCase{
-		PreCheck:                 func() { AccTestPreCheck(t) },
-		ProtoV5ProviderFactories: ProtoV5ProviderFactories(t),
-		CheckDestroy:             testAccCheckAlloydbClusterDestroyProducer(t),
-		Steps: []resource.TestStep{
-			{
-<<<<<<< HEAD
+	}
+
+	VcrTest(t, resource.TestCase{
+		PreCheck:                 func() { AccTestPreCheck(t) },
+		ProtoV5ProviderFactories: ProtoV5ProviderFactories(t),
+		CheckDestroy:             testAccCheckAlloydbClusterDestroyProducer(t),
+		Steps: []resource.TestStep{
+			{
 				Config: testAccAlloydbCluster_usingCMEK(context),
 			},
 			{
@@ -375,33 +520,19 @@
 }
 
 func TestAccAlloydbCluster_CMEKInAutomatedBackupIsUpdatable(t *testing.T) {
-=======
-				Config: testAccAlloydbCluster_alloydbClusterBasicExample(context),
-			},
-		},
-	})
-}
-
-// The cluster creation should succeed with maximal number of arguments.
-func TestAccAlloydbCluster_maximumFields(t *testing.T) {
->>>>>>> a8af94f2
-	t.Parallel()
-
-	context := map[string]interface{}{
-		"random_suffix": RandString(t, 10),
-<<<<<<< HEAD
+	t.Parallel()
+
+	context := map[string]interface{}{
+		"random_suffix": RandString(t, 10),
 		"key_name":      "tf-test-key-" + RandString(t, 10),
-=======
->>>>>>> a8af94f2
-	}
-
-	VcrTest(t, resource.TestCase{
-		PreCheck:                 func() { AccTestPreCheck(t) },
-		ProtoV5ProviderFactories: ProtoV5ProviderFactories(t),
-		CheckDestroy:             testAccCheckAlloydbClusterDestroyProducer(t),
-		Steps: []resource.TestStep{
-			{
-<<<<<<< HEAD
+	}
+
+	VcrTest(t, resource.TestCase{
+		PreCheck:                 func() { AccTestPreCheck(t) },
+		ProtoV5ProviderFactories: ProtoV5ProviderFactories(t),
+		CheckDestroy:             testAccCheckAlloydbClusterDestroyProducer(t),
+		Steps: []resource.TestStep{
+			{
 				Config: testAccAlloydbCluster_usingCMEKInClusterAndAutomatedBackup(context),
 			},
 			{
@@ -433,67 +564,18 @@
 }
 
 func testAccAlloydbCluster_usingCMEKInClusterAndAutomatedBackup(context map[string]interface{}) string {
-=======
-				Config: testAccAlloydbCluster_alloydbClusterFullExample(context),
-			},
-		},
-	})
-}
-
-// Deletion of time-based retention policy should be an in-place operation
-func TestAccAlloydbCluster_deleteTimeBasedRetentionPolicy(t *testing.T) {
-	t.Parallel()
-
-	context := map[string]interface{}{
-		"random_suffix": RandString(t, 10),
-	}
-
-	VcrTest(t, resource.TestCase{
-		PreCheck:                 func() { AccTestPreCheck(t) },
-		ProtoV5ProviderFactories: ProtoV5ProviderFactories(t),
-		CheckDestroy:             testAccCheckAlloydbClusterDestroyProducer(t),
-		Steps: []resource.TestStep{
-			{
-				Config: testAccAlloydbCluster_withTimeBasedRetentionPolicy(context),
-			},
-			{
-				ResourceName:      "google_alloydb_cluster.default",
-				ImportState:       true,
-				ImportStateVerify: true,
-			},
-			{
-				Config: testAccAlloydbCluster_withoutTimeBasedRetentionPolicy(context),
-			},
-			{
-				ResourceName:      "google_alloydb_cluster.default",
-				ImportState:       true,
-				ImportStateVerify: true,
-			},
-			{
-				Config: testAccAlloydbCluster_alloydbClusterBasicExample(context),
-			},
-		},
-	})
-}
-
-func testAccAlloydbCluster_withTimeBasedRetentionPolicy(context map[string]interface{}) string {
->>>>>>> a8af94f2
-	return Nprintf(`
-resource "google_alloydb_cluster" "default" {
-  cluster_id = "tf-test-alloydb-cluster%{random_suffix}"
-  location   = "us-central1"
-  network    = "projects/${data.google_project.project.number}/global/networks/${google_compute_network.default.name}"
-<<<<<<< HEAD
+	return Nprintf(`
+resource "google_alloydb_cluster" "default" {
+  cluster_id = "tf-test-alloydb-cluster%{random_suffix}"
+  location   = "us-central1"
+  network    = "projects/${data.google_project.project.number}/global/networks/${google_compute_network.default.name}"
   encryption_config {
     kms_key_name = google_kms_crypto_key.key.id
   }
-=======
->>>>>>> a8af94f2
   automated_backup_policy {
     location      = "us-central1"
     backup_window = "1800s"
     enabled       = true
-<<<<<<< HEAD
     encryption_config {
       kms_key_name = google_kms_crypto_key.key.id
     }
@@ -534,56 +616,18 @@
 }
 
 func testAccAlloydbCluster_updateCMEKInAutomatedBackup(context map[string]interface{}) string {
-=======
-
-    weekly_schedule {
-      days_of_week = ["MONDAY"]
-
-      start_times {
-        hours   = 23
-        minutes = 0
-        seconds = 0
-        nanos   = 0
-      }
-    }
-    time_based_retention {
-      retention_period = "4.5s"
-    }
-  }
-  lifecycle {
-    ignore_changes = [
-      automated_backup_policy[0].time_based_retention
-    ]
-    prevent_destroy = true
-  }
-}
-
-data "google_project" "project" { }
-
-resource "google_compute_network" "default" {
-  name = "tf-test-alloydb-cluster%{random_suffix}"
-}
-`, context)
-}
-
-func testAccAlloydbCluster_withoutTimeBasedRetentionPolicy(context map[string]interface{}) string {
->>>>>>> a8af94f2
-	return Nprintf(`
-resource "google_alloydb_cluster" "default" {
-  cluster_id = "tf-test-alloydb-cluster%{random_suffix}"
-  location   = "us-central1"
-  network    = "projects/${data.google_project.project.number}/global/networks/${google_compute_network.default.name}"
-<<<<<<< HEAD
+	return Nprintf(`
+resource "google_alloydb_cluster" "default" {
+  cluster_id = "tf-test-alloydb-cluster%{random_suffix}"
+  location   = "us-central1"
+  network    = "projects/${data.google_project.project.number}/global/networks/${google_compute_network.default.name}"
   encryption_config {
     kms_key_name = google_kms_crypto_key.key.id
   }
-=======
->>>>>>> a8af94f2
   automated_backup_policy {
     location      = "us-central1"
     backup_window = "1800s"
     enabled       = true
-<<<<<<< HEAD
     encryption_config {
       kms_key_name = google_kms_crypto_key.key2.id
     }
@@ -658,34 +702,10 @@
   }
   depends_on = [google_kms_crypto_key_iam_binding.crypto_key]
 }
-=======
-
-    weekly_schedule {
-      days_of_week = ["MONDAY"]
-
-      start_times {
-        hours   = 23
-        minutes = 0
-        seconds = 0
-        nanos   = 0
-      }
-    }
-  }
-  lifecycle {
-    ignore_changes = [
-      automated_backup_policy[0].time_based_retention
-    ]
-    prevent_destroy = true
-  }
-}
-
-data "google_project" "project" { }
->>>>>>> a8af94f2
-
-resource "google_compute_network" "default" {
-  name = "tf-test-alloydb-cluster%{random_suffix}"
-}
-<<<<<<< HEAD
+
+resource "google_compute_network" "default" {
+  name = "tf-test-alloydb-cluster%{random_suffix}"
+}
 
 data "google_project" "project" {}
 
@@ -719,7 +739,5 @@
 	  "serviceAccount:service-${data.google_project.project.number}@gcp-sa-alloydb.iam.gserviceaccount.com",
 	]
 }
-=======
->>>>>>> a8af94f2
 `, context)
 }