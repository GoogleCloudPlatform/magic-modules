--- conflicted
+++ resolved
@@ -1453,28 +1453,11 @@
 `, bucketName)
 }
 
-<<<<<<< HEAD
-func testAccStorageBucket_bucketPolicyOnly(bucketName string, enabled bool) string {
-	return fmt.Sprintf(`
-resource "google_storage_bucket" "bucket" {
-  name               = "%s"
-  location           = "US"
-  bucket_policy_only = %t
-  force_destroy      = true
-}
-`, bucketName, enabled)
-}
-
-=======
->>>>>>> 9f75f628
 func testAccStorageBucket_uniformBucketAccessOnly(bucketName string, enabled bool) string {
 	return fmt.Sprintf(`
 resource "google_storage_bucket" "bucket" {
   name                        = "%s"
-<<<<<<< HEAD
   location                    = "US"
-=======
->>>>>>> 9f75f628
   uniform_bucket_level_access = %t
   force_destroy               = true
 }
