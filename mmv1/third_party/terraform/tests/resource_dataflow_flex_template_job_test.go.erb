--- conflicted
+++ resolved
@@ -426,13 +426,8 @@
 	var instanceTemplate *compute.InstanceTemplate
 
 	err := resource.Retry(1*time.Minute, func() *resource.RetryError {
-<<<<<<< HEAD
 		instanceTemplates, rerr := config.NewComputeClient(config.userAgent).InstanceTemplates.
 			List(config.Project).
-=======
-		instances, rerr := config.NewComputeClient(config.UserAgent).Instances.
-			List(config.Project, zone).
->>>>>>> fb613659
 			Filter(filter).
 			MaxResults(2).
 			Fields("items/properties").Do()
