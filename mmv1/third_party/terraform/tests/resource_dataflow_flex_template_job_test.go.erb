--- conflicted
+++ resolved
@@ -155,11 +155,7 @@
 func TestAccDataflowFlexTemplateJob_withNetwork(t *testing.T) {
 	// Dataflow responses include serialized java classes and bash commands
 	// This makes body comparison infeasible
-<<<<<<< HEAD
 	SkipIfVcr(t)
-=======
-	skipIfVcr(t)
->>>>>>> 8e060a42
 	t.Parallel()
 
 	randStr := randString(t, 10)
@@ -206,11 +202,7 @@
 func TestAccDataflowFlexTemplateJob_withSubNetwork(t *testing.T) {
 	// Dataflow responses include serialized java classes and bash commands
 	// This makes body comparison infeasible
-<<<<<<< HEAD
 	SkipIfVcr(t)
-=======
-	skipIfVcr(t)
->>>>>>> 8e060a42
 	t.Parallel()
 
 	randStr := randString(t, 10)
@@ -227,11 +219,6 @@
 		Steps: []resource.TestStep{
 			{
 				Config: testAccDataflowFlexTemplateJob_subnetwork(job, network, subnetwork, bucket),
-<<<<<<< HEAD
-				Check: resource.ComposeTestCheckFunc(
-					testAccDataflowJobExists(t, "google_dataflow_flex_template_job.job"),
-					testAccDataflowFlexTemplateJobHasSubNetwork(t, "google_dataflow_flex_template_job.job", subnetwork),
-=======
 				Check: resource.ComposeTestCheckFunc(
 					testAccDataflowJobExists(t, "google_dataflow_flex_template_job.job"),
 					testAccDataflowFlexTemplateJobHasSubNetwork(t, "google_dataflow_flex_template_job.job", subnetwork),
@@ -263,7 +250,7 @@
 func TestAccDataflowFlexTemplateJob_withIpConfig(t *testing.T) {
 	// Dataflow responses include serialized java classes and bash commands
 	// This makes body comparison infeasible
-	skipIfVcr(t)
+	SkipIfVcr(t)
 	t.Parallel()
 
 	randStr := randString(t, 10)
@@ -294,7 +281,7 @@
 func TestAccDataflowFlexTemplateJob_withKmsKey(t *testing.T) {
 	// Dataflow responses include serialized java classes and bash commands
 	// This makes body comparison infeasible
-	skipIfVcr(t)
+	SkipIfVcr(t)
 	t.Parallel()
 
 	randStr := randString(t, 10)
@@ -327,7 +314,7 @@
 func TestAccDataflowFlexTemplateJob_withAdditionalExperiments(t *testing.T) {
 	// Dataflow responses include serialized java classes and bash commands
 	// This makes body comparison infeasible
-	skipIfVcr(t)
+	SkipIfVcr(t)
 	t.Parallel()
 
 	randStr := randString(t, 10)
@@ -345,132 +332,12 @@
 				Check: resource.ComposeTestCheckFunc(
 					testAccDataflowJobExists(t, "google_dataflow_flex_template_job.job"),
 					testAccDataflowFlexTemplateJobHasAdditionalExperiments(t, "google_dataflow_flex_template_job.job", additionalExperiments),
->>>>>>> 8e060a42
-				),
-			},
-			{
-				ResourceName:            "google_dataflow_flex_template_job.job",
-				ImportState:             true,
-				ImportStateVerify:       true,
-<<<<<<< HEAD
-				ImportStateVerifyIgnore: []string{"on_delete", "parameters", "skip_wait_on_job_termination", "state"},
-			},
-			{
-				Config: testAccDataflowFlexTemplateJob_subnetwork(job, network, subnetwork, bucket),
-				Check: resource.ComposeTestCheckFunc(
-					testAccDataflowJobExists(t, "google_dataflow_flex_template_job.job"),
-					testAccDataflowFlexTemplateJobHasSubNetwork(t, "google_dataflow_flex_template_job.job", subnetwork2),
-				),
-			},
-			{
-				ResourceName:            "google_dataflow_flex_template_job.job",
-				ImportState:             true,
-				ImportStateVerify:       true,
-				ImportStateVerifyIgnore: []string{"on_delete", "parameters", "skip_wait_on_job_termination", "state"},
-			},
-		},
-	})
-}
-
-func TestAccDataflowFlexTemplateJob_withIpConfig(t *testing.T) {
-	// Dataflow responses include serialized java classes and bash commands
-	// This makes body comparison infeasible
-	SkipIfVcr(t)
-	t.Parallel()
-
-	randStr := randString(t, 10)
-    job := "tf-test-dataflow-job-" + randStr
-    bucket := "tf-test-dataflow-bucket-" + randStr
-
-	vcrTest(t, resource.TestCase{
-		PreCheck:     func() { testAccPreCheck(t) },
-		Providers:    testAccProviders,
-		CheckDestroy: testAccCheckDataflowJobDestroyProducer(t),
-		Steps: []resource.TestStep{
-			{
-				Config: testAccDataflowFlexTemplateJob_ipConfig(job, bucket),
-				Check: resource.ComposeTestCheckFunc(
-					testAccDataflowJobExists(t, "google_dataflow_flex_template_job.job"),
-				),
-			},
-			{
-				ResourceName:            "google_dataflow_flex_template_job.job",
-				ImportState:             true,
-				ImportStateVerify:       true,
-				ImportStateVerifyIgnore: []string{"on_delete", "parameters", "skip_wait_on_job_termination", "ip_configuration", "state"},
-			},
-		},
-	})
-}
-
-func TestAccDataflowFlexTemplateJob_withKmsKey(t *testing.T) {
-	// Dataflow responses include serialized java classes and bash commands
-	// This makes body comparison infeasible
-	SkipIfVcr(t)
-	t.Parallel()
-
-	randStr := randString(t, 10)
-	job := "tf-test-dataflow-job-" + randStr
-	key_ring := "tf-test-dataflow-kms-ring-" + randStr
-	crypto_key := "tf-test-dataflow-kms-key-" + randStr
-    bucket := "tf-test-dataflow-bucket-" + randStr
-
-	vcrTest(t, resource.TestCase{
-		PreCheck:     func() { testAccPreCheck(t) },
-		Providers:    testAccProviders,
-		CheckDestroy: testAccCheckDataflowJobDestroyProducer(t),
-		Steps: []resource.TestStep{
-			{
-				Config: testAccDataflowFlexTemplateJob_kms(job, key_ring, crypto_key, bucket),
-				Check: resource.ComposeTestCheckFunc(
-					testAccDataflowJobExists(t, "google_dataflow_flex_template_job.job"),
-				),
-			},
-			{
-				ResourceName:            "google_dataflow_flex_template_job.job",
-				ImportState:             true,
-				ImportStateVerify:       true,
-				ImportStateVerifyIgnore: []string{"on_delete", "parameters", "skip_wait_on_job_termination", "state"},
-			},
-		},
-	})
-}
-
-func TestAccDataflowFlexTemplateJob_withAdditionalExperiments(t *testing.T) {
-	// Dataflow responses include serialized java classes and bash commands
-	// This makes body comparison infeasible
-	SkipIfVcr(t)
-	t.Parallel()
-
-	randStr := randString(t, 10)
-	job := "tf-test-dataflow-job-" + randStr
-	additionalExperiments := []string{"enable_stackdriver_agent_metrics", "shuffle_mode=service"}
-    bucket := "tf-test-dataflow-bucket-" + randStr
-  
-	vcrTest(t, resource.TestCase{
-		PreCheck:     func() { testAccPreCheck(t) },
-		Providers:    testAccProviders,
-		CheckDestroy: testAccCheckDataflowJobDestroyProducer(t),
-		Steps: []resource.TestStep{
-			{
-				Config: testAccDataflowFlexTemplateJob_additionalExperiments(job, bucket, additionalExperiments),
-				Check: resource.ComposeTestCheckFunc(
-					testAccDataflowJobExists(t, "google_dataflow_flex_template_job.job"),
-					testAccDataflowFlexTemplateJobHasAdditionalExperiments(t, "google_dataflow_flex_template_job.job", additionalExperiments),
-				),
-			},
-			{
-				ResourceName:            "google_dataflow_flex_template_job.job",
-				ImportState:             true,
-				ImportStateVerify:       true,
-				ImportStateVerifyIgnore: []string{"on_delete", "parameters", "skip_wait_on_job_termination", "state", "additional_experiments"},
-			},
-		},
-	})
-}
-
-func testAccDataflowFlexTemplateJobHasNetwork(t *testing.T, res, expected string) resource.TestCheckFunc {
-=======
+				),
+			},
+			{
+				ResourceName:            "google_dataflow_flex_template_job.job",
+				ImportState:             true,
+				ImportStateVerify:       true,
 				ImportStateVerifyIgnore: []string{"on_delete", "parameters", "skip_wait_on_job_termination", "state", "additional_experiments"},
 			},
 		},
@@ -495,20 +362,10 @@
 }
 
 func testAccDataflowFlexTemplateJobHasSubNetwork(t *testing.T, res, expected string) resource.TestCheckFunc {
->>>>>>> 8e060a42
 	return func(s *terraform.State) error {
 		instanceTmpl, err := testAccDataflowFlexTemplateGetGeneratedInstanceTemplate(t, s, res)
 		if err != nil {
 			return fmt.Errorf("Error getting dataflow job instance template: %s", err)
-<<<<<<< HEAD
-		}
-		if len(instanceTmpl.Properties.NetworkInterfaces) == 0 {
-			return fmt.Errorf("no network interfaces in template properties: %+v", instanceTmpl.Properties)
-		}
-		actual := instanceTmpl.Properties.NetworkInterfaces[0].Network
-		if GetResourceNameFromSelfLink(actual) != GetResourceNameFromSelfLink(expected) {
-			return fmt.Errorf("network mismatch: %s != %s", actual, expected)
-=======
 		}
 		if len(instanceTmpl.Properties.NetworkInterfaces) == 0 {
 			return fmt.Errorf("no network interfaces in template properties: %+v", instanceTmpl.Properties)
@@ -548,66 +405,12 @@
 			if contains != true {
 				return fmt.Errorf("Expected experiment '%s' not found in experiments", expectedExperiment)
 			}
->>>>>>> 8e060a42
 		}
 
 		return nil
 	}
 }
 
-<<<<<<< HEAD
-func testAccDataflowFlexTemplateJobHasSubNetwork(t *testing.T, res, expected string) resource.TestCheckFunc {
-	return func(s *terraform.State) error {
-		instanceTmpl, err := testAccDataflowFlexTemplateGetGeneratedInstanceTemplate(t, s, res)
-		if err != nil {
-			return fmt.Errorf("Error getting dataflow job instance template: %s", err)
-		}
-		if len(instanceTmpl.Properties.NetworkInterfaces) == 0 {
-			return fmt.Errorf("no network interfaces in template properties: %+v", instanceTmpl.Properties)
-		}
-		actual := instanceTmpl.Properties.NetworkInterfaces[0].Subnetwork
-		if GetResourceNameFromSelfLink(actual) != GetResourceNameFromSelfLink(expected) {
-			return fmt.Errorf("subnetwork mismatch: %s != %s", actual, expected)
-		}
-		return nil
-	}
-}
-
-func testAccDataflowFlexTemplateJobHasAdditionalExperiments(t *testing.T, res string, experiments []string) resource.TestCheckFunc {
-	return func(s *terraform.State) error {
-		rs, ok := s.RootModule().Resources[res]
-		if !ok {
-			return fmt.Errorf("resource %q not found in state", res)
-		}
-
-		if rs.Primary.ID == "" {
-			return fmt.Errorf("No ID is set")
-		}
-		config := googleProviderConfig(t)
-
-		job, err := config.NewDataflowClient(config.userAgent).Projects.Jobs.Get(config.Project, rs.Primary.ID).View("JOB_VIEW_ALL").Do()
-		if err != nil {
-			return fmt.Errorf("dataflow job does not exist")
-		}
-
-		for _, expectedExperiment := range experiments {
-			var contains = false
-			for _, actualExperiment := range job.Environment.Experiments {
-				if actualExperiment == expectedExperiment {
-					contains = true
-				}
-			}
-			if contains != true {
-				return fmt.Errorf("Expected experiment '%s' not found in experiments", expectedExperiment)
-			}
-		}
-
-		return nil
-	}
-}
-
-=======
->>>>>>> 8e060a42
 func testAccDataflowFlexTemplateGetGeneratedInstanceTemplate(t *testing.T, s *terraform.State, res string) (*compute.InstanceTemplate, error) {
 	rs, ok := s.RootModule().Resources[res]
 	if !ok {
@@ -623,18 +426,8 @@
 	var instanceTemplate *compute.InstanceTemplate
 
 	err := resource.Retry(1*time.Minute, func() *resource.RetryError {
-<<<<<<< HEAD
-<<<<<<< HEAD
 		instanceTemplates, rerr := config.NewComputeClient(config.userAgent).InstanceTemplates.
 			List(config.Project).
-=======
-		instances, rerr := config.NewComputeClient(config.UserAgent).Instances.
-			List(config.Project, zone).
->>>>>>> 0ed8a6b5ee5d3236b642c6cd1c87a71862f1d4a3
-=======
-		instanceTemplates, rerr := config.NewComputeClient(config.userAgent).InstanceTemplates.
-			List(config.Project).
->>>>>>> 8e060a42
 			Filter(filter).
 			MaxResults(2).
 			Fields("items/properties").Do()
@@ -926,8 +719,6 @@
     schemaLocation = "gs://mybucket/schema.json"
     qps = "1"
     topic = "projects/myproject/topics/mytopic"
-<<<<<<< HEAD
-=======
   }
   labels = {
    "my_labels" = "value"
@@ -1031,117 +822,10 @@
     schemaLocation = "gs://mybucket/schema.json"
     qps = "1"
     topic = "projects/myproject/topics/mytopic"
->>>>>>> 8e060a42
   }
   labels = {
    "my_labels" = "value"
   }
-<<<<<<< HEAD
-  ip_configuration = "WORKER_IP_PRIVATE"
-
-}
-`,bucket, job)
-}
-
-// note: this config creates a job that doesn't actually do anything, but still runs
-func testAccDataflowFlexTemplateJob_kms(job, key_ring, crypto_key, bucket string) string {
-	return fmt.Sprintf(`
-data "google_project" "project" {}
-
-resource "google_storage_bucket" "bucket" {
-  name = "%s"
-  location = "US-CENTRAL1"
-  force_destroy = true
-  uniform_bucket_level_access = true
-}
-
-resource "google_storage_bucket_object" "schema" {
-  name = "schema.json"
-  bucket = google_storage_bucket.bucket.name
-  content = "{}"
-}
-
-resource "google_project_iam_member" "kms-project-dataflow-binding" {
-  project = data.google_project.project.project_id
-  role    = "roles/cloudkms.cryptoKeyEncrypterDecrypter"
-  member  = "serviceAccount:service-${data.google_project.project.number}@dataflow-service-producer-prod.iam.gserviceaccount.com"
-}
-
-resource "google_project_iam_member" "kms-project-compute-binding" {
-  project = data.google_project.project.project_id
-  role    = "roles/cloudkms.cryptoKeyEncrypterDecrypter"
-  member  = "serviceAccount:service-${data.google_project.project.number}@compute-system.iam.gserviceaccount.com"
-}
-
-resource "google_kms_key_ring" "keyring" {
-  name     = "%s"
-  location = "global"
-}
-
-resource "google_kms_crypto_key" "crypto_key" {
-  name            = "%s"
-  key_ring        = google_kms_key_ring.keyring.id
-  rotation_period = "100000s"
-}
-
-data "google_storage_bucket_object" "flex_template" {
-  name   = "latest/flex/Streaming_Data_Generator"
-  bucket = "dataflow-templates"
-}
-resource "google_dataflow_flex_template_job" "job" {
-  name = "%s"
-  container_spec_gcs_path = "gs://${data.google_storage_bucket_object.flex_template.bucket}/${data.google_storage_bucket_object.flex_template.name}"
-  on_delete = "cancel"
-  parameters = {
-    schemaLocation = "gs://mybucket/schema.json"
-    qps = "1"
-    topic = "projects/myproject/topics/mytopic"
-  }
-  labels = {
-   "my_labels" = "value"
-  }
-  kms_key_name		= google_kms_crypto_key.crypto_key.id
-
-}
-`,bucket, key_ring, crypto_key, job)
-}
-
-// note: this config creates a job that doesn't actually do anything, but still runs
-func testAccDataflowFlexTemplateJob_additionalExperiments(job, bucket string, experiments []string) string {
-	return fmt.Sprintf(`
-data "google_project" "project" {}
-
-resource "google_storage_bucket" "bucket" {
-  name = "%s"
-  location = "US-CENTRAL1"
-  force_destroy = true
-  uniform_bucket_level_access = true
-}
-
-resource "google_storage_bucket_object" "schema" {
-  name = "schema.json"
-  bucket = google_storage_bucket.bucket.name
-  content = "{}"
-}
-
-data "google_storage_bucket_object" "flex_template" {
-  name   = "latest/flex/Streaming_Data_Generator"
-  bucket = "dataflow-templates"
-}
-resource "google_dataflow_flex_template_job" "job" {
-  name = "%s"
-  container_spec_gcs_path = "gs://${data.google_storage_bucket_object.flex_template.bucket}/${data.google_storage_bucket_object.flex_template.name}"
-  on_delete = "cancel"
-  parameters = {
-    schemaLocation = "gs://mybucket/schema.json"
-    qps = "1"
-    topic = "projects/myproject/topics/mytopic"
-  }
-  labels = {
-   "my_labels" = "value"
-  }
-=======
->>>>>>> 8e060a42
   additional_experiments = ["%s"]
 
 }
