--- conflicted
+++ resolved
@@ -27,15 +27,9 @@
 	topic := "tf-test-topic" + randStr
 
 	VcrTest(t, resource.TestCase{
-<<<<<<< HEAD
-		PreCheck:     func() { testAccPreCheck(t) },
-		Providers:    TestAccProviders,
-		CheckDestroy: testAccCheckDataflowJobDestroyProducer(t),
-=======
 		PreCheck:                 func() { AccTestPreCheck(t) },
 		ProtoV5ProviderFactories: ProtoV5ProviderFactories(t),
 		CheckDestroy:             testAccCheckDataflowJobDestroyProducer(t),
->>>>>>> 7a20150c
 		Steps: []resource.TestStep{
 			{
 				Config: testAccDataflowFlexTemplateJob_basic(job, bucket, topic),
@@ -66,15 +60,9 @@
 	topic2 := "tf-test-topic-2" + randStr
 
 	VcrTest(t, resource.TestCase{
-<<<<<<< HEAD
-		PreCheck:     func() { testAccPreCheck(t) },
-		Providers:    TestAccProviders,
-		CheckDestroy: testAccCheckDataflowJobDestroyProducer(t),
-=======
 		PreCheck:                 func() { AccTestPreCheck(t) },
 		ProtoV5ProviderFactories: ProtoV5ProviderFactories(t),
 		CheckDestroy:             testAccCheckDataflowJobDestroyProducer(t),
->>>>>>> 7a20150c
 		Steps: []resource.TestStep{
 			{
 				Config: testAccDataflowFlexTemplateJob_basic(job, bucket, topic),
@@ -110,15 +98,9 @@
 	topic := "tf-test-topic" + randStr
 
 	VcrTest(t, resource.TestCase{
-<<<<<<< HEAD
-		PreCheck:     func() { testAccPreCheck(t) },
-		Providers:    TestAccProviders,
-		CheckDestroy: testAccCheckDataflowJobDestroyProducer(t),
-=======
 		PreCheck:                 func() { AccTestPreCheck(t) },
 		ProtoV5ProviderFactories: ProtoV5ProviderFactories(t),
 		CheckDestroy:             testAccCheckDataflowJobDestroyProducer(t),
->>>>>>> 7a20150c
 		Steps: []resource.TestStep{
 			{
 				Config: testAccDataflowFlexTemplateJob_basic(job, bucket, topic),
@@ -149,9 +131,9 @@
 	topic := "tf-test-topic" + randStr
 
 	VcrTest(t, resource.TestCase{
-		PreCheck:     func() { testAccPreCheck(t) },
-		Providers:    TestAccProviders,
-		CheckDestroy: testAccCheckDataflowJobDestroyProducer(t),
+		PreCheck:                 func() { AccTestPreCheck(t) },
+		ProtoV5ProviderFactories: ProtoV5ProviderFactories(t),
+		CheckDestroy:             testAccCheckDataflowJobDestroyProducer(t),
 		Steps: []resource.TestStep{
 			{
 				Config: testAccDataflowFlexTemplateJob_dataflowFlexTemplateJobFull(job, bucket, topic),
@@ -353,15 +335,9 @@
 	topic := "tf-test-topic" + randStr
 
 	VcrTest(t, resource.TestCase{
-<<<<<<< HEAD
 		PreCheck:     func() { testAccPreCheck(t) },
 		Providers:    TestAccProviders,
 		CheckDestroy: testAccCheckDataflowJobDestroyProducer(t),
-=======
-		PreCheck:                 func() { AccTestPreCheck(t) },
-		ProtoV5ProviderFactories: ProtoV5ProviderFactories(t),
-		CheckDestroy:             testAccCheckDataflowJobDestroyProducer(t),
->>>>>>> 7a20150c
 		Steps: []resource.TestStep{
 			{
 				Config: testAccDataflowFlexTemplateJob_additionalExperiments(job, bucket, topic, additionalExperiments),
