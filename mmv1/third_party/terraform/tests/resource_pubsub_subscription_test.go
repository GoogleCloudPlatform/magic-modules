package google

import (
	"fmt"
	"testing"

	"github.com/hashicorp/terraform-plugin-sdk/v2/helper/resource"
	"github.com/hashicorp/terraform-plugin-sdk/v2/terraform"
)

func TestAccPubsubSubscription_emptyTTL(t *testing.T) {
	t.Parallel()

	topic := fmt.Sprintf("tf-test-topic-%s", randString(t, 10))
	subscription := fmt.Sprintf("tf-test-sub-%s", randString(t, 10))

	vcrTest(t, resource.TestCase{
		PreCheck:     func() { testAccPreCheck(t) },
		Providers:    testAccProviders,
		CheckDestroy: testAccCheckPubsubSubscriptionDestroyProducer(t),
		Steps: []resource.TestStep{
			{
				Config: testAccPubsubSubscription_emptyTTL(topic, subscription),
			},
			{
				ResourceName:      "google_pubsub_subscription.foo",
				ImportStateId:     subscription,
				ImportState:       true,
				ImportStateVerify: true,
			},
		},
	})
}

func TestAccPubsubSubscription_basic(t *testing.T) {
	t.Parallel()

	topic := fmt.Sprintf("tf-test-topic-%s", randString(t, 10))
	subscription := fmt.Sprintf("tf-test-sub-%s", randString(t, 10))

	vcrTest(t, resource.TestCase{
		PreCheck:     func() { testAccPreCheck(t) },
		Providers:    testAccProviders,
		CheckDestroy: testAccCheckPubsubSubscriptionDestroyProducer(t),
		Steps: []resource.TestStep{
			{
				Config: testAccPubsubSubscription_basic(topic, subscription, "bar", 20),
			},
			{
				ResourceName:      "google_pubsub_subscription.foo",
				ImportStateId:     subscription,
				ImportState:       true,
				ImportStateVerify: true,
			},
		},
	})
}

func TestAccPubsubSubscription_update(t *testing.T) {
	t.Parallel()

	topic := fmt.Sprintf("tf-test-topic-%s", randString(t, 10))
	subscriptionShort := fmt.Sprintf("tf-test-sub-%s", randString(t, 10))

	vcrTest(t, resource.TestCase{
		PreCheck:     func() { testAccPreCheck(t) },
		Providers:    testAccProviders,
		CheckDestroy: testAccCheckPubsubSubscriptionDestroyProducer(t),
		Steps: []resource.TestStep{
			{
				Config: testAccPubsubSubscription_basic(topic, subscriptionShort, "bar", 20),
			},
			{
				ResourceName:      "google_pubsub_subscription.foo",
				ImportStateId:     subscriptionShort,
				ImportState:       true,
				ImportStateVerify: true,
			},
			{
				Config: testAccPubsubSubscription_basic(topic, subscriptionShort, "baz", 30),
<<<<<<< HEAD
=======
				Check: resource.TestCheckResourceAttr(
					"google_pubsub_subscription.foo", "id", subscriptionLong,
				),
>>>>>>> 89900260
			},
			{
				ResourceName:      "google_pubsub_subscription.foo",
				ImportStateId:     subscriptionShort,
				ImportState:       true,
				ImportStateVerify: true,
			},
		},
	})
}

func TestAccPubsubSubscription_push(t *testing.T) {
	t.Parallel()

	topicFoo := fmt.Sprintf("tf-test-topic-foo-%s", randString(t, 10))
	subscription := fmt.Sprintf("tf-test-sub-foo-%s", randString(t, 10))
	saAccount := fmt.Sprintf("tf-test-pubsub-%s", randString(t, 10))

	vcrTest(t, resource.TestCase{
		PreCheck:     func() { testAccPreCheck(t) },
		Providers:    testAccProviders,
		CheckDestroy: testAccCheckPubsubSubscriptionDestroyProducer(t),
		Steps: []resource.TestStep{
			{
				Config: testAccPubsubSubscription_push(topicFoo, saAccount, subscription),
			},
			{
				ResourceName:      "google_pubsub_subscription.foo",
				ImportStateId:     subscription,
				ImportState:       true,
				ImportStateVerify: true,
			},
		},
	})
}

// Context: hashicorp/terraform-provider-google#4993
// This test makes a call to GET an subscription before it is actually created.
// The PubSub API negative-caches responses so this tests we are
// correctly polling for existence post-creation.
func TestAccPubsubSubscription_pollOnCreate(t *testing.T) {
	t.Parallel()

	topic := fmt.Sprintf("tf-test-topic-foo-%s", randString(t, 10))
	subscription := fmt.Sprintf("tf-test-topic-foo-%s", randString(t, 10))

	vcrTest(t, resource.TestCase{
		PreCheck:     func() { testAccPreCheck(t) },
		Providers:    testAccProviders,
		CheckDestroy: testAccCheckPubsubSubscriptionDestroyProducer(t),
		Steps: []resource.TestStep{
			{
				// Create only the topic
				Config: testAccPubsubSubscription_topicOnly(topic),
				// Read from non-existent subscription created in next step
				// so API negative-caches result
				Check: testAccCheckPubsubSubscriptionCache404(t, subscription),
			},
			{
				// Create the subscription - if the polling fails,
				// the test step will fail because the read post-create
				// will have removed the resource from state.
				Config: testAccPubsubSubscription_pollOnCreate(topic, subscription),
			},
			{
				ResourceName:      "google_pubsub_subscription.foo",
				ImportStateId:     subscription,
				ImportState:       true,
				ImportStateVerify: true,
			},
		},
	})
}

func testAccPubsubSubscription_emptyTTL(topic, subscription string) string {
	return fmt.Sprintf(`
resource "google_pubsub_topic" "foo" {
  name = "%s"
}

resource "google_pubsub_subscription" "foo" {
  name  = "%s"
  topic = google_pubsub_topic.foo.id

  message_retention_duration = "1200s"
  retain_acked_messages      = true
  ack_deadline_seconds       = 20
  expiration_policy {
    ttl = ""
  }
  enable_message_ordering    = false
}
`, topic, subscription)
}

func testAccPubsubSubscription_push(topicFoo, saAccount, subscription string) string {
	return fmt.Sprintf(`
data "google_project" "project" { }

resource "google_service_account" "pub_sub_service_account" {
  account_id = "%s"
}

data "google_iam_policy" "admin" {
  binding {
    role = "roles/projects.topics.publish"

    members = [
      "serviceAccount:${google_service_account.pub_sub_service_account.email}",
    ]
  }
}

resource "google_pubsub_topic" "foo" {
  name = "%s"
}

resource "google_pubsub_subscription" "foo" {
  name                 = "%s"
  topic                = google_pubsub_topic.foo.name
  ack_deadline_seconds = 10
  push_config {
    push_endpoint = "https://${data.google_project.project.project_id}.appspot.com"
    oidc_token {
      service_account_email = google_service_account.pub_sub_service_account.email
    }
  }
}
`, saAccount, topicFoo, subscription)
}

func testAccPubsubSubscription_basic(topic, subscription, label string, deadline int) string {
	return fmt.Sprintf(`
resource "google_pubsub_topic" "foo" {
  name = "%s"
}

resource "google_pubsub_subscription" "foo" {
  name   = "%s"
  topic  = google_pubsub_topic.foo.id
  filter = "attributes.foo = \"bar\""
  labels = {
    foo = "%s"
  }
  retry_policy {
    minimum_backoff = "60.0s"
  }
  ack_deadline_seconds = %d
}
`, topic, subscription, label, deadline)
}

func testAccPubsubSubscription_topicOnly(topic string) string {
	return fmt.Sprintf(`
resource "google_pubsub_topic" "foo" {
  name = "%s"
}
`, topic)
}

func testAccPubsubSubscription_pollOnCreate(topic, subscription string) string {
	return fmt.Sprintf(`
resource "google_pubsub_topic" "foo" {
  name = "%s"
}

resource "google_pubsub_subscription" "foo" {
  name  = "%s"
  topic = google_pubsub_topic.foo.id
}
`, topic, subscription)
}

func TestGetComputedTopicName(t *testing.T) {
	type testData struct {
		project  string
		topic    string
		expected string
	}

	var testCases = []testData{
		{
			project:  "my-project",
			topic:    "my-topic",
			expected: "projects/my-project/topics/my-topic",
		},
		{
			project:  "my-project",
			topic:    "projects/another-project/topics/my-topic",
			expected: "projects/another-project/topics/my-topic",
		},
	}

	for _, testCase := range testCases {
		computedTopicName := getComputedTopicName(testCase.project, testCase.topic)
		if computedTopicName != testCase.expected {
			t.Fatalf("bad computed topic name: %s' => expected %s", computedTopicName, testCase.expected)
		}
	}
}

func testAccCheckPubsubSubscriptionCache404(t *testing.T, subName string) resource.TestCheckFunc {
	return func(s *terraform.State) error {
		config := googleProviderConfig(t)
		url := fmt.Sprintf("%sprojects/%s/subscriptions/%s", config.PubsubBasePath, getTestProjectFromEnv(), subName)
		resp, err := sendRequest(config, "GET", "", url, config.userAgent, nil)
		if err == nil {
			return fmt.Errorf("Expected Pubsub Subscription %q not to exist, was found", resp["name"])
		}
		if !isGoogleApiErrorWithCode(err, 404) {
			return fmt.Errorf("Got non-404 error while trying to read Pubsub Subscription %q: %v", subName, err)
		}
		return nil
	}
}<|MERGE_RESOLUTION|>--- conflicted
+++ resolved
@@ -78,12 +78,9 @@
 			},
 			{
 				Config: testAccPubsubSubscription_basic(topic, subscriptionShort, "baz", 30),
-<<<<<<< HEAD
-=======
 				Check: resource.TestCheckResourceAttr(
 					"google_pubsub_subscription.foo", "id", subscriptionLong,
 				),
->>>>>>> 89900260
 			},
 			{
 				ResourceName:      "google_pubsub_subscription.foo",
