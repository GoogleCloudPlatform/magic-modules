--- conflicted
+++ resolved
@@ -3239,29 +3239,7 @@
 `, cluster, np)
 }
 
-<<<<<<< HEAD
-func testAccContainerNodePool_withHostMaintenancePolicy(cluster, np string) string {
-	return fmt.Sprintf(`
-resource "google_container_cluster" "cluster" {
-  name               = "%s"
-  location           = "us-central1-a"
-  initial_node_count = 1
-}
-
-resource "google_container_node_pool" "np" {
-  name               = "%s"
-  location           = "us-central1-a"
-  cluster            = google_container_cluster.cluster.name
-  initial_node_count = 2
-  node_config {
-    host_maintenance_policy {
-		maintenance_interval = "PERIODIC"
-	}
-  }
-}
-`, cluster, np)
-}
-=======
+
 <% unless version == 'ga' -%>
 func TestAccContainerNodePool_tpuTopology(t *testing.T) {
 	t.Parallel()
@@ -3331,5 +3309,4 @@
 }
 `, cluster, np1, np2, tpuTopology)
 }
-<% end -%>
->>>>>>> 7c8cf184
+<% end -%>