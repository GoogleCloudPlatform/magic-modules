--- conflicted
+++ resolved
@@ -120,7 +120,6 @@
 
 An empty value means the setting should be cleared.
 
-<<<<<<< HEAD
 ## Resource: `google_project`
 
 ### Project deletion now prevented by default with `deletion_protection`
@@ -134,10 +133,7 @@
 To disable deletion protection, explicitly set this field to `false` in configuration
 and then run `terraform apply` to apply the change.
 
-## Resource: `google_compute_backend_service`
-=======
 ## Resource: `google_cloud_run_v2_job`
->>>>>>> a33654d5
 
 ### retyped `containers.env` to SET from ARRAY
 
