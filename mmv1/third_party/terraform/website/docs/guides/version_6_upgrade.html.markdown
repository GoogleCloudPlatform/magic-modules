--- conflicted
+++ resolved
@@ -120,7 +120,6 @@
 
 An empty value means the setting should be cleared.
 
-<<<<<<< HEAD
 ## Resource: `google_project`
 
 ### Project deletion now prevented by default with `deletion_protection`
@@ -133,7 +132,7 @@
 
 To disable deletion protection, explicitly set this field to `false` in configuration
 and then run `terraform apply` to apply the change.
-=======
+
 ## Resource: `google_compute_backend_service`
 
 ### `iap.enabled` is now required in the `iap` block
@@ -185,5 +184,4 @@
 Users will need to check their configuration for any `google_vpc_access_connector`
 resource blocks that contain both fields in a conflicting pair, and remove one of those fields.
 The fields that are removed from the configuration will still have Computed values,
-that are derived from the API.
->>>>>>> 9941087d
+that are derived from the API.