--- conflicted
+++ resolved
@@ -114,24 +114,33 @@
 
 Removed in favor of field `settings.ip_configuration.ssl_mode`.
 
-<<<<<<< HEAD
-## Resource: `google_vpc_access_connector`
-
-### Default values removed for `min_throughput` and `max_throughput`
-
-The fields `min_throughput` and `max_throughput` no longer have default values set by the provider. This was necessary to add conflicting field validation. described in the next section.
-
-No configuration changes are needed for existing resources as these fields' values will default to values present in data returned from the API.
-
-### Conflicting field validation add for `min_throughput` and `min_instances`, and `min_throughput` and `max_throughput`
-
-The provider will now enforce that `google_vpc_access_connector` resources can only include one of `min_throughput` and `min_instances` and one of `min_throughput` and `max_throughput`. Previously if a user included all four fields in a resource block they would experience a permadiff. This is a result of how `min_instances` and `max_instances` fields' values take precedence in the API, and how the API calculates values for `min_throughput` and `max_throughput` that match the number of instances.
-
-Users will need to check any `google_vpc_access_connector` resource blocks that include those pairs of fields and remove one set. The fields that are removed from the configuration will still have Computed values, that are derived from the API.
-=======
 ## Resource: `google_pubsub_topic`
 
 ### `schema_settings` no longer has a default value
 
 An empty value means the setting should be cleared.
->>>>>>> 0c8818e9
+
+## Resource: `google_vpc_access_connector`
+
+### Fields `min_throughput` and `max_throughput` no longer have default values
+
+The fields `min_throughput` and `max_throughput` no longer have default values 
+set by the provider. This was necessary to add conflicting field validation, also
+described in this guide.
+
+No configuration changes are needed for existing resources as these fields' values
+will default to values present in data returned from the API.
+
+### Conflicting field validation add for `min_throughput` and `min_instances`, and `min_throughput` and `max_throughput`
+
+The provider will now enforce that `google_vpc_access_connector` resources can only
+include one of `min_throughput` and `min_instances` and one of `min_throughput`and 
+`max_throughput`. Previously if a user included all four fields in a resource block
+they would experience a permadiff. This is a result of how `min_instances` and
+`max_instances` fields' values take precedence in the API, and how the API calculates
+values for `min_throughput` and `max_throughput` that match the number of instances.
+
+Users will need to check their configuration for any `google_vpc_access_connector`
+resource blocks that contain both fields in a conflicting pair, and remove one of those fields.
+The fields that are removed from the configuration will still have Computed values,
+that are derived from the API.
