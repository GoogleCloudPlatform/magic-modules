---
page_title: "Terraform provider for Google Cloud 6.0.0 Upgrade Guide"
description: |-
  Terraform provider for Google Cloud 6.0.0 Upgrade Guide
---

# Terraform Google Provider 6.0.0 Upgrade Guide

The `6.0.0` release of the Google provider for Terraform is a major version and
includes some changes that you will need to consider when upgrading. This guide
is intended to help with that process and focuses only on the changes necessary
to upgrade from the final `5.X` series release to `6.0.0`.

Most of the changes outlined in this guide have been previously marked as
deprecated in the Terraform `plan`/`apply` output throughout previous provider
releases, up to and including the final `5.X` series release. These changes,
such as deprecation notices, can always be found in the CHANGELOG of the
affected providers. [google](https://github.com/hashicorp/terraform-provider-google/blob/main/CHANGELOG.md)
[google-beta](https://github.com/hashicorp/terraform-provider-google-beta/blob/main/CHANGELOG.md)

## I accidentally upgraded to 6.0.0, how do I downgrade to `5.X`?

If you've inadvertently upgraded to `6.0.0`, first see the
[Provider Version Configuration Guide](#provider-version-configuration) to lock
your provider version; if you've constrained the provider to a lower version
such as shown in the previous version example in that guide, Terraform will pull
in a `5.X` series release on `terraform init`.

If you've only ran `terraform init` or `terraform plan`, your state will not
have been modified and downgrading your provider is sufficient.

If you've ran `terraform refresh` or `terraform apply`, Terraform may have made
state changes in the meantime.

* If you're using a local state, or a remote state backend that does not support
versioning, `terraform refresh` with a downgraded provider is likely sufficient
to revert your state. The Google provider generally refreshes most state
information from the API, and the properties necessary to do so have been left
unchanged.

* If you're using a remote state backend that supports versioning such as
[Google Cloud Storage](https://developer.hashicorp.com/terraform/language/settings/backends/gcs),
you can revert the Terraform state file to a previous version. If you do
so and Terraform had created resources as part of a `terraform apply` in the
meantime, you'll need to either delete them by hand or `terraform import` them
so Terraform knows to manage them.

## Provider Version Configuration

-> Before upgrading to version 6.0.0, it is recommended to upgrade to the most
recent `5.X` series release of the provider, make the changes noted in this guide,
and ensure that your environment successfully runs
[`terraform plan`](https://developer.hashicorp.com/terraform/cli/commands/plan)
without unexpected changes or deprecation notices.

It is recommended to use [version constraints](https://developer.hashicorp.com/terraform/language/providers/requirements#requiring-providers)
when configuring Terraform providers. If you are following that recommendation,
update the version constraints in your Terraform configuration and run
[`terraform init`](https://developer.hashicorp.com/terraform/cli/commands/init) to download
the new version.

If you aren't using version constraints, you can use `terraform init -upgrade`
in order to upgrade your provider to the latest released version.

For example, given this previous configuration:

```hcl
terraform {
  required_providers {
    google = {
      version = "~> 5.30.0"
    }
  }
}
```

An updated configuration:

```hcl
terraform {
  required_providers {
    google = {
      version = "~> 6.0.0"
    }
  }
}
```

## Provider

### Provider-level change example header

Description of the change and how users should adjust their configuration (if needed).

## Datasources

## Datasource: `google_product_datasource`

### Datasource-level change example header

Description of the change and how users should adjust their configuration (if needed).

## Resources

## Resource: `google_bigquery_table`

### View creation now validates `schema`

A `view` can no longer be created when `schema` contains required fields

## Resource: `google_bigquery_reservation`

### `multi_region_auxiliary` is now removed

This field is no longer supported by the BigQuery Reservation API.

## Resource: `google_sql_database_instance`

### `settings.ip_configuration.require_ssl` is now removed

Removed in favor of field `settings.ip_configuration.ssl_mode`.

## Resource: `google_pubsub_topic`

### `schema_settings` no longer has a default value

An empty value means the setting should be cleared.

## Resource: `google_domain`

### Domain deletion now prevented by default with `deletion_protection`

The field `deletion_protection` has been added with a default value of `true`. This field prevents
Terraform from destroying or recreating the Domain. In 6.0.0, existing domains will have 
`deletion_protection` set to `true` during the next refresh unless otherwise set in configuration.

**`deletion_protection` does NOT prevent deletion outside of Terraform.**

To disable deletion protection, explicitly set this field to `false` in configuration
and then run `terraform apply` to apply the change.

## Resource: `google_cloud_run_v2_job`

### retyped `containers.env` to SET from ARRAY

Previously, `containers.env` was a list, making it order-dependent. It is now a set.

If you were relying on accessing an individual environment variable by index (for example, `google_cloud_run_v2_job.template.containers.0.env.0.name`), then that will now need to by hash (for example, `google_cloud_run_v2_job.template.containers.0.env.<some-hash>.name`).

## Resource: `google_cloud_run_v2_service`

### `liveness_probe` no longer defaults from API

Cloud Run does not provide a default value for liveness probe. Now removing this field
will remove the liveness probe from the Cloud Run service.

### retyped `containers.env` to SET from ARRAY

Previously, `containers.env` was a list, making it order-dependent. It is now a set.

If you were relying on accessing an individual environment variable by index (for example, `google_cloud_run_v2_service.template.containers.0.env.0.name`), then that will now need to by hash (for example, `google_cloud_run_v2_service.template.containers.0.env.<some-hash>.name`).

## Resource: `google_compute_backend_service`

## Resource: `google_compute_region_backend_service`

### `iap.enabled` is now required in the `iap` block

To apply the IAP settings to the backend service, `true` needs to be set for `enabled` field.

### `outlier_detection` subfields default values removed

Empty values mean the setting should be cleared.

### `connection_draining_timeout_sec` default value changed

An empty value now means 300.

### `balancing_mode` default value changed

An empty value now means UTILIZATION.
 
## Resource: `google_vpc_access_connector`

### Fields `min_throughput` and `max_throughput` no longer have default values

The fields `min_throughput` and `max_throughput` no longer have default values 
set by the provider. This was necessary to add conflicting field validation, also
described in this guide.

No configuration changes are needed for existing resources as these fields' values
will default to values present in data returned from the API.

### Conflicting field validation added for `min_throughput` and `min_instances`, and `max_throughput` and `max_instances`

The provider will now enforce that `google_vpc_access_connector` resources can only
include one of `min_throughput` and `min_instances` and one of `max_throughput`and 
`max_instances`. Previously if a user included all four fields in a resource block
they would experience a permadiff. This is a result of how `min_instances` and
`max_instances` fields' values take precedence in the API, and how the API calculates
values for `min_throughput` and `max_throughput` that match the number of instances.

Users will need to check their configuration for any `google_vpc_access_connector`
resource blocks that contain both fields in a conflicting pair, and remove one of those fields.
The fields that are removed from the configuration will still have Computed values,
that are derived from the API.

<<<<<<< HEAD
## Resource: `google_folder`

### Folder deletion now prevented by default with `deletion_protection`

The field `deletion_protection` has been added with a default value of `true`. This field prevents
Terraform from destroying or recreating the Folder. In 6.0.0, existing folders will have 
`deletion_protection` set to `true` during the next refresh unless otherwise set in configuration.

**`deletion_protection` does NOT prevent deletion outside of Terraform.**

To disable deletion protection, explicitly set this field to `false` in configuration
and then run `terraform apply` to apply the change.
=======
## Resource: `google_storage_bucket`

### `lifecycle_rule.condition.no_age` is now removed

Previously `lifecycle_rule.condition.age` attirbute was being set zero value by default and `lifecycle_rule.condition.no_age` was introduced to prevent that.
Now `lifecycle_rule.condition.no_age` is no longer supported and `lifecycle_rule.condition.age` won't set a zero value by default.
Removed in favor of the field `lifecycle_rule.condition.send_age_if_zero` which can be used to set zero value for `lifecycle_rule.condition.age` attribute. 

For a seamless update, if your state today uses `no_age=true`, update it to remove `no_age` and set `send_age_if_zero=false`. If you do not use `no_age=true`, you will need to add `send_age_if_zero=true` to your state to avoid any changes after updating to 6.0.0. 

## Removals

### Resource: `google_identity_platform_project_default_config` is now removed

`google_identity_platform_project_default_config` is removed in favor of `google_identity_platform_project_config`
>>>>>>> 40c0cc6e
<|MERGE_RESOLUTION|>--- conflicted
+++ resolved
@@ -205,7 +205,6 @@
 The fields that are removed from the configuration will still have Computed values,
 that are derived from the API.
 
-<<<<<<< HEAD
 ## Resource: `google_folder`
 
 ### Folder deletion now prevented by default with `deletion_protection`
@@ -218,7 +217,7 @@
 
 To disable deletion protection, explicitly set this field to `false` in configuration
 and then run `terraform apply` to apply the change.
-=======
+
 ## Resource: `google_storage_bucket`
 
 ### `lifecycle_rule.condition.no_age` is now removed
@@ -233,5 +232,4 @@
 
 ### Resource: `google_identity_platform_project_default_config` is now removed
 
-`google_identity_platform_project_default_config` is removed in favor of `google_identity_platform_project_config`
->>>>>>> 40c0cc6e
+`google_identity_platform_project_default_config` is removed in favor of `google_identity_platform_project_config`