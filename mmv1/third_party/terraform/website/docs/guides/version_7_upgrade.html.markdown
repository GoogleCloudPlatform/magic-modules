---
page_title: "Terraform provider for Google Cloud 7.0.0 Upgrade Guide"
description: |-
  Terraform provider for Google Cloud 7.0.0 Upgrade Guide
---

# Terraform Google Provider 7.0.0 Upgrade Guide

The `7.0.0` release of the Google provider for Terraform is a major version and
includes some changes that you will need to consider when upgrading. This guide
is intended to help with that process and focuses only on the changes necessary
to upgrade from the final `6.X` series release to `7.0.0`.

Most of the changes outlined in this guide have been previously marked as
deprecated in the Terraform `plan`/`apply` output throughout previous provider
releases, up to and including the final `6.X` series release. These changes,
such as deprecation notices, can always be found in the CHANGELOG of the
affected providers. [google](https://github.com/hashicorp/terraform-provider-google/blob/main/CHANGELOG.md)
[google-beta](https://github.com/hashicorp/terraform-provider-google-beta/blob/main/CHANGELOG.md)

## I accidentally upgraded to 7.0.0, how do I downgrade to `6.X`?

If you've inadvertently upgraded to `7.0.0`, first see the
[Provider Version Configuration Guide](#provider-version-configuration) to lock
your provider version; if you've constrained the provider to a lower version
such as shown in the previous version example in that guide, Terraform will pull
in a `6.X` series release on `terraform init`.

If you've only ran `terraform init` or `terraform plan`, your state will not
have been modified and downgrading your provider is sufficient.

If you've ran `terraform refresh` or `terraform apply`, Terraform may have made
state changes in the meantime.

* If you're using a local state, or a remote state backend that does not support
versioning, `terraform refresh` with a downgraded provider is likely sufficient
to revert your state. The Google provider generally refreshes most state
information from the API, and the properties necessary to do so have been left
unchanged.

* If you're using a remote state backend that supports versioning such as
[Google Cloud Storage](https://developer.hashicorp.com/terraform/language/settings/backends/gcs),
you can revert the Terraform state file to a previous version. If you do
so and Terraform had created resources as part of a `terraform apply` in the
meantime, you'll need to either delete them by hand or `terraform import` them
so Terraform knows to manage them.

## Provider Version Configuration

-> Before upgrading to version 7.0.0, it is recommended to upgrade to the most
recent `6.X` series release of the provider, make the changes noted in this guide,
and ensure that your environment successfully runs
[`terraform plan`](https://developer.hashicorp.com/terraform/cli/commands/plan)
without unexpected changes or deprecation notices.

It is recommended to use [version constraints](https://developer.hashicorp.com/terraform/language/providers/requirements#requiring-providers)
when configuring Terraform providers. If you are following that recommendation,
update the version constraints in your Terraform configuration and run
[`terraform init`](https://developer.hashicorp.com/terraform/cli/commands/init) to download
the new version.

If you aren't using version constraints, you can use `terraform init -upgrade`
in order to upgrade your provider to the latest released version.

For example, given this previous configuration:

```hcl
terraform {
  required_providers {
    google = {
      version = "~> 5.30.0"
    }
  }
}
```

An updated configuration:

```hcl
terraform {
  required_providers {
    google = {
      version = "~> 7.0.0"
    }
  }
}
```

## Provider

### Provider-level change example header

Description of the change and how users should adjust their configuration (if needed).

## Datasources

## Datasource: `google_product_datasource`

### Datasource-level change example header

Description of the change and how users should adjust their configuration (if needed).

## Resources

## Resource: `google_bigtable_table_iam_binding`

### `instance` is now removed

`instance` has been removed in favor of `instance_name`.

## Resource: `google_bigtable_table_iam_member`

### `instance` is now removed

`instance` has been removed in favor of `instance_name`.

## Resource: `google_bigtable_table_iam_policy`

### `instance` is now removed

`instance` has been removed in favor of `instance_name`.

## Resource: `google_compute_subnetwork`

### `enable_flow_logs`is now removed

`enable_flow_logs` has been removed in favor of `log_config`.

## Resource: `google_notebooks_location` is now removed

This resource is not functional.

## Resource: `google_storage_bucket`

### `retention_period` changed to `string` data type

`retention_period` was changed to the [`string` data type](https://developer.hashicorp.com/terraform/language/expressions/types#string) to handle higher values for the bucket's retention period.

Terraform [Type Conversion](https://developer.hashicorp.com/terraform/language/expressions/types#type-conversion) will handle the change automatically for most configurations, and they will not need to be modified.

To reflect the new type explicitly, surround the current integer value in quotes, i.e. `retention_period = 10` -> `retention_period = "10"`.

## Resource: `google_gke_hub_membership`

### `description` is now removed

Remove `description` from your configuration after upgrade.

## Resource: `google_network_services_lb_traffic_extension`

### `load_balancing_scheme` is now required

`load_balancing_scheme` is now a required field.

## Resource: `google_storage_transfer_job`

### `transfer_spec.gcs_data_sink.path` Implemented validation to prevent strings from starting with a '/' character, while still permitting empty strings."

### `transfer_spec.gcs_data_source.path` Implemented validation to prevent strings from starting with a '/' character, while still permitting empty strings."

### `replication_spec.gcs_data_source.path` Implemented validation to prevent strings from starting with a '/' character, while still permitting empty strings."

### `replication_spec.gcs_data_sink.path` Implemented validation to prevent strings from starting with a '/' character, while still permitting empty strings."

## Resource: `google_cloudfunctions2_function`

### `event_trigger.event_type` is now required

The `event_type` field is now required when `event_trigger` is configured.

### `service_config.service` is changed from `Argument` to `Attribute`

Remove `service_config.service` from your configuration after upgrade.

## Resource: `google_cloud_run_v2_worker_pool`

### `template.containers.depends_on` is removed as it is not supported.

Remove `template.containers.depends_on` from your configuration after upgrade.

## Resource: `google_vertex_ai_endpoint`

### `enable_secure_private_service_connect` is removed as it is not available in the GA version of the API, only in the beta version.

<<<<<<< HEAD
## Resource: `google_vertex_ai_index`

### `metadata`, and `metadata.config` are now required. Resource creation would fail without these attributes already, so no change is necessary to existing configurations.
=======
## Resource: `google_tpu_node` is now removed

`google_tpu_node` is removed in favor of `google_tpu_v2_vm`. For moving from TPU Node to TPU VM architecture, see https://cloud.google.com/tpu/docs/system-architecture-tpu-vm#from-tpu-node-to-tpu-vm.

## Resource: `google_project_service`

### `disable_on_destroy` now defaults to `false`

The default value for `disable_on_destroy` has been changed to `false`. The previous default (`true`) created a risk of unintended service disruptions, as destroying a single `google_project_service` resource would disable the API for the entire project.

Now, destroying the resource will only remove it from Terraform's state and leave the service enabled. To disable a service when the resource is destroyed, you must now make an explicit decision by setting `disable_on_destroy = true`.
>>>>>>> 2c144bf7
<|MERGE_RESOLUTION|>--- conflicted
+++ resolved
@@ -182,11 +182,9 @@
 
 ### `enable_secure_private_service_connect` is removed as it is not available in the GA version of the API, only in the beta version.
 
-<<<<<<< HEAD
 ## Resource: `google_vertex_ai_index`
 
 ### `metadata`, and `metadata.config` are now required. Resource creation would fail without these attributes already, so no change is necessary to existing configurations.
-=======
 ## Resource: `google_tpu_node` is now removed
 
 `google_tpu_node` is removed in favor of `google_tpu_v2_vm`. For moving from TPU Node to TPU VM architecture, see https://cloud.google.com/tpu/docs/system-architecture-tpu-vm#from-tpu-node-to-tpu-vm.
@@ -197,5 +195,4 @@
 
 The default value for `disable_on_destroy` has been changed to `false`. The previous default (`true`) created a risk of unintended service disruptions, as destroying a single `google_project_service` resource would disable the API for the entire project.
 
-Now, destroying the resource will only remove it from Terraform's state and leave the service enabled. To disable a service when the resource is destroyed, you must now make an explicit decision by setting `disable_on_destroy = true`.
->>>>>>> 2c144bf7
+Now, destroying the resource will only remove it from Terraform's state and leave the service enabled. To disable a service when the resource is destroyed, you must now make an explicit decision by setting `disable_on_destroy = true`.