---
page_title: "Terraform provider for Google Cloud 7.0.0 Upgrade Guide"
description: |-
  Terraform provider for Google Cloud 7.0.0 Upgrade Guide
---

# Terraform Google Provider 7.0.0 Upgrade Guide

The `7.0.0` release of the Google provider for Terraform is a major version and
includes some changes that you will need to consider when upgrading. This guide
is intended to help with that process and focuses only on the changes necessary
to upgrade from the final `6.X` series release to `7.0.0`.

Most of the changes outlined in this guide have been previously marked as
deprecated in the Terraform `plan`/`apply` output throughout previous provider
releases, up to and including the final `6.X` series release. These changes,
such as deprecation notices, can always be found in the CHANGELOG of the
affected providers. [google](https://github.com/hashicorp/terraform-provider-google/blob/main/CHANGELOG.md)
[google-beta](https://github.com/hashicorp/terraform-provider-google-beta/blob/main/CHANGELOG.md)

## I accidentally upgraded to 7.0.0, how do I downgrade to `6.X`?

If you've inadvertently upgraded to `7.0.0`, first see the
[Provider Version Configuration Guide](#provider-version-configuration) to lock
your provider version; if you've constrained the provider to a lower version
such as shown in the previous version example in that guide, Terraform will pull
in a `6.X` series release on `terraform init`.

If you've only ran `terraform init` or `terraform plan`, your state will not
have been modified and downgrading your provider is sufficient.

If you've ran `terraform refresh` or `terraform apply`, Terraform may have made
state changes in the meantime.

* If you're using a local state, or a remote state backend that does not support
versioning, `terraform refresh` with a downgraded provider is likely sufficient
to revert your state. The Google provider generally refreshes most state
information from the API, and the properties necessary to do so have been left
unchanged.

* If you're using a remote state backend that supports versioning such as
[Google Cloud Storage](https://developer.hashicorp.com/terraform/language/settings/backends/gcs),
you can revert the Terraform state file to a previous version. If you do
so and Terraform had created resources as part of a `terraform apply` in the
meantime, you'll need to either delete them by hand or `terraform import` them
so Terraform knows to manage them.

## Provider Version Configuration

-> Before upgrading to version 7.0.0, it is recommended to upgrade to the most
recent `6.X` series release of the provider, make the changes noted in this guide,
and ensure that your environment successfully runs
[`terraform plan`](https://developer.hashicorp.com/terraform/cli/commands/plan)
without unexpected changes or deprecation notices.

It is recommended to use [version constraints](https://developer.hashicorp.com/terraform/language/providers/requirements#requiring-providers)
when configuring Terraform providers. If you are following that recommendation,
update the version constraints in your Terraform configuration and run
[`terraform init`](https://developer.hashicorp.com/terraform/cli/commands/init) to download
the new version.

If you aren't using version constraints, you can use `terraform init -upgrade`
in order to upgrade your provider to the latest released version.

For example, given this previous configuration:

```hcl
terraform {
  required_providers {
    google = {
      version = "~> 5.30.0"
    }
  }
}
```

An updated configuration:

```hcl
terraform {
  required_providers {
    google = {
      version = "~> 7.0.0"
    }
  }
}
```

## Provider

### Provider-level change example header

Description of the change and how users should adjust their configuration (if needed).

## Datasources

## Datasource: `google_product_datasource`

### Datasource-level change example header

Description of the change and how users should adjust their configuration (if needed).

## Resources

## Resource: `google_bigtable_table_iam_binding`

### `instance` is now removed

`instance` has been removed in favor of `instance_name`.

## Resource: `google_bigtable_table_iam_member`

### `instance` is now removed

`instance` has been removed in favor of `instance_name`.

## Resource: `google_bigtable_table_iam_policy`

### `instance` is now removed

`instance` has been removed in favor of `instance_name`.

## Resource: `google_compute_subnetwork`

### `enable_flow_logs`is now removed

`enable_flow_logs` has been removed in favor of `log_config`.

## Resource: `google_notebooks_location` is now removed

This resource is not functional.

## Resource: `google_storage_bucket`

### `retention_period` changed to `string` data type

`retention_period` was changed to the [`string` data type](https://developer.hashicorp.com/terraform/language/expressions/types#string) to handle higher values for the bucket's retention period.

Terraform [Type Conversion](https://developer.hashicorp.com/terraform/language/expressions/types#type-conversion) will handle the change automatically for most configurations, and they will not need to be modified.

To reflect the new type explicitly, surround the current integer value in quotes, i.e. `retention_period = 10` -> `retention_period = "10"`.

## Resource: `google_gke_hub_membership`

### `description` is now removed

Remove `description` from your configuration after upgrade.

## Resource: `google_network_services_lb_traffic_extension`

### `load_balancing_scheme` is now required

`load_balancing_scheme` is now a required field.

## Resource: `google_storage_transfer_job`

### `transfer_spec.gcs_data_sink.path` Implemented validation to prevent strings from starting with a '/' character, while still permitting empty strings."

### `transfer_spec.gcs_data_source.path` Implemented validation to prevent strings from starting with a '/' character, while still permitting empty strings."

### `replication_spec.gcs_data_source.path` Implemented validation to prevent strings from starting with a '/' character, while still permitting empty strings."

### `replication_spec.gcs_data_sink.path` Implemented validation to prevent strings from starting with a '/' character, while still permitting empty strings."

## Resource: `google_cloudfunctions2_function`

### `event_trigger.event_type` is now required

The `event_type` field is now required when `event_trigger` is configured.

### `service_config.service` is changed from `Argument` to `Attribute`

Remove `service_config.service` from your configuration after upgrade.

## Resource: `google_cloud_run_v2_worker_pool`

### `template.containers.depends_on` is removed as it is not supported.

Remove `template.containers.depends_on` from your configuration after upgrade.

## Resource: `google_vertex_ai_endpoint`

### `enable_secure_private_service_connect` is removed as it is not available in the GA version of the API, only in the beta version.

<<<<<<< HEAD
## Resource: `google_tpu_node`

### `google_tpu_node` is removed as it is not supported.
=======
## Resource: `google_project_service`

### `disable_on_destroy` now defaults to `false`

The default value for `disable_on_destroy` has been changed to `false`. The previous default (`true`) created a risk of unintended service disruptions, as destroying a single `google_project_service` resource would disable the API for the entire project.

Now, destroying the resource will only remove it from Terraform's state and leave the service enabled. To disable a service when the resource is destroyed, you must now make an explicit decision by setting `disable_on_destroy = true`.
>>>>>>> f5d97538
<|MERGE_RESOLUTION|>--- conflicted
+++ resolved
@@ -182,16 +182,14 @@
 
 ### `enable_secure_private_service_connect` is removed as it is not available in the GA version of the API, only in the beta version.
 
-<<<<<<< HEAD
 ## Resource: `google_tpu_node`
 
 ### `google_tpu_node` is removed as it is not supported.
-=======
+
 ## Resource: `google_project_service`
 
 ### `disable_on_destroy` now defaults to `false`
 
 The default value for `disable_on_destroy` has been changed to `false`. The previous default (`true`) created a risk of unintended service disruptions, as destroying a single `google_project_service` resource would disable the API for the entire project.
 
-Now, destroying the resource will only remove it from Terraform's state and leave the service enabled. To disable a service when the resource is destroyed, you must now make an explicit decision by setting `disable_on_destroy = true`.
->>>>>>> f5d97538
+Now, destroying the resource will only remove it from Terraform's state and leave the service enabled. To disable a service when the resource is destroyed, you must now make an explicit decision by setting `disable_on_destroy = true`.