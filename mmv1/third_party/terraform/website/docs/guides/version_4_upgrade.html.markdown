--- conflicted
+++ resolved
@@ -48,10 +48,6 @@
     - [`instance_group_urls` is now removed](#instance_group_urls-is-now-removed)
     - [`master_auth` is now removed](#master_auth-is-now-removed)
     - [`node_config.workload_metadata_config.node_metadata` is now removed](#node_configworkload_metadata_confignode_metadata-is-now-removed)
-<<<<<<< HEAD
-  - [Resource: `google_sql_database_instance`](#resource-google_sql_database_instance)
-    - [`database_version` field is now required](#database_version-field-is-now-required)
-=======
     - [`workload_identity_config.0.identity_namespace` is now removed](#workload_identity_config0identity_namespace-is-now-removed)
     - [`pod_security_policy_config` is removed from the GA provider](#pod_security_policy_config-is-removed-from-the-ga-provider)
   - [Resource: `google_project`](#resource-google_project)
@@ -76,7 +72,8 @@
     - [Exactly one of `num_nodes` or `processing_units` is required](#exactly-one-of-num_nodes-or-processing_units-is-required)
   - [Resource: `google_storage_bucket`](#resource-google_storage_bucket)
     - [`bucket_policy_only` is now removed](#bucket_policy_only-is-now-removed)
->>>>>>> c4cdba5c
+  - [Resource: `google_sql_database_instance`](#resource-google_sql_database_instance)
+    - [`database_version` field is now required](#database_version-field-is-now-required)
 
 <!-- /TOC -->
 
@@ -391,14 +388,6 @@
 In order to continue to use the feature, add `provider = google-beta` to your
 resource definition.
 
-<<<<<<< HEAD
-## Resource: `google_sql_database_instance`
-
-### `database_version` field is now required
-
-The `database_version` field is now required.
-Previously, it was an optional field and the default value was `MYSQL_5_6`.
-=======
 ## Resource: `google_data_loss_prevention_trigger`
 
 ### Exactly one of `inspect_job.0.storage_config.0.cloud_storage_options.0.file_set.0.url` or `inspect_job.0.storage_config.0.cloud_storage_options.0.file_set.0.regex_file_set` is required
@@ -476,4 +465,10 @@
 ### `bucket_policy_only` field is now removed
 
 `bucket_policy_only` field is now removed in favor of `uniform_bucket_level_access`.
->>>>>>> c4cdba5c
+
+## Resource: `google_sql_database_instance`
+
+### `database_version` field is now required
+
+The `database_version` field is now required.
+Previously, it was an optional field and the default value was `MYSQL_5_6`.