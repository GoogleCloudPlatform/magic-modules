--- conflicted
+++ resolved
@@ -353,18 +353,16 @@
 In order to continue to use the feature, add `provider = google-beta` to your
 resource definition.
 
-<<<<<<< HEAD
 ### `advanced_machine_features` will track changes when unspecified in a config
 
 In `3.X`, `advanced_machine_features` wouldn't cause a diff if it was undefined in
 config but was set on the instance template itself. With 4.0.0 Terraform will now
 track changes on the block when it is not specified in a user's config.
-=======
+
 ## Resource: `google_compute_url_map`
 
 ### At least one of `default_route_action.0.fault_injection_policy.0.delay.0.fixed_delay` or `default_route_action.0.fault_injection_policy.0.delay.0.percentage` is required
 The provider will now enforce at plan time that one of these fields be set.
->>>>>>> 2bebb343
 
 ## Resource: `google_container_cluster`
 
