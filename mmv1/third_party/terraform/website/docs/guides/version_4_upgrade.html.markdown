---
layout: "google"
page_title: "Terraform Google Provider 4.0.0 Upgrade Guide"
sidebar_current: "docs-google-provider-guides-version-4-upgrade"
description: |-
  Terraform Google Provider 4.0.0 Upgrade Guide
---

<!-- TOC depthFrom:2 depthTo:2 -->

- [Terraform Google Provider 4.0.0 Upgrade Guide](#terraform-google-provider-400-upgrade-guide)
  - [I accidentally upgraded to 4.0.0, how do I downgrade to `3.X`?](#i-accidentally-upgraded-to-400-how-do-i-downgrade-to-3x)
  - [Provider Version Configuration](#provider-version-configuration)
  - [Provider](#provider)
    - [`credentials`, `access_token` precedence has changed](#credentials-access_token-precedence-has-changed)
    - [Redundant default scopes are removed](#redundant-default-scopes-are-removed)
    - [Runtime Configurator (`runtimeconfig`) resources have been removed from the GA provider](#runtime-configurator-runtimeconfig-resources-have-been-removed-from-the-ga-provider)
    - [Service account scopes no longer accept `trace-append` or `trace-ro`, use `trace` instead](#service-account-scopes-no-longer-accept-trace-append-or-trace-ro-use-trace-instead)
  - [Datasource: `google_product_resource`](#datasource-google_product_resource)
    - [Datasource-level change example](#datasource-level-change-example)
  - [Resource: `google_bigquery_job`](#resource-google_bigquery_job)
    - [Exactly one of `query`, `load`, `copy` or `extract` is required](#exactly-one-of-query-load-copy-or-extract-is-required)
    - [At least one of `query.0.script_options.0.statement_timeout_ms`, `query.0.script_options.0.statement_byte_budget`, or `query.0.script_options.0.key_result_statement` is required](#at-least-one-of-query0script_options0statement_timeout_ms-query0script_options0statement_byte_budget-or-query0script_options0key_result_statement-is-required)
    - [Exactly one of `extract.0.source_table` or `extract.0.source_model` is required](#exactly-one-of-extract0source_table-or-extract0source_model-is-required)
  - [Resource: `google_cloudbuild_trigger`](#resource-google_cloudbuild_trigger)
    - [Exactly one of `build.0.source.0.repo_source.0.branch_name`, `build.0.source.0.repo_source.0.commit_sha` or `build.0.source.0.repo_source.0.tag_name` is required](#exactly-one-of-build0source0repo_source0branch_name-build0source0repo_source0commit_sha-or-build0source0repo_source0tag_name-is-required)
  - [Resource: `google_compute_autoscaler`](#resource-google_compute_autoscaler)
    - [At least one of `autoscaling_policy.0.scale_down_control.0.max_scaled_down_replicas` or `autoscaling_policy.0.scale_down_control.0.time_window_sec` is required](#at-least-one-of-autoscaling_policy0scale_down_control0max_scaled_down_replicas-or-autoscaling_policy0scale_down_control0time_window_sec-is-required)
    - [At least one of `autoscaling_policy.0.scale_down_control.0.max_scaled_down_replicas.0.fixed` or `autoscaling_policy.0.scale_down_control.0.max_scaled_down_replicas.0.percent` is required](#at-least-one-of-autoscaling_policy0scale_down_control0max_scaled_down_replicas0fixed-or-autoscaling_policy0scale_down_control0max_scaled_down_replicas0percent-is-required)
    - [At least one of `autoscaling_policy.0.scale_in_control.0.max_scaled_in_replicas` or `autoscaling_policy.0.scale_in_control.0.time_window_sec` is required](#at-least-one-of-autoscaling_policy0scale_in_control0max_scaled_in_replicas-or-autoscaling_policy0scale_in_control0time_window_sec-is-required)
    - [At least one of `autoscaling_policy.0.scale_in_control.0.max_scaled_in_replicas.0.fixed` or `autoscaling_policy.0.scale_in_control.0.max_scaled_in_replicas.0.percent` is required](#at-least-one-of-autoscaling_policy0scale_in_control0max_scaled_in_replicas0fixed-or-autoscaling_policy0scale_in_control0max_scaled_in_replicas0percent-is-required)
  - [Resource: `google_compute_region_autoscaler`](#resource-google_compute_region_autoscaler)
    - [At least one of `autoscaling_policy.0.scale_down_control.0.max_scaled_down_replicas` or `autoscaling_policy.0.scale_down_control.0.time_window_sec` is required](#at-least-one-of-autoscaling_policy0scale_down_control0max_scaled_down_replicas-or-autoscaling_policy0scale_down_control0time_window_sec-is-required)
    - [At least one of `autoscaling_policy.0.scale_down_control.0.max_scaled_down_replicas.0.fixed` or `autoscaling_policy.0.scale_down_control.0.max_scaled_down_replicas.0.percent` is required](#at-least-one-of-autoscaling_policy0scale_down_control0max_scaled_down_replicas0fixed-or-autoscaling_policy0scale_down_control0max_scaled_down_replicas0percent-is-required)
    - [At least one of `autoscaling_policy.0.scale_in_control.0.max_scaled_in_replicas` or `autoscaling_policy.0.scale_in_control.0.time_window_sec` is required](#at-least-one-of-autoscaling_policy0scale_in_control0max_scaled_in_replicas-or-autoscaling_policy0scale_in_control0time_window_sec-is-required)
    - [At least one of `autoscaling_policy.0.scale_in_control.0.max_scaled_in_replicas.0.fixed` or `autoscaling_policy.0.scale_in_control.0.max_scaled_in_replicas.0.percent` is required](#at-least-one-of-autoscaling_policy0scale_in_control0max_scaled_in_replicas0fixed-or-autoscaling_policy0scale_in_control0max_scaled_in_replicas0percent-is-required)
  - [Resource: `google_compute_firewall`](#resource-google_compute_firewall)
    - [One of `source_tags`, `source_ranges` or `source_service_accounts` are required on INGRESS firewalls](#one-of-source_tags-source_ranges-or-source_service_accounts-are-required-on-ingress-firewalls)
  - [Resource: `google_compute_instance_group_manager`](#resource-google_compute_instance_group_manager)
    - [`update_policy.min_ready_sec` is removed from the GA provider](#update_policymin_ready_sec-is-removed-from-the-ga-provider)
  - [Resource: `google_compute_region_instance_group_manager`](#resource-google_compute_region_instance_group_manager)
    - [`update_policy.min_ready_sec` is removed from the GA provider](#update_policymin_ready_sec-is-removed-from-the-ga-provider-1)
  - [Resource: `google_compute_instance_template`](#resource-google_compute_instance_template)
    - [`enable_display` is removed from the GA provider](#enable_display-is-removed-from-the-ga-provider)
  - [Resource: `google_compute_url_map`](#resource-google_compute_url_map)
    - [At least one of `default_route_action.0.fault_injection_policy.0.delay.0.fixed_delay` or `default_route_action.0.fault_injection_policy.0.delay.0.percentage` is required](#at-least-one-of-default_route_action0fault_injection_policy0delay0fixed_delay-or-default_route_action0fault_injection_policy0delay0percentage-is-required)
  - [Resource: `google_container_cluster`](#resource-google_container_cluster)
    - [`instance_group_urls` is now removed](#instance_group_urls-is-now-removed)
    - [`master_auth` is now removed](#master_auth-is-now-removed)
    - [`node_config.workload_metadata_config.node_metadata` is now removed](#node_configworkload_metadata_confignode_metadata-is-now-removed)
<<<<<<< HEAD
  - [Resource: `google_storage_bucket`](#resource-google_storage_bucket)
    - [`location` is now required](#location-is-now-required)
=======
    - [`workload_identity_config.0.identity_namespace` is now removed](#workload_identity_config0identity_namespace-is-now-removed)
    - [`pod_security_policy_config` is removed from the GA provider](#pod_security_policy_config-is-removed-from-the-ga-provider)
  - [Resource: `google_project`](#resource-google_project)
    - [`org_id`, `folder_id` now conflict at plan time](#org_id-folder_id-now-confict-at-plan-time)
    - [`org_id`, `folder_id` are unset when removed from config](#org_id-folder_id-are-unset-when-removed-from-config)
  - [Resource: `google_project_iam`](#resource-google_project_iam)
    - [`project` field is now required](#project-field-is-now-required)
  - [Resource: `google_project_service`](#resource-google_project_service)
    - [`bigquery-json.googleapis.com` is no longer a valid service name](#bigquery-json.googleapis.com-is-no-longer-a-valid-service-name)
  - [Resource: `google_data_loss_prevention_trigger`](#resource-google_data_loss_prevention_trigger)
    - [Exactly one of `inspect_job.0.storage_config.0.cloud_storage_options.0.file_set.0.url` or `inspect_job.0.storage_config.0.cloud_storage_options.0.file_set.0.regex_file_set` is required](#exactly-one-of-inspect_job0storage_config0cloud_storage_options0file_set0url-or-inspect_job0storage_config0cloud_storage_options0file_set0regex_file_set-is-required)
    - [At least one of `inspect_job.0.storage_config.0.timespan_config.0.start_time` or `inspect_job.0.storage_config.0.timespan_config.0.end_time` is required](#at-least-one-of-inspect_job0storage_config0timespan_config0start_time-or-inspect_job0storage_config0timespan_config0end_time-is-required)
  - [Resource: `google_os_config_patch_deployment`](#resource-google_os_config_patch_deployment)
    - [At least one of `patch_config.0.reboot_config`, `patch_config.0.apt`, `patch_config.0.yum`, `patch_config.0.goo` `patch_config.0.zypper`, `patch_config.0.windows_update`, `patch_config.0.pre_step` or `patch_config.0.pre_step` is required](#at-least-one-of-patch_config0reboot_config-patch_config0apt-patch_config0yum-patch_config0goo-patch_config0zypper-patch_config0windows_update-patch_config0pre_step-or-patch_config0pre_step-is-required)
    - [At least one of `patch_config.0.apt.0.type`, `patch_config.0.apt.0.excludes` or `patch_config.0.apt.0.exclusive_packages` is required](#at-least-one-of-patch_config0apt0type-patch_config0apt0excludes-or-patch_config0apt0exclusive_packages-is-required)
    - [At least one of `patch_config.0.yum.0.security`, `patch_config.0.yum.0.minimal`, `patch_config.0.yum.0.excludes` or `patch_config.0.yum.0.exclusive_packages` is required](#at-least-one-of-patch_config0yum0security-patch_config0yum0minimal-patch_config0yum0excludes-or-patch_config0yum0exclusive_packages-is-required)
    - [At least one of `patch_config.0.zypper.0.with_optional`, `patch_config.0.zypper.0.with_update`, `patch_config.0.zypper.0.categories`, `patch_config.0.zypper.0.severities`, `patch_config.0.zypper.0.excludes` or `patch_config.0.zypper.0.exclusive_patches` is required](#at-least-one-of-patch_config0zypper0with_optional-patch_config0zypper0with_update-patch_config0zypper0categories-patch_config0zypper0severities-patch_config0zypper0excludes-or-patch_config0zypper0exclusive_patches-is-required)
    - [Exactly one of `patch_config.0.windows_update.0.classifications`, `patch_config.0.windows_update.0.excludes` or `patch_config.0.windows_update.0.exclusive_patches` is required](#exactly-one-of-patch_config0windows_update0classifications-patch_config0windows_update0excludes-or-patch_config0windows_update0exclusive_patches-is-required)
    - [At least one of `patch_config.0.pre_step.0.linux_exec_step_config` or `patch_config.0.pre_step.0.windows_exec_step_config` is required](#at-least-one-of-patch_config0pre_step0linux_exec_step_config-or-patch_config0pre_step0windows_exec_step_config-is-required)
    - [At least one of `patch_config.0.post_step.0.linux_exec_step_config` or `patch_config.0.post_step.0.windows_exec_step_config` is required](#at-least-one-of-patch_config0post_step0linux_exec_step_config-or-patch_config0post_step0windows_exec_step_config-is-required)
  - [Resource: `google_spanner_instance`](#resource-google_spanner_instance)
    - [Exactly one of `num_nodes` or `processing_units` is required](#exactly-one-of-num_nodes-or-processing_units-is-required)
  - [Resource: `google_storage_bucket`](#resource-google_storage_bucket)
    - [`bucket_policy_only` is now removed](#bucket_policy_only-is-now-removed)
  - [Resource: `google_sql_database_instance`](#resource-google_sql_database_instance)
    - [`database_version` field is now required](#database_version-field-is-now-required)
>>>>>>> 9f75f628

<!-- /TOC -->

# Terraform Google Provider 4.0.0 Upgrade Guide

The `4.0.0` release of the Google provider for Terraform is a major version and
includes some changes that you will need to consider when upgrading. This guide
is intended to help with that process and focuses only on the changes necessary
to upgrade from the final `3.X` series release to `4.0.0`.

Most of the changes outlined in this guide have been previously marked as
deprecated in the Terraform `plan`/`apply` output throughout previous provider
releases, up to and including the final `3.X` series release. These changes,
such as deprecation notices, can always be found in the CHANGELOG of the
affected providers. [google](https://github.com/hashicorp/terraform-provider-google/blob/master/CHANGELOG.md)
[google-beta](https://github.com/hashicorp/terraform-provider-google-beta/blob/master/CHANGELOG.md)

## I accidentally upgraded to 4.0.0, how do I downgrade to `3.X`?

If you've inadvertently upgraded to `4.0.0`, first see the
[Provider Version Configuration Guide](#provider-version-configuration) to lock
your provider version; if you've constrained the provider to a lower version
such as shown in the previous version example in that guide, Terraform will pull
in a `3.X` series release on `terraform init`.

If you've only ran `terraform init` or `terraform plan`, your state will not
have been modified and downgrading your provider is sufficient.

If you've ran `terraform refresh` or `terraform apply`, Terraform may have made
state changes in the meantime.

* If you're using a local state, or a remote state backend that does not support
versioning, `terraform refresh` with a downgraded provider is likely sufficient
to revert your state. The Google provider generally refreshes most state
information from the API, and the properties necessary to do so have been left
unchanged.

* If you're using a remote state backend that supports versioning such as
[Google Cloud Storage](https://www.terraform.io/docs/backends/types/gcs.html),
you can revert the Terraform state file to a previous version. If you do
so and Terraform had created resources as part of a `terraform apply` in the
meantime, you'll need to either delete them by hand or `terraform import` them
so Terraform knows to manage them.

## Provider Version Configuration

-> Before upgrading to version 4.0.0, it is recommended to upgrade to the most
recent `3.X` series release of the provider, make the changes noted in this guide,
and ensure that your environment successfully runs
[`terraform plan`](https://www.terraform.io/docs/commands/plan.html)
without unexpected changes or deprecation notices.

It is recommended to use [version constraints](https://www.terraform.io/docs/language/providers/requirements.html#requiring-providers)
when configuring Terraform providers. If you are following that recommendation,
update the version constraints in your Terraform configuration and run
[`terraform init`](https://www.terraform.io/docs/commands/init.html) to download
the new version.

If you aren't using version constraints, you can use `terraform init -upgrade`
in order to upgrade your provider to the latest released version.

For example, given this previous configuration:

```hcl
terraform {
  # ... other configuration ...
  required_providers {
    google = {
      version = "~> 3.87.0"
    }
  }
}
```

An updated configuration:

```hcl
terraform {
  # ... other configuration ...
  required_providers {
    google = {
      version = "~> 4.0.0"
    }
  }
}
```

## Provider

### `credentials`, `access_token` precedence has changed

Terraform can draw values for both the `credentials` and `access_token` from the
config directly or from environment variables. 

In earlier versions of the provider, `access_token` values specified through
environment variables took precedence over `credentials` values specified in
config. From `4.0.0` onwards, config takes precedence over environment variables,
and the `access_token` environment variable takes precedence over the
`credential` environment variable.

Service account impersonation is unchanged. Terraform will continue to use
the service account if it is specified through an environment variable, even
if `credentials` or `access_token` are specified in config.

### Redundant default scopes are removed

Several default scopes are removed from the provider:

* "https://www.googleapis.com/auth/compute"
* "https://www.googleapis.com/auth/ndev.clouddns.readwrite"
* "https://www.googleapis.com/auth/devstorage.full_control"
* "https://www.googleapis.com/auth/cloud-identity"

They are redundant with the "https://www.googleapis.com/auth/cloud-platform"
scope per [Access scopes](https://cloud.google.com/compute/docs/access/service-accounts#accesscopesiam).
After this change the following scopes are enabled, in line with `gcloud`'s
[list of scopes](https://cloud.google.com/sdk/gcloud/reference/auth/application-default/login):

* "https://www.googleapis.com/auth/cloud-platform"
* "https://www.googleapis.com/auth/userinfo.email"

This change is believed to have no user impact. If you find that Terraform
behaves incorrectly as a result of this change, please report a [bug](https://github.com/hashicorp/terraform-provider-google/issues/new?assignees=&labels=bug&template=bug.md).

### Runtime Configurator (`runtimeconfig`) resources have been removed from the GA provider

Earlier versions of the provider accidentally included the Runtime Configurator
service at GA. `4.0.0` has corrected that error, and Runtime Configurator is
only available in `google-beta`.

Affected Resources:

    * `google_runtimeconfig_config`
    * `google_runtimeconfig_variable`
    * `google_runtimeconfig_config_iam_policy`
    * `google_runtimeconfig_config_iam_binding`
    * `google_runtimeconfig_config_iam_member`

Affected Datasources:

    * `google_runtimeconfig_config`


If you have a configuration using the `google` provider like the following:

```
resource "google_runtimeconfig_config" "my-runtime-config" {
  name        = "my-service-runtime-config"
  description = "Runtime configuration values for my service"
}
```

Add the `google-beta` provider to your configuration:

```
resource "google_runtimeconfig_config" "my-runtime-config" {
  provider = google-beta

  name        = "my-service-runtime-config"
  description = "Runtime configuration values for my service"
}
```

### Service account scopes no longer accept `trace-append` or `trace-ro`, use `trace` instead

Previously users could specify `trace-append` or `trace-ro` as scopes for a given service account.
However, to better align with [Google documentation](https://cloud.google.com/sdk/gcloud/reference/alpha/compute/instances/set-scopes#--scopes), `trace` will now be the only valid scope, as it's an alias for `trace.append` and
`trace-ro` is no longer a documented option.

## Datasource: `google_product_resource`

### Datasource-level change example

Description of the change and how users should adjust their configuration (if needed).

## Resource: `google_bigquery_job`

### Exactly one of `query`, `load`, `copy` or `extract` is required
The provider will now enforce at plan time that one of these fields be set.

### At least one of `query.0.script_options.0.statement_timeout_ms`, `query.0.script_options.0.statement_byte_budget`, or `query.0.script_options.0.key_result_statement` is required
The provider will now enforce at plan time that one of these fields be set.

### Exactly one of `extract.0.source_table` or `extract.0.source_model` is required
The provider will now enforce at plan time that one of these fields be set.

## Resource: `google_cloudbuild_trigger`

### Exactly one of `build.0.source.0.repo_source.0.branch_name`, `build.0.source.0.repo_source.0.commit_sha` or `build.0.source.0.repo_source.0.tag_name` is required
The provider will now enforce at plan time that one of these fields be set.

## Resource: `google_compute_autoscaler`

### At least one of `autoscaling_policy.0.scale_down_control.0.max_scaled_down_replicas` or `autoscaling_policy.0.scale_down_control.0.time_window_sec` is required
The provider will now enforce at plan time that one of these fields be set.

### At least one of `autoscaling_policy.0.scale_down_control.0.max_scaled_down_replicas.0.fixed` or `autoscaling_policy.0.scale_down_control.0.max_scaled_down_replicas.0.percent` is required
The provider will now enforce at plan time that one of these fields be set.

### At least one of `autoscaling_policy.0.scale_in_control.0.max_scaled_in_replicas` or `autoscaling_policy.0.scale_in_control.0.time_window_sec` is required
The provider will now enforce at plan time that one of these fields be set.

### At least one of `autoscaling_policy.0.scale_in_control.0.max_scaled_in_replicas.0.fixed` or `autoscaling_policy.0.scale_in_control.0.max_scaled_in_replicas.0.percent` is required
The provider will now enforce at plan time that one of these fields be set.

## Resource: `google_compute_region_autoscaler`

### At least one of `autoscaling_policy.0.scale_down_control.0.max_scaled_down_replicas` or `autoscaling_policy.0.scale_down_control.0.time_window_sec` is required
The provider will now enforce at plan time that one of these fields be set.

### At least one of `autoscaling_policy.0.scale_down_control.0.max_scaled_down_replicas.0.fixed` or `autoscaling_policy.0.scale_down_control.0.max_scaled_down_replicas.0.percent` is required
The provider will now enforce at plan time that one of these fields be set.

### At least one of `autoscaling_policy.0.scale_in_control.0.max_scaled_in_replicas` or `autoscaling_policy.0.scale_in_control.0.time_window_sec` is required
The provider will now enforce at plan time that one of these fields be set.

### At least one of `autoscaling_policy.0.scale_in_control.0.max_scaled_in_replicas.0.fixed` or `autoscaling_policy.0.scale_in_control.0.max_scaled_in_replicas.0.percent` is required
The provider will now enforce at plan time that one of these fields be set.

## Resource: `google_compute_firewall`

### One of `source_tags`, `source_ranges` or `source_service_accounts` are required on INGRESS firewalls

Previously, if all of these fields were left empty, the firewall defaulted to allowing traffic from 0.0.0.0/0, which is a suboptimal default.

## Resource: `google_compute_instance`

### `metadata_startup_script` is no longer set on import

Earlier versions of the provider set the `metadata_startup_script` value on
import, omitting the value of `metadata.startup-script` for historical backwards
compatibility. This was dangerous in practice, as `metadata_startup_script`
would flag an instance for recreation if the values differed rather than for
just an update.

In `4.0.0` the behaviour has been flipped, and `metadata.startup-script` is the
default value that gets written. Users who want `metadata_startup_script` set
on an imported instance will need to modify their state manually. This is more
consistent with our expectations for the field, that a user who manages an
instance **only** through Terraform uses it but that most users should prefer
the `metadata` block.

No action is required for user configs with instances already imported. If you
have a config or module where neither is specified- where `import` will be run,
or an old config that is not reconciled with the API- the value that gets set
will change.

## Resource: `google_compute_instance_group_manager`

### `update_policy.min_ready_sec` is removed from the GA provider
This field was incorrectly included in the GA `google` provider in past releases.
In order to continue to use the feature, add `provider = google-beta` to your
resource definition.

## Resource: `google_compute_region_instance_group_manager`

### `update_policy.min_ready_sec` is removed from the GA provider

This field was incorrectly included in the GA `google` provider in past releases.
In order to continue to use the feature, add `provider = google-beta` to your
resource definition.

## Resource: `google_compute_instance_template`

### `enable_display` is removed from the GA provider

This field was incorrectly included in the GA `google` provider in past releases.
In order to continue to use the feature, add `provider = google-beta` to your
resource definition.

## Resource: `google_compute_url_map`

### At least one of `default_route_action.0.fault_injection_policy.0.delay.0.fixed_delay` or `default_route_action.0.fault_injection_policy.0.delay.0.percentage` is required
The provider will now enforce at plan time that one of these fields be set.

## Resource: `google_container_cluster`

### `instance_group_urls` is now removed

`instance_group_urls` has been removed in favor of `node_pool.instance_group_urls`

### `master_auth` is now removed

`master_auth` and its subfields have been removed. 
Basic authentication was removed for GKE cluster versions >= 1.19. The cluster cannot be created with basic authentication enabled. Instructions for choosing an alternative authentication method can be found at: cloud.google.com/kubernetes-engine/docs/how-to/api-server-authentication.

### `node_config.workload_metadata_config.node_metadata` is now removed

Removed in favor of `node_config.workload_metadata_config.mode`.

### `workload_identity_config.0.identity_namespace` is now removed

Removed in favor of `workload_identity_config.0.workload_pool`. Switching your
configuration from one value to the other will trigger a diff at plan time, and
a spurious update.

```diff
resource "google_container_cluster" "cluster" {
  name               = "your-cluster"
  location           = "us-central1-a"
  initial_node_count = 1

  workload_identity_config {
-    identity_namespace = "your-project.svc.id.goog"
+   workload_pool = "your-project.svc.id.goog"
  }
```

### `pod_security_policy_config` is removed from the GA provider

This field was incorrectly included in the GA `google` provider in past releases.
In order to continue to use the feature, add `provider = google-beta` to your
resource definition.

<<<<<<< HEAD
## Resource: `google_storage_bucket`

### `location` field is now required.

Previously, the default value of `location` was `US`. In an attempt to avoid allowing invalid 
conbination of `storageClass` value and default `location` value, `location` field is now required.
=======
## Resource: `google_data_loss_prevention_trigger`

### Exactly one of `inspect_job.0.storage_config.0.cloud_storage_options.0.file_set.0.url` or `inspect_job.0.storage_config.0.cloud_storage_options.0.file_set.0.regex_file_set` is required
The provider will now enforce at plan time that one of these fields be set.

### At least one of `inspect_job.0.storage_config.0.timespan_config.0.start_time` or `inspect_job.0.storage_config.0.timespan_config.0.end_time` is required
The provider will now enforce at plan time that one of these fields be set.

## Resource: `google_os_config_patch_deployment`

### At least one of `patch_config.0.reboot_config`, `patch_config.0.apt`, `patch_config.0.yum`, `patch_config.0.goo` `patch_config.0.zypper`, `patch_config.0.windows_update`, `patch_config.0.pre_step` or `patch_config.0.pre_step` is required
The provider will now enforce at plan time that one of these fields be set.

### At least one of `patch_config.0.apt.0.type`, `patch_config.0.apt.0.excludes` or `patch_config.0.apt.0.exclusive_packages` is required
The provider will now enforce at plan time that one of these fields be set.

### At least one of `patch_config.0.yum.0.security`, `patch_config.0.yum.0.minimal`, `patch_config.0.yum.0.excludes` or `patch_config.0.yum.0.exclusive_packages` is required
The provider will now enforce at plan time that one of these fields be set.

### At least one of `patch_config.0.zypper.0.with_optional`, `patch_config.0.zypper.0.with_update`, `patch_config.0.zypper.0.categories`, `patch_config.0.zypper.0.severities`, `patch_config.0.zypper.0.excludes` or `patch_config.0.zypper.0.exclusive_patches` is required
The provider will now enforce at plan time that one of these fields be set.

### Exactly one of `patch_config.0.windows_update.0.classifications`, `patch_config.0.windows_update.0.excludes` or `patch_config.0.windows_update.0.exclusive_patches` is required
The provider will now enforce at plan time that one of these fields be set.

### At least one of `patch_config.0.pre_step.0.linux_exec_step_config` or `patch_config.0.pre_step.0.windows_exec_step_config` is required
The provider will now enforce at plan time that one of these fields be set.

### At least one of `patch_config.0.post_step.0.linux_exec_step_config` or `patch_config.0.post_step.0.windows_exec_step_config` is required
The provider will now enforce at plan time that one of these fields be set.

## Resource: `google_project`

### `org_id`, `folder_id` now conflict at plan time

Previously, they were only checked for conflicts at apply time. Terraform will
now report an error at plan time.

### `org_id`, `folder_id` are unset when removed from config

Previously, these fields kept their old value in state when they were removed
from config, changing the value on next refresh. Going forward, removing one of
the values or switching values will generate a correct plan that removes the
value.

## Resource: `google_project_iam`

### `project` field is now required

The `project` field is now required for all `google_project_iam_*` resources.
Previously, it was only required for `google_project_iam_policy`. This will make
configuration of the project IAM resources more explicit, given that the project
is the targeted resource.

`terraform plan` will indicate any project IAM resources that had drawn a value
with a provider, and you are able to specify the project explicitly to remove
the proposed diff.

## Resource: `google_project_service`

### `bigquery-json.googleapis.com` is no longer a valid service name

`bigquery-json.googleapis.com` was deprecated in the `3.0.0` release, however, at that point the provider
converted it while the upstream API migration was in progress. Now that the API migration has finished,
the provider will no longer convert the service name. Use `bigquery.googleapis.com` instead.

## Resource: `google_spanner_instance`

### Exactly one of `num_nodes` or `processing_units` is required

The provider will now enforce at plan time that one of these fields be set.

## Resource: `google_storage_bucket`

### `bucket_policy_only` field is now removed

`bucket_policy_only` field is now removed in favor of `uniform_bucket_level_access`.

## Resource: `google_sql_database_instance`

### `database_version` field is now required

The `database_version` field is now required.
Previously, it was an optional field and the default value was `MYSQL_5_6`.
>>>>>>> 9f75f628
<|MERGE_RESOLUTION|>--- conflicted
+++ resolved
@@ -48,10 +48,6 @@
     - [`instance_group_urls` is now removed](#instance_group_urls-is-now-removed)
     - [`master_auth` is now removed](#master_auth-is-now-removed)
     - [`node_config.workload_metadata_config.node_metadata` is now removed](#node_configworkload_metadata_confignode_metadata-is-now-removed)
-<<<<<<< HEAD
-  - [Resource: `google_storage_bucket`](#resource-google_storage_bucket)
-    - [`location` is now required](#location-is-now-required)
-=======
     - [`workload_identity_config.0.identity_namespace` is now removed](#workload_identity_config0identity_namespace-is-now-removed)
     - [`pod_security_policy_config` is removed from the GA provider](#pod_security_policy_config-is-removed-from-the-ga-provider)
   - [Resource: `google_project`](#resource-google_project)
@@ -76,9 +72,9 @@
     - [Exactly one of `num_nodes` or `processing_units` is required](#exactly-one-of-num_nodes-or-processing_units-is-required)
   - [Resource: `google_storage_bucket`](#resource-google_storage_bucket)
     - [`bucket_policy_only` is now removed](#bucket_policy_only-is-now-removed)
+    - [`location` is now required](#location-is-now-required)
   - [Resource: `google_sql_database_instance`](#resource-google_sql_database_instance)
     - [`database_version` field is now required](#database_version-field-is-now-required)
->>>>>>> 9f75f628
 
 <!-- /TOC -->
 
@@ -393,14 +389,6 @@
 In order to continue to use the feature, add `provider = google-beta` to your
 resource definition.
 
-<<<<<<< HEAD
-## Resource: `google_storage_bucket`
-
-### `location` field is now required.
-
-Previously, the default value of `location` was `US`. In an attempt to avoid allowing invalid 
-conbination of `storageClass` value and default `location` value, `location` field is now required.
-=======
 ## Resource: `google_data_loss_prevention_trigger`
 
 ### Exactly one of `inspect_job.0.storage_config.0.cloud_storage_options.0.file_set.0.url` or `inspect_job.0.storage_config.0.cloud_storage_options.0.file_set.0.regex_file_set` is required
@@ -479,10 +467,14 @@
 
 `bucket_policy_only` field is now removed in favor of `uniform_bucket_level_access`.
 
+### `location` field is now required.
+
+Previously, the default value of `location` was `US`. In an attempt to avoid allowing invalid 
+conbination of `storageClass` value and default `location` value, `location` field is now required.
+
 ## Resource: `google_sql_database_instance`
 
 ### `database_version` field is now required
 
 The `database_version` field is now required.
-Previously, it was an optional field and the default value was `MYSQL_5_6`.
->>>>>>> 9f75f628
+Previously, it was an optional field and the default value was `MYSQL_5_6`.