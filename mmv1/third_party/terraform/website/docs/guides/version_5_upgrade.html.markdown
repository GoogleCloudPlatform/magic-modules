---
page_title: "Terraform Google Provider 5.0.0 Upgrade Guide"
description: |-
  Terraform Google Provider 5.0.0 Upgrade Guide
---

# Terraform Google Provider 5.0.0 Upgrade Guide

The `5.0.0` release of the Google provider for Terraform is a major version and
includes some changes that you will need to consider when upgrading. This guide
is intended to help with that process and focuses only on the changes necessary
to upgrade from the final `4.X` series release to `5.0.0`.

Most of the changes outlined in this guide have been previously marked as
deprecated in the Terraform `plan`/`apply` output throughout previous provider
releases, up to and including the final `4.X` series release. These changes,
such as deprecation notices, can always be found in the CHANGELOG of the
affected providers. [google](https://github.com/hashicorp/terraform-provider-google/blob/main/CHANGELOG.md)
[google-beta](https://github.com/hashicorp/terraform-provider-google-beta/blob/main/CHANGELOG.md)

## I accidentally upgraded to 5.0.0, how do I downgrade to `4.X`?

If you've inadvertently upgraded to `5.0.0`, first see the
[Provider Version Configuration Guide](#provider-version-configuration) to lock
your provider version; if you've constrained the provider to a lower version
such as shown in the previous version example in that guide, Terraform will pull
in a `4.X` series release on `terraform init`.

If you've only ran `terraform init` or `terraform plan`, your state will not
have been modified and downgrading your provider is sufficient.

If you've ran `terraform refresh` or `terraform apply`, Terraform may have made
state changes in the meantime.

* If you're using a local state, or a remote state backend that does not support
versioning, `terraform refresh` with a downgraded provider is likely sufficient
to revert your state. The Google provider generally refreshes most state
information from the API, and the properties necessary to do so have been left
unchanged.

* If you're using a remote state backend that supports versioning such as
[Google Cloud Storage](https://developer.hashicorp.com/terraform/language/settings/backends/gcs),
you can revert the Terraform state file to a previous version. If you do
so and Terraform had created resources as part of a `terraform apply` in the
meantime, you'll need to either delete them by hand or `terraform import` them
so Terraform knows to manage them.

## Provider Version Configuration

-> Before upgrading to version 5.0.0, it is recommended to upgrade to the most
recent `4.X` series release of the provider, make the changes noted in this guide,
and ensure that your environment successfully runs
[`terraform plan`](https://developer.hashicorp.com/terraform/cli/commands/plan)
without unexpected changes or deprecation notices.

It is recommended to use [version constraints](https://developer.hashicorp.com/terraform/language/providers/requirements#requiring-providers)
when configuring Terraform providers. If you are following that recommendation,
update the version constraints in your Terraform configuration and run
[`terraform init`](https://developer.hashicorp.com/terraform/cli/commands/init) to download
the new version.

If you aren't using version constraints, you can use `terraform init -upgrade`
in order to upgrade your provider to the latest released version.

For example, given this previous configuration:

```hcl
terraform {
  required_providers {
    google = {
      version = "~> 4.70.0"
    }
  }
}
```

An updated configuration:

```hcl
terraform {
  required_providers {
    google = {
      version = "~> 5.0.0"
    }
  }
}
```

## Provider

### Provider-level change example header

Description of the change and how users should adjust their configuration (if needed).

## Datasources

## Datasource: `google_product_datasource`

### Datasource-level change example header

Description of the change and how users should adjust their configuration (if needed).

## Resources

## Resource: `google_product_resource`

### Resource-level change example header

Description of the change and how users should adjust their configuration (if needed).

## Resource: `google_bigquery_table`

### At most one of `view`, `materialized_view`, and `schema` can be set.

The provider will now enforce at plan time that at most one of these fields be set.

<<<<<<< HEAD
### `schema` can only be represented as a JSON array with non-null elements.

The provider will now enforce at plan time that `schema` is a valid JSON array with non-null elements.
=======
## Resource: `google_firebaserules_release`

### Changing `ruleset_name` now triggers replacement

In 4.X.X, changing the `ruleset_name` in `google_firebaserules_release` updates the `Release` in place, which prevents the old `Ruleset` referred to by `ruleset_name` from being destroyed. A workaround is to use a `replace_triggered_by` lifecycle field on the `google_firebaserules_release`. In version 5.0.0, changing `ruleset_name` will trigger a replacement, which allows the `Ruleset` to be deleted. The `replace_triggered_by` workaround becomes unnecessary.

#### Old Config

```hcl
resource "google_firebaserules_release" "primary" {
  name         = "cloud.firestore"
  ruleset_name = "projects/my-project-name/rulesets/${google_firebaserules_ruleset.firestore.name}"
  project      = "my-project-name"

  lifecycle {
    replace_triggered_by = [
      google_firebaserules_ruleset.firestore
    ]
  }
}

resource "google_firebaserules_ruleset" "firestore" {
  source {
    files {
      content = "service cloud.firestore {match /databases/{database}/documents { match /{document=**} { allow read, write: if false; } } }"
      name    = "firestore.rules"
    }
  }

  project = "my-project-name"
}
```

#### New Config

```hcl
resource "google_firebaserules_release" "primary" {
  name         = "cloud.firestore"
  ruleset_name = "projects/my-project-name/rulesets/${google_firebaserules_ruleset.firestore.name}"
  project      = "my-project-name"
}

resource "google_firebaserules_ruleset" "firestore" {
  source {
    files {
      content = "service cloud.firestore {match /databases/{database}/documents { match /{document=**} { allow read, write: if false; } } }"
      name    = "firestore.rules"
    }
  }

  project = "my-project-name"
}
```
>>>>>>> 6bb47aea

## Resource: `google_firebase_web_app`

### `deletion_policy` now defaults to `DELETE`

Previously, `google_firebase_web_app` deletions default to `ABANDON`, which means to only stop tracking the WebApp in Terraform. The actual app is not deleted from the Firebase project. If you are relying on this behavior, set `deletion_policy` to `ABANDON` explicitly in the new version.

## Resource: `google_cloud_run_v2_job`

### `startup_probe` and `liveness_probe` are now removed

These two unsupported fields were introduced incorrectly. They are now removed.

## Resource: `google_cloud_run_v2_service`

### `liveness_probe.tcp_socket` is now removed

This unsupported field was introduced incorrectly. It is now removed.

## Resource: `google_compute_router_nat`

### `enable_endpoint_independent_mapping` now defaults to API's default value which is `FALSE`

Previously, the default value of `enable_endpoint_independent_mapping` was `TRUE`. Now,
it will use the default value from the API which is `FALSE`. If you want to
enable endpoint independent mapping, then explicity set the value of
`enable_endpoint_independent_mapping` field to `TRUE`.
<|MERGE_RESOLUTION|>--- conflicted
+++ resolved
@@ -114,11 +114,10 @@
 
 The provider will now enforce at plan time that at most one of these fields be set.
 
-<<<<<<< HEAD
 ### `schema` can only be represented as a JSON array with non-null elements.
 
 The provider will now enforce at plan time that `schema` is a valid JSON array with non-null elements.
-=======
+
 ## Resource: `google_firebaserules_release`
 
 ### Changing `ruleset_name` now triggers replacement
@@ -172,7 +171,6 @@
   project = "my-project-name"
 }
 ```
->>>>>>> 6bb47aea
 
 ## Resource: `google_firebase_web_app`
 
