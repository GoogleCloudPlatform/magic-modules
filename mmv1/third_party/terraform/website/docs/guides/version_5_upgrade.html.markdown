--- conflicted
+++ resolved
@@ -108,16 +108,14 @@
 
 Description of the change and how users should adjust their configuration (if needed).
 
-<<<<<<< HEAD
-## Resource: `google_identity_platform_project_default_config`
-
-### Deprecated
-
-Use the `google_identity_platform_config` resource instead.
-=======
 ## Resource: `google_firebase_web_app`
 
 ### `deletion_policy` now defaults to `DELETE`
 
 Previously, `google_firebase_web_app` deletions default to `ABANDON`, which means to only stop tracking the WebApp in Terraform. The actual app is not deleted from the Firebase project. If you are relying on this behavior, set `deletion_policy` to `ABANDON` explicitly in the new version.
->>>>>>> 282f518e
+
+## Resource: `google_identity_platform_project_default_config`
+
+### Deprecated
+
+Use the `google_identity_platform_config` resource instead.