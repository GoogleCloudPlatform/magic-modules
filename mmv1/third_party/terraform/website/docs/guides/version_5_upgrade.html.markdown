--- conflicted
+++ resolved
@@ -385,7 +385,6 @@
 
 Previously, the default value for `rule.rate_limit_options.encorce_on_key` is "ALL", now this field no longer has a default value.
 
-<<<<<<< HEAD
 ## Resource: `google_logging_metric`
 
 ### Additional `bucket_options` subfields are now properly required
@@ -397,7 +396,6 @@
 * `num_finite_buckets`, `growth_factor`, and `scale` are now required when `bucket_options.exponential_buckets` is set.
 
 Previously these fields should have been required but were not, which allowed for invalid `google_logging_metric` configurations.
-=======
 ## Resource: `google_logging_project_sink`
 
 ### `unique_writer_identity` now defaults to `TRUE`
@@ -436,6 +434,7 @@
   ]
 }
 ```
+
 ## Product: `cloudiot`
 
 ### resource `google_cloudiot_device` is now removed
@@ -450,5 +449,4 @@
 
 ### `Create` endpoint is used to create the resource
 
-`google_service_networking_connection` now uses the Create endpoint instead of the Patch endpoint during the creation step. Previously, Patch was used as a workaround for an issue that has since been resolved.
->>>>>>> b76e4b0c
+`google_service_networking_connection` now uses the Create endpoint instead of the Patch endpoint during the creation step. Previously, Patch was used as a workaround for an issue that has since been resolved.