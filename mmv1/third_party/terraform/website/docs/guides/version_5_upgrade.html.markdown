--- conflicted
+++ resolved
@@ -387,13 +387,6 @@
 
 If you were relying on accessing an individual flag by index (for example, `google_sql_database_instance.instance.settings.0.database_flags.0.name`), then that will now need to by hash (for example, `google_sql_database_instance.instance.settings.0.database_flags.<some-hash>.name`).
 
-<<<<<<< HEAD
-## Resource: `google_identity_platform_project_default_config`
-
-### `google_identity_platform_project_default_config` has been removed from the provider
-
-Use the `google_identity_platform_config` resource instead. It contains a more comprehensive list of fields, and was created before `google_identity_platform_project_default_config` was added.
-=======
 ## Resource: `google_compute_security_policy`
 
 ### `rule.rate_limit_options.encorce_on_key` no longer has default value
@@ -465,4 +458,9 @@
 ### `Create` endpoint is used to create the resource
 
 `google_service_networking_connection` now uses the Create endpoint instead of the Patch endpoint during the creation step. Previously, Patch was used as a workaround for an issue that has since been resolved.
->>>>>>> 6f6770b8
+
+## Resource: `google_identity_platform_project_default_config`
+
+### `google_identity_platform_project_default_config` has been removed from the provider
+
+Use the `google_identity_platform_config` resource instead. It contains a more comprehensive list of fields, and was created before `google_identity_platform_project_default_config` was added.