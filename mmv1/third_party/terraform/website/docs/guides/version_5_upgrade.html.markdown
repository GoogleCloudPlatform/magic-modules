--- conflicted
+++ resolved
@@ -190,13 +190,12 @@
 
 This unsupported field was introduced incorrectly. It is now removed.
 
-<<<<<<< HEAD
 ## Resource: `google_dataplex_datascan`
 
 ### `dataQualityResult` and `dataProfileResult` output fields are now removed 
 
 `dataQualityResult` and `dataProfileResult` were output-only fields which listed results for the latest job created under a Datascan. These were problematic fields that are unlikely to be relevant in a Terraform context. Removing them reduces the likelihood of additional parsing errors, and reduces maintainance overhead for the API surface.
-=======
+
 ## Resource: `google_compute_router_nat`
 
 ### `enable_endpoint_independent_mapping` now defaults to API's default value which is `FALSE`
@@ -205,4 +204,3 @@
 it will use the default value from the API which is `FALSE`. If you want to
 enable endpoint independent mapping, then explicity set the value of
 `enable_endpoint_independent_mapping` field to `TRUE`.
->>>>>>> 6712a7c1
