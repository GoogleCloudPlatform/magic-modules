--- conflicted
+++ resolved
@@ -669,12 +669,11 @@
 
 `reconcile_connections` previously defaults to true. Now it will default from the API.
 
-<<<<<<< HEAD
 ### Retyped `consumer_accept_lists` to SET from ARRAY
+
 Previously, `consumer_accept_lists` was a list, making it order-dependent. It is now a set.
 
 If you were relying on accessing an individual flag by index (for example, `google_compute_service_attachment.consumer_accept_lists.0.project_id_or_num`), then that will now need to by hash (for example, `google_compute_service_attachment.consumer_accept_lists.<some-hash>.project_id_or_num`).
-=======
 
 ## Resource: `google_dataflow_flex_template_job`
 
@@ -699,7 +698,6 @@
 ### One of `initial_size` or `autoscaling_policy{}` must be configured on resource creation.
 
 These fields will supply the base node-count for a node group and one of them will be required for successful resource creation. Both will be freely updateable or removable on future state changes that do not require recreation.
->>>>>>> 1cd070d6
 
 ## Resource: `google_looker_instance`
 
