--- conflicted
+++ resolved
@@ -120,13 +120,6 @@
 
 Previously, `google_firebase_web_app` deletions default to `ABANDON`, which means to only stop tracking the WebApp in Terraform. The actual app is not deleted from the Firebase project. If you are relying on this behavior, set `deletion_policy` to `ABANDON` explicitly in the new version.
 
-<<<<<<< HEAD
-## Resource: `google_dataplex_datascan`
-
-### `dataQualityResult` and `dataProfileResult` output fields are now removed 
-
-`dataQualityResult` and `dataProfileResult` were output-only fields which listed results for the latest job created under a Datascan. This is unlikely to be relevant in a Terraform context.
-=======
 ## Resource: `google_cloud_run_v2_job`
 
 ### `startup_probe` and `liveness_probe` are now removed
@@ -138,4 +131,9 @@
 ### `liveness_probe.tcp_socket` is now removed
 
 This unsupported field was introduced incorrectly. It is now removed.
->>>>>>> 0f8f5904
+
+## Resource: `google_dataplex_datascan`
+
+### `dataQualityResult` and `dataProfileResult` output fields are now removed 
+
+`dataQualityResult` and `dataProfileResult` were output-only fields which listed results for the latest job created under a Datascan. This is unlikely to be relevant in a Terraform context.