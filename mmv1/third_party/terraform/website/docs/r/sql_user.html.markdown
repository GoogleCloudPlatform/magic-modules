--- conflicted
+++ resolved
@@ -162,9 +162,6 @@
   to = google_sql_user.default
 }
 ```
-<<<<<<< HEAD
-$ terraform import google_sql_user.users {{project}}/{{instance}}/{{name}}
-=======
 
 When using the [`terraform import` command](https://developer.hashicorp.com/terraform/cli/commands/import), NAME_HERE can be imported using one of the formats above. For example:
 
@@ -174,5 +171,4 @@
 
 # PostgreSQL database
 $ terraform import google_sql_user.default {{project_id}}/{{instance}}/{{name}}
->>>>>>> af65a6de
 ```