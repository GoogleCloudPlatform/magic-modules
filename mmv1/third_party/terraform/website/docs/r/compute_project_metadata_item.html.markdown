--- conflicted
+++ resolved
@@ -44,20 +44,13 @@
 Project metadata items can be imported using the `key`, e.g.
 
 * `{{key}}`
-<<<<<<< HEAD
 * `projects/{{project}}/meta-data/{{key}}`
-=======
->>>>>>> 0fcf74e7
 
 In Terraform v1.5.0 and later, use an [`import` block](https://developer.hashicorp.com/terraform/language/import) to import project metadata items using one of the formats above. For example:
 
 ```tf
 import {
-<<<<<<< HEAD
   id = "projects/{{project}}/meta-data/{{key}}"
-=======
-  id = "{{key}}"
->>>>>>> 0fcf74e7
   to = google_compute_project_metadata_item.default
 }
 ```
@@ -66,10 +59,7 @@
 
 ```
 $ terraform import google_compute_project_metadata_item.default {{key}}
-<<<<<<< HEAD
 $ terraform import google_compute_project_metadata_item.default projects/{{project}}/meta-data/{{key}}
-=======
->>>>>>> 0fcf74e7
 ```
 
 ## Timeouts
