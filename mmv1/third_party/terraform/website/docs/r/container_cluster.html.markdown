--- conflicted
+++ resolved
@@ -473,7 +473,6 @@
 
 * `service_account` - (Optional) The Google Cloud Platform Service Account to be used by the node VMs.
 
-<<<<<<< HEAD
 * `disk_size_gb` - (Optional) Size of the disk attached to each node, specified in GB. The smallest allowed disk size is 10GB. If unspecified, the default disk size is 100GB.
 
 * `disk_type` - (Optional) Type of the disk attached to each node. If unspecified, the default disk type is `pd-standard`.
@@ -505,9 +504,8 @@
 * `auto_repair` - (Optional) Whether the nodes will be automatically repaired.
 
 * `auto_upgrade` - (Optional) Whether the nodes will be automatically upgraded.
-=======
+
 * `image_type` - (Optional) The default image type used by NAP once a new node pool is being created. Please note that according to the [official documentation](https://cloud.google.com/kubernetes-engine/docs/how-to/node-auto-provisioning#default-image-type) the value must be one of the [COS_CONTAINERD, COS, UBUNTU_CONTAINERD, UBUNTU].
->>>>>>> 4d634824
 
 <a name="nested_authenticator_groups_config"></a>The `authenticator_groups_config` block supports:
 
