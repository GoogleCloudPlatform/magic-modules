--- conflicted
+++ resolved
@@ -952,11 +952,7 @@
 
 * `max_run_duration` - (Optional) The runtime of each node in the node pool in seconds, terminated by 's'. Example: "3600s".
 
-<<<<<<< HEAD
-* `flex_start` - (Optional, [Beta](https://terraform.io/docs/providers/google/guides/provider_versions.html))) Enables Flex Start provisioning model for the node pool.
-=======
 * `flex_start` - (Optional) Enables Flex Start provisioning model for the node pool.
->>>>>>> 4dd5624b
 
 * `local_ssd_count` - (Optional) The amount of local SSD disks that will be
     attached to each cluster node. Defaults to 0.
