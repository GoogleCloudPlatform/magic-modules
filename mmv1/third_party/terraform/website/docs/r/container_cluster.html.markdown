---
subcategory: "Kubernetes (Container) Engine"
layout: "google"
page_title: "Google: google_container_cluster"
sidebar_current: "docs-google-container-cluster"
description: |-
  Creates a Google Kubernetes Engine (GKE) cluster.
---

# google\_container\_cluster

-> Visit the [Provision a GKE Cluster (Google Cloud)](https://learn.hashicorp.com/tutorials/terraform/gke?in=terraform/kubernetes&utm_source=WEBSITE&utm_medium=WEB_IO&utm_offer=ARTICLE_PAGE&utm_content=DOCS) Learn tutorial to learn how to provision and interact
with a GKE cluster.

-> See the [Using GKE with Terraform](/docs/providers/google/guides/using_gke_with_terraform.html)
guide for more information about using GKE with Terraform.

Manages a Google Kubernetes Engine (GKE) cluster. For more information see
[the official documentation](https://cloud.google.com/container-engine/docs/clusters)
and [the API reference](https://cloud.google.com/kubernetes-engine/docs/reference/rest/v1beta1/projects.locations.clusters).

~> **Note:** All arguments and attributes, including basic auth username and
passwords as well as certificate outputs will be stored in the raw state as
plaintext. [Read more about sensitive data in state](/docs/state/sensitive-data.html).

## Example Usage - with a separately managed node pool (recommended)

```hcl
resource "google_service_account" "default" {
  account_id   = "service-account-id"
  display_name = "Service Account"
}

resource "google_container_cluster" "primary" {
  name     = "my-gke-cluster"
  location = "us-central1"

  # We can't create a cluster with no node pool defined, but we want to only use
  # separately managed node pools. So we create the smallest possible default
  # node pool and immediately delete it.
  remove_default_node_pool = true
  initial_node_count       = 1
}

resource "google_container_node_pool" "primary_preemptible_nodes" {
  name       = "my-node-pool"
  location   = "us-central1"
  cluster    = google_container_cluster.primary.name
  node_count = 1

  node_config {
    preemptible  = true
    machine_type = "e2-medium"

    # Google recommends custom service accounts that have cloud-platform scope and permissions granted via IAM Roles.
    service_account = google_service_account.default.email
    oauth_scopes    = [
      "https://www.googleapis.com/auth/cloud-platform"
    ]
  }
}
```

~> **Note:** It is recommended that node pools be created and managed as separate resources as in the example above.
This allows node pools to be added and removed without recreating the cluster.  Node pools defined directly in the
`google_container_cluster` resource cannot be removed without re-creating the cluster.

## Example Usage - with the default node pool

```hcl
resource "google_service_account" "default" {
  account_id   = "service-account-id"
  display_name = "Service Account"
}

resource "google_container_cluster" "primary" {
  name               = "marcellus-wallace"
  location           = "us-central1-a"
  initial_node_count = 3
  node_config {
    # Google recommends custom service accounts that have cloud-platform scope and permissions granted via IAM Roles.
    service_account = google_service_account.default.email
    oauth_scopes = [
      "https://www.googleapis.com/auth/cloud-platform"
    ]
    labels = {
      foo = "bar"
    }
    tags = ["foo", "bar"]
  }
  timeouts {
    create = "30m"
    update = "40m"
  }
}
```

## Argument Reference

* `name` - (Required) The name of the cluster, unique within the project and
location.

- - -

* `location` - (Optional) The location (region or zone) in which the cluster
master will be created, as well as the default node location. If you specify a
zone (such as `us-central1-a`), the cluster will be a zonal cluster with a
single cluster master. If you specify a region (such as `us-west1`), the
cluster will be a regional cluster with multiple masters spread across zones in
the region, and with default node locations in those zones as well

* `node_locations` - (Optional) The list of zones in which the cluster's nodes
are located. Nodes must be in the region of their regional cluster or in the
same region as their cluster's zone for zonal clusters. If this is specified for
a zonal cluster, omit the cluster's zone.

-> A "multi-zonal" cluster is a zonal cluster with at least one additional zone
defined; in a multi-zonal cluster, the cluster master is only present in a
single zone while nodes are present in each of the primary zone and the node
locations. In contrast, in a regional cluster, cluster master nodes are present
in multiple zones in the region. For that reason, regional clusters should be
preferred.

* `addons_config` - (Optional) The configuration for addons supported by GKE.
    Structure is [documented below](#nested_addons_config).

* `cluster_ipv4_cidr` - (Optional) The IP address range of the Kubernetes pods
in this cluster in CIDR notation (e.g. `10.96.0.0/14`). Leave blank to have one
automatically chosen or specify a `/14` block in `10.0.0.0/8`. This field will
only work for routes-based clusters, where `ip_allocation_policy` is not defined.

* `cluster_autoscaling` - (Optional)
Per-cluster configuration of Node Auto-Provisioning with Cluster Autoscaler to
automatically adjust the size of the cluster and create/delete node pools based
on the current needs of the cluster's workload. See the
[guide to using Node Auto-Provisioning](https://cloud.google.com/kubernetes-engine/docs/how-to/node-auto-provisioning)
for more details. Structure is [documented below](#nested_cluster_autoscaling).

* `database_encryption` - (Optional)
    Structure is [documented below](#nested_database_encryption).

* `description` - (Optional) Description of the cluster.

* `default_max_pods_per_node` - (Optional) The default maximum number of pods
per node in this cluster. This doesn't work on "routes-based" clusters, clusters
that don't have IP Aliasing enabled. See the [official documentation](https://cloud.google.com/kubernetes-engine/docs/how-to/flexible-pod-cidr)
for more information.

* `enable_binary_authorization` - (Optional) Enable Binary Authorization for this cluster.
    If enabled, all container images will be validated by Google Binary Authorization.

* `enable_kubernetes_alpha` - (Optional) Whether to enable Kubernetes Alpha features for
    this cluster. Note that when this option is enabled, the cluster cannot be upgraded
    and will be automatically deleted after 30 days.

* `enable_tpu` - (Optional) Whether to enable Cloud TPU resources in this cluster.
    See the [official documentation](https://cloud.google.com/tpu/docs/kubernetes-engine-setup).

* `enable_legacy_abac` - (Optional) Whether the ABAC authorizer is enabled for this cluster.
    When enabled, identities in the system, including service accounts, nodes, and controllers,
    will have statically granted permissions beyond those provided by the RBAC configuration or IAM.
    Defaults to `false`

* `enable_shielded_nodes` - (Optional) Enable Shielded Nodes features on all nodes in this cluster.  Defaults to `true`.

* `enable_autopilot` - (Optional) Enable Autopilot for this cluster. Defaults to `false`.
    Note that when this option is enabled, certain features of Standard GKE are not available.
    See the [official documentation](https://cloud.google.com/kubernetes-engine/docs/concepts/autopilot-overview#comparison)
    for available features.

* `initial_node_count` - (Optional) The number of nodes to create in this
cluster's default node pool. In regional or multi-zonal clusters, this is the
number of nodes per zone. Must be set if `node_pool` is not set. If you're using
`google_container_node_pool` objects with no default node pool, you'll need to
set this to a value of at least `1`, alongside setting
`remove_default_node_pool` to `true`.

* `ip_allocation_policy` - (Optional) Configuration of cluster IP allocation for
VPC-native clusters. Adding this block enables [IP aliasing](https://cloud.google.com/kubernetes-engine/docs/how-to/ip-aliases),
making the cluster VPC-native instead of routes-based. Structure is [documented
below](#nested_ip_allocation_policy).

* `networking_mode` - (Optional) Determines whether alias IPs or routes will be used for pod IPs in the cluster.
Options are `VPC_NATIVE` or `ROUTES`. `VPC_NATIVE` enables [IP aliasing](https://cloud.google.com/kubernetes-engine/docs/how-to/ip-aliases),
and requires the `ip_allocation_policy` block to be defined. By default when this field is unspecified, GKE will create a `ROUTES`-based cluster.

* `logging_config` - (Optional) Logging configuration for the cluster.
    Structure is [documented below](#nested_logging_config).

* `logging_service` - (Optional) The logging service that the cluster should
    write logs to. Available options include `logging.googleapis.com`(Legacy Stackdriver),
    `logging.googleapis.com/kubernetes`(Stackdriver Kubernetes Engine Logging), and `none`. Defaults to `logging.googleapis.com/kubernetes`

* `maintenance_policy` - (Optional) The maintenance policy to use for the cluster. Structure is
    [documented below](#nested_maintenance_policy).

* `master_auth` - (Optional) The authentication information for accessing the
Kubernetes master. Some values in this block are only returned by the API if
your service account has permission to get credentials for your GKE cluster. If
<<<<<<< HEAD
you see an unexpected diff unsetting your client cert, ensure you have the 
`container.clusters.getCredentials` permission.
Structure is [documented below](#nested_master_auth).
=======
you see an unexpected diff removing a username/password or unsetting your client
cert, ensure you have the `container.clusters.getCredentials` permission.
Structure is [documented below](#nested_master_auth). This has been deprecated as of GKE 1.19.
>>>>>>> b9684d33

* `master_authorized_networks_config` - (Optional) The desired
    configuration options for master authorized networks. Omit the
    nested `cidr_blocks` attribute to disallow external access (except
    the cluster node IPs, which GKE automatically whitelists).
    Structure is [documented below](#nested_master_authorized_networks_config).

* `min_master_version` - (Optional) The minimum version of the master. GKE
    will auto-update the master to new versions, so this does not guarantee the
    current master version--use the read-only `master_version` field to obtain that.
    If unset, the cluster's version will be set by GKE to the version of the most recent
    official release (which is not necessarily the latest version).  Most users will find
    the `google_container_engine_versions` data source useful - it indicates which versions
    are available, and can be use to approximate fuzzy versions in a
    Terraform-compatible way. If you intend to specify versions manually,
    [the docs](https://cloud.google.com/kubernetes-engine/versioning-and-upgrades#specifying_cluster_version)
    describe the various acceptable formats for this field.

-> If you are using the `google_container_engine_versions` datasource with a regional cluster, ensure that you have provided a `location`
to the datasource. A region can have a different set of supported versions than its corresponding zones, and not all zones in a
region are guaranteed to support the same version.

* `monitoring_config` - (Optional) Monitoring configuration for the cluster.
    Structure is [documented below](#nested_monitoring_config).

* `monitoring_service` - (Optional) The monitoring service that the cluster
    should write metrics to.
    Automatically send metrics from pods in the cluster to the Google Cloud Monitoring API.
    VM metrics will be collected by Google Compute Engine regardless of this setting
    Available options include
    `monitoring.googleapis.com`(Legacy Stackdriver), `monitoring.googleapis.com/kubernetes`(Stackdriver Kubernetes Engine Monitoring), and `none`.
    Defaults to `monitoring.googleapis.com/kubernetes`

* `network` - (Optional) The name or self_link of the Google Compute Engine
    network to which the cluster is connected. For Shared VPC, set this to the self link of the
    shared network.

* `network_policy` - (Optional) Configuration options for the
    [NetworkPolicy](https://kubernetes.io/docs/concepts/services-networking/networkpolicies/)
    feature. Structure is [documented below](#nested_network_policy).

* `node_config` -  (Optional) Parameters used in creating the default node pool.
    Generally, this field should not be used at the same time as a
    `google_container_node_pool` or a `node_pool` block; this configuration
    manages the default node pool, which isn't recommended to be used with
    Terraform. Structure is [documented below](#nested_node_config).

* `network_config` -  (Optional, [Beta](https://terraform.io/docs/providers/google/guides/provider_versions.html)) Configuration for
   [Adding Pod IP address ranges](https://cloud.google.com/kubernetes-engine/docs/how-to/multi-pod-cidr)) to the node pool. Structure is [documented below](#nested_network_config)

* `node_pool` - (Optional) List of node pools associated with this cluster.
    See [google_container_node_pool](container_node_pool.html) for schema.
    **Warning:** node pools defined inside a cluster can't be changed (or added/removed) after
    cluster creation without deleting and recreating the entire cluster. Unless you absolutely need the ability
    to say "these are the _only_ node pools associated with this cluster", use the
    [google_container_node_pool](container_node_pool.html) resource instead of this property.

* `node_version` - (Optional) The Kubernetes version on the nodes. Must either be unset
    or set to the same value as `min_master_version` on create. Defaults to the default
    version set by GKE which is not necessarily the latest version. This only affects
    nodes in the default node pool. While a fuzzy version can be specified, it's
    recommended that you specify explicit versions as Terraform will see spurious diffs
    when fuzzy versions are used. See the `google_container_engine_versions` data source's
    `version_prefix` field to approximate fuzzy versions in a Terraform-compatible way.
    To update nodes in other node pools, use the `version` attribute on the node pool.

* `notification_config` - (Optional, [Beta](https://terraform.io/docs/providers/google/guides/provider_versions.html)) Configuration for the [cluster upgrade notifications](https://cloud.google.com/kubernetes-engine/docs/how-to/cluster-upgrade-notifications) feature. Structure is [documented below](#nested_notification_config).
<<<<<<< HEAD

* `confidential_nodes` - Configuration for [Confidential Nodes](https://cloud.google.com/kubernetes-engine/docs/how-to/confidential-gke-nodes) feature. Structure is documented below [documented below](#nested_confidential_nodes).
=======
>>>>>>> b9684d33

* `workload_certificates` - (Optional, [Beta](https://terraform.io/docs/providers/google/guides/provider_versions.html)) Configuration for [Workload Certificates](https://cloud.google.com/traffic-director/docs/security-envoy-setup) feature. Structure is [documented below](#nested_workload_certificates).

* `pod_security_policy_config` - (Optional, [Beta](https://terraform.io/docs/providers/google/guides/provider_versions.html)) Configuration for the
    [PodSecurityPolicy](https://cloud.google.com/kubernetes-engine/docs/how-to/pod-security-policies) feature.
    Structure is [documented below](#nested_pod_security_policy_config).

* `authenticator_groups_config` - (Optional) Configuration for the
    [Google Groups for GKE](https://cloud.google.com/kubernetes-engine/docs/how-to/role-based-access-control#groups-setup-gsuite) feature.
    Structure is [documented below](#nested_authenticator_groups_config).

* `private_cluster_config` - (Optional) Configuration for [private clusters](https://cloud.google.com/kubernetes-engine/docs/how-to/private-clusters),
clusters with private nodes. Structure is [documented below](#nested_private_cluster_config).

* `cluster_telemetry` - (Optional, [Beta](https://terraform.io/docs/providers/google/guides/provider_versions.html)) Configuration for
   [ClusterTelemetry](https://cloud.google.com/monitoring/kubernetes-engine/installing#controlling_the_collection_of_application_logs) feature,
   Structure is [documented below](#nested_cluster_telemetry).

* `project` - (Optional) The ID of the project in which the resource belongs. If it
    is not provided, the provider project is used.

* `release_channel` - (Optional)
Configuration options for the [Release channel](https://cloud.google.com/kubernetes-engine/docs/concepts/release-channels)
feature, which provide more control over automatic upgrades of your GKE clusters.
When updating this field, GKE imposes specific version requirements. See
[Selecting a new release channel](https://cloud.google.com/kubernetes-engine/docs/concepts/release-channels#selecting_a_new_release_channel)
for more details; the `google_container_engine_versions` datasource can provide
the default version for a channel. Note that removing the `release_channel`
field from your config will cause Terraform to stop managing your cluster's
release channel, but will not unenroll it. Instead, use the `"UNSPECIFIED"`
channel. Structure is [documented below](#nested_release_channel).

* `remove_default_node_pool` - (Optional) If `true`, deletes the default node
    pool upon cluster creation. If you're using `google_container_node_pool`
    resources with no default node pool, this should be set to `true`, alongside
    setting `initial_node_count` to at least `1`.

* `resource_labels` - (Optional) The GCE resource labels (a map of key/value pairs) to be applied to the cluster.

* `resource_usage_export_config` - (Optional) Configuration for the
    [ResourceUsageExportConfig](https://cloud.google.com/kubernetes-engine/docs/how-to/cluster-usage-metering) feature.
    Structure is [documented below](#nested_resource_usage_export_config).

* `subnetwork` - (Optional) The name or self_link of the Google Compute Engine
subnetwork in which the cluster's instances are launched.

* `vertical_pod_autoscaling` - (Optional, [Beta](https://terraform.io/docs/providers/google/guides/provider_versions.html))
    Vertical Pod Autoscaling automatically adjusts the resources of pods controlled by it.
    Structure is [documented below](#nested_vertical_pod_autoscaling).

* `workload_identity_config` - (Optional)
    Workload Identity allows Kubernetes service accounts to act as a user-managed
    [Google IAM Service Account](https://cloud.google.com/iam/docs/service-accounts#user-managed_service_accounts).
    Structure is [documented below](#nested_workload_identity_config).

* `enable_intranode_visibility` - (Optional)
    Whether Intra-node visibility is enabled for this cluster. This makes same node pod to pod traffic visible for VPC network.

* `enable_l4_ilb_subsetting` - (Optional, [Beta](https://terraform.io/docs/providers/google/guides/provider_versions.html))
    Whether L4ILB Subsetting is enabled for this cluster.

* `private_ipv6_google_access` - (Optional)
    The desired state of IPv6 connectivity to Google Services. By default, no private IPv6 access to or from Google Services (all access will be via IPv4).

* `datapath_provider` - (Optional)
    The desired datapath provider for this cluster. By default, uses the IPTables-based kube-proxy implementation.

* `default_snat_status` - (Optional)
  [GKE SNAT](https://cloud.google.com/kubernetes-engine/docs/how-to/ip-masquerade-agent#how_ipmasq_works) DefaultSnatStatus contains the desired state of whether default sNAT should be disabled on the cluster, [API doc](https://cloud.google.com/kubernetes-engine/docs/reference/rest/v1beta1/projects.locations.clusters#networkconfig). Structure is [documented below](#nested_default_snat_status)

<<<<<<< HEAD
* `dns_config` - (Optional)
=======
* `dns_config` - (Optional, [Beta](https://terraform.io/docs/providers/google/guides/provider_versions.html))
>>>>>>> b9684d33
  Configuration for [Using Cloud DNS for GKE](https://cloud.google.com/kubernetes-engine/docs/how-to/cloud-dns). Structure is [documented below](#nested_dns_config).

<a name="nested_default_snat_status"></a>The `default_snat_status` block supports

*  `disabled` - (Required) Whether the cluster disables default in-node sNAT rules. In-node sNAT rules will be disabled when defaultSnatStatus is disabled.When disabled is set to false, default IP masquerade rules will be applied to the nodes to prevent sNAT on cluster internal traffic

<a name="nested_cluster_telemetry"></a>The `cluster_telemetry` block supports
* `type` - Telemetry integration for the cluster. Supported values (`ENABLED, DISABLED, SYSTEM_ONLY`);
   `SYSTEM_ONLY` (Only system components are monitored and logged) is only available in GKE versions 1.15 and later.

<a name="nested_addons_config"></a>The `addons_config` block supports:

* `horizontal_pod_autoscaling` - (Optional) The status of the Horizontal Pod Autoscaling
    addon, which increases or decreases the number of replica pods a replication controller
    has based on the resource usage of the existing pods.
    It is enabled by default;
    set `disabled = true` to disable.

* `http_load_balancing` - (Optional) The status of the HTTP (L7) load balancing
    controller addon, which makes it easy to set up HTTP load balancers for services in a
    cluster. It is enabled by default; set `disabled = true` to disable.

* `network_policy_config` - (Optional) Whether we should enable the network policy addon
    for the master.  This must be enabled in order to enable network policy for the nodes.
    To enable this, you must also define a [`network_policy`](#network_policy) block,
    otherwise nothing will happen.
    It can only be disabled if the nodes already do not have network policies enabled.
    Defaults to disabled; set `disabled = false` to enable.

<<<<<<< HEAD
* `gcp_filestore_csi_driver_config` - (Optional) The status of the Filestore CSI driver addon, 
    which allows the usage of filestore instance as volumes.
    It is disbaled by default; set `enabled = true` to enable.

=======
>>>>>>> b9684d33
* `cloudrun_config` - (Optional). Structure is [documented below](#nested_cloudrun_config).

* `istio_config` - (Optional, [Beta](https://terraform.io/docs/providers/google/guides/provider_versions.html)).
    Structure is [documented below](#nested_istio_config).
<<<<<<< HEAD

* `identity_service_config` - (Optional, [Beta](https://terraform.io/docs/providers/google/guides/provider_versions.html)). Structure is [documented below](#nested_identity_service_config).
=======
>>>>>>> b9684d33

* `dns_cache_config` - (Optional, [Beta](https://terraform.io/docs/providers/google/guides/provider_versions.html)).
    The status of the NodeLocal DNSCache addon. It is disabled by default.
    Set `enabled = true` to enable.

    **Enabling/Disabling NodeLocal DNSCache in an existing cluster is a disruptive operation.
    All cluster nodes running GKE 1.15 and higher are recreated.**

* `gce_persistent_disk_csi_driver_config` - (Optional, [Beta](https://terraform.io/docs/providers/google/guides/provider_versions.html)).
    Whether this cluster should enable the Google Compute Engine Persistent Disk Container Storage Interface (CSI) Driver. Defaults to disabled; set `enabled = true` to enable.

* `kalm_config` - (Optional, [Beta](https://terraform.io/docs/providers/google/guides/provider_versions.html)).
    Configuration for the KALM addon, which manages the lifecycle of k8s. It is disabled by default; Set `enabled = true` to enable.

*  `config_connector_config` -  (Optional, [Beta](https://terraform.io/docs/providers/google/guides/provider_versions.html)).
    The status of the ConfigConnector addon. It is disabled by default; Set `enabled = true` to enable.

This example `addons_config` disables two addons:

```hcl
addons_config {
  http_load_balancing {
    disabled = true
  }

  horizontal_pod_autoscaling {
    disabled = true
  }
}
```

<a name="nested_database_encryption"></a>The `database_encryption` block supports:

* `state` - (Required) `ENCRYPTED` or `DECRYPTED`

* `key_name` - (Required) the key to use to encrypt/decrypt secrets.  See the [DatabaseEncryption definition](https://cloud.google.com/kubernetes-engine/docs/reference/rest/v1beta1/projects.locations.clusters#Cluster.DatabaseEncryption) for more information.

<a name="nested_cloudrun_config"></a>The `cloudrun_config` block supports:

* `disabled` - (Optional) The status of the CloudRun addon. It is disabled by default. Set `disabled=false` to enable.

* `load_balancer_type` - (Optional) The load balancer type of CloudRun ingress service. It is external load balancer by default.
    Set `load_balancer_type=LOAD_BALANCER_TYPE_INTERNAL` to configure it as internal load balancer.

<<<<<<< HEAD
<a name="nested_identity_service_config"></a>The `identity_service_config` block supports:

* `enabled` - (Optional) Whether to enable the Identity Service component. It is disabled by default. Set `enabled=true` to enable.

=======
>>>>>>> b9684d33
<a name="nested_istio_config"></a>The `istio_config` block supports:

* `disabled` - (Optional) The status of the Istio addon, which makes it easy to set up Istio for services in a
    cluster. It is disabled by default. Set `disabled = false` to enable.

* `auth` - (Optional) The authentication type between services in Istio. Available options include `AUTH_MUTUAL_TLS`.

<a name="nested_cluster_autoscaling"></a>The `cluster_autoscaling` block supports:

* `enabled` - (Required) Whether node auto-provisioning is enabled. Resource
limits for `cpu` and `memory` must be defined to enable node auto-provisioning.

* `resource_limits` - (Optional) Global constraints for machine resources in the
cluster. Configuring the `cpu` and `memory` types is required if node
auto-provisioning is enabled. These limits will apply to node pool autoscaling
in addition to node auto-provisioning. Structure is [documented below](#nested_resource_limits).

* `auto_provisioning_defaults` - (Optional) Contains defaults for a node pool created by NAP.
Structure is [documented below](#nested_auto_provisioning_defaults).

* `autoscaling_profile` - (Optional, [Beta](https://terraform.io/docs/providers/google/provider_versions.html)) Configuration
options for the [Autoscaling profile](https://cloud.google.com/kubernetes-engine/docs/concepts/cluster-autoscaler#autoscaling_profiles)
feature, which lets you choose whether the cluster autoscaler should optimize for resource utilization or resource availability
when deciding to remove nodes from a cluster. Can be `BALANCED` or `OPTIMIZE_UTILIZATION`. Defaults to `BALANCED`.

<a name="nested_resource_limits"></a>The `resource_limits` block supports:

* `resource_type` - (Required) The type of the resource. For example, `cpu` and
`memory`.  See the [guide to using Node Auto-Provisioning](https://cloud.google.com/kubernetes-engine/docs/how-to/node-auto-provisioning)
for a list of types.

* `minimum` - (Optional) Minimum amount of the resource in the cluster.

* `maximum` - (Optional) Maximum amount of the resource in the cluster.

<a name="nested_auto_provisioning_defaults"></a>The `auto_provisioning_defaults` block supports:

* `min_cpu_platform` - (Optional, [Beta](https://terraform.io/docs/providers/google/guides/provider_versions.html))
Minimum CPU platform to be used for NAP created node pools. The instance may be scheduled on the
specified or newer CPU platform. Applicable values are the friendly names of CPU platforms, such
as "Intel Haswell" or "Intel Sandy Bridge".

* `oauth_scopes` - (Optional) Scopes that are used by NAP when creating node pools. Use the "https://www.googleapis.com/auth/cloud-platform" scope to grant access to all APIs. It is recommended that you set `service_account` to a non-default service account and grant IAM roles to that service account for only the resources that it needs.

-> `monitoring.write` is always enabled regardless of user input.  `monitoring` and `logging.write` may also be enabled depending on the values for `monitoring_service` and `logging_service`.

* `service_account` - (Optional) The Google Cloud Platform Service Account to be used by the node VMs.

<a name="nested_authenticator_groups_config"></a>The `authenticator_groups_config` block supports:

* `security_group` - (Required) The name of the RBAC security group for use with Google security groups in Kubernetes RBAC. Group name must be in format `gke-security-groups@yourdomain.com`.

<a name="nested_logging_config"></a>The `logging_config` block supports:

*  `enable_components` - (Required) The GKE components exposing logs. Supported values include:
`SYSTEM_COMPONENTS` and `WORKLOADS`.

<a name="nested_monitoring_config"></a>The `monitoring_config` block supports:

*  `enable_components` - (Required) The GKE components exposing logs. `SYSTEM_COMPONENTS` and in beta provider, both `SYSTEM_COMPONENTS` and `WORKLOADS` are supported.

<a name="nested_maintenance_policy"></a>The `maintenance_policy` block supports:
* `daily_maintenance_window` - (Optional) structure documented below.
* `recurring_window` - (Optional) structure documented below
* `maintenance_exclusion` - (Optional) structure documented below

In beta, one or the other of `recurring_window` and `daily_maintenance_window` is required if a `maintenance_policy` block is supplied.

* `daily_maintenance_window` - Time window specified for daily maintenance operations.
    Specify `start_time` in [RFC3339](https://www.ietf.org/rfc/rfc3339.txt) format "HH:MM”,
    where HH : \[00-23\] and MM : \[00-59\] GMT. For example:

Examples:
```hcl
maintenance_policy {
  daily_maintenance_window {
    start_time = "03:00"
  }
}
```

* `recurring_window` - Time window for recurring maintenance operations.

Specify `start_time` and `end_time` in [RFC3339](https://www.ietf.org/rfc/rfc3339.txt) "Zulu" date format.  The start time's date is
the initial date that the window starts, and the end time is used for calculating duration.  Specify `recurrence` in
[RFC5545](https://tools.ietf.org/html/rfc5545#section-3.8.5.3) RRULE format, to specify when this recurs.
Note that GKE may accept other formats, but will return values in UTC, causing a permanent diff.

Examples:
```
maintenance_policy {
  recurring_window {
    start_time = "2019-08-01T02:00:00Z"
    end_time = "2019-08-01T06:00:00Z"
    recurrence = "FREQ=DAILY"
  }
}
```

```
maintenance_policy {
  recurring_window {
    start_time = "2019-01-01T09:00:00Z"
    end_time = "2019-01-01T17:00:00Z"
    recurrence = "FREQ=WEEKLY;BYDAY=MO,TU,WE,TH,FR"
  }
}
```

* `maintenance_exclusion` - Exceptions to maintenance window. Non-emergency maintenance should not occur in these windows. A cluster can have up to three maintenance exclusions at a time [Maintenance Window and Exclusions](https://cloud.google.com/kubernetes-engine/docs/concepts/maintenance-windows-and-exclusions)

Specify `start_time` and `end_time` in [RFC3339](https://www.ietf.org/rfc/rfc3339.txt) "Zulu" date format.  The start time's date is
the initial date that the window starts, and the end time is used for calculating duration.Specify `recurrence` in
[RFC5545](https://tools.ietf.org/html/rfc5545#section-3.8.5.3) RRULE format, to specify when this recurs.
Note that GKE may accept other formats, but will return values in UTC, causing a permanent diff.

Examples:

```
maintenance_policy {
  recurring_window {
    start_time = "2019-01-01T00:00:00Z"
    end_time = "2019-01-02T00:00:00Z"
    recurrence = "FREQ=DAILY"
  }
  maintenance_exclusion{
    exclusion_name = "batch job"
    start_time = "2019-01-01T00:00:00Z"
    end_time = "2019-01-02T00:00:00Z"
  }
  maintenance_exclusion{
    exclusion_name = "holiday data load"
    start_time = "2019-05-01T00:00:00Z"
    end_time = "2019-05-02T00:00:00Z"
  }
}
```

<a name="nested_ip_allocation_policy"></a>The `ip_allocation_policy` block supports:

* `cluster_secondary_range_name` - (Optional) The name of the existing secondary
range in the cluster's subnetwork to use for pod IP addresses. Alternatively,
`cluster_ipv4_cidr_block` can be used to automatically create a GKE-managed one.

* `services_secondary_range_name` - (Optional) The name of the existing
secondary range in the cluster's subnetwork to use for service `ClusterIP`s.
Alternatively, `services_ipv4_cidr_block` can be used to automatically create a
GKE-managed one.

* `cluster_ipv4_cidr_block` - (Optional) The IP address range for the cluster pod IPs.
Set to blank to have a range chosen with the default size. Set to /netmask (e.g. /14)
to have a range chosen with a specific netmask. Set to a CIDR notation (e.g. 10.96.0.0/14)
from the RFC-1918 private networks (e.g. 10.0.0.0/8, 172.16.0.0/12, 192.168.0.0/16) to
pick a specific range to use.

* `services_ipv4_cidr_block` - (Optional) The IP address range of the services IPs in this cluster.
Set to blank to have a range chosen with the default size. Set to /netmask (e.g. /14)
to have a range chosen with a specific netmask. Set to a CIDR notation (e.g. 10.96.0.0/14)
from the RFC-1918 private networks (e.g. 10.0.0.0/8, 172.16.0.0/12, 192.168.0.0/16) to
pick a specific range to use.

<a name="nested_master_auth"></a>The `master_auth` block supports:
<<<<<<< HEAD
=======

* `password` - (Optional) The password to use for HTTP basic authentication when accessing
    the Kubernetes master endpoint. This has been deprecated as of GKE 1.19.
>>>>>>> b9684d33

* `client_certificate_config` - (Required) Whether client certificate authorization is enabled for this cluster.  For example:

```hcl
master_auth {
  client_certificate_config {
    issue_client_certificate = false
  }
}
```

This block also contains several computed attributes, documented below.

<a name="nested_master_authorized_networks_config"></a>The `master_authorized_networks_config` block supports:

* `cidr_blocks` - (Optional) External networks that can access the
    Kubernetes cluster master through HTTPS.

The `master_authorized_networks_config.cidr_blocks` block supports:

* `cidr_block` - (Optional) External network that can access Kubernetes master through HTTPS.
    Must be specified in CIDR notation.

* `display_name` - (Optional) Field for users to identify CIDR blocks.

<a name="nested_network_policy"></a>The `network_policy` block supports:

* `provider` - (Optional) The selected network policy provider. Defaults to PROVIDER_UNSPECIFIED.

* `enabled` - (Required) Whether network policy is enabled on the cluster.

<a name="nested_node_config"></a>The `node_config` block supports:

* `disk_size_gb` - (Optional) Size of the disk attached to each node, specified
    in GB. The smallest allowed disk size is 10GB. Defaults to 100GB.

* `disk_type` - (Optional) Type of the disk attached to each node
    (e.g. 'pd-standard', 'pd-balanced' or 'pd-ssd'). If unspecified, the default disk type is 'pd-standard'

* `ephemeral_storage_config` - (Optional, [Beta]) Parameters for the ephemeral storage filesystem. If unspecified, ephemeral storage is backed by the boot disk. Structure is [documented below](#nested_ephemeral_storage_config).

```hcl
ephemeral_storage_config {
  local_ssd_count = 2
}
```

* `gcfs_config` - (Optional) Parameters for the Google Container Filesystem (GCFS).
    If unspecified, GCFS will not be enabled on the node pool. When enabling this feature you must specify `image_type = "COS_CONTAINERD"` and `node_version` from GKE versions 1.19 or later to use it.
    For GKE versions 1.19, 1.20, and 1.21, the recommended minimum `node_version` would be 1.19.15-gke.1300, 1.20.11-gke.1300, and 1.21.5-gke.1300 respectively.
    A `machine_type` that has more than 16 GiB of memory is also recommended.
    GCFS must be enabled in order to use [image streaming](https://cloud.google.com/kubernetes-engine/docs/how-to/image-streaming).
    Structure is [documented below](#nested_gcfs_config).

```hcl
gcfs_config {
  enabled = true
}
```

* `guest_accelerator` - (Optional) List of the type and count of accelerator cards attached to the instance.
    Structure [documented below](#nested_guest_accelerator).
    To support removal of guest_accelerators in Terraform 0.12 this field is an
    [Attribute as Block](/docs/configuration/attr-as-blocks.html)

* `image_type` - (Optional) The image type to use for this node. Note that changing the image type
    will delete and recreate all nodes in the node pool.

* `labels` - (Optional) The Kubernetes labels (key/value pairs) to be applied to each node. The kubernetes.io/ and k8s.io/ prefixes are
    reserved by Kubernetes Core components and cannot be specified.

* `local_ssd_count` - (Optional) The amount of local SSD disks that will be
    attached to each cluster node. Defaults to 0.

* `machine_type` - (Optional) The name of a Google Compute Engine machine type.
    Defaults to `e2-medium`. To create a custom machine type, value should be set as specified
    [here](https://cloud.google.com/compute/docs/reference/latest/instances#machineType).

* `metadata` - (Optional) The metadata key/value pairs assigned to instances in
    the cluster. From GKE `1.12` onwards, `disable-legacy-endpoints` is set to
    `true` by the API; if `metadata` is set but that default value is not
    included, Terraform will attempt to unset the value. To avoid this, set the
    value in your config.

* `min_cpu_platform` - (Optional) Minimum CPU platform to be used by this instance.
    The instance may be scheduled on the specified or newer CPU platform. Applicable
    values are the friendly names of CPU platforms, such as `Intel Haswell`. See the
    [official documentation](https://cloud.google.com/compute/docs/instances/specify-min-cpu-platform)
    for more information.

* `oauth_scopes` - (Optional) The set of Google API scopes to be made available
    on all of the node VMs under the "default" service account.
    Use the "https://www.googleapis.com/auth/cloud-platform" scope to grant access to all APIs. It is recommended that you set `service_account` to a non-default service account and grant IAM roles to that service account for only the resources that it needs.

    See the [official documentation](https://cloud.google.com/kubernetes-engine/docs/how-to/access-scopes) for information on migrating off of legacy access scopes.

* `preemptible` - (Optional) A boolean that represents whether or not the underlying node VMs
    are preemptible. See the [official documentation](https://cloud.google.com/container-engine/docs/preemptible-vm)
    for more information. Defaults to false.

* `spot` - (Optional, [Beta](https://terraform.io/docs/providers/google/guides/provider_versions.html)) A boolean 
    that represents whether the underlying node VMs are spot. See the [official documentation](https://cloud.google.com/kubernetes-engine/docs/concepts/spot-vms)
    for more information. Defaults to false.

* `sandbox_config` - (Optional, [Beta](https://terraform.io/docs/providers/google/guides/provider_versions.html)) [GKE Sandbox](https://cloud.google.com/kubernetes-engine/docs/how-to/sandbox-pods) configuration. When enabling this feature you must specify `image_type = "COS_CONTAINERD"` and `node_version = "1.12.7-gke.17"` or later to use it.
    Structure is [documented below](#nested_sandbox_config).

* `boot_disk_kms_key` - (Optional) The Customer Managed Encryption Key used to encrypt the boot disk attached to each node in the node pool. This should be of the form projects/[KEY_PROJECT_ID]/locations/[LOCATION]/keyRings/[RING_NAME]/cryptoKeys/[KEY_NAME]. For more information about protecting resources with Cloud KMS Keys please see: https://cloud.google.com/compute/docs/disks/customer-managed-encryption

* `service_account` - (Optional) The service account to be used by the Node VMs.
    If not specified, the "default" service account is used.

* `shielded_instance_config` - (Optional) Shielded Instance options. Structure is [documented below](#nested_shielded_instance_config).

* `tags` - (Optional) The list of instance tags applied to all nodes. Tags are used to identify
    valid sources or targets for network firewalls.

* `taint` - (Optional) A list of [Kubernetes taints](https://kubernetes.io/docs/concepts/configuration/taint-and-toleration/)
to apply to nodes. GKE's API can only set this field on cluster creation.
However, GKE will add taints to your nodes if you enable certain features such
as GPUs. If this field is set, any diffs on this field will cause Terraform to
recreate the underlying resource. Taint values can be updated safely in
Kubernetes (eg. through `kubectl`), and it's recommended that you do not use
this field to manage taints. If you do, `lifecycle.ignore_changes` is
recommended. Structure is [documented below](#nested_taint).

* `workload_metadata_config` - (Optional) Metadata configuration to expose to workloads on the node pool.
    Structure is [documented below](#nested_workload_metadata_config).

* `kubelet_config` - (Optional, [Beta](https://terraform.io/docs/providers/google/guides/provider_versions.html))
Kubelet configuration, currently supported attributes can be found [here](https://cloud.google.com/sdk/gcloud/reference/beta/container/node-pools/create#--system-config-from-file).
Structure is [documented below](#nested_kubelet_config).

```
kubelet_config {
  cpu_manager_policy   = "static"
  cpu_cfs_quota        = true
  cpu_cfs_quota_period = "100us"
}
```

* `linux_node_config` - (Optional, [Beta](https://terraform.io/docs/providers/google/guides/provider_versions.html))
Linux node configuration, currently supported attributes can be found [here](https://cloud.google.com/sdk/gcloud/reference/beta/container/node-pools/create#--system-config-from-file).
Note that validations happen all server side. All attributes are optional.
Structure is [documented below](#nested_linux_node_config).

```hcl
linux_node_config {
  sysctls = {
    "net.core.netdev_max_backlog" = "10000"
    "net.core.rmem_max"           = "10000"
  }
}
```

<<<<<<< HEAD
* `node_group` - (Optional) Setting this field will assign instances of this pool to run on the specified node group. This is useful for running workloads on [sole tenant nodes](https://cloud.google.com/compute/docs/nodes/sole-tenant-nodes).

=======
>>>>>>> b9684d33
<a name="nested_network_config"></a>The `network_config` block supports:

* `create_pod_range` - (Optional, [Beta](https://terraform.io/docs/providers/google/guides/provider_versions.html)) Whether to create a new range for pod IPs in this node pool. Defaults are provided for `pod_range` and `pod_ipv4_cidr_block` if they are not specified.

* `pod_ipv4_cidr_block` - (Optional, [Beta](https://terraform.io/docs/providers/google/guides/provider_versions.html)) The IP address range for pod IPs in this node pool. Only applicable if createPodRange is true. Set to blank to have a range chosen with the default size. Set to /netmask (e.g. /14) to have a range chosen with a specific netmask. Set to a CIDR notation (e.g. 10.96.0.0/14) to pick a specific range to use.

* `pod_range` - (Optional, [Beta](https://terraform.io/docs/providers/google/guides/provider_versions.html)) The ID of the secondary range for pod IPs. If `create_pod_range` is true, this ID is used for the new range. If `create_pod_range` is false, uses an existing secondary range with this ID.

<a name="nested_ephemeral_storage_config"></a>The `ephemeral_storage_config` block supports:

* `local_ssd_count` (Required) - Number of local SSDs to use to back ephemeral storage. Uses NVMe interfaces. Each local SSD is 375 GB in size. If zero, it means to disable using local SSDs as ephemeral storage.

<<<<<<< HEAD
<a name="nested_gcfs_config"></a>The `gcfs_config` block supports:

* `enabled` (Required) - Whether or not the Google Container Filesystem (GCFS) is enabled

=======
>>>>>>> b9684d33
<a name="nested_guest_accelerator"></a>The `guest_accelerator` block supports:

* `type` (Required) - The accelerator type resource to expose to this instance. E.g. `nvidia-tesla-k80`.

* `count` (Required) - The number of the guest accelerator cards exposed to this instance.

* `gpu_partition_size` (Optional) - Size of partitions to create on the GPU. Valid values are described in the NVIDIA mig [user guide](https://docs.nvidia.com/datacenter/tesla/mig-user-guide/#partitioning).
<<<<<<< HEAD

<a name="nested_workload_identity_config"></a> The `workload_identity_config` block supports:

* `workload_pool` (Optional) - The workload pool to attach all Kubernetes service accounts to.
=======

<a name="nested_workload_identity_config"></a> The `workload_identity_config` block supports:

* `identity_namespace` (Optional, Deprecated) - Currently, the only supported identity namespace is the project's default.

* `workload_pool` (Optional) - The workload pool to attach all Kubernetes service accounts to. Currently, the only supported identity namespace is the project of the cluster.
>>>>>>> b9684d33

```hcl
workload_identity_config {
  workload_pool = "${data.google_project.project.project_id}.svc.id.goog"
}
```

<a name="nested_notification_config"></a>The `notification_config` block supports:

* `pubsub` (Required) - The pubsub config for the cluster's upgrade notifications.

The `pubsub` block supports:

* `enabled` (Required) - Whether or not the notification config is enabled

* `topic` (Optional) - The pubsub topic to push upgrade notifications to. Must be in the same project as the cluster. Must be in the format: `projects/{project}/topics/{topic}`.

```hcl
notification_config {
  pubsub {
    enabled = true
    topic = google_pubsub_topic.notifications.id
  }
}
```

<a name="nested_workload_certificates"></a> The `workload_certificates` block supports:

* `enable_certificates` (Required) - Whether Workload Certificates is enabled.
    If set, the GKE Workload Identity Certificates controller and node agent will be deployed in the cluster, which can then be configured by creating a WorkloadCertificateConfig Custom Resource.

<<<<<<< HEAD
<a name="nested_confidential_nodes"></a> The `confidential_nodes` block supports:

* `enabled` (Required) - Enable Confidential Nodes for this cluster.

=======
>>>>>>> b9684d33
<a name="nested_pod_security_policy_config"></a>The `pod_security_policy_config` block supports:

* `enabled` (Required) - Enable the PodSecurityPolicy controller for this cluster.
    If enabled, pods must be valid under a PodSecurityPolicy to be created.

<a name="nested_private_cluster_config"></a>The `private_cluster_config` block supports:

* `enable_private_nodes` (Optional) - Enables the private cluster feature,
creating a private endpoint on the cluster. In a private cluster, nodes only
have RFC 1918 private addresses and communicate with the master's private
endpoint via private networking.

* `enable_private_endpoint` (Optional) - When `true`, the cluster's private
endpoint is used as the cluster endpoint and access through the public endpoint
is disabled. When `false`, either endpoint can be used. This field only applies
to private clusters, when `enable_private_nodes` is `true`.

* `master_ipv4_cidr_block` (Optional) - The IP range in CIDR notation to use for
the hosted master network. This range will be used for assigning private IP
addresses to the cluster master(s) and the ILB VIP. This range must not overlap
with any other ranges in use within the cluster's network, and it must be a /28
subnet. See [Private Cluster Limitations](https://cloud.google.com/kubernetes-engine/docs/how-to/private-clusters#req_res_lim)
for more details. This field only applies to private clusters, when
`enable_private_nodes` is `true`.

* `master_global_access_config` (Optional) - Controls cluster master global
access settings. If unset, Terraform will no longer manage this field and will
not modify the previously-set value. Structure is [documented below](#nested_master_global_access_config).

In addition, the `private_cluster_config` allows access to the following read-only fields:

* `peering_name` - The name of the peering between this cluster and the Google owned VPC.

* `private_endpoint` - The internal IP address of this cluster's master endpoint.

* `public_endpoint` - The external IP address of this cluster's master endpoint.

!> The Google provider is unable to validate certain configurations of
`private_cluster_config` when `enable_private_nodes` is `false`. It's
recommended that you omit the block entirely if the field is not set to `true`.

<a name="nested_master_global_access_config"></a>The `private_cluster_config.master_global_access_config` block supports:

* `enabled` (Optional) - Whether the cluster master is accessible globally or
not.

<a name="nested_sandbox_config"></a>The `sandbox_config` block supports:

* `sandbox_type` (Required) Which sandbox to use for pods in the node pool.
    Accepted values are:

    * `"gvisor"`: Pods run within a gVisor sandbox.

<a name="nested_release_channel"></a>The `release_channel` block supports:

* `channel` - (Required) The selected release channel.
    Accepted values are:
    * UNSPECIFIED: Not set.
    * RAPID: Weekly upgrade cadence; Early testers and developers who requires new features.
    * REGULAR: Multiple per month upgrade cadence; Production users who need features not yet offered in the Stable channel.
    * STABLE: Every few months upgrade cadence; Production users who need stability above all else, and for whom frequent upgrades are too risky.

<a name="nested_resource_usage_export_config"></a>The `resource_usage_export_config` block supports:

* `enable_network_egress_metering` (Optional) - Whether to enable network egress metering for this cluster. If enabled, a daemonset will be created
    in the cluster to meter network egress traffic.

* `enable_resource_consumption_metering` (Optional) - Whether to enable resource
consumption metering on this cluster. When enabled, a table will be created in
the resource export BigQuery dataset to store resource consumption data. The
resulting table can be joined with the resource usage table or with BigQuery
billing export. Defaults to `true`.

* `bigquery_destination` (Required) - Parameters for using BigQuery as the destination of resource usage export.

* `bigquery_destination.dataset_id` (Required) - The ID of a BigQuery Dataset. For Example:

```hcl
resource_usage_export_config {
  enable_network_egress_metering = false
  enable_resource_consumption_metering = true

  bigquery_destination {
    dataset_id = "cluster_resource_usage"
  }
}
```

<a name="nested_shielded_instance_config"></a>The `shielded_instance_config` block supports:

* `enable_secure_boot` (Optional) - Defines if the instance has Secure Boot enabled.

Secure Boot helps ensure that the system only runs authentic software by verifying the digital signature of all boot components, and halting the boot process if signature verification fails.  Defaults to `false`.

* `enable_integrity_monitoring` (Optional) - Defines if the instance has integrity monitoring enabled.

Enables monitoring and attestation of the boot integrity of the instance. The attestation is performed against the integrity policy baseline. This baseline is initially derived from the implicitly trusted boot image when the instance is created.  Defaults to `true`.

<a name="nested_taint"></a>The `taint` block supports:

* `key` (Required) Key for taint.

* `value` (Required) Value for taint.

* `effect` (Required) Effect for taint. Accepted values are `NO_SCHEDULE`, `PREFER_NO_SCHEDULE`, and `NO_EXECUTE`.

<<<<<<< HEAD
<a name="nested_workload_metadata_config"></a>The `workload_metadata_config` block supports:
=======
<a name="nested_workload_metadata_config"></a>The `workload_metadata_config` must have exactly one of `node_metadata` (deprecated) or `mode` set. This block supports:

* `node_metadata` (Optional, Deprecated) How to expose the node metadata to the workload running on the node. This is deprecated in favor of `mode`
    Accepted values are:
    * UNSPECIFIED: Not Set
    * SECURE: Prevent workloads not in hostNetwork from accessing certain VM metadata, specifically kube-env, which contains Kubelet credentials, and the instance identity token. See [Metadata Concealment](https://cloud.google.com/kubernetes-engine/docs/how-to/metadata-proxy) documentation.
    * EXPOSE: Expose all VM metadata to pods.
    * GKE_METADATA_SERVER: Enables [workload identity](https://cloud.google.com/kubernetes-engine/docs/how-to/workload-identity) on the node.
>>>>>>> b9684d33

* `mode` (Required) How to expose the node metadata to the workload running on the node.
    Accepted values are:
    * UNSPECIFIED: Not Set
    * GCE_METADATA: Expose all Compute Engine metadata to pods.
    * GKE_METADATA: Run the GKE Metadata Server on this node. The GKE Metadata Server exposes a metadata API to workloads that is compatible with the V1 Compute Metadata APIs exposed by the Compute Engine and App Engine Metadata Servers. This feature can only be enabled if [workload identity](https://cloud.google.com/kubernetes-engine/docs/how-to/workload-identity) is enabled at the cluster level.

<a name="nested_kubelet_config"></a>The `kubelet_config` block supports:

* `cpu_manager_policy` - (Required) The CPU management policy on the node. See
[K8S CPU Management Policies](https://kubernetes.io/docs/tasks/administer-cluster/cpu-management-policies/).
One of `"none"` or `"static"`. Defaults to `none` when `kubelet_config` is unset.

* `cpu_cfs_quota` - (Optional) If true, enables CPU CFS quota enforcement for
containers that specify CPU limits.

* `cpu_cfs_quota_period` - (Optional) The CPU CFS quota period value. Specified
as a sequence of decimal numbers, each with optional fraction and a unit suffix,
such as `"300ms"`. Valid time units are "ns", "us" (or "µs"), "ms", "s", "m",
"h". The value must be a positive duration.

-> Note: At the time of writing (2020/08/18) the GKE API rejects the `none`
value and accepts an invalid `default` value instead. While this remains true,
not specifying the `kubelet_config` block should be the equivalent of specifying
`none`.

<a name="nested_linux_node_config"></a>The `linux_node_config` block supports:

* `sysctls` - (Required)  The Linux kernel parameters to be applied to the nodes
and all pods running on the nodes. Specified as a map from the key, such as
`net.core.wmem_max`, to a string value.

<a name="nested_vertical_pod_autoscaling"></a>The `vertical_pod_autoscaling` block supports:

* `enabled` (Required) - Enables vertical pod autoscaling

<a name="nested_dns_config"></a>The `dns_config` block supports:

* `cluster_dns` - (Optional) Which in-cluster DNS provider should be used. `PROVIDER_UNSPECIFIED` (default) or `PLATFORM_DEFAULT` or `CLOUD_DNS`.

* `cluster_dns_scope` - (Optional) The scope of access to cluster DNS records. `DNS_SCOPE_UNSPECIFIED` (default) or `CLUSTER_SCOPE` or `VPC_SCOPE`.

* `cluster_dns_domain` - (Optional) The suffix used for all cluster service records.

## Attributes Reference

In addition to the arguments listed above, the following computed attributes are
exported:

* `id` - an identifier for the resource with format `projects/{{project}}/locations/{{zone}}/clusters/{{name}}`

* `self_link` - The server-defined URL for the resource.

* `endpoint` - The IP address of this cluster's Kubernetes master.

* `label_fingerprint` - The fingerprint of the set of labels for this cluster.

* `maintenance_policy.0.daily_maintenance_window.0.duration` - Duration of the time window, automatically chosen to be
    smallest possible in the given scenario.
    Duration will be in [RFC3339](https://www.ietf.org/rfc/rfc3339.txt) format "PTnHnMnS".

* `master_auth.0.client_certificate` - Base64 encoded public certificate
    used by clients to authenticate to the cluster endpoint.

* `master_auth.0.client_key` - Base64 encoded private key used by clients
    to authenticate to the cluster endpoint.

* `master_auth.0.cluster_ca_certificate` - Base64 encoded public certificate
    that is the root of trust for the cluster.

* `master_version` - The current version of the master in the cluster. This may
    be different than the `min_master_version` set in the config if the master
    has been updated by GKE.

* `tpu_ipv4_cidr_block` - The IP address range of the Cloud TPUs in this cluster, in
    [CIDR](http://en.wikipedia.org/wiki/Classless_Inter-Domain_Routing)
    notation (e.g. `1.2.3.4/29`).

* `services_ipv4_cidr` - The IP address range of the Kubernetes services in this
  cluster, in [CIDR](http://en.wikipedia.org/wiki/Classless_Inter-Domain_Routing)
  notation (e.g. `1.2.3.4/29`). Service addresses are typically put in the last
  `/16` from the container CIDR.

## Timeouts

This resource provides the following
[Timeouts](/docs/configuration/resources.html#timeouts) configuration options:

- `create` - Default is 40 minutes.
- `read`   - Default is 40 minutes.
- `update` - Default is 60 minutes.
- `delete` - Default is 40 minutes.

## Import

GKE clusters can be imported using the `project` , `location`, and `name`. If the project is omitted, the default
provider value will be used. Examples:

```
$ terraform import google_container_cluster.mycluster projects/my-gcp-project/locations/us-east1-a/clusters/my-cluster

$ terraform import google_container_cluster.mycluster my-gcp-project/us-east1-a/my-cluster

$ terraform import google_container_cluster.mycluster us-east1-a/my-cluster
```

~> **Note:** This resource has several fields that control Terraform-specific behavior and aren't present in the API. If they are set in config and you import a cluster, Terraform may need to perform an update immediately after import. Most of these updates should be no-ops but some may modify your cluster if the imported state differs.

For example, the following fields will show diffs if set in config:

- `min_master_version`
- `remove_default_node_pool`

## User Project Overrides

This resource supports [User Project Overrides](https://www.terraform.io/docs/providers/google/guides/provider_reference.html#user_project_override).<|MERGE_RESOLUTION|>--- conflicted
+++ resolved
@@ -197,15 +197,9 @@
 * `master_auth` - (Optional) The authentication information for accessing the
 Kubernetes master. Some values in this block are only returned by the API if
 your service account has permission to get credentials for your GKE cluster. If
-<<<<<<< HEAD
 you see an unexpected diff unsetting your client cert, ensure you have the 
 `container.clusters.getCredentials` permission.
 Structure is [documented below](#nested_master_auth).
-=======
-you see an unexpected diff removing a username/password or unsetting your client
-cert, ensure you have the `container.clusters.getCredentials` permission.
-Structure is [documented below](#nested_master_auth). This has been deprecated as of GKE 1.19.
->>>>>>> b9684d33
 
 * `master_authorized_networks_config` - (Optional) The desired
     configuration options for master authorized networks. Omit the
@@ -273,11 +267,8 @@
     To update nodes in other node pools, use the `version` attribute on the node pool.
 
 * `notification_config` - (Optional, [Beta](https://terraform.io/docs/providers/google/guides/provider_versions.html)) Configuration for the [cluster upgrade notifications](https://cloud.google.com/kubernetes-engine/docs/how-to/cluster-upgrade-notifications) feature. Structure is [documented below](#nested_notification_config).
-<<<<<<< HEAD
 
 * `confidential_nodes` - Configuration for [Confidential Nodes](https://cloud.google.com/kubernetes-engine/docs/how-to/confidential-gke-nodes) feature. Structure is documented below [documented below](#nested_confidential_nodes).
-=======
->>>>>>> b9684d33
 
 * `workload_certificates` - (Optional, [Beta](https://terraform.io/docs/providers/google/guides/provider_versions.html)) Configuration for [Workload Certificates](https://cloud.google.com/traffic-director/docs/security-envoy-setup) feature. Structure is [documented below](#nested_workload_certificates).
 
@@ -348,11 +339,7 @@
 * `default_snat_status` - (Optional)
   [GKE SNAT](https://cloud.google.com/kubernetes-engine/docs/how-to/ip-masquerade-agent#how_ipmasq_works) DefaultSnatStatus contains the desired state of whether default sNAT should be disabled on the cluster, [API doc](https://cloud.google.com/kubernetes-engine/docs/reference/rest/v1beta1/projects.locations.clusters#networkconfig). Structure is [documented below](#nested_default_snat_status)
 
-<<<<<<< HEAD
 * `dns_config` - (Optional)
-=======
-* `dns_config` - (Optional, [Beta](https://terraform.io/docs/providers/google/guides/provider_versions.html))
->>>>>>> b9684d33
   Configuration for [Using Cloud DNS for GKE](https://cloud.google.com/kubernetes-engine/docs/how-to/cloud-dns). Structure is [documented below](#nested_dns_config).
 
 <a name="nested_default_snat_status"></a>The `default_snat_status` block supports
@@ -382,22 +369,16 @@
     It can only be disabled if the nodes already do not have network policies enabled.
     Defaults to disabled; set `disabled = false` to enable.
 
-<<<<<<< HEAD
 * `gcp_filestore_csi_driver_config` - (Optional) The status of the Filestore CSI driver addon, 
     which allows the usage of filestore instance as volumes.
     It is disbaled by default; set `enabled = true` to enable.
 
-=======
->>>>>>> b9684d33
 * `cloudrun_config` - (Optional). Structure is [documented below](#nested_cloudrun_config).
 
 * `istio_config` - (Optional, [Beta](https://terraform.io/docs/providers/google/guides/provider_versions.html)).
     Structure is [documented below](#nested_istio_config).
-<<<<<<< HEAD
 
 * `identity_service_config` - (Optional, [Beta](https://terraform.io/docs/providers/google/guides/provider_versions.html)). Structure is [documented below](#nested_identity_service_config).
-=======
->>>>>>> b9684d33
 
 * `dns_cache_config` - (Optional, [Beta](https://terraform.io/docs/providers/google/guides/provider_versions.html)).
     The status of the NodeLocal DNSCache addon. It is disabled by default.
@@ -442,13 +423,10 @@
 * `load_balancer_type` - (Optional) The load balancer type of CloudRun ingress service. It is external load balancer by default.
     Set `load_balancer_type=LOAD_BALANCER_TYPE_INTERNAL` to configure it as internal load balancer.
 
-<<<<<<< HEAD
 <a name="nested_identity_service_config"></a>The `identity_service_config` block supports:
 
 * `enabled` - (Optional) Whether to enable the Identity Service component. It is disabled by default. Set `enabled=true` to enable.
 
-=======
->>>>>>> b9684d33
 <a name="nested_istio_config"></a>The `istio_config` block supports:
 
 * `disabled` - (Optional) The status of the Istio addon, which makes it easy to set up Istio for services in a
@@ -611,12 +589,6 @@
 pick a specific range to use.
 
 <a name="nested_master_auth"></a>The `master_auth` block supports:
-<<<<<<< HEAD
-=======
-
-* `password` - (Optional) The password to use for HTTP basic authentication when accessing
-    the Kubernetes master endpoint. This has been deprecated as of GKE 1.19.
->>>>>>> b9684d33
 
 * `client_certificate_config` - (Required) Whether client certificate authorization is enabled for this cluster.  For example:
 
@@ -772,11 +744,8 @@
 }
 ```
 
-<<<<<<< HEAD
 * `node_group` - (Optional) Setting this field will assign instances of this pool to run on the specified node group. This is useful for running workloads on [sole tenant nodes](https://cloud.google.com/compute/docs/nodes/sole-tenant-nodes).
 
-=======
->>>>>>> b9684d33
 <a name="nested_network_config"></a>The `network_config` block supports:
 
 * `create_pod_range` - (Optional, [Beta](https://terraform.io/docs/providers/google/guides/provider_versions.html)) Whether to create a new range for pod IPs in this node pool. Defaults are provided for `pod_range` and `pod_ipv4_cidr_block` if they are not specified.
@@ -789,13 +758,10 @@
 
 * `local_ssd_count` (Required) - Number of local SSDs to use to back ephemeral storage. Uses NVMe interfaces. Each local SSD is 375 GB in size. If zero, it means to disable using local SSDs as ephemeral storage.
 
-<<<<<<< HEAD
 <a name="nested_gcfs_config"></a>The `gcfs_config` block supports:
 
 * `enabled` (Required) - Whether or not the Google Container Filesystem (GCFS) is enabled
 
-=======
->>>>>>> b9684d33
 <a name="nested_guest_accelerator"></a>The `guest_accelerator` block supports:
 
 * `type` (Required) - The accelerator type resource to expose to this instance. E.g. `nvidia-tesla-k80`.
@@ -803,19 +769,10 @@
 * `count` (Required) - The number of the guest accelerator cards exposed to this instance.
 
 * `gpu_partition_size` (Optional) - Size of partitions to create on the GPU. Valid values are described in the NVIDIA mig [user guide](https://docs.nvidia.com/datacenter/tesla/mig-user-guide/#partitioning).
-<<<<<<< HEAD
 
 <a name="nested_workload_identity_config"></a> The `workload_identity_config` block supports:
 
 * `workload_pool` (Optional) - The workload pool to attach all Kubernetes service accounts to.
-=======
-
-<a name="nested_workload_identity_config"></a> The `workload_identity_config` block supports:
-
-* `identity_namespace` (Optional, Deprecated) - Currently, the only supported identity namespace is the project's default.
-
-* `workload_pool` (Optional) - The workload pool to attach all Kubernetes service accounts to. Currently, the only supported identity namespace is the project of the cluster.
->>>>>>> b9684d33
 
 ```hcl
 workload_identity_config {
@@ -847,13 +804,10 @@
 * `enable_certificates` (Required) - Whether Workload Certificates is enabled.
     If set, the GKE Workload Identity Certificates controller and node agent will be deployed in the cluster, which can then be configured by creating a WorkloadCertificateConfig Custom Resource.
 
-<<<<<<< HEAD
 <a name="nested_confidential_nodes"></a> The `confidential_nodes` block supports:
 
 * `enabled` (Required) - Enable Confidential Nodes for this cluster.
 
-=======
->>>>>>> b9684d33
 <a name="nested_pod_security_policy_config"></a>The `pod_security_policy_config` block supports:
 
 * `enabled` (Required) - Enable the PodSecurityPolicy controller for this cluster.
@@ -960,18 +914,7 @@
 
 * `effect` (Required) Effect for taint. Accepted values are `NO_SCHEDULE`, `PREFER_NO_SCHEDULE`, and `NO_EXECUTE`.
 
-<<<<<<< HEAD
 <a name="nested_workload_metadata_config"></a>The `workload_metadata_config` block supports:
-=======
-<a name="nested_workload_metadata_config"></a>The `workload_metadata_config` must have exactly one of `node_metadata` (deprecated) or `mode` set. This block supports:
-
-* `node_metadata` (Optional, Deprecated) How to expose the node metadata to the workload running on the node. This is deprecated in favor of `mode`
-    Accepted values are:
-    * UNSPECIFIED: Not Set
-    * SECURE: Prevent workloads not in hostNetwork from accessing certain VM metadata, specifically kube-env, which contains Kubelet credentials, and the instance identity token. See [Metadata Concealment](https://cloud.google.com/kubernetes-engine/docs/how-to/metadata-proxy) documentation.
-    * EXPOSE: Expose all VM metadata to pods.
-    * GKE_METADATA_SERVER: Enables [workload identity](https://cloud.google.com/kubernetes-engine/docs/how-to/workload-identity) on the node.
->>>>>>> b9684d33
 
 * `mode` (Required) How to expose the node metadata to the workload running on the node.
     Accepted values are:
