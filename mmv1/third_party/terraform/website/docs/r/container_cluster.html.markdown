---
subcategory: "Kubernetes (Container) Engine"
description: |-
  Creates a Google Kubernetes Engine (GKE) cluster.
---

# google_container_cluster

Manages a Google Kubernetes Engine (GKE) cluster.

To get more information about GKE clusters, see:
  * [The API reference](https://cloud.google.com/kubernetes-engine/docs/reference/rest/v1beta1/projects.locations.clusters)
  * How-to guides
    * [GKE overview](https://cloud.google.com/kubernetes-engine/docs/concepts/kubernetes-engine-overview)
    * [About cluster configuration choices](https://cloud.google.com/kubernetes-engine/docs/concepts/types-of-clusters)
  * Terraform guidance
    * [Using GKE with Terraform](/docs/providers/google/guides/using_gke_with_terraform.html)
    * [Provision a GKE Cluster (Google Cloud) Learn tutorial](https://learn.hashicorp.com/tutorials/terraform/gke?in=terraform/kubernetes&utm_source=WEBSITE&utm_medium=WEB_IO&utm_offer=ARTICLE_PAGE&utm_content=DOCS)

-> On version 5.0.0+ of the provider, you must explicitly set `deletion_protection = false`
and run `terraform apply` to write the field to state in order to destroy a cluster.

~> All arguments and attributes (including certificate outputs) will be stored in the raw state as
plaintext. [Read more about sensitive data in state](https://www.terraform.io/language/state/sensitive-data).

## Example Usage - with a separately managed node pool (recommended)

```hcl
resource "google_service_account" "default" {
  account_id   = "service-account-id"
  display_name = "Service Account"
}

resource "google_container_cluster" "primary" {
  name     = "my-gke-cluster"
  location = "us-central1"

  # We can't create a cluster with no node pool defined, but we want to only use
  # separately managed node pools. So we create the smallest possible default
  # node pool and immediately delete it.
  remove_default_node_pool = true
  initial_node_count       = 1
}

resource "google_container_node_pool" "primary_preemptible_nodes" {
  name       = "my-node-pool"
  location   = "us-central1"
  cluster    = google_container_cluster.primary.name
  node_count = 1

  node_config {
    preemptible  = true
    machine_type = "e2-medium"

    # Google recommends custom service accounts that have cloud-platform scope and permissions granted via IAM Roles.
    service_account = google_service_account.default.email
    oauth_scopes    = [
      "https://www.googleapis.com/auth/cloud-platform"
    ]
  }
}
```

~> **Note:** It is recommended that node pools be created and managed as separate resources as in the example above.
This allows node pools to be added and removed without recreating the cluster.  Node pools defined directly in the
`google_container_cluster` resource cannot be removed without re-creating the cluster.

## Example Usage - with the default node pool

```hcl
resource "google_service_account" "default" {
  account_id   = "service-account-id"
  display_name = "Service Account"
}

resource "google_container_cluster" "primary" {
  name               = "marcellus-wallace"
  location           = "us-central1-a"
  initial_node_count = 3
  node_config {
    # Google recommends custom service accounts that have cloud-platform scope and permissions granted via IAM Roles.
    service_account = google_service_account.default.email
    oauth_scopes = [
      "https://www.googleapis.com/auth/cloud-platform"
    ]
    labels = {
      foo = "bar"
    }
    tags = ["foo", "bar"]
  }
  timeouts {
    create = "30m"
    update = "40m"
  }
}
```

## Argument Reference

* `name` - (Required) The name of the cluster, unique within the project and
location.

- - -

* `location` - (Optional) The location (region or zone) in which the cluster
master will be created, as well as the default node location. If you specify a
zone (such as `us-central1-a`), the cluster will be a zonal cluster with a
single cluster master. If you specify a region (such as `us-west1`), the
cluster will be a regional cluster with multiple masters spread across zones in
the region, and with default node locations in those zones as well

* `node_locations` - (Optional) The list of zones in which the cluster's nodes
are located. Nodes must be in the region of their regional cluster or in the
same region as their cluster's zone for zonal clusters. If this is specified for
a zonal cluster, omit the cluster's zone.

-> A "multi-zonal" cluster is a zonal cluster with at least one additional zone
defined; in a multi-zonal cluster, the cluster master is only present in a
single zone while nodes are present in each of the primary zone and the node
locations. In contrast, in a regional cluster, cluster master nodes are present
in multiple zones in the region. For that reason, regional clusters should be
preferred.

* `deletion_protection` - (Optional) Whether or not to allow Terraform to destroy
the cluster. Unless this field is set to false in Terraform state, a
`terraform destroy` or `terraform apply` that would delete the cluster will fail.

* `addons_config` - (Optional) The configuration for addons supported by GKE.
    Structure is [documented below](#nested_addons_config).

* `allow_net_admin` - (Optional) Enable NET_ADMIN for the cluster. Defaults to
`false`. This field should only be enabled for Autopilot clusters (`enable_autopilot`
set to `true`).

* `cluster_ipv4_cidr` - (Optional) The IP address range of the Kubernetes pods
in this cluster in CIDR notation (e.g. `10.96.0.0/14`). Leave blank to have one
automatically chosen or specify a `/14` block in `10.0.0.0/8`. This field will
default a new cluster to routes-based, where `ip_allocation_policy` is not defined.

* `cluster_autoscaling` - (Optional)
Per-cluster configuration of Node Auto-Provisioning with Cluster Autoscaler to
automatically adjust the size of the cluster and create/delete node pools based
on the current needs of the cluster's workload. See the
[guide to using Node Auto-Provisioning](https://cloud.google.com/kubernetes-engine/docs/how-to/node-auto-provisioning)
for more details. Structure is [documented below](#nested_cluster_autoscaling).

* `binary_authorization` - (Optional) Configuration options for the Binary
  Authorization feature. Structure is [documented below](#nested_binary_authorization).

* `service_external_ips_config` - (Optional)
    Structure is [documented below](#nested_service_external_ips_config).

* `mesh_certificates` - (Optional)
    Structure is [documented below](#nested_mesh_encryption).

* `database_encryption` - (Optional)
    Structure is [documented below](#nested_database_encryption).

* `description` - (Optional) Description of the cluster.

* `default_max_pods_per_node` - (Optional) The default maximum number of pods
per node in this cluster. This doesn't work on "routes-based" clusters, clusters
that don't have IP Aliasing enabled. See the [official documentation](https://cloud.google.com/kubernetes-engine/docs/how-to/flexible-pod-cidr)
for more information.

* `enable_kubernetes_alpha` - (Optional) Whether to enable Kubernetes Alpha features for
    this cluster. Note that when this option is enabled, the cluster cannot be upgraded
    and will be automatically deleted after 30 days.

* `enable_k8s_beta_apis` - (Optional) Configuration for Kubernetes Beta APIs.
    Structure is [documented below](#nested_enable_k8s_beta_apis).

* `enable_tpu` - (Optional) Whether to enable Cloud TPU resources in this cluster.
    See the [official documentation](https://cloud.google.com/tpu/docs/kubernetes-engine-setup).

* `enable_legacy_abac` - (Optional) Whether the ABAC authorizer is enabled for this cluster.
    When enabled, identities in the system, including service accounts, nodes, and controllers,
    will have statically granted permissions beyond those provided by the RBAC configuration or IAM.
    Defaults to `false`

* `enable_shielded_nodes` - (Optional) Enable Shielded Nodes features on all nodes in this cluster.  Defaults to `true`.

* `enable_autopilot` - (Optional) Enable Autopilot for this cluster. Defaults to `false`.
    Note that when this option is enabled, certain features of Standard GKE are not available.
    See the [official documentation](https://cloud.google.com/kubernetes-engine/docs/concepts/autopilot-overview#comparison)
    for available features.

* `initial_node_count` - (Optional) The number of nodes to create in this
cluster's default node pool. In regional or multi-zonal clusters, this is the
number of nodes per zone. Must be set if `node_pool` is not set. If you're using
`google_container_node_pool` objects with no default node pool, you'll need to
set this to a value of at least `1`, alongside setting
`remove_default_node_pool` to `true`.

* `ip_allocation_policy` - (Optional) Configuration of cluster IP allocation for
VPC-native clusters. If this block is unset during creation, it will be set by the GKE backend.
Structure is [documented below](#nested_ip_allocation_policy).

* `networking_mode` - (Optional) Determines whether alias IPs or routes will be used for pod IPs in the cluster.
Options are `VPC_NATIVE` or `ROUTES`. `VPC_NATIVE` enables [IP aliasing](https://cloud.google.com/kubernetes-engine/docs/how-to/ip-aliases). Newly created clusters will default to `VPC_NATIVE`.

* `logging_config` - (Optional) Logging configuration for the cluster.
    Structure is [documented below](#nested_logging_config).

* `logging_service` - (Optional) The logging service that the cluster should
    write logs to. Available options include `logging.googleapis.com`(Legacy Stackdriver),
    `logging.googleapis.com/kubernetes`(Stackdriver Kubernetes Engine Logging), and `none`. Defaults to `logging.googleapis.com/kubernetes`

* `maintenance_policy` - (Optional) The maintenance policy to use for the cluster. Structure is
    [documented below](#nested_maintenance_policy).

* `master_auth` - (Optional) The authentication information for accessing the
Kubernetes master. Some values in this block are only returned by the API if
your service account has permission to get credentials for your GKE cluster. If
you see an unexpected diff unsetting your client cert, ensure you have the
`container.clusters.getCredentials` permission.
Structure is [documented below](#nested_master_auth).

* `master_authorized_networks_config` - (Optional) The desired
    configuration options for master authorized networks. Omit the
    nested `cidr_blocks` attribute to disallow external access (except
    the cluster node IPs, which GKE automatically whitelists).
    Structure is [documented below](#nested_master_authorized_networks_config).

* `min_master_version` - (Optional) The minimum version of the master. GKE
    will auto-update the master to new versions, so this does not guarantee the
    current master version--use the read-only `master_version` field to obtain that.
    If unset, the cluster's version will be set by GKE to the version of the most recent
    official release (which is not necessarily the latest version).  Most users will find
    the `google_container_engine_versions` data source useful - it indicates which versions
    are available, and can be use to approximate fuzzy versions in a
    Terraform-compatible way. If you intend to specify versions manually,
    [the docs](https://cloud.google.com/kubernetes-engine/versioning-and-upgrades#specifying_cluster_version)
    describe the various acceptable formats for this field.

-> If you are using the `google_container_engine_versions` datasource with a regional cluster, ensure that you have provided a `location`
to the datasource. A region can have a different set of supported versions than its corresponding zones, and not all zones in a
region are guaranteed to support the same version.

* `monitoring_config` - (Optional) Monitoring configuration for the cluster.
    Structure is [documented below](#nested_monitoring_config).

* `monitoring_service` - (Optional) The monitoring service that the cluster
    should write metrics to.
    Automatically send metrics from pods in the cluster to the Google Cloud Monitoring API.
    VM metrics will be collected by Google Compute Engine regardless of this setting
    Available options include
    `monitoring.googleapis.com`(Legacy Stackdriver), `monitoring.googleapis.com/kubernetes`(Stackdriver Kubernetes Engine Monitoring), and `none`.
    Defaults to `monitoring.googleapis.com/kubernetes`

* `network` - (Optional) The name or self_link of the Google Compute Engine
    network to which the cluster is connected. For Shared VPC, set this to the self link of the
    shared network.

* `network_policy` - (Optional) Configuration options for the
    [NetworkPolicy](https://kubernetes.io/docs/concepts/services-networking/networkpolicies/)
    feature. Structure is [documented below](#nested_network_policy).

* `node_config` -  (Optional) Parameters used in creating the default node pool.
    Generally, this field should not be used at the same time as a
    `google_container_node_pool` or a `node_pool` block; this configuration
    manages the default node pool, which isn't recommended to be used with
    Terraform. Structure is [documented below](#nested_node_config).

* `node_pool` - (Optional) List of node pools associated with this cluster.
    See [google_container_node_pool](container_node_pool.html) for schema.
    **Warning:** node pools defined inside a cluster can't be changed (or added/removed) after
    cluster creation without deleting and recreating the entire cluster. Unless you absolutely need the ability
    to say "these are the _only_ node pools associated with this cluster", use the
    [google_container_node_pool](container_node_pool.html) resource instead of this property.

* `node_pool_auto_config` - (Optional) Node pool configs that apply to auto-provisioned node pools in
    [autopilot](https://cloud.google.com/kubernetes-engine/docs/concepts/autopilot-overview#comparison) clusters and
    [node auto-provisioning](https://cloud.google.com/kubernetes-engine/docs/how-to/node-auto-provisioning)-enabled clusters. Structure is [documented below](#nested_node_pool_auto_config).

* `node_pool_defaults` - (Optional) Default NodePool settings for the entire cluster. These settings are overridden if specified on the specific NodePool object. Structure is [documented below](#nested_node_pool_defaults).

* `node_version` - (Optional) The Kubernetes version on the nodes. Must either be unset
    or set to the same value as `min_master_version` on create. Defaults to the default
    version set by GKE which is not necessarily the latest version. This only affects
    nodes in the default node pool. While a fuzzy version can be specified, it's
    recommended that you specify explicit versions as Terraform will see spurious diffs
    when fuzzy versions are used. See the `google_container_engine_versions` data source's
    `version_prefix` field to approximate fuzzy versions in a Terraform-compatible way.
    To update nodes in other node pools, use the `version` attribute on the node pool.

* `notification_config` - (Optional) Configuration for the [cluster upgrade notifications](https://cloud.google.com/kubernetes-engine/docs/how-to/cluster-upgrade-notifications) feature. Structure is [documented below](#nested_notification_config).

* `confidential_nodes` - Configuration for [Confidential Nodes](https://cloud.google.com/kubernetes-engine/docs/how-to/confidential-gke-nodes) feature. Structure is documented below [documented below](#nested_confidential_nodes).

* `pod_security_policy_config` - (Optional, [Beta](https://terraform.io/docs/providers/google/guides/provider_versions.html)) Configuration for the
    [PodSecurityPolicy](https://cloud.google.com/kubernetes-engine/docs/how-to/pod-security-policies) feature.
    Structure is [documented below](#nested_pod_security_policy_config).

* `secret_manager_config` - (Optional, [Beta](https://terraform.io/docs/providers/google/guides/provider_versions.html)) Configuration for the
    [SecretManagerConfig](https://cloud.google.com/secret-manager/docs/secret-manager-managed-csi-component) feature.
    Structure is [documented below](#nested_secret_manager_config).

* `authenticator_groups_config` - (Optional) Configuration for the
    [Google Groups for GKE](https://cloud.google.com/kubernetes-engine/docs/how-to/role-based-access-control#groups-setup-gsuite) feature.
    Structure is [documented below](#nested_authenticator_groups_config).

* `private_cluster_config` - (Optional) Configuration for [private clusters](https://cloud.google.com/kubernetes-engine/docs/how-to/private-clusters),
clusters with private nodes. Structure is [documented below](#nested_private_cluster_config).

* `cluster_telemetry` - (Optional, [Beta](https://terraform.io/docs/providers/google/guides/provider_versions.html)) Configuration for
   [ClusterTelemetry](https://cloud.google.com/monitoring/kubernetes-engine/installing#controlling_the_collection_of_application_logs) feature,
   Structure is [documented below](#nested_cluster_telemetry).

* `project` - (Optional) The ID of the project in which the resource belongs. If it
    is not provided, the provider project is used.

* `release_channel` - (Optional)
Configuration options for the [Release channel](https://cloud.google.com/kubernetes-engine/docs/concepts/release-channels)
feature, which provide more control over automatic upgrades of your GKE clusters.
When updating this field, GKE imposes specific version requirements. See
[Selecting a new release channel](https://cloud.google.com/kubernetes-engine/docs/concepts/release-channels#selecting_a_new_release_channel)
for more details; the `google_container_engine_versions` datasource can provide
the default version for a channel. Note that removing the `release_channel`
field from your config will cause Terraform to stop managing your cluster's
release channel, but will not unenroll it. Instead, use the `"UNSPECIFIED"`
channel. Structure is [documented below](#nested_release_channel).

* `remove_default_node_pool` - (Optional) If `true`, deletes the default node
    pool upon cluster creation. If you're using `google_container_node_pool`
    resources with no default node pool, this should be set to `true`, alongside
    setting `initial_node_count` to at least `1`.

* `resource_labels` - (Optional) The GCE resource labels (a map of key/value pairs) to be applied to the cluster.

* `cost_management_config` - (Optional) Configuration for the
    [Cost Allocation](https://cloud.google.com/kubernetes-engine/docs/how-to/cost-allocations) feature.
    Structure is [documented below](#nested_cost_management_config).

* `resource_usage_export_config` - (Optional) Configuration for the
    [ResourceUsageExportConfig](https://cloud.google.com/kubernetes-engine/docs/how-to/cluster-usage-metering) feature.
    Structure is [documented below](#nested_resource_usage_export_config).

* `subnetwork` - (Optional) The name or self_link of the Google Compute Engine
subnetwork in which the cluster's instances are launched.

* `vertical_pod_autoscaling` - (Optional)
    Vertical Pod Autoscaling automatically adjusts the resources of pods controlled by it.
    Structure is [documented below](#nested_vertical_pod_autoscaling).

* `workload_identity_config` - (Optional)
    Workload Identity allows Kubernetes service accounts to act as a user-managed
    [Google IAM Service Account](https://cloud.google.com/iam/docs/service-accounts#user-managed_service_accounts).
    Structure is [documented below](#nested_workload_identity_config).

* `identity_service_config` - (Optional). Structure is [documented below](#nested_identity_service_config).

* `enable_intranode_visibility` - (Optional)
    Whether Intra-node visibility is enabled for this cluster. This makes same node pod to pod traffic visible for VPC network.

* `enable_l4_ilb_subsetting` - (Optional)
    Whether L4ILB Subsetting is enabled for this cluster.

* `enable_multi_networking` - (Optional, [Beta](https://terraform.io/docs/providers/google/guides/provider_versions.html))
    Whether multi-networking is enabled for this cluster.

* `enable_fqdn_network_policy` - (Optional, [Beta](https://terraform.io/docs/providers/google/guides/provider_versions.html))
    Whether FQDN Network Policy is enabled on this cluster. Users who enable this feature for existing Standard clusters must restart the GKE Dataplane V2 `anetd` DaemonSet after enabling it. See the [Enable FQDN Network Policy in an existing cluster](https://cloud.google.com/kubernetes-engine/docs/how-to/fqdn-network-policies#enable_fqdn_network_policy_in_an_existing_cluster) for more information.

* `private_ipv6_google_access` - (Optional)
    The desired state of IPv6 connectivity to Google Services. By default, no private IPv6 access to or from Google Services (all access will be via IPv4).

* `datapath_provider` - (Optional)
    The desired datapath provider for this cluster. This is set to `LEGACY_DATAPATH` by default, which uses the IPTables-based kube-proxy implementation. Set to `ADVANCED_DATAPATH` to enable Dataplane v2.

* `enable_cilium_clusterwide_network_policy` - (Optional)
    Whether CiliumClusterWideNetworkPolicy is enabled on this cluster. Defaults to false.

* `default_snat_status` - (Optional)
  [GKE SNAT](https://cloud.google.com/kubernetes-engine/docs/how-to/ip-masquerade-agent#how_ipmasq_works) DefaultSnatStatus contains the desired state of whether default sNAT should be disabled on the cluster, [API doc](https://cloud.google.com/kubernetes-engine/docs/reference/rest/v1beta1/projects.locations.clusters#networkconfig). Structure is [documented below](#nested_default_snat_status)

* `dns_config` - (Optional)
  Configuration for [Using Cloud DNS for GKE](https://cloud.google.com/kubernetes-engine/docs/how-to/cloud-dns). Structure is [documented below](#nested_dns_config).

* `gateway_api_config` - (Optional)
  Configuration for [GKE Gateway API controller](https://cloud.google.com/kubernetes-engine/docs/concepts/gateway-api). Structure is [documented below](#nested_gateway_api_config).

* `protect_config` - (Optional, [Beta](https://terraform.io/docs/providers/google/guides/provider_versions.html))
  Enable/Disable Protect API features for the cluster. Structure is [documented below](#nested_protect_config).

* `security_posture_config` - (Optional)
Enable/Disable Security Posture API features for the cluster. Structure is [documented below](#nested_security_posture_config).

* `fleet` - (Optional)
Fleet configuration for the cluster. Structure is [documented below](#nested_fleet).

* `workload_alts_config` - (Optional, [Beta](https://terraform.io/docs/providers/google/guides/provider_versions.html))
  Configuration for [direct-path (via ALTS) with workload identity.](https://cloud.google.com/kubernetes-engine/docs/reference/rest/v1beta1/projects.locations.clusters#workloadaltsconfig). Structure is [documented below](#nested_workload_alts_config).

<a name="nested_default_snat_status"></a>The `default_snat_status` block supports

*  `disabled` - (Required) Whether the cluster disables default in-node sNAT rules. In-node sNAT rules will be disabled when defaultSnatStatus is disabled.When disabled is set to false, default IP masquerade rules will be applied to the nodes to prevent sNAT on cluster internal traffic

<a name="nested_cluster_telemetry"></a>The `cluster_telemetry` block supports
* `type` - Telemetry integration for the cluster. Supported values (`ENABLED, DISABLED, SYSTEM_ONLY`);
   `SYSTEM_ONLY` (Only system components are monitored and logged) is only available in GKE versions 1.15 and later.

<a name="nested_addons_config"></a>The `addons_config` block supports:

* `horizontal_pod_autoscaling` - (Optional) The status of the Horizontal Pod Autoscaling
    addon, which increases or decreases the number of replica pods a replication controller
    has based on the resource usage of the existing pods.
    It is enabled by default;
    set `disabled = true` to disable.

* `http_load_balancing` - (Optional) The status of the HTTP (L7) load balancing
    controller addon, which makes it easy to set up HTTP load balancers for services in a
    cluster. It is enabled by default; set `disabled = true` to disable.

* `network_policy_config` - (Optional) Whether we should enable the network policy addon
    for the master.  This must be enabled in order to enable network policy for the nodes.
    To enable this, you must also define a [`network_policy`](#network_policy) block,
    otherwise nothing will happen.
    It can only be disabled if the nodes already do not have network policies enabled.
    Defaults to disabled; set `disabled = false` to enable.

* `gcp_filestore_csi_driver_config` - (Optional) The status of the Filestore CSI driver addon,
    which allows the usage of filestore instance as volumes.
    It is disabled by default; set `enabled = true` to enable.

* `gcs_fuse_csi_driver_config` - (Optional) The status of the GCSFuse CSI driver addon,
    which allows the usage of a gcs bucket as volumes.
    It is disabled by default for Standard clusters; set `enabled = true` to enable.
    It is enabled by default for Autopilot clusters with version 1.24 or later; set `enabled = true` to enable it explicitly.
    See [Enable the Cloud Storage FUSE CSI driver](https://cloud.google.com/kubernetes-engine/docs/how-to/persistent-volumes/cloud-storage-fuse-csi-driver#enable) for more information.

* `cloudrun_config` - (Optional). Structure is [documented below](#nested_cloudrun_config).

* `istio_config` - (Optional, [Beta](https://terraform.io/docs/providers/google/guides/provider_versions.html)).
    Structure is [documented below](#nested_istio_config).

* `dns_cache_config` - (Optional).
    The status of the NodeLocal DNSCache addon. It is disabled by default.
    Set `enabled = true` to enable.

    **Enabling/Disabling NodeLocal DNSCache in an existing cluster is a disruptive operation.
    All cluster nodes running GKE 1.15 and higher are recreated.**

* `gce_persistent_disk_csi_driver_config` - (Optional).
    Whether this cluster should enable the Google Compute Engine Persistent Disk Container Storage Interface (CSI) Driver. Set `enabled = true` to enable.

    **Note:** The Compute Engine persistent disk CSI Driver is enabled by default on newly created clusters for the following versions: Linux clusters: GKE version 1.18.10-gke.2100 or later, or 1.19.3-gke.2100 or later.

*  `gke_backup_agent_config` -  (Optional).
    The status of the Backup for GKE agent addon. It is disabled by default; Set `enabled = true` to enable.

* `kalm_config` - (Optional, [Beta](https://terraform.io/docs/providers/google/guides/provider_versions.html)).
    Configuration for the KALM addon, which manages the lifecycle of k8s. It is disabled by default; Set `enabled = true` to enable.

*  `config_connector_config` -  (Optional).
    The status of the ConfigConnector addon. It is disabled by default; Set `enabled = true` to enable.

*  `stateful_ha_config` - (Optional).
    The status of the Stateful HA addon, which provides automatic configurable failover for stateful applications.
    It is disabled by default for Standard clusters. Set `enabled = true` to enable.

This example `addons_config` disables two addons:

```hcl
addons_config {
  http_load_balancing {
    disabled = true
  }

  horizontal_pod_autoscaling {
    disabled = true
  }
}
```
<a name="nested_binary_authorization"></a>The `binary_authorization` block supports:

* `enabled` - (DEPRECATED) Enable Binary Authorization for this cluster. Deprecated in favor of `evaluation_mode`.

* `evaluation_mode` - (Optional) Mode of operation for Binary Authorization policy evaluation. Valid values are `DISABLED`
  and `PROJECT_SINGLETON_POLICY_ENFORCE`.

<a name="nested_service_external_ips_config"></a>The `service_external_ips_config` block supports:

* `enabled` - (Required) Controls whether external ips specified by a service will be allowed. It is enabled by default.

<a name="nested_mesh_certificates"></a>The `mesh_certificates` block supports:

* `enable_certificates` - (Required) Controls the issuance of workload mTLS certificates. It is enabled by default. Workload Identity is required, see [workload_config](#nested_workload_identity_config).

<a name="nested_database_encryption"></a>The `database_encryption` block supports:

* `state` - (Required) `ENCRYPTED` or `DECRYPTED`

* `key_name` - (Required) the key to use to encrypt/decrypt secrets.  See the [DatabaseEncryption definition](https://cloud.google.com/kubernetes-engine/docs/reference/rest/v1beta1/projects.locations.clusters#Cluster.DatabaseEncryption) for more information.

<a name="nested_enable_k8s_beta_apis"></a>The `enable_k8s_beta_apis` block supports:

* `enabled_apis` - (Required) Enabled Kubernetes Beta APIs. To list a Beta API resource, use the representation {group}/{version}/{resource}. The version must be a Beta version. Note that you cannot disable beta APIs that are already enabled on a cluster without recreating it. See the [Configure beta APIs](https://cloud.google.com/kubernetes-engine/docs/how-to/use-beta-apis#configure-beta-apis) for more information.

<a name="nested_cloudrun_config"></a>The `cloudrun_config` block supports:

* `disabled` - (Optional) The status of the CloudRun addon. It is disabled by default. Set `disabled=false` to enable.

* `load_balancer_type` - (Optional) The load balancer type of CloudRun ingress service. It is external load balancer by default.
    Set `load_balancer_type=LOAD_BALANCER_TYPE_INTERNAL` to configure it as internal load balancer.

<a name="nested_identity_service_config"></a>The `identity_service_config` block supports:

* `enabled` - (Optional) Whether to enable the Identity Service component. It is disabled by default. Set `enabled=true` to enable.

<a name="nested_istio_config"></a>The `istio_config` block supports:

* `disabled` - (Optional) The status of the Istio addon, which makes it easy to set up Istio for services in a
    cluster. It is disabled by default. Set `disabled = false` to enable.

* `auth` - (Optional) The authentication type between services in Istio. Available options include `AUTH_MUTUAL_TLS`.

<a name="nested_cluster_autoscaling"></a>The `cluster_autoscaling` block supports:

* `enabled` - (Optional) Whether node auto-provisioning is enabled. Must be supplied for GKE Standard clusters, `true` is implied
for autopilot clusters. Resource limits for `cpu` and `memory` must be defined to enable node auto-provisioning for GKE Standard.

* `resource_limits` - (Optional) Global constraints for machine resources in the
cluster. Configuring the `cpu` and `memory` types is required if node
auto-provisioning is enabled. These limits will apply to node pool autoscaling
in addition to node auto-provisioning. Structure is [documented below](#nested_resource_limits).

* `auto_provisioning_defaults` - (Optional) Contains defaults for a node pool created by NAP. A subset of fields also apply to
GKE Autopilot clusters.
Structure is [documented below](#nested_auto_provisioning_defaults).

* `autoscaling_profile` - (Optional) Configuration
options for the [Autoscaling profile](https://cloud.google.com/kubernetes-engine/docs/concepts/cluster-autoscaler#autoscaling_profiles)
feature, which lets you choose whether the cluster autoscaler should optimize for resource utilization or resource availability
when deciding to remove nodes from a cluster. Can be `BALANCED` or `OPTIMIZE_UTILIZATION`. Defaults to `BALANCED`.

<a name="nested_resource_limits"></a>The `resource_limits` block supports:

* `resource_type` - (Required) The type of the resource. For example, `cpu` and
`memory`.  See the [guide to using Node Auto-Provisioning](https://cloud.google.com/kubernetes-engine/docs/how-to/node-auto-provisioning)
for a list of types.

* `minimum` - (Optional) Minimum amount of the resource in the cluster.

* `maximum` - (Optional) Maximum amount of the resource in the cluster.

<a name="nested_auto_provisioning_defaults"></a>The `auto_provisioning_defaults` block supports:

* `min_cpu_platform` - (Optional, [Beta](https://terraform.io/docs/providers/google/guides/provider_versions.html))
Minimum CPU platform to be used for NAP created node pools. The instance may be scheduled on the
specified or newer CPU platform. Applicable values are the friendly names of CPU platforms, such
as "Intel Haswell" or "Intel Sandy Bridge".

* `oauth_scopes` - (Optional) Scopes that are used by NAP and GKE Autopilot when creating node pools. Use the "https://www.googleapis.com/auth/cloud-platform" scope to grant access to all APIs. It is recommended that you set `service_account` to a non-default service account and grant IAM roles to that service account for only the resources that it needs.

-> `monitoring.write` is always enabled regardless of user input.  `monitoring` and `logging.write` may also be enabled depending on the values for `monitoring_service` and `logging_service`.

* `service_account` - (Optional) The Google Cloud Platform Service Account to be used by the node VMs created by GKE Autopilot or NAP.

* `boot_disk_kms_key` - (Optional) The Customer Managed Encryption Key used to encrypt the boot disk attached to each node in the node pool. This should be of the form projects/[KEY_PROJECT_ID]/locations/[LOCATION]/keyRings/[RING_NAME]/cryptoKeys/[KEY_NAME]. For more information about protecting resources with Cloud KMS Keys please see: https://cloud.google.com/compute/docs/disks/customer-managed-encryption

* `disk_size` - (Optional) Size of the disk attached to each node, specified in GB. The smallest allowed disk size is 10GB. Defaults to `100`

* `disk_type` - (Optional) Type of the disk attached to each node (e.g. 'pd-standard', 'pd-ssd' or 'pd-balanced'). Defaults to `pd-standard`

* `image_type` - (Optional) The default image type used by NAP once a new node pool is being created. Please note that according to the [official documentation](https://cloud.google.com/kubernetes-engine/docs/how-to/node-auto-provisioning#default-image-type) the value must be one of the [COS_CONTAINERD, COS, UBUNTU_CONTAINERD, UBUNTU]. __NOTE__ : COS AND UBUNTU are deprecated as of `GKE 1.24`

* `shielded_instance_config` - (Optional) Shielded Instance options. Structure is [documented below](#nested_shielded_instance_config).

* `management` - (Optional) NodeManagement configuration for this NodePool. Structure is [documented below](#nested_management).

<a name="nested_management"></a>The `management` block supports:

* `auto_upgrade` - (Optional) Specifies whether node auto-upgrade is enabled for the node pool. If enabled, node auto-upgrade helps keep the nodes in your node pool up to date with the latest release version of Kubernetes.

* `auto_repair` - (Optional) Specifies whether the node auto-repair is enabled for the node pool. If enabled, the nodes in this node pool will be monitored and, if they fail health checks too many times, an automatic repair action will be triggered.

This block also contains several computed attributes, documented below.

* `upgrade_settings` - (Optional) Specifies the upgrade settings for NAP created node pools. Structure is [documented below](#nested_upgrade_settings).

<a name="nested_upgrade_settings"></a>The `upgrade_settings` block supports:

* `strategy` - (Optional) Strategy used for node pool update. Strategy can only be one of BLUE_GREEN or SURGE. The default is value is SURGE.

* `max_surge` - (Optional) The maximum number of nodes that can be created beyond the current size of the node pool during the upgrade process. To be used when strategy is set to SURGE. Default is 0.

* `max_unavailable` - (Optional) The maximum number of nodes that can be simultaneously unavailable during the upgrade process. To be used when strategy is set to SURGE. Default is 0.

* `blue_green_settings` - (Optional) Settings for blue-green upgrade strategy. To be specified when strategy is set to BLUE_GREEN. Structure is [documented below](#nested_blue_green_settings).

<a name="nested_blue_green_settings"></a>The `blue_green_settings` block supports:

* `node_pool_soak_duration` - (Optional) Time needed after draining entire blue pool. After this period, blue pool will be cleaned up. A duration in seconds with up to nine fractional digits, ending with 's'. Example: "3.5s".

* `standard_rollout_policy`: (Optional) Standard policy for the blue-green upgrade. To be specified when strategy is set to BLUE_GREEN. Structure is [documented below](#nested_standard_rollout_policy).

<a name="nested_standard_rollout_policy"></a>The `standard_rollout_policy` block supports:

* `batch_percentage`: (Optional) Percentage of the bool pool nodes to drain in a batch. The range of this field should be (0.0, 1.0). Only one of the batch_percentage or batch_node_count can be specified.

* `batch_node_count` - (Optional) Number of blue nodes to drain in a batch. Only one of the batch_percentage or batch_node_count can be specified.

* `batch_soak_duration` - (Optional) Soak time after each batch gets drained. A duration in seconds with up to nine fractional digits, ending with 's'. Example: "3.5s".`.

<a name="nested_authenticator_groups_config"></a>The `authenticator_groups_config` block supports:

* `security_group` - (Required) The name of the RBAC security group for use with Google security groups in Kubernetes RBAC. Group name must be in format `gke-security-groups@yourdomain.com`.

<a name="nested_logging_config"></a>The `logging_config` block supports:

*  `enable_components` - (Required) The GKE components exposing logs. Supported values include:
`SYSTEM_COMPONENTS`, `APISERVER`, `CONTROLLER_MANAGER`, `SCHEDULER`, and `WORKLOADS`.

<a name="nested_monitoring_config"></a>The `monitoring_config` block supports:

<<<<<<< HEAD
*  `enable_components` - (Optional) The GKE components exposing metrics. Supported values include: `SYSTEM_COMPONENTS`, `APISERVER`, `SCHEDULER`, `CONTROLLER_MANAGER`, `STORAGE`, `HPA`, `POD`, `DAEMONSET`, `DEPLOYMENT`, `STATEFULSET` and `DCGM`. In beta provider, `WORKLOADS` is supported on top of those 10 values. (`WORKLOADS` is deprecated and removed in GKE 1.24.)
=======
*  `enable_components` - (Optional) The GKE components exposing metrics. Supported values include: `SYSTEM_COMPONENTS`, `APISERVER`, `SCHEDULER`, `CONTROLLER_MANAGER`, `STORAGE`, `HPA`, `POD`, `DAEMONSET`, `DEPLOYMENT`, `STATEFULSET`, `KUBELET` and `CADVISOR`. In beta provider, `WORKLOADS` is supported on top of those 12 values. (`WORKLOADS` is deprecated and removed in GKE 1.24.) `KUBELET` and `CADVISOR` are only supported in GKE 1.29.3-gke.1093000 and above.
>>>>>>> fe588b38

*  `managed_prometheus` - (Optional) Configuration for Managed Service for Prometheus. Structure is [documented below](#nested_managed_prometheus).

* `advanced_datapath_observability_config` - (Optional) Configuration for Advanced Datapath Monitoring. Structure is [documented below](#nested_advanced_datapath_observability_config).

<a name="nested_managed_prometheus"></a>The `managed_prometheus` block supports:

* `enabled` - (Required) Whether or not the managed collection is enabled.

<a name="nested_advanced_datapath_observability_config"></a>The `advanced_datapath_observability_config` block supports:

* `enable_metrics` - (Required) Whether or not to enable advanced datapath metrics.
* `enable_relay` - (Optional) Whether or not Relay is enabled.
* `relay_mode` - (Optional) Mode used to make Relay available.

<a name="nested_maintenance_policy"></a>The `maintenance_policy` block supports:
* `daily_maintenance_window` - (Optional) structure documented below.
* `recurring_window` - (Optional) structure documented below
* `maintenance_exclusion` - (Optional) structure documented below

In beta, one or the other of `recurring_window` and `daily_maintenance_window` is required if a `maintenance_policy` block is supplied.

* `daily_maintenance_window` - Time window specified for daily maintenance operations.
    Specify `start_time` in [RFC3339](https://www.ietf.org/rfc/rfc3339.txt) format "HH:MM”,
    where HH : \[00-23\] and MM : \[00-59\] GMT. For example:

Examples:
```hcl
maintenance_policy {
  daily_maintenance_window {
    start_time = "03:00"
  }
}
```

* `recurring_window` - Time window for recurring maintenance operations.

Specify `start_time` and `end_time` in [RFC3339](https://www.ietf.org/rfc/rfc3339.txt) "Zulu" date format.  The start time's date is
the initial date that the window starts, and the end time is used for calculating duration.  Specify `recurrence` in
[RFC5545](https://tools.ietf.org/html/rfc5545#section-3.8.5.3) RRULE format, to specify when this recurs.
Note that GKE may accept other formats, but will return values in UTC, causing a permanent diff.

Examples:
```
maintenance_policy {
  recurring_window {
    start_time = "2019-08-01T02:00:00Z"
    end_time = "2019-08-01T06:00:00Z"
    recurrence = "FREQ=DAILY"
  }
}
```

```
maintenance_policy {
  recurring_window {
    start_time = "2019-01-01T09:00:00Z"
    end_time = "2019-01-01T17:00:00Z"
    recurrence = "FREQ=WEEKLY;BYDAY=MO,TU,WE,TH,FR"
  }
}
```

* `maintenance_exclusion` - Exceptions to maintenance window. Non-emergency maintenance should not occur in these windows. A cluster can have up to 20 maintenance exclusions at a time [Maintenance Window and Exclusions](https://cloud.google.com/kubernetes-engine/docs/concepts/maintenance-windows-and-exclusions)

<a name="nested_maintenance_exclusion"></a>The `maintenance_exclusion` block supports:
* `exclusion_options` - (Optional) MaintenanceExclusionOptions provides maintenance exclusion related options.


<a name="nested_exclusion_options"></a>The `exclusion_options` block supports:
* `scope` - (Required) The scope of automatic upgrades to restrict in the exclusion window. One of: **NO_UPGRADES | NO_MINOR_UPGRADES | NO_MINOR_OR_NODE_UPGRADES**

Specify `start_time` and `end_time` in [RFC3339](https://www.ietf.org/rfc/rfc3339.txt) "Zulu" date format.  The start time's date is
the initial date that the window starts, and the end time is used for calculating duration.Specify `recurrence` in
[RFC5545](https://tools.ietf.org/html/rfc5545#section-3.8.5.3) RRULE format, to specify when this recurs.
Note that GKE may accept other formats, but will return values in UTC, causing a permanent diff.

Examples:

```
maintenance_policy {
  recurring_window {
    start_time = "2019-01-01T00:00:00Z"
    end_time = "2019-01-02T00:00:00Z"
    recurrence = "FREQ=DAILY"
  }
  maintenance_exclusion{
    exclusion_name = "batch job"
    start_time = "2019-01-01T00:00:00Z"
    end_time = "2019-01-02T00:00:00Z"
    exclusion_options {
      scope = "NO_UPGRADES"
    }
  }
  maintenance_exclusion{
    exclusion_name = "holiday data load"
    start_time = "2019-05-01T00:00:00Z"
    end_time = "2019-05-02T00:00:00Z"
    exclusion_options {
      scope = "NO_MINOR_UPGRADES"
    }
  }
}
```

<a name="nested_ip_allocation_policy"></a>The `ip_allocation_policy` block supports:

* `cluster_secondary_range_name` - (Optional) The name of the existing secondary
range in the cluster's subnetwork to use for pod IP addresses. Alternatively,
`cluster_ipv4_cidr_block` can be used to automatically create a GKE-managed one.

* `services_secondary_range_name` - (Optional) The name of the existing
secondary range in the cluster's subnetwork to use for service `ClusterIP`s.
Alternatively, `services_ipv4_cidr_block` can be used to automatically create a
GKE-managed one.

* `cluster_ipv4_cidr_block` - (Optional) The IP address range for the cluster pod IPs.
Set to blank to have a range chosen with the default size. Set to /netmask (e.g. /14)
to have a range chosen with a specific netmask. Set to a CIDR notation (e.g. 10.96.0.0/14)
from the RFC-1918 private networks (e.g. 10.0.0.0/8, 172.16.0.0/12, 192.168.0.0/16) to
pick a specific range to use.

* `services_ipv4_cidr_block` - (Optional) The IP address range of the services IPs in this cluster.
Set to blank to have a range chosen with the default size. Set to /netmask (e.g. /14)
to have a range chosen with a specific netmask. Set to a CIDR notation (e.g. 10.96.0.0/14)
from the RFC-1918 private networks (e.g. 10.0.0.0/8, 172.16.0.0/12, 192.168.0.0/16) to
pick a specific range to use.

* `stack_type` - (Optional) The IP Stack Type of the cluster.
Default value is `IPV4`.
Possible values are `IPV4` and `IPV4_IPV6`.

* `additional_pod_ranges_config` - (Optional) The configuration for additional pod secondary ranges at
the cluster level. Used for Autopilot clusters and Standard clusters with which control of the
secondary Pod IP address assignment to node pools isn't needed. Structure is [documented below](#nested_additional_pod_ranges_config).


<a name="nested_additional_pod_ranges_config"></a>The `additional_pod_ranges_config` block supports:

* `pod_range_names` - (Required) The names of the Pod ranges to add to the cluster.


<a name="nested_master_auth"></a>The `master_auth` block supports:

* `client_certificate_config` - (Required) Whether client certificate authorization is enabled for this cluster.  For example:

```hcl
master_auth {
  client_certificate_config {
    issue_client_certificate = false
  }
}
```

This block also contains several computed attributes, documented below.

<a name="nested_master_authorized_networks_config"></a>The `master_authorized_networks_config` block supports:

* `cidr_blocks` - (Optional) External networks that can access the
    Kubernetes cluster master through HTTPS.

* `gcp_public_cidrs_access_enabled` - (Optional) Whether Kubernetes master is
    accessible via Google Compute Engine Public IPs.

The `master_authorized_networks_config.cidr_blocks` block supports:

* `cidr_block` - (Optional) External network that can access Kubernetes master through HTTPS.
    Must be specified in CIDR notation.

* `display_name` - (Optional) Field for users to identify CIDR blocks.

<a name="nested_network_policy"></a>The `network_policy` block supports:

* `provider` - (Optional) The selected network policy provider. Defaults to PROVIDER_UNSPECIFIED.

* `enabled` - (Required) Whether network policy is enabled on the cluster.

<a name="nested_node_config"></a>The `node_config` block supports:

* `disk_size_gb` - (Optional) Size of the disk attached to each node, specified
    in GB. The smallest allowed disk size is 10GB. Defaults to 100GB.

* `disk_type` - (Optional) Type of the disk attached to each node
    (e.g. 'pd-standard', 'pd-balanced' or 'pd-ssd'). If unspecified, the default disk type is 'pd-standard'

* `enable_confidential_storage` - (Optional) Enabling Confidential Storage will create boot disk with confidential mode. It is disabled by default.

* `ephemeral_storage_config` - (Optional, [Beta](https://terraform.io/docs/providers/google/guides/provider_versions.html)) Parameters for the ephemeral storage filesystem. If unspecified, ephemeral storage is backed by the boot disk. Structure is [documented below](#nested_ephemeral_storage_config).

```hcl
ephemeral_storage_config {
  local_ssd_count = 2
}
```
* `ephemeral_storage_local_ssd_config` - (Optional) Parameters for the ephemeral storage filesystem. If unspecified, ephemeral storage is backed by the boot disk. Structure is [documented below](#nested_ephemeral_storage_local_ssd_config).

```hcl
ephemeral_storage_local_ssd_config {
  local_ssd_count = 2
}
```
* `fast_socket` - (Optional) Parameters for the NCCL Fast Socket feature. If unspecified, NCCL Fast Socket will not be enabled on the node pool.
     Node Pool must enable gvnic.
     GKE version 1.25.2-gke.1700 or later.
     Structure is [documented below](#nested_fast_socket).

* `local_nvme_ssd_block_config` - (Optional) Parameters for the local NVMe SSDs. Structure is [documented below](#nested_local_nvme_ssd_block_config).

* `logging_variant` (Optional) Parameter for specifying the type of logging agent used in a node pool. This will override any [cluster-wide default value](#nested_node_pool_defaults). Valid values include DEFAULT and MAX_THROUGHPUT. See [Increasing logging agent throughput](https://cloud.google.com/stackdriver/docs/solutions/gke/managing-logs#throughput) for more information.

* `secondary_boot_disks` - (Optional) Parameters for secondary boot disks to preload container images and data on new nodes. Structure is [documented below](#nested_secondary_boot_disks). `gcfs_config` must be `enabled=true` for this feature to work. `min_master_version` must also be set to use GKE 1.28.3-gke.106700 or later versions.

* `gcfs_config` - (Optional) Parameters for the Google Container Filesystem (GCFS).
    If unspecified, GCFS will not be enabled on the node pool. When enabling this feature you must specify `image_type = "COS_CONTAINERD"` and `node_version` from GKE versions 1.19 or later to use it.
    For GKE versions 1.19, 1.20, and 1.21, the recommended minimum `node_version` would be 1.19.15-gke.1300, 1.20.11-gke.1300, and 1.21.5-gke.1300 respectively.
    A `machine_type` that has more than 16 GiB of memory is also recommended.
    GCFS must be enabled in order to use [image streaming](https://cloud.google.com/kubernetes-engine/docs/how-to/image-streaming).
    Structure is [documented below](#nested_gcfs_config).

```hcl
gcfs_config {
  enabled = true
}
```


* `gvnic` - (Optional) Google Virtual NIC (gVNIC) is a virtual network interface.
    Installing the gVNIC driver allows for more efficient traffic transmission across the Google network infrastructure.
    gVNIC is an alternative to the virtIO-based ethernet driver. GKE nodes must use a Container-Optimized OS node image.
    GKE node version 1.15.11-gke.15 or later
    Structure is [documented below](#nested_gvnic).


```hcl
gvnic {
  enabled = true
}
```

* `guest_accelerator` - (Optional) List of the type and count of accelerator cards attached to the instance.
    Structure [documented below](#nested_guest_accelerator).
    To support removal of guest_accelerators in Terraform 0.12 this field is an
    [Attribute as Block](/docs/configuration/attr-as-blocks.html)

* `image_type` - (Optional) The image type to use for this node. Note that changing the image type
    will delete and recreate all nodes in the node pool.

* `labels` - (Optional) The Kubernetes labels (key/value pairs) to be applied to each node. The kubernetes.io/ and k8s.io/ prefixes are
    reserved by Kubernetes Core components and cannot be specified.

* `resource_labels` - (Optional) The GCP labels (key/value pairs) to be applied to each node. Refer [here](https://cloud.google.com/kubernetes-engine/docs/how-to/creating-managing-labels)
    for how these labels are applied to clusters, node pools and nodes.

* `local_ssd_count` - (Optional) The amount of local SSD disks that will be
    attached to each cluster node. Defaults to 0.

* `machine_type` - (Optional) The name of a Google Compute Engine machine type.
    Defaults to `e2-medium`. To create a custom machine type, value should be set as specified
    [here](https://cloud.google.com/compute/docs/reference/latest/instances#machineType).

* `metadata` - (Optional) The metadata key/value pairs assigned to instances in
    the cluster. From GKE `1.12` onwards, `disable-legacy-endpoints` is set to
    `true` by the API; if `metadata` is set but that default value is not
    included, Terraform will attempt to unset the value. To avoid this, set the
    value in your config.

* `min_cpu_platform` - (Optional) Minimum CPU platform to be used by this instance.
    The instance may be scheduled on the specified or newer CPU platform. Applicable
    values are the friendly names of CPU platforms, such as `Intel Haswell`. See the
    [official documentation](https://cloud.google.com/compute/docs/instances/specify-min-cpu-platform)
    for more information.

* `oauth_scopes` - (Optional) The set of Google API scopes to be made available
    on all of the node VMs under the "default" service account.
    Use the "https://www.googleapis.com/auth/cloud-platform" scope to grant access to all APIs. It is recommended that you set `service_account` to a non-default service account and grant IAM roles to that service account for only the resources that it needs.

    See the [official documentation](https://cloud.google.com/kubernetes-engine/docs/how-to/access-scopes) for information on migrating off of legacy access scopes.

* `preemptible` - (Optional) A boolean that represents whether or not the underlying node VMs
    are preemptible. See the [official documentation](https://cloud.google.com/container-engine/docs/preemptible-vm)
    for more information. Defaults to false.

* `reservation_affinity` (Optional) The configuration of the desired reservation which instances could take capacity from. Structure is [documented below](#nested_reservation_affinity).

* `spot` - (Optional) A boolean that represents whether the underlying node VMs are spot.
    See the [official documentation](https://cloud.google.com/kubernetes-engine/docs/concepts/spot-vms)
    for more information. Defaults to false.

* `sandbox_config` - (Optional, [Beta](https://terraform.io/docs/providers/google/guides/provider_versions.html)) [GKE Sandbox](https://cloud.google.com/kubernetes-engine/docs/how-to/sandbox-pods) configuration. When enabling this feature you must specify `image_type = "COS_CONTAINERD"` and `node_version = "1.12.7-gke.17"` or later to use it.
    Structure is [documented below](#nested_sandbox_config).

* `boot_disk_kms_key` - (Optional) The Customer Managed Encryption Key used to encrypt the boot disk attached to each node in the node pool. This should be of the form projects/[KEY_PROJECT_ID]/locations/[LOCATION]/keyRings/[RING_NAME]/cryptoKeys/[KEY_NAME]. For more information about protecting resources with Cloud KMS Keys please see: https://cloud.google.com/compute/docs/disks/customer-managed-encryption

* `service_account` - (Optional) The service account to be used by the Node VMs.
    If not specified, the "default" service account is used.

* `shielded_instance_config` - (Optional) Shielded Instance options. Structure is [documented below](#nested_shielded_instance_config).

* `tags` - (Optional) The list of instance tags applied to all nodes. Tags are used to identify
    valid sources or targets for network firewalls.

* `resource_manager_tags` - (Optional) A map of resource manager tag keys and values to be attached to the nodes for managing Compute Engine firewalls using Network Firewall Policies. Tags must be according to specifications found [here](https://cloud.google.com/vpc/docs/tags-firewalls-overview#specifications). A maximum of 5 tag key-value pairs can be specified. Existing tags will be replaced with new values. Tags must be in one of the following formats ([KEY]=[VALUE]) 1. `tagKeys/{tag_key_id}=tagValues/{tag_value_id}` 2. `{org_id}/{tag_key_name}={tag_value_name}` 3. `{project_id}/{tag_key_name}={tag_value_name}`.

* `taint` - (Optional) A list of
[Kubernetes taints](https://kubernetes.io/docs/concepts/configuration/taint-and-toleration/)
to apply to nodes. This field will only report drift on taint keys that are
already managed with Terraform, use `effective_taints` to view the list of
GKE-managed taints on the node pool from all sources. Importing this resource
will not record any taints as being Terraform-managed, and will cause drift with
any configured taints. Structure is [documented below](#nested_taint).

* `workload_metadata_config` - (Optional) Metadata configuration to expose to workloads on the node pool.
    Structure is [documented below](#nested_workload_metadata_config).

* `kubelet_config` - (Optional)
Kubelet configuration, currently supported attributes can be found [here](https://cloud.google.com/sdk/gcloud/reference/beta/container/node-pools/create#--system-config-from-file).
Structure is [documented below](#nested_kubelet_config).

```
kubelet_config {
  cpu_manager_policy   = "static"
  cpu_cfs_quota        = true
  cpu_cfs_quota_period = "100us"
  pod_pids_limit       = 1024
}
```

* `linux_node_config` - (Optional) Parameters that can be configured on Linux nodes. Structure is [documented below](#nested_linux_node_config).

* `containerd_config` - (Optional) Parameters to customize containerd runtime. Structure is [documented below](#nested_containerd_config).

* `node_group` - (Optional) Setting this field will assign instances of this pool to run on the specified node group. This is useful for running workloads on [sole tenant nodes](https://cloud.google.com/compute/docs/nodes/sole-tenant-nodes).

* `sole_tenant_config` (Optional)  Allows specifying multiple [node affinities](https://cloud.google.com/compute/docs/nodes/sole-tenant-nodes#node_affinity_and_anti-affinity) useful for running workloads on [sole tenant nodes](https://cloud.google.com/kubernetes-engine/docs/how-to/sole-tenancy). `node_affinity` structure is [documented below](#nested_node_affinity).

```hcl
sole_tenant_config {
  node_affinity {
    key = "compute.googleapis.com/node-group-name"
    operator = "IN"
    values = ["node-group-name"]
  }
}
```

* `advanced_machine_features` - (Optional) Specifies options for controlling
  advanced machine features. Structure is [documented below](#nested_advanced_machine_features).

<a name="nested_node_affinity"></a>The `node_affinity` block supports:

* `key` (Required) - The default or custom node affinity label key name.

* `operator` (Required) - Specifies affinity or anti-affinity. Accepted values are `"IN"` or `"NOT_IN"`

* `values` (Required) - List of node affinity label values as strings.

<a name="nested_advanced_machine_features"></a>The `advanced_machine_features` block supports:

* `threads_per_core` - (Required) The number of threads per physical core. To disable simultaneous multithreading (SMT) set this to 1. If unset, the maximum number of threads supported per core by the underlying processor is assumed.

* `enable_nested_virtualization`- (Optional) Defines whether the instance should have nested virtualization enabled. Defaults to false.

<a name="nested_ephemeral_storage_config"></a>The `ephemeral_storage_config` block supports:

* `local_ssd_count` (Required) - Number of local SSDs to use to back ephemeral storage. Uses NVMe interfaces. Each local SSD is 375 GB in size. If zero, it means to disable using local SSDs as ephemeral storage.

<a name="nested_ephemeral_storage_local_ssd_config"></a>The `ephemeral_storage_local_ssd_config` block supports:

* `local_ssd_count` (Required) - Number of local SSDs to use to back ephemeral storage. Uses NVMe interfaces. Each local SSD is 375 GB in size. If zero, it means to disable using local SSDs as ephemeral storage.

<a name="nasted_fast_socket"></a>The `fast_socket` block supports:

* `enabled` (Required) - Whether or not the NCCL Fast Socket is enabled

<a name="nested_local_nvme_ssd_block_config"></a>The `local_nvme_ssd_block_config` block supports:

* `local_ssd_count` (Required) - Number of raw-block local NVMe SSD disks to be attached to the node. Each local SSD is 375 GB in size. If zero, it means no raw-block local NVMe SSD disks to be attached to the node.
-> Note: Local NVMe SSD storage available in GKE versions v1.25.3-gke.1800 and later.

<a name="nested_secondary_boot_disks"></a>The `secondary_boot_disks` block supports:

* `disk_image` (Required) - Path to disk image to create the secondary boot disk from. After using the [gke-disk-image-builder](https://github.com/GoogleCloudPlatform/ai-on-gke/tree/main/tools/gke-disk-image-builder), this argument should be `global/images/DISK_IMAGE_NAME`.
* `mode` (Optional) - Mode for how the secondary boot disk is used. An example mode is `CONTAINER_IMAGE_CACHE`.


<a name="nested_gcfs_config"></a>The `gcfs_config` block supports:

* `enabled` (Required) - Whether or not the Google Container Filesystem (GCFS) is enabled

<a name="nested_gvnic"></a>The `gvnic` block supports:

* `enabled` (Required) - Whether or not the Google Virtual NIC (gVNIC) is enabled

<a name="nested_guest_accelerator"></a>The `guest_accelerator` block supports:

* `type` (Required) - The accelerator type resource to expose to this instance. E.g. `nvidia-tesla-k80`.

* `count` (Required) - The number of the guest accelerator cards exposed to this instance.

* `gpu_driver_installation_config` (Optional) - Configuration for auto installation of GPU driver. Structure is [documented below](#nested_gpu_driver_installation_config).

* `gpu_partition_size` (Optional) - Size of partitions to create on the GPU. Valid values are described in the NVIDIA mig [user guide](https://docs.nvidia.com/datacenter/tesla/mig-user-guide/#partitioning).

* `gpu_sharing_config` (Optional) - Configuration for GPU sharing. Structure is [documented below](#nested_gpu_sharing_config).

<a name="nested_gpu_driver_installation_config"></a>The `gpu_driver_installation_config` block supports:

* `gpu_driver_version` (Required) - Mode for how the GPU driver is installed.
    Accepted values are:
    * `"GPU_DRIVER_VERSION_UNSPECIFIED"`: Default value is to not install any GPU driver.
    * `"INSTALLATION_DISABLED"`: Disable GPU driver auto installation and needs manual installation.
    * `"DEFAULT"`: "Default" GPU driver in COS and Ubuntu.
    * `"LATEST"`: "Latest" GPU driver in COS.

<a name="nested_gpu_sharing_config"></a>The `gpu_sharing_config` block supports:

* `gpu_sharing_strategy` (Required) - The type of GPU sharing strategy to enable on the GPU node.
    Accepted values are:
    * `"TIME_SHARING"`: Allow multiple containers to have [time-shared](https://cloud.google.com/kubernetes-engine/docs/concepts/timesharing-gpus) access to a single GPU device.
    * `"MPS"`: Enable co-operative multi-process CUDA workloads to run concurrently on a single GPU device with [MPS](https://cloud.google.com/kubernetes-engine/docs/how-to/nvidia-mps-gpus)

* `max_shared_clients_per_gpu` (Required) - The maximum number of containers that can share a GPU.

<a name="nested_workload_identity_config"></a> The `workload_identity_config` block supports:

* `workload_pool` (Optional) - The workload pool to attach all Kubernetes service accounts to.

```hcl
workload_identity_config {
  workload_pool = "${data.google_project.project.project_id}.svc.id.goog"
}
```

<a name="nested_node_pool_auto_config"></a>The `node_pool_auto_config` block supports:

* `resource_manager_tags` - (Optional) A map of resource manager tag keys and values to be attached to the nodes for managing Compute Engine firewalls using Network Firewall Policies. Tags must be according to specifications found [here](https://cloud.google.com/vpc/docs/tags-firewalls-overview#specifications). A maximum of 5 tag key-value pairs can be specified. Existing tags will be replaced with new values. Tags must be in one of the following formats ([KEY]=[VALUE]) 1. `tagKeys/{tag_key_id}=tagValues/{tag_value_id}` 2. `{org_id}/{tag_key_name}={tag_value_name}` 3. `{project_id}/{tag_key_name}={tag_value_name}`.

* `network_tags` (Optional) - The network tag config for the cluster's automatically provisioned node pools.

The `network_tags` block supports:

* `tags` (Optional) - List of network tags applied to auto-provisioned node pools.

```hcl
node_pool_auto_config {
  network_tags {
    tags = ["foo", "bar"]
  }
}
```

<a name="nested_node_pool_defaults"></a>The `node_pool_defaults` block supports:
* `node_config_defaults` (Optional) - Subset of NodeConfig message that has defaults.

The `node_config_defaults` block supports:

* `logging_variant` (Optional) The type of logging agent that is deployed by default for newly created node pools in the cluster. Valid values include DEFAULT and MAX_THROUGHPUT. See [Increasing logging agent throughput](https://cloud.google.com/stackdriver/docs/solutions/gke/managing-logs#throughput) for more information.

* `gcfs_config` (Optional, [Beta](https://terraform.io/docs/providers/google/guides/provider_versions.html)) The default Google Container Filesystem (GCFS) configuration at the cluster level. e.g. enable [image streaming](https://cloud.google.com/kubernetes-engine/docs/how-to/image-streaming) across all the node pools within the cluster. Structure is [documented below](#nested_gcfs_config).

<a name="nested_notification_config"></a>The `notification_config` block supports:

* `pubsub` (Required) - The pubsub config for the cluster's upgrade notifications.

The `pubsub` block supports:

* `enabled` (Required) - Whether or not the notification config is enabled

* `topic` (Optional) - The pubsub topic to push upgrade notifications to. Must be in the same project as the cluster. Must be in the format: `projects/{project}/topics/{topic}`.

* `filter` (Optional) - Choose what type of notifications you want to receive. If no filters are applied, you'll receive all notification types. Structure is [documented below](#nested_notification_filter).

```hcl
notification_config {
  pubsub {
    enabled = true
    topic = google_pubsub_topic.notifications.id
  }
}
```

<a name="nested_notification_filter"></a> The `filter` block supports:

* `event_type` (Optional) - Can be used to filter what notifications are sent. Accepted values are `UPGRADE_AVAILABLE_EVENT`, `UPGRADE_EVENT` and `SECURITY_BULLETIN_EVENT`. See [Filtering notifications](https://cloud.google.com/kubernetes-engine/docs/concepts/cluster-notifications#filtering) for more details.

<a name="nested_confidential_nodes"></a> The `confidential_nodes` block supports:

* `enabled` (Required) - Enable Confidential GKE Nodes for this cluster, to
    enforce encryption of data in-use.

<a name="nested_pod_security_policy_config"></a>The `pod_security_policy_config` block supports:

* `enabled` (Required) - Enable the PodSecurityPolicy controller for this cluster.
    If enabled, pods must be valid under a PodSecurityPolicy to be created.

<a name="nested_secret_manager_config"></a>The `secret_manager_config` block supports:

* `enabled` (Required) - Enable the Secret Manager add-on for this cluster.

<a name="nested_private_cluster_config"></a>The `private_cluster_config` block supports:

* `enable_private_nodes` (Optional) - Enables the private cluster feature,
creating a private endpoint on the cluster. In a private cluster, nodes only
have RFC 1918 private addresses and communicate with the master's private
endpoint via private networking.

* `enable_private_endpoint` (Optional) - When `true`, the cluster's private
endpoint is used as the cluster endpoint and access through the public endpoint
is disabled. When `false`, either endpoint can be used. This field only applies
to private clusters, when `enable_private_nodes` is `true`.

* `master_ipv4_cidr_block` (Optional) - The IP range in CIDR notation to use for
the hosted master network. This range will be used for assigning private IP
addresses to the cluster master(s) and the ILB VIP. This range must not overlap
with any other ranges in use within the cluster's network, and it must be a /28
subnet. See [Private Cluster Limitations](https://cloud.google.com/kubernetes-engine/docs/how-to/private-clusters#req_res_lim)
for more details. This field only applies to private clusters, when
`enable_private_nodes` is `true`.

* `private_endpoint_subnetwork` - (Optional) Subnetwork in cluster's network where master's endpoint will be provisioned.

* `master_global_access_config` (Optional) - Controls cluster master global
access settings. If unset, Terraform will no longer manage this field and will
not modify the previously-set value. Structure is [documented below](#nested_master_global_access_config).

In addition, the `private_cluster_config` allows access to the following read-only fields:

* `peering_name` - The name of the peering between this cluster and the Google owned VPC.

* `private_endpoint` - The internal IP address of this cluster's master endpoint.

* `public_endpoint` - The external IP address of this cluster's master endpoint.

!> The Google provider is unable to validate certain configurations of
`private_cluster_config` when `enable_private_nodes` is `false`. It's
recommended that you omit the block entirely if the field is not set to `true`.

<a name="nested_master_global_access_config"></a>The `private_cluster_config.master_global_access_config` block supports:

* `enabled` (Optional) - Whether the cluster master is accessible globally or
not.

<a name="nested_reservation_affinity"></a>The `reservation_affinity` block supports:

* `consume_reservation_type` (Required) The type of reservation consumption
    Accepted values are:

    * `"UNSPECIFIED"`: Default value. This should not be used.
    * `"NO_RESERVATION"`: Do not consume from any reserved capacity.
    * `"ANY_RESERVATION"`: Consume any reservation available.
    * `"SPECIFIC_RESERVATION"`: Must consume from a specific reservation. Must specify key value fields for specifying the reservations.
* `key` (Optional) The label key of a reservation resource. To target a SPECIFIC_RESERVATION by name, specify "compute.googleapis.com/reservation-name" as the key and specify the name of your reservation as its value.
* `values` (Optional) The list of label values of reservation resources. For example: the name of the specific reservation when using a key of "compute.googleapis.com/reservation-name"


<a name="nested_sandbox_config"></a>The `sandbox_config` block supports:

* `sandbox_type` (Required) Which sandbox to use for pods in the node pool.
    Accepted values are:

    * `"gvisor"`: Pods run within a gVisor sandbox.

<a name="nested_release_channel"></a>The `release_channel` block supports:

* `channel` - (Required) The selected release channel.
    Accepted values are:
    * UNSPECIFIED: Not set.
    * RAPID: Weekly upgrade cadence; Early testers and developers who requires new features.
    * REGULAR: Multiple per month upgrade cadence; Production users who need features not yet offered in the Stable channel.
    * STABLE: Every few months upgrade cadence; Production users who need stability above all else, and for whom frequent upgrades are too risky.

<a name="nested_cost_management_config"></a>The `cost_management_config` block supports:

* `enabled` (Optional) - Whether to enable the [cost allocation](https://cloud.google.com/kubernetes-engine/docs/how-to/cost-allocations) feature.

<a name="nested_resource_usage_export_config"></a>The `resource_usage_export_config` block supports:

* `enable_network_egress_metering` (Optional) - Whether to enable network egress metering for this cluster. If enabled, a daemonset will be created
    in the cluster to meter network egress traffic.

* `enable_resource_consumption_metering` (Optional) - Whether to enable resource
consumption metering on this cluster. When enabled, a table will be created in
the resource export BigQuery dataset to store resource consumption data. The
resulting table can be joined with the resource usage table or with BigQuery
billing export. Defaults to `true`.

* `bigquery_destination` (Required) - Parameters for using BigQuery as the destination of resource usage export.

* `bigquery_destination.dataset_id` (Required) - The ID of a BigQuery Dataset. For Example:

```hcl
resource_usage_export_config {
  enable_network_egress_metering = false
  enable_resource_consumption_metering = true

  bigquery_destination {
    dataset_id = "cluster_resource_usage"
  }
}
```

<a name="nested_shielded_instance_config"></a>The `shielded_instance_config` block supports:

* `enable_secure_boot` (Optional) - Defines if the instance has Secure Boot enabled.

Secure Boot helps ensure that the system only runs authentic software by verifying the digital signature of all boot components, and halting the boot process if signature verification fails.  Defaults to `false`.

* `enable_integrity_monitoring` (Optional) - Defines if the instance has integrity monitoring enabled.

Enables monitoring and attestation of the boot integrity of the instance. The attestation is performed against the integrity policy baseline. This baseline is initially derived from the implicitly trusted boot image when the instance is created.  Defaults to `true`.

<a name="nested_taint"></a>The `taint` block supports:

* `key` (Required) Key for taint.

* `value` (Required) Value for taint.

* `effect` (Required) Effect for taint. Accepted values are `NO_SCHEDULE`, `PREFER_NO_SCHEDULE`, and `NO_EXECUTE`.

<a name="nested_workload_metadata_config"></a>The `workload_metadata_config` block supports:

* `mode` (Required) How to expose the node metadata to the workload running on the node.
    Accepted values are:
    * MODE_UNSPECIFIED: Not Set
    * GCE_METADATA: Expose all Compute Engine metadata to pods.
    * GKE_METADATA: Run the GKE Metadata Server on this node. The GKE Metadata Server exposes a metadata API to workloads that is compatible with the V1 Compute Metadata APIs exposed by the Compute Engine and App Engine Metadata Servers. This feature can only be enabled if [workload identity](https://cloud.google.com/kubernetes-engine/docs/how-to/workload-identity) is enabled at the cluster level.

<a name="nested_kubelet_config"></a>The `kubelet_config` block supports:

* `cpu_manager_policy` - (Required) The CPU management policy on the node. See
[K8S CPU Management Policies](https://kubernetes.io/docs/tasks/administer-cluster/cpu-management-policies/).
One of `"none"` or `"static"`. Defaults to `none` when `kubelet_config` is unset.

* `cpu_cfs_quota` - (Optional) If true, enables CPU CFS quota enforcement for
containers that specify CPU limits.

* `cpu_cfs_quota_period` - (Optional) The CPU CFS quota period value. Specified
as a sequence of decimal numbers, each with optional fraction and a unit suffix,
such as `"300ms"`. Valid time units are "ns", "us" (or "µs"), "ms", "s", "m",
"h". The value must be a positive duration.

-> Note: At the time of writing (2020/08/18) the GKE API rejects the `none`
value and accepts an invalid `default` value instead. While this remains true,
not specifying the `kubelet_config` block should be the equivalent of specifying
`none`.

* `pod_pids_limit` - (Optional) Controls the maximum number of processes allowed to run in a pod. The value must be greater than or equal to 1024 and less than 4194304.

<a name="nested_linux_node_config"></a>The `linux_node_config` block supports:

* `sysctls` - (Optional) The Linux kernel parameters to be applied to the nodes
and all pods running on the nodes. Specified as a map from the key, such as
`net.core.wmem_max`, to a string value. Currently supported attributes can be found [here](https://cloud.google.com/sdk/gcloud/reference/beta/container/node-pools/create#--system-config-from-file).
Note that validations happen all server side. All attributes are optional.

```hcl
linux_node_config {
  sysctls = {
    "net.core.netdev_max_backlog" = "10000"
    "net.core.rmem_max"           = "10000"
  }
}
```

* `cgroup_mode` - (Optional) Possible cgroup modes that can be used.
    Accepted values are:
    * `CGROUP_MODE_UNSPECIFIED`: CGROUP_MODE_UNSPECIFIED is when unspecified cgroup configuration is used. The default for the GKE node OS image will be used.
    * `CGROUP_MODE_V1`: CGROUP_MODE_V1 specifies to use cgroupv1 for the cgroup configuration on the node image.
    * `CGROUP_MODE_V2`: CGROUP_MODE_V2 specifies to use cgroupv2 for the cgroup configuration on the node image.

<a name="nested_containerd_config"></a>The `containerd_config` block supports:

* `private_registry_access_config` (Optional) - Configuration for private container registries. There are two fields in this config:

  * `enabled` (Required) - Enables private registry config. If set to false, all other fields in this object must not be set.

  * `certificate_authority_domain_config` (Optional) - List of configuration objects for CA and domains. Each object identifies a certificate and its assigned domains. See [how to configure for private container registries](https://cloud.google.com/kubernetes-engine/docs/how-to/access-private-registries-private-certificates) for more detail. Example: 
  ```hcl
  certificate_authority_domain_config {
    fqdns = [
      "my.custom.domain",
      "10.4.5.6",
      "127.0.0.1:8888",
    ]
    gcp_secret_manager_certificate_config {
      secret_uri = "projects/99999/secrets/my-ca-cert/versions/1"
    }
  }
  ```

<a name="nested_vertical_pod_autoscaling"></a>The `vertical_pod_autoscaling` block supports:

* `enabled` (Required) - Enables vertical pod autoscaling

<a name="nested_dns_config"></a>The `dns_config` block supports:

* `additive_vpc_scope_dns_domain` - (Optional, [Beta](https://terraform.io/docs/providers/google/guides/provider_versions.html)) This will enable Cloud DNS additive VPC scope. Must provide a domain name that is unique within the VPC. For this to work `cluster_dns = "CLOUD_DNS"` and `cluster_dns_scope = "CLUSTER_SCOPE"` must both be set as well.

* `cluster_dns` - (Optional) Which in-cluster DNS provider should be used. `PROVIDER_UNSPECIFIED` (default) or `PLATFORM_DEFAULT` or `CLOUD_DNS`.

* `cluster_dns_scope` - (Optional) The scope of access to cluster DNS records. `DNS_SCOPE_UNSPECIFIED` (default) or `CLUSTER_SCOPE` or `VPC_SCOPE`.

* `cluster_dns_domain` - (Optional) The suffix used for all cluster service records.

<a name="nested_gateway_api_config"></a>The `gateway_api_config` block supports:

* `channel` - (Required) Which Gateway Api channel should be used. `CHANNEL_DISABLED`, `CHANNEL_EXPERIMENTAL` or `CHANNEL_STANDARD`.

<a name="nested_protect_config"></a>The `protect_config` block supports:

* `workload_config` - (Optional, [Beta](https://terraform.io/docs/providers/google/guides/provider_versions.html)) WorkloadConfig defines which actions are enabled for a cluster's workload configurations. Structure is [documented below](#nested_workload_config)

* `workload_vulnerability_mode` - (Optional, [Beta](https://terraform.io/docs/providers/google/guides/provider_versions.html)) Sets which mode to use for Protect workload vulnerability scanning feature. Accepted values are DISABLED, BASIC.

<a name="nested_workload_config"></a>The `protect_config.workload_config` block supports:

* `audit_mode` - (Optional, [Beta](https://terraform.io/docs/providers/google/guides/provider_versions.html)) Sets which mode of auditing should be used for the cluster's workloads. Accepted values are DISABLED, BASIC.

<a name="nested_security_posture_config"></a>The `security_posture_config` block supports:

**Note:** `ENTERPRISE` and `VULNERABILITY_ENTERPRISE` are only available for [GKE Enterprise](http://cloud/kubernetes-engine/enterprise/docs/concepts/overview) projects.  

* `mode` - (Optional) Sets the mode of the Kubernetes security posture API's off-cluster features. Available options include `DISABLED`, `BASIC`, and `ENTERPRISE`.


* `vulnerability_mode` - (Optional) Sets the mode of the Kubernetes security posture API's workload vulnerability scanning. Available options include `VULNERABILITY_DISABLED`, `VULNERABILITY_BASIC` and `VULNERABILITY_ENTERPRISE`.

<a name="nested_fleet"></a>The `fleet` block supports:

* `project` - (Optional) The name of the Fleet host project where this cluster will be registered.

<a name="nested_workload_alts_config"></a>The `workload_alts_config` block supports:

* `enable_alts` - (Required) Whether the alts handshaker should be enabled or not for direct-path. Requires Workload Identity ([workloadPool]((#nested_workload_identity_config)) must be non-empty).

## Attributes Reference

In addition to the arguments listed above, the following computed attributes are
exported:

* `id` - an identifier for the resource with format `projects/{{project}}/locations/{{zone}}/clusters/{{name}}`

* `self_link` - The server-defined URL for the resource.

* `endpoint` - The IP address of this cluster's Kubernetes master.

* `label_fingerprint` - The fingerprint of the set of labels for this cluster.

* `maintenance_policy.0.daily_maintenance_window.0.duration` - Duration of the time window, automatically chosen to be
    smallest possible in the given scenario.
    Duration will be in [RFC3339](https://www.ietf.org/rfc/rfc3339.txt) format "PTnHnMnS".

* `master_auth.0.client_certificate` - Base64 encoded public certificate
    used by clients to authenticate to the cluster endpoint.

* `master_auth.0.client_key` - Base64 encoded private key used by clients
    to authenticate to the cluster endpoint.

* `master_auth.0.cluster_ca_certificate` - Base64 encoded public certificate
    that is the root certificate of the cluster.

* `master_version` - The current version of the master in the cluster. This may
    be different than the `min_master_version` set in the config if the master
    has been updated by GKE.

* `tpu_ipv4_cidr_block` - The IP address range of the Cloud TPUs in this cluster, in
    [CIDR](http://en.wikipedia.org/wiki/Classless_Inter-Domain_Routing)
    notation (e.g. `1.2.3.4/29`).

* `services_ipv4_cidr` - The IP address range of the Kubernetes services in this
  cluster, in [CIDR](http://en.wikipedia.org/wiki/Classless_Inter-Domain_Routing)
  notation (e.g. `1.2.3.4/29`). Service addresses are typically put in the last
  `/16` from the container CIDR.

* `cluster_autoscaling.0.auto_provisioning_defaults.0.management.0.upgrade_options` - Specifies the [Auto Upgrade knobs](https://cloud.google.com/kubernetes-engine/docs/reference/rest/v1beta1/NodeManagement#AutoUpgradeOptions) for the node pool.

* `node_config.0.effective_taints` - List of kubernetes taints applied to each node. Structure is [documented above](#nested_taint).

* `fleet.0.membership` - The resource name of the fleet Membership resource associated to this cluster with format `//gkehub.googleapis.com/projects/{{project}}/locations/{{location}}/memberships/{{name}}`. See the official doc for [fleet management](https://cloud.google.com/kubernetes-engine/docs/fleets-overview).

* `fleet.0.membership_id` - The short name of the fleet membership, extracted from `fleet.0.membership`. You can use this field to configure `membership_id` under [google_gkehub_feature_membership](https://registry.terraform.io/providers/hashicorp/google/latest/docs/resources/gke_hub_feature_membership).

* `fleet.0.membership_location` - The location of the fleet membership,  extracted from `fleet.0.membership`. You can use this field to configure `membership_location` under [google_gkehub_feature_membership](https://registry.terraform.io/providers/hashicorp/google/latest/docs/resources/gke_hub_feature_membership).

## Timeouts

This resource provides the following
[Timeouts](https://developer.hashicorp.com/terraform/plugin/sdkv2/resources/retries-and-customizable-timeouts) configuration options: configuration options:

- `create` - Default is 40 minutes.
- `read`   - Default is 40 minutes.
- `update` - Default is 60 minutes.
- `delete` - Default is 40 minutes.

## Import

GKE clusters can be imported using the `project` , `location`, and `name`. If the project is omitted, the default
provider value will be used. Examples:

* `projects/{{project_id}}/locations/{{location}}/clusters/{{cluster_id}}`
* `{{project_id}}/{{location}}/{{cluster_id}}`
* `{{location}}/{{cluster_id}}`

In Terraform v1.5.0 and later, use an [`import` block](https://developer.hashicorp.com/terraform/language/import) to import GKE clusters using one of the formats above. For example:

```tf
import {
  id = "projects/{{project_id}}/locations/{{location}}/clusters/{{cluster_id}}"
  to = google_container_cluster.default
}
```

When using the [`terraform import` command](https://developer.hashicorp.com/terraform/cli/commands/import), GKE clusters can be imported using one of the formats above. For example:

```
$ terraform import google_container_cluster.default projects/{{project_id}}/locations/{{location}}/clusters/{{cluster_id}}

$ terraform import google_container_cluster.default {{project_id}}/{{location}}/{{cluster_id}}

$ terraform import google_container_cluster.default {{location}}/{{cluster_id}}
```

~> **Note:** This resource has several fields that control Terraform-specific behavior and aren't present in the API. If they are set in config and you import a cluster, Terraform may need to perform an update immediately after import. Most of these updates should be no-ops but some may modify your cluster if the imported state differs.

For example, the following fields will show diffs if set in config:

- `min_master_version`
- `remove_default_node_pool`

## User Project Overrides

This resource supports [User Project Overrides](https://registry.terraform.io/providers/hashicorp/google/latest/docs/guides/provider_reference#user_project_override).<|MERGE_RESOLUTION|>--- conflicted
+++ resolved
@@ -614,11 +614,7 @@
 
 <a name="nested_monitoring_config"></a>The `monitoring_config` block supports:
 
-<<<<<<< HEAD
-*  `enable_components` - (Optional) The GKE components exposing metrics. Supported values include: `SYSTEM_COMPONENTS`, `APISERVER`, `SCHEDULER`, `CONTROLLER_MANAGER`, `STORAGE`, `HPA`, `POD`, `DAEMONSET`, `DEPLOYMENT`, `STATEFULSET` and `DCGM`. In beta provider, `WORKLOADS` is supported on top of those 10 values. (`WORKLOADS` is deprecated and removed in GKE 1.24.)
-=======
-*  `enable_components` - (Optional) The GKE components exposing metrics. Supported values include: `SYSTEM_COMPONENTS`, `APISERVER`, `SCHEDULER`, `CONTROLLER_MANAGER`, `STORAGE`, `HPA`, `POD`, `DAEMONSET`, `DEPLOYMENT`, `STATEFULSET`, `KUBELET` and `CADVISOR`. In beta provider, `WORKLOADS` is supported on top of those 12 values. (`WORKLOADS` is deprecated and removed in GKE 1.24.) `KUBELET` and `CADVISOR` are only supported in GKE 1.29.3-gke.1093000 and above.
->>>>>>> fe588b38
+*  `enable_components` - (Optional) The GKE components exposing metrics. Supported values include: `SYSTEM_COMPONENTS`, `APISERVER`, `SCHEDULER`, `CONTROLLER_MANAGER`, `STORAGE`, `HPA`, `POD`, `DAEMONSET`, `DEPLOYMENT`, `STATEFULSET`, `KUBELET`, `CADVISOR` and `DCGM`. In beta provider, `WORKLOADS` is supported on top of those 12 values. (`WORKLOADS` is deprecated and removed in GKE 1.24.) `KUBELET` and `CADVISOR` are only supported in GKE 1.29.3-gke.1093000 and above.
 
 *  `managed_prometheus` - (Optional) Configuration for Managed Service for Prometheus. Structure is [documented below](#nested_managed_prometheus).
 
