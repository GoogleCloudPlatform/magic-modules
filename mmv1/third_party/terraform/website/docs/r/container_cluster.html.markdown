---
subcategory: "Kubernetes (Container) Engine"
layout: "google"
page_title: "Google: google_container_cluster"
sidebar_current: "docs-google-container-cluster"
description: |-
  Creates a Google Kubernetes Engine (GKE) cluster.
---

# google\_container\_cluster

-> Visit the [Provision a GKE Cluster (Google Cloud)](https://learn.hashicorp.com/tutorials/terraform/gke?in=terraform/kubernetes&utm_source=WEBSITE&utm_medium=WEB_IO&utm_offer=ARTICLE_PAGE&utm_content=DOCS) Learn tutorial to learn how to provision and interact
with a GKE cluster.

-> See the [Using GKE with Terraform](/docs/providers/google/guides/using_gke_with_terraform.html)
guide for more information about using GKE with Terraform.

Manages a Google Kubernetes Engine (GKE) cluster. For more information see
[the official documentation](https://cloud.google.com/container-engine/docs/clusters)
and [the API reference](https://cloud.google.com/kubernetes-engine/docs/reference/rest/v1beta1/projects.locations.clusters).

~> **Note:** All arguments and attributes, including basic auth username and
passwords as well as certificate outputs will be stored in the raw state as
plaintext. [Read more about sensitive data in state](/docs/state/sensitive-data.html).

## Example Usage - with a separately managed node pool (recommended)

```hcl
resource "google_service_account" "default" {
  account_id   = "service-account-id"
  display_name = "Service Account"
}

resource "google_container_cluster" "primary" {
  name     = "my-gke-cluster"
  location = "us-central1"

  # We can't create a cluster with no node pool defined, but we want to only use
  # separately managed node pools. So we create the smallest possible default
  # node pool and immediately delete it.
  remove_default_node_pool = true
  initial_node_count       = 1
}

resource "google_container_node_pool" "primary_preemptible_nodes" {
  name       = "my-node-pool"
  location   = "us-central1"
  cluster    = google_container_cluster.primary.name
  node_count = 1

  node_config {
    preemptible  = true
    machine_type = "e2-medium"

    # Google recommends custom service accounts that have cloud-platform scope and permissions granted via IAM Roles.
    service_account = google_service_account.default.email
    oauth_scopes    = [
      "https://www.googleapis.com/auth/cloud-platform"
    ]
  }
}
```

~> **Note:** It is recommended that node pools be created and managed as separate resources as in the example above.
This allows node pools to be added and removed without recreating the cluster.  Node pools defined directly in the
`google_container_cluster` resource cannot be removed without re-creating the cluster.

## Example Usage - with the default node pool

```hcl
resource "google_service_account" "default" {
  account_id   = "service-account-id"
  display_name = "Service Account"
}

resource "google_container_cluster" "primary" {
  name               = "marcellus-wallace"
  location           = "us-central1-a"
  initial_node_count = 3
  node_config {
    # Google recommends custom service accounts that have cloud-platform scope and permissions granted via IAM Roles.
    service_account = google_service_account.default.email
    oauth_scopes = [
      "https://www.googleapis.com/auth/cloud-platform"
    ]
    labels = {
      foo = "bar"
    }
    tags = ["foo", "bar"]
  }
  timeouts {
    create = "30m"
    update = "40m"
  }
}
```

## Argument Reference

* `name` - (Required) The name of the cluster, unique within the project and
location.

- - -

* `location` - (Optional) The location (region or zone) in which the cluster
master will be created, as well as the default node location. If you specify a
zone (such as `us-central1-a`), the cluster will be a zonal cluster with a
single cluster master. If you specify a region (such as `us-west1`), the
cluster will be a regional cluster with multiple masters spread across zones in
the region, and with default node locations in those zones as well

* `node_locations` - (Optional) The list of zones in which the cluster's nodes
are located. Nodes must be in the region of their regional cluster or in the
same region as their cluster's zone for zonal clusters. If this is specified for
a zonal cluster, omit the cluster's zone.

-> A "multi-zonal" cluster is a zonal cluster with at least one additional zone
defined; in a multi-zonal cluster, the cluster master is only present in a
single zone while nodes are present in each of the primary zone and the node
locations. In contrast, in a regional cluster, cluster master nodes are present
in multiple zones in the region. For that reason, regional clusters should be
preferred.

* `addons_config` - (Optional) The configuration for addons supported by GKE.
    Structure is [documented below](#nested_addons_config).

* `cluster_ipv4_cidr` - (Optional) The IP address range of the Kubernetes pods
in this cluster in CIDR notation (e.g. `10.96.0.0/14`). Leave blank to have one
automatically chosen or specify a `/14` block in `10.0.0.0/8`. This field will
only work for routes-based clusters, where `ip_allocation_policy` is not defined.

* `cluster_autoscaling` - (Optional)
Per-cluster configuration of Node Auto-Provisioning with Cluster Autoscaler to
automatically adjust the size of the cluster and create/delete node pools based
on the current needs of the cluster's workload. See the
[guide to using Node Auto-Provisioning](https://cloud.google.com/kubernetes-engine/docs/how-to/node-auto-provisioning)
for more details. Structure is [documented below](#nested_cluster_autoscaling).

* `database_encryption` - (Optional)
    Structure is [documented below](#nested_database_encryption).

* `description` - (Optional) Description of the cluster.

* `default_max_pods_per_node` - (Optional) The default maximum number of pods
per node in this cluster. This doesn't work on "routes-based" clusters, clusters
that don't have IP Aliasing enabled. See the [official documentation](https://cloud.google.com/kubernetes-engine/docs/how-to/flexible-pod-cidr)
for more information.

* `enable_binary_authorization` - (Optional) Enable Binary Authorization for this cluster.
    If enabled, all container images will be validated by Google Binary Authorization.

* `enable_kubernetes_alpha` - (Optional) Whether to enable Kubernetes Alpha features for
    this cluster. Note that when this option is enabled, the cluster cannot be upgraded
    and will be automatically deleted after 30 days.

* `enable_tpu` - (Optional) Whether to enable Cloud TPU resources in this cluster.
    See the [official documentation](https://cloud.google.com/tpu/docs/kubernetes-engine-setup).

* `enable_legacy_abac` - (Optional) Whether the ABAC authorizer is enabled for this cluster.
    When enabled, identities in the system, including service accounts, nodes, and controllers,
    will have statically granted permissions beyond those provided by the RBAC configuration or IAM.
    Defaults to `false`

* `enable_shielded_nodes` - (Optional) Enable Shielded Nodes features on all nodes in this cluster.  Defaults to `true`.

* `enable_autopilot` - (Optional) Enable Autopilot for this cluster. Defaults to `false`.
    Note that when this option is enabled, certain features of Standard GKE are not available.
    See the [official documentation](https://cloud.google.com/kubernetes-engine/docs/concepts/autopilot-overview#comparison)
    for available features.

* `initial_node_count` - (Optional) The number of nodes to create in this
cluster's default node pool. In regional or multi-zonal clusters, this is the
number of nodes per zone. Must be set if `node_pool` is not set. If you're using
`google_container_node_pool` objects with no default node pool, you'll need to
set this to a value of at least `1`, alongside setting
`remove_default_node_pool` to `true`.

* `ip_allocation_policy` - (Optional) Configuration of cluster IP allocation for
VPC-native clusters. Adding this block enables [IP aliasing](https://cloud.google.com/kubernetes-engine/docs/how-to/ip-aliases),
making the cluster VPC-native instead of routes-based. Structure is [documented
below](#nested_ip_allocation_policy).

* `networking_mode` - (Optional) Determines whether alias IPs or routes will be used for pod IPs in the cluster.
Options are `VPC_NATIVE` or `ROUTES`. `VPC_NATIVE` enables [IP aliasing](https://cloud.google.com/kubernetes-engine/docs/how-to/ip-aliases),
and requires the `ip_allocation_policy` block to be defined. By default when this field is unspecified, GKE will create a `ROUTES`-based cluster.

* `logging_config` - (Optional) Logging configuration for the cluster.
    Structure is [documented below](#nested_logging_config).

* `logging_service` - (Optional) The logging service that the cluster should
    write logs to. Available options include `logging.googleapis.com`(Legacy Stackdriver),
    `logging.googleapis.com/kubernetes`(Stackdriver Kubernetes Engine Logging), and `none`. Defaults to `logging.googleapis.com/kubernetes`

* `maintenance_policy` - (Optional) The maintenance policy to use for the cluster. Structure is
    [documented below](#nested_maintenance_policy).

* `master_auth` - (Optional) The authentication information for accessing the
Kubernetes master. Some values in this block are only returned by the API if
your service account has permission to get credentials for your GKE cluster. If
you see an unexpected diff unsetting your client cert, ensure you have the 
`container.clusters.getCredentials` permission.
Structure is [documented below](#nested_master_auth).

* `master_authorized_networks_config` - (Optional) The desired
    configuration options for master authorized networks. Omit the
    nested `cidr_blocks` attribute to disallow external access (except
    the cluster node IPs, which GKE automatically whitelists).
    Structure is [documented below](#nested_master_authorized_networks_config).

* `min_master_version` - (Optional) The minimum version of the master. GKE
    will auto-update the master to new versions, so this does not guarantee the
    current master version--use the read-only `master_version` field to obtain that.
    If unset, the cluster's version will be set by GKE to the version of the most recent
    official release (which is not necessarily the latest version).  Most users will find
    the `google_container_engine_versions` data source useful - it indicates which versions
    are available, and can be use to approximate fuzzy versions in a
    Terraform-compatible way. If you intend to specify versions manually,
    [the docs](https://cloud.google.com/kubernetes-engine/versioning-and-upgrades#specifying_cluster_version)
    describe the various acceptable formats for this field.

-> If you are using the `google_container_engine_versions` datasource with a regional cluster, ensure that you have provided a `location`
to the datasource. A region can have a different set of supported versions than its corresponding zones, and not all zones in a
region are guaranteed to support the same version.

* `monitoring_config` - (Optional) Monitoring configuration for the cluster.
    Structure is [documented below](#nested_monitoring_config).

* `monitoring_service` - (Optional) The monitoring service that the cluster
    should write metrics to.
    Automatically send metrics from pods in the cluster to the Google Cloud Monitoring API.
    VM metrics will be collected by Google Compute Engine regardless of this setting
    Available options include
    `monitoring.googleapis.com`(Legacy Stackdriver), `monitoring.googleapis.com/kubernetes`(Stackdriver Kubernetes Engine Monitoring), and `none`.
    Defaults to `monitoring.googleapis.com/kubernetes`

* `network` - (Optional) The name or self_link of the Google Compute Engine
    network to which the cluster is connected. For Shared VPC, set this to the self link of the
    shared network.

* `network_policy` - (Optional) Configuration options for the
    [NetworkPolicy](https://kubernetes.io/docs/concepts/services-networking/networkpolicies/)
    feature. Structure is [documented below](#nested_network_policy).

* `node_config` -  (Optional) Parameters used in creating the default node pool.
    Generally, this field should not be used at the same time as a
    `google_container_node_pool` or a `node_pool` block; this configuration
    manages the default node pool, which isn't recommended to be used with
    Terraform. Structure is [documented below](#nested_node_config).

* `network_config` -  (Optional, [Beta](https://terraform.io/docs/providers/google/guides/provider_versions.html)) Configuration for
   [Adding Pod IP address ranges](https://cloud.google.com/kubernetes-engine/docs/how-to/multi-pod-cidr)) to the node pool. Structure is [documented below](#nested_network_config)

* `node_pool` - (Optional) List of node pools associated with this cluster.
    See [google_container_node_pool](container_node_pool.html) for schema.
    **Warning:** node pools defined inside a cluster can't be changed (or added/removed) after
    cluster creation without deleting and recreating the entire cluster. Unless you absolutely need the ability
    to say "these are the _only_ node pools associated with this cluster", use the
    [google_container_node_pool](container_node_pool.html) resource instead of this property.

* `node_version` - (Optional) The Kubernetes version on the nodes. Must either be unset
    or set to the same value as `min_master_version` on create. Defaults to the default
    version set by GKE which is not necessarily the latest version. This only affects
    nodes in the default node pool. While a fuzzy version can be specified, it's
    recommended that you specify explicit versions as Terraform will see spurious diffs
    when fuzzy versions are used. See the `google_container_engine_versions` data source's
    `version_prefix` field to approximate fuzzy versions in a Terraform-compatible way.
    To update nodes in other node pools, use the `version` attribute on the node pool.

* `notification_config` - (Optional, [Beta](https://terraform.io/docs/providers/google/guides/provider_versions.html)) Configuration for the [cluster upgrade notifications](https://cloud.google.com/kubernetes-engine/docs/how-to/cluster-upgrade-notifications) feature. Structure is [documented below](#nested_notification_config).

* `confidential_nodes` - Configuration for [Confidential Nodes](https://cloud.google.com/kubernetes-engine/docs/how-to/confidential-gke-nodes) feature. Structure is documented below [documented below](#nested_confidential_nodes).

* `workload_certificates` - (Optional, [Beta](https://terraform.io/docs/providers/google/guides/provider_versions.html)) Configuration for [Workload Certificates](https://cloud.google.com/traffic-director/docs/security-envoy-setup) feature. Structure is documented below [documented below](#nested_workload_certificates).

* `pod_security_policy_config` - (Optional, [Beta](https://terraform.io/docs/providers/google/guides/provider_versions.html)) Configuration for the
    [PodSecurityPolicy](https://cloud.google.com/kubernetes-engine/docs/how-to/pod-security-policies) feature.
    Structure is [documented below](#nested_pod_security_policy_config).

* `authenticator_groups_config` - (Optional) Configuration for the
    [Google Groups for GKE](https://cloud.google.com/kubernetes-engine/docs/how-to/role-based-access-control#groups-setup-gsuite) feature.
    Structure is [documented below](#nested_authenticator_groups_config).

* `private_cluster_config` - (Optional) Configuration for [private clusters](https://cloud.google.com/kubernetes-engine/docs/how-to/private-clusters),
clusters with private nodes. Structure is [documented below](#nested_private_cluster_config).

* `cluster_telemetry` - (Optional, [Beta](https://terraform.io/docs/providers/google/guides/provider_versions.html)) Configuration for
   [ClusterTelemetry](https://cloud.google.com/monitoring/kubernetes-engine/installing#controlling_the_collection_of_application_logs) feature,
   Structure is [documented below](#nested_cluster_telemetry).

* `project` - (Optional) The ID of the project in which the resource belongs. If it
    is not provided, the provider project is used.

* `release_channel` - (Optional)
Configuration options for the [Release channel](https://cloud.google.com/kubernetes-engine/docs/concepts/release-channels)
feature, which provide more control over automatic upgrades of your GKE clusters.
When updating this field, GKE imposes specific version requirements. See
[Selecting a new release channel](https://cloud.google.com/kubernetes-engine/docs/concepts/release-channels#selecting_a_new_release_channel)
for more details; the `google_container_engine_versions` datasource can provide
the default version for a channel. Note that removing the `release_channel`
field from your config will cause Terraform to stop managing your cluster's
release channel, but will not unenroll it. Instead, use the `"UNSPECIFIED"`
channel. Structure is [documented below](#nested_release_channel).

* `remove_default_node_pool` - (Optional) If `true`, deletes the default node
    pool upon cluster creation. If you're using `google_container_node_pool`
    resources with no default node pool, this should be set to `true`, alongside
    setting `initial_node_count` to at least `1`.

* `resource_labels` - (Optional) The GCE resource labels (a map of key/value pairs) to be applied to the cluster.

* `resource_usage_export_config` - (Optional) Configuration for the
    [ResourceUsageExportConfig](https://cloud.google.com/kubernetes-engine/docs/how-to/cluster-usage-metering) feature.
    Structure is [documented below](#nested_resource_usage_export_config).

* `subnetwork` - (Optional) The name or self_link of the Google Compute Engine
subnetwork in which the cluster's instances are launched.

* `vertical_pod_autoscaling` - (Optional, [Beta](https://terraform.io/docs/providers/google/guides/provider_versions.html))
    Vertical Pod Autoscaling automatically adjusts the resources of pods controlled by it.
    Structure is [documented below](#nested_vertical_pod_autoscaling).

* `workload_identity_config` - (Optional)
    Workload Identity allows Kubernetes service accounts to act as a user-managed
    [Google IAM Service Account](https://cloud.google.com/iam/docs/service-accounts#user-managed_service_accounts).
    Structure is [documented below](#nested_workload_identity_config).

* `enable_intranode_visibility` - (Optional)
    Whether Intra-node visibility is enabled for this cluster. This makes same node pod to pod traffic visible for VPC network.

* `enable_l4_ilb_subsetting` - (Optional, [Beta](https://terraform.io/docs/providers/google/guides/provider_versions.html))
    Whether L4ILB Subsetting is enabled for this cluster.

* `private_ipv6_google_access` - (Optional)
    The desired state of IPv6 connectivity to Google Services. By default, no private IPv6 access to or from Google Services (all access will be via IPv4).

* `datapath_provider` - (Optional)
    The desired datapath provider for this cluster. By default, uses the IPTables-based kube-proxy implementation.

* `default_snat_status` - (Optional)
  [GKE SNAT](https://cloud.google.com/kubernetes-engine/docs/how-to/ip-masquerade-agent#how_ipmasq_works) DefaultSnatStatus contains the desired state of whether default sNAT should be disabled on the cluster, [API doc](https://cloud.google.com/kubernetes-engine/docs/reference/rest/v1beta1/projects.locations.clusters#networkconfig). Structure is [documented below](#nested_default_snat_status)

* `dns_config` - (Optional)
  Configuration for [Using Cloud DNS for GKE](https://cloud.google.com/kubernetes-engine/docs/how-to/cloud-dns). Structure is [documented below](#nested_dns_config).

<a name="nested_default_snat_status"></a>The `default_snat_status` block supports

*  `disabled` - (Required) Whether the cluster disables default in-node sNAT rules. In-node sNAT rules will be disabled when defaultSnatStatus is disabled.When disabled is set to false, default IP masquerade rules will be applied to the nodes to prevent sNAT on cluster internal traffic

<a name="nested_cluster_telemetry"></a>The `cluster_telemetry` block supports
* `type` - Telemetry integration for the cluster. Supported values (`ENABLED, DISABLED, SYSTEM_ONLY`);
   `SYSTEM_ONLY` (Only system components are monitored and logged) is only available in GKE versions 1.15 and later.

<a name="nested_addons_config"></a>The `addons_config` block supports:

* `horizontal_pod_autoscaling` - (Optional) The status of the Horizontal Pod Autoscaling
    addon, which increases or decreases the number of replica pods a replication controller
    has based on the resource usage of the existing pods.
    It is enabled by default;
    set `disabled = true` to disable.

* `http_load_balancing` - (Optional) The status of the HTTP (L7) load balancing
    controller addon, which makes it easy to set up HTTP load balancers for services in a
    cluster. It is enabled by default; set `disabled = true` to disable.

* `network_policy_config` - (Optional) Whether we should enable the network policy addon
    for the master.  This must be enabled in order to enable network policy for the nodes.
    To enable this, you must also define a [`network_policy`](#network_policy) block,
    otherwise nothing will happen.
    It can only be disabled if the nodes already do not have network policies enabled.
    Defaults to disabled; set `disabled = false` to enable.

* `gcp_filestore_csi_driver_config` - (Optional) The status of the Filestore CSI driver addon, 
    which allows the usage of filestore instance as volumes.
    It is disbaled by default; set `enabled = true` to enable.

* `cloudrun_config` - (Optional). Structure is [documented below](#nested_cloudrun_config).

* `istio_config` - (Optional, [Beta](https://terraform.io/docs/providers/google/guides/provider_versions.html)).
    Structure is [documented below](#nested_istio_config).

* `identity_service_config` - (Optional, [Beta](https://terraform.io/docs/providers/google/guides/provider_versions.html)). Structure is [documented below](#nested_identity_service_config).

* `dns_cache_config` - (Optional, [Beta](https://terraform.io/docs/providers/google/guides/provider_versions.html)).
    The status of the NodeLocal DNSCache addon. It is disabled by default.
    Set `enabled = true` to enable.

    **Enabling/Disabling NodeLocal DNSCache in an existing cluster is a disruptive operation.
    All cluster nodes running GKE 1.15 and higher are recreated.**

* `gce_persistent_disk_csi_driver_config` - (Optional, [Beta](https://terraform.io/docs/providers/google/guides/provider_versions.html)).
    Whether this cluster should enable the Google Compute Engine Persistent Disk Container Storage Interface (CSI) Driver. Defaults to disabled; set `enabled = true` to enable.

* `kalm_config` - (Optional, [Beta](https://terraform.io/docs/providers/google/guides/provider_versions.html)).
    Configuration for the KALM addon, which manages the lifecycle of k8s. It is disabled by default; Set `enabled = true` to enable.

*  `config_connector_config` -  (Optional, [Beta](https://terraform.io/docs/providers/google/guides/provider_versions.html)).
    The status of the ConfigConnector addon. It is disabled by default; Set `enabled = true` to enable.

This example `addons_config` disables two addons:

```hcl
addons_config {
  http_load_balancing {
    disabled = true
  }

  horizontal_pod_autoscaling {
    disabled = true
  }
}
```

<a name="nested_database_encryption"></a>The `database_encryption` block supports:

* `state` - (Required) `ENCRYPTED` or `DECRYPTED`

* `key_name` - (Required) the key to use to encrypt/decrypt secrets.  See the [DatabaseEncryption definition](https://cloud.google.com/kubernetes-engine/docs/reference/rest/v1beta1/projects.locations.clusters#Cluster.DatabaseEncryption) for more information.

<a name="nested_cloudrun_config"></a>The `cloudrun_config` block supports:

* `disabled` - (Optional) The status of the CloudRun addon. It is disabled by default. Set `disabled=false` to enable.

* `load_balancer_type` - (Optional) The load balancer type of CloudRun ingress service. It is external load balancer by default.
    Set `load_balancer_type=LOAD_BALANCER_TYPE_INTERNAL` to configure it as internal load balancer.

<a name="nested_identity_service_config"></a>The `identity_service_config` block supports:

* `enabled` - (Optional) Whether to enable the Identity Service component. It is disabled by default. Set `enabled=true` to enable.

<a name="nested_istio_config"></a>The `istio_config` block supports:

* `disabled` - (Optional) The status of the Istio addon, which makes it easy to set up Istio for services in a
    cluster. It is disabled by default. Set `disabled = false` to enable.

* `auth` - (Optional) The authentication type between services in Istio. Available options include `AUTH_MUTUAL_TLS`.

<a name="nested_cluster_autoscaling"></a>The `cluster_autoscaling` block supports:

* `enabled` - (Required) Whether node auto-provisioning is enabled. Resource
limits for `cpu` and `memory` must be defined to enable node auto-provisioning.

* `resource_limits` - (Optional) Global constraints for machine resources in the
cluster. Configuring the `cpu` and `memory` types is required if node
auto-provisioning is enabled. These limits will apply to node pool autoscaling
in addition to node auto-provisioning. Structure is [documented below](#nested_resource_limits).

* `auto_provisioning_defaults` - (Optional) Contains defaults for a node pool created by NAP.
Structure is [documented below](#nested_auto_provisioning_defaults).

* `autoscaling_profile` - (Optional, [Beta](https://terraform.io/docs/providers/google/provider_versions.html)) Configuration
options for the [Autoscaling profile](https://cloud.google.com/kubernetes-engine/docs/concepts/cluster-autoscaler#autoscaling_profiles)
feature, which lets you choose whether the cluster autoscaler should optimize for resource utilization or resource availability
when deciding to remove nodes from a cluster. Can be `BALANCED` or `OPTIMIZE_UTILIZATION`. Defaults to `BALANCED`.

<a name="nested_resource_limits"></a>The `resource_limits` block supports:

* `resource_type` - (Required) The type of the resource. For example, `cpu` and
`memory`.  See the [guide to using Node Auto-Provisioning](https://cloud.google.com/kubernetes-engine/docs/how-to/node-auto-provisioning)
for a list of types.

* `minimum` - (Optional) Minimum amount of the resource in the cluster.

* `maximum` - (Optional) Maximum amount of the resource in the cluster.

<a name="nested_auto_provisioning_defaults"></a>The `auto_provisioning_defaults` block supports:

* `min_cpu_platform` - (Optional, [Beta](https://terraform.io/docs/providers/google/guides/provider_versions.html))
Minimum CPU platform to be used for NAP created node pools. The instance may be scheduled on the
specified or newer CPU platform. Applicable values are the friendly names of CPU platforms, such
as "Intel Haswell" or "Intel Sandy Bridge".

* `oauth_scopes` - (Optional) Scopes that are used by NAP when creating node pools. Use the "https://www.googleapis.com/auth/cloud-platform" scope to grant access to all APIs. It is recommended that you set `service_account` to a non-default service account and grant IAM roles to that service account for only the resources that it needs.

-> `monitoring.write` is always enabled regardless of user input.  `monitoring` and `logging.write` may also be enabled depending on the values for `monitoring_service` and `logging_service`.

* `service_account` - (Optional) The Google Cloud Platform Service Account to be used by the node VMs.

<a name="nested_authenticator_groups_config"></a>The `authenticator_groups_config` block supports:

* `security_group` - (Required) The name of the RBAC security group for use with Google security groups in Kubernetes RBAC. Group name must be in format `gke-security-groups@yourdomain.com`.

<a name="nested_logging_config"></a>The `logging_config` block supports:

*  `enable_components` - (Required) The GKE components exposing logs. Supported values include:
`SYSTEM_COMPONENTS` and `WORKLOADS`.

<a name="nested_monitoring_config"></a>The `monitoring_config` block supports:

*  `enable_components` - (Required) The GKE components exposing logs. `SYSTEM_COMPONENTS` and in beta provider, both `SYSTEM_COMPONENTS` and `WORKLOADS` are supported.

<a name="nested_maintenance_policy"></a>The `maintenance_policy` block supports:
* `daily_maintenance_window` - (Optional) structure documented below.
* `recurring_window` - (Optional) structure documented below
* `maintenance_exclusion` - (Optional) structure documented below

In beta, one or the other of `recurring_window` and `daily_maintenance_window` is required if a `maintenance_policy` block is supplied.

* `daily_maintenance_window` - Time window specified for daily maintenance operations.
    Specify `start_time` in [RFC3339](https://www.ietf.org/rfc/rfc3339.txt) format "HH:MM”,
    where HH : \[00-23\] and MM : \[00-59\] GMT. For example:

Examples:
```hcl
maintenance_policy {
  daily_maintenance_window {
    start_time = "03:00"
  }
}
```

* `recurring_window` - Time window for recurring maintenance operations.

Specify `start_time` and `end_time` in [RFC3339](https://www.ietf.org/rfc/rfc3339.txt) "Zulu" date format.  The start time's date is
the initial date that the window starts, and the end time is used for calculating duration.  Specify `recurrence` in
[RFC5545](https://tools.ietf.org/html/rfc5545#section-3.8.5.3) RRULE format, to specify when this recurs.
Note that GKE may accept other formats, but will return values in UTC, causing a permanent diff.

Examples:
```
maintenance_policy {
  recurring_window {
    start_time = "2019-08-01T02:00:00Z"
    end_time = "2019-08-01T06:00:00Z"
    recurrence = "FREQ=DAILY"
  }
}
```

```
maintenance_policy {
  recurring_window {
    start_time = "2019-01-01T09:00:00Z"
    end_time = "2019-01-01T17:00:00Z"
    recurrence = "FREQ=WEEKLY;BYDAY=MO,TU,WE,TH,FR"
  }
}
```

* `maintenance_exclusion` - Exceptions to maintenance window. Non-emergency maintenance should not occur in these windows. A cluster can have up to three maintenance exclusions at a time [Maintenance Window and Exclusions](https://cloud.google.com/kubernetes-engine/docs/concepts/maintenance-windows-and-exclusions)

Specify `start_time` and `end_time` in [RFC3339](https://www.ietf.org/rfc/rfc3339.txt) "Zulu" date format.  The start time's date is
the initial date that the window starts, and the end time is used for calculating duration.Specify `recurrence` in
[RFC5545](https://tools.ietf.org/html/rfc5545#section-3.8.5.3) RRULE format, to specify when this recurs.
Note that GKE may accept other formats, but will return values in UTC, causing a permanent diff.

Examples:

```
maintenance_policy {
  recurring_window {
    start_time = "2019-01-01T00:00:00Z"
    end_time = "2019-01-02T00:00:00Z"
    recurrence = "FREQ=DAILY"
  }
  maintenance_exclusion{
    exclusion_name = "batch job"
    start_time = "2019-01-01T00:00:00Z"
    end_time = "2019-01-02T00:00:00Z"
  }
  maintenance_exclusion{
    exclusion_name = "holiday data load"
    start_time = "2019-05-01T00:00:00Z"
    end_time = "2019-05-02T00:00:00Z"
  }
}
```

<a name="nested_ip_allocation_policy"></a>The `ip_allocation_policy` block supports:

* `cluster_secondary_range_name` - (Optional) The name of the existing secondary
range in the cluster's subnetwork to use for pod IP addresses. Alternatively,
`cluster_ipv4_cidr_block` can be used to automatically create a GKE-managed one.

* `services_secondary_range_name` - (Optional) The name of the existing
secondary range in the cluster's subnetwork to use for service `ClusterIP`s.
Alternatively, `services_ipv4_cidr_block` can be used to automatically create a
GKE-managed one.

* `cluster_ipv4_cidr_block` - (Optional) The IP address range for the cluster pod IPs.
Set to blank to have a range chosen with the default size. Set to /netmask (e.g. /14)
to have a range chosen with a specific netmask. Set to a CIDR notation (e.g. 10.96.0.0/14)
from the RFC-1918 private networks (e.g. 10.0.0.0/8, 172.16.0.0/12, 192.168.0.0/16) to
pick a specific range to use.

* `services_ipv4_cidr_block` - (Optional) The IP address range of the services IPs in this cluster.
Set to blank to have a range chosen with the default size. Set to /netmask (e.g. /14)
to have a range chosen with a specific netmask. Set to a CIDR notation (e.g. 10.96.0.0/14)
from the RFC-1918 private networks (e.g. 10.0.0.0/8, 172.16.0.0/12, 192.168.0.0/16) to
pick a specific range to use.

<a name="nested_master_auth"></a>The `master_auth` block supports:

* `client_certificate_config` - (Required) Whether client certificate authorization is enabled for this cluster.  For example:

```hcl
master_auth {
  client_certificate_config {
    issue_client_certificate = false
  }
}
```

This block also contains several computed attributes, documented below.

<a name="nested_master_authorized_networks_config"></a>The `master_authorized_networks_config` block supports:

* `cidr_blocks` - (Optional) External networks that can access the
    Kubernetes cluster master through HTTPS.

The `master_authorized_networks_config.cidr_blocks` block supports:

* `cidr_block` - (Optional) External network that can access Kubernetes master through HTTPS.
    Must be specified in CIDR notation.

* `display_name` - (Optional) Field for users to identify CIDR blocks.

<a name="nested_network_policy"></a>The `network_policy` block supports:

* `provider` - (Optional) The selected network policy provider. Defaults to PROVIDER_UNSPECIFIED.

* `enabled` - (Required) Whether network policy is enabled on the cluster.

<a name="nested_node_config"></a>The `node_config` block supports:

* `disk_size_gb` - (Optional) Size of the disk attached to each node, specified
    in GB. The smallest allowed disk size is 10GB. Defaults to 100GB.

* `disk_type` - (Optional) Type of the disk attached to each node
    (e.g. 'pd-standard', 'pd-balanced' or 'pd-ssd'). If unspecified, the default disk type is 'pd-standard'

* `ephemeral_storage_config` - (Optional, [Beta]) Parameters for the ephemeral storage filesystem. If unspecified, ephemeral storage is backed by the boot disk. Structure is [documented below](#nested_ephemeral_storage_config).

```hcl
ephemeral_storage_config {
  local_ssd_count = 2
}
```

* `gcfs_config` - (Optional) Parameters for the Google Container Filesystem (GCFS).
    If unspecified, GCFS will not be enabled on the node pool. When enabling this feature you must specify `image_type = "COS_CONTAINERD"` and `node_version` from GKE versions 1.19 or later to use it.
    For GKE versions 1.19, 1.20, and 1.21, the recommended minimum `node_version` would be 1.19.15-gke.1300, 1.20.11-gke.1300, and 1.21.5-gke.1300 respectively.
    A `machine_type` that has more than 16 GiB of memory is also recommended.
    GCFS must be enabled in order to use [image streaming](https://cloud.google.com/kubernetes-engine/docs/how-to/image-streaming).
    Structure is [documented below](#nested_gcfs_config).

```hcl
gcfs_config {
  enabled = true
}
```

* `guest_accelerator` - (Optional) List of the type and count of accelerator cards attached to the instance.
    Structure [documented below](#nested_guest_accelerator).
    To support removal of guest_accelerators in Terraform 0.12 this field is an
    [Attribute as Block](/docs/configuration/attr-as-blocks.html)

* `image_type` - (Optional) The image type to use for this node. Note that changing the image type
    will delete and recreate all nodes in the node pool.

* `labels` - (Optional) The Kubernetes labels (key/value pairs) to be applied to each node. The kubernetes.io/ and k8s.io/ prefixes are
    reserved by Kubernetes Core components and cannot be specified.

* `local_ssd_count` - (Optional) The amount of local SSD disks that will be
    attached to each cluster node. Defaults to 0.

* `machine_type` - (Optional) The name of a Google Compute Engine machine type.
    Defaults to `e2-medium`. To create a custom machine type, value should be set as specified
    [here](https://cloud.google.com/compute/docs/reference/latest/instances#machineType).

* `metadata` - (Optional) The metadata key/value pairs assigned to instances in
    the cluster. From GKE `1.12` onwards, `disable-legacy-endpoints` is set to
    `true` by the API; if `metadata` is set but that default value is not
    included, Terraform will attempt to unset the value. To avoid this, set the
    value in your config.

* `min_cpu_platform` - (Optional) Minimum CPU platform to be used by this instance.
    The instance may be scheduled on the specified or newer CPU platform. Applicable
    values are the friendly names of CPU platforms, such as `Intel Haswell`. See the
    [official documentation](https://cloud.google.com/compute/docs/instances/specify-min-cpu-platform)
    for more information.

* `oauth_scopes` - (Optional) The set of Google API scopes to be made available
    on all of the node VMs under the "default" service account.
    Use the "https://www.googleapis.com/auth/cloud-platform" scope to grant access to all APIs. It is recommended that you set `service_account` to a non-default service account and grant IAM roles to that service account for only the resources that it needs.

    See the [official documentation](https://cloud.google.com/kubernetes-engine/docs/how-to/access-scopes) for information on migrating off of legacy access scopes.

* `preemptible` - (Optional) A boolean that represents whether or not the underlying node VMs
    are preemptible. See the [official documentation](https://cloud.google.com/container-engine/docs/preemptible-vm)
    for more information. Defaults to false.

* `spot` - (Optional, [Beta](https://terraform.io/docs/providers/google/guides/provider_versions.html)) A boolean 
    that represents whether the underlying node VMs are spot. See the [official documentation](https://cloud.google.com/kubernetes-engine/docs/concepts/spot-vms)
    for more information. Defaults to false.

* `sandbox_config` - (Optional, [Beta](https://terraform.io/docs/providers/google/guides/provider_versions.html)) [GKE Sandbox](https://cloud.google.com/kubernetes-engine/docs/how-to/sandbox-pods) configuration. When enabling this feature you must specify `image_type = "COS_CONTAINERD"` and `node_version = "1.12.7-gke.17"` or later to use it.
    Structure is [documented below](#nested_sandbox_config).

* `boot_disk_kms_key` - (Optional) The Customer Managed Encryption Key used to encrypt the boot disk attached to each node in the node pool. This should be of the form projects/[KEY_PROJECT_ID]/locations/[LOCATION]/keyRings/[RING_NAME]/cryptoKeys/[KEY_NAME]. For more information about protecting resources with Cloud KMS Keys please see: https://cloud.google.com/compute/docs/disks/customer-managed-encryption

* `service_account` - (Optional) The service account to be used by the Node VMs.
    If not specified, the "default" service account is used.

* `shielded_instance_config` - (Optional) Shielded Instance options. Structure is [documented below](#nested_shielded_instance_config).

* `tags` - (Optional) The list of instance tags applied to all nodes. Tags are used to identify
    valid sources or targets for network firewalls.

* `taint` - (Optional) A list of [Kubernetes taints](https://kubernetes.io/docs/concepts/configuration/taint-and-toleration/)
to apply to nodes. GKE's API can only set this field on cluster creation.
However, GKE will add taints to your nodes if you enable certain features such
as GPUs. If this field is set, any diffs on this field will cause Terraform to
recreate the underlying resource. Taint values can be updated safely in
Kubernetes (eg. through `kubectl`), and it's recommended that you do not use
this field to manage taints. If you do, `lifecycle.ignore_changes` is
recommended. Structure is [documented below](#nested_taint).

* `workload_metadata_config` - (Optional) Metadata configuration to expose to workloads on the node pool.
    Structure is [documented below](#nested_workload_metadata_config).

* `kubelet_config` - (Optional, [Beta](https://terraform.io/docs/providers/google/guides/provider_versions.html))
Kubelet configuration, currently supported attributes can be found [here](https://cloud.google.com/sdk/gcloud/reference/beta/container/node-pools/create#--system-config-from-file).
Structure is [documented below](#nested_kubelet_config).

```
kubelet_config {
  cpu_manager_policy   = "static"
  cpu_cfs_quota        = true
  cpu_cfs_quota_period = "100us"
}
```

* `linux_node_config` - (Optional, [Beta](https://terraform.io/docs/providers/google/guides/provider_versions.html))
Linux node configuration, currently supported attributes can be found [here](https://cloud.google.com/sdk/gcloud/reference/beta/container/node-pools/create#--system-config-from-file).
Note that validations happen all server side. All attributes are optional.
Structure is [documented below](#nested_linux_node_config).

```hcl
linux_node_config {
  sysctls = {
    "net.core.netdev_max_backlog" = "10000"
    "net.core.rmem_max"           = "10000"
  }
}
```

* `node_group` - (Optional) Setting this field will assign instances of this pool to run on the specified node group. This is useful for running workloads on [sole tenant nodes](https://cloud.google.com/compute/docs/nodes/sole-tenant-nodes).

<a name="nested_network_config"></a>The `network_config` block supports:

* `create_pod_range` - (Optional, [Beta](https://terraform.io/docs/providers/google/guides/provider_versions.html)) Whether to create a new range for pod IPs in this node pool. Defaults are provided for `pod_range` and `pod_ipv4_cidr_block` if they are not specified.

* `pod_ipv4_cidr_block` - (Optional, [Beta](https://terraform.io/docs/providers/google/guides/provider_versions.html)) The IP address range for pod IPs in this node pool. Only applicable if createPodRange is true. Set to blank to have a range chosen with the default size. Set to /netmask (e.g. /14) to have a range chosen with a specific netmask. Set to a CIDR notation (e.g. 10.96.0.0/14) to pick a specific range to use.

* `pod_range` - (Optional, [Beta](https://terraform.io/docs/providers/google/guides/provider_versions.html)) The ID of the secondary range for pod IPs. If `create_pod_range` is true, this ID is used for the new range. If `create_pod_range` is false, uses an existing secondary range with this ID.

<a name="nested_ephemeral_storage_config"></a>The `ephemeral_storage_config` block supports:

* `local_ssd_count` (Required) - Number of local SSDs to use to back ephemeral storage. Uses NVMe interfaces. Each local SSD is 375 GB in size. If zero, it means to disable using local SSDs as ephemeral storage.

<a name="nested_gcfs_config"></a>The `gcfs_config` block supports:

* `enabled` (Required) - Whether or not the Google Container Filesystem (GCFS) is enabled

<a name="nested_guest_accelerator"></a>The `guest_accelerator` block supports:

* `type` (Required) - The accelerator type resource to expose to this instance. E.g. `nvidia-tesla-k80`.

* `count` (Required) - The number of the guest accelerator cards exposed to this instance.

* `gpu_partition_size` (Optional) - Size of partitions to create on the GPU. Valid values are described in the NVIDIA mig [user guide](https://docs.nvidia.com/datacenter/tesla/mig-user-guide/#partitioning).

<a name="nested_workload_identity_config"></a> The `workload_identity_config` block supports:

* `workload_pool` (Optional) - The workload pool to attach all Kubernetes service accounts to.

```hcl
workload_identity_config {
  workload_pool = "${data.google_project.project.project_id}.svc.id.goog"
}
```

<a name="nested_notification_config"></a>The `notification_config` block supports:

* `pubsub` (Required) - The pubsub config for the cluster's upgrade notifications.

The `pubsub` block supports:

* `enabled` (Required) - Whether or not the notification config is enabled

* `topic` (Optional) - The pubsub topic to push upgrade notifications to. Must be in the same project as the cluster. Must be in the format: `projects/{project}/topics/{topic}`.

```hcl
notification_config {
  pubsub {
    enabled = true
    topic = google_pubsub_topic.notifications.id
  }
}
```

<<<<<<< HEAD
<a name="nested_workload_certificates"></a> The `workload_certificates` block supports:

* `enable_certificates` (Required) - Whether Workload Certificates is enabled. 
    If set, the GKE Workload Identity Certificates controller and node agent will be deployed in the cluster, which can then be configured by creating a WorkloadCertificateConfig Custom Resource.

The `pod_security_policy_config` block supports:
=======
<a name="nested_confidential_nodes"></a> The `confidential_nodes` block supports:

* `enabled` (Required) - Enable Confidential Nodes for this cluster.

<a name="nested_pod_security_policy_config"></a>The `pod_security_policy_config` block supports:
>>>>>>> bd850338

* `enabled` (Required) - Enable the PodSecurityPolicy controller for this cluster.
    If enabled, pods must be valid under a PodSecurityPolicy to be created.

<a name="nested_private_cluster_config"></a>The `private_cluster_config` block supports:

* `enable_private_nodes` (Optional) - Enables the private cluster feature,
creating a private endpoint on the cluster. In a private cluster, nodes only
have RFC 1918 private addresses and communicate with the master's private
endpoint via private networking.

* `enable_private_endpoint` (Optional) - When `true`, the cluster's private
endpoint is used as the cluster endpoint and access through the public endpoint
is disabled. When `false`, either endpoint can be used. This field only applies
to private clusters, when `enable_private_nodes` is `true`.

* `master_ipv4_cidr_block` (Optional) - The IP range in CIDR notation to use for
the hosted master network. This range will be used for assigning private IP
addresses to the cluster master(s) and the ILB VIP. This range must not overlap
with any other ranges in use within the cluster's network, and it must be a /28
subnet. See [Private Cluster Limitations](https://cloud.google.com/kubernetes-engine/docs/how-to/private-clusters#req_res_lim)
for more details. This field only applies to private clusters, when
`enable_private_nodes` is `true`.

* `master_global_access_config` (Optional) - Controls cluster master global
access settings. If unset, Terraform will no longer manage this field and will
not modify the previously-set value. Structure is [documented below](#nested_master_global_access_config).

In addition, the `private_cluster_config` allows access to the following read-only fields:

* `peering_name` - The name of the peering between this cluster and the Google owned VPC.

* `private_endpoint` - The internal IP address of this cluster's master endpoint.

* `public_endpoint` - The external IP address of this cluster's master endpoint.

!> The Google provider is unable to validate certain configurations of
`private_cluster_config` when `enable_private_nodes` is `false`. It's
recommended that you omit the block entirely if the field is not set to `true`.

<a name="nested_master_global_access_config"></a>The `private_cluster_config.master_global_access_config` block supports:

* `enabled` (Optional) - Whether the cluster master is accessible globally or
not.

<a name="nested_sandbox_config"></a>The `sandbox_config` block supports:

* `sandbox_type` (Required) Which sandbox to use for pods in the node pool.
    Accepted values are:

    * `"gvisor"`: Pods run within a gVisor sandbox.

<a name="nested_release_channel"></a>The `release_channel` block supports:

* `channel` - (Required) The selected release channel.
    Accepted values are:
    * UNSPECIFIED: Not set.
    * RAPID: Weekly upgrade cadence; Early testers and developers who requires new features.
    * REGULAR: Multiple per month upgrade cadence; Production users who need features not yet offered in the Stable channel.
    * STABLE: Every few months upgrade cadence; Production users who need stability above all else, and for whom frequent upgrades are too risky.

<a name="nested_resource_usage_export_config"></a>The `resource_usage_export_config` block supports:

* `enable_network_egress_metering` (Optional) - Whether to enable network egress metering for this cluster. If enabled, a daemonset will be created
    in the cluster to meter network egress traffic.

* `enable_resource_consumption_metering` (Optional) - Whether to enable resource
consumption metering on this cluster. When enabled, a table will be created in
the resource export BigQuery dataset to store resource consumption data. The
resulting table can be joined with the resource usage table or with BigQuery
billing export. Defaults to `true`.

* `bigquery_destination` (Required) - Parameters for using BigQuery as the destination of resource usage export.

* `bigquery_destination.dataset_id` (Required) - The ID of a BigQuery Dataset. For Example:

```hcl
resource_usage_export_config {
  enable_network_egress_metering = false
  enable_resource_consumption_metering = true

  bigquery_destination {
    dataset_id = "cluster_resource_usage"
  }
}
```

<a name="nested_shielded_instance_config"></a>The `shielded_instance_config` block supports:

* `enable_secure_boot` (Optional) - Defines if the instance has Secure Boot enabled.

Secure Boot helps ensure that the system only runs authentic software by verifying the digital signature of all boot components, and halting the boot process if signature verification fails.  Defaults to `false`.

* `enable_integrity_monitoring` (Optional) - Defines if the instance has integrity monitoring enabled.

Enables monitoring and attestation of the boot integrity of the instance. The attestation is performed against the integrity policy baseline. This baseline is initially derived from the implicitly trusted boot image when the instance is created.  Defaults to `true`.

<a name="nested_taint"></a>The `taint` block supports:

* `key` (Required) Key for taint.

* `value` (Required) Value for taint.

* `effect` (Required) Effect for taint. Accepted values are `NO_SCHEDULE`, `PREFER_NO_SCHEDULE`, and `NO_EXECUTE`.

<a name="nested_workload_metadata_config"></a>The `workload_metadata_config` block supports:

* `mode` (Required) How to expose the node metadata to the workload running on the node.
    Accepted values are:
    * UNSPECIFIED: Not Set
    * GCE_METADATA: Expose all Compute Engine metadata to pods.
    * GKE_METADATA: Run the GKE Metadata Server on this node. The GKE Metadata Server exposes a metadata API to workloads that is compatible with the V1 Compute Metadata APIs exposed by the Compute Engine and App Engine Metadata Servers. This feature can only be enabled if [workload identity](https://cloud.google.com/kubernetes-engine/docs/how-to/workload-identity) is enabled at the cluster level.

<a name="nested_kubelet_config"></a>The `kubelet_config` block supports:

* `cpu_manager_policy` - (Required) The CPU management policy on the node. See
[K8S CPU Management Policies](https://kubernetes.io/docs/tasks/administer-cluster/cpu-management-policies/).
One of `"none"` or `"static"`. Defaults to `none` when `kubelet_config` is unset.

* `cpu_cfs_quota` - (Optional) If true, enables CPU CFS quota enforcement for
containers that specify CPU limits.

* `cpu_cfs_quota_period` - (Optional) The CPU CFS quota period value. Specified
as a sequence of decimal numbers, each with optional fraction and a unit suffix,
such as `"300ms"`. Valid time units are "ns", "us" (or "µs"), "ms", "s", "m",
"h". The value must be a positive duration.

-> Note: At the time of writing (2020/08/18) the GKE API rejects the `none`
value and accepts an invalid `default` value instead. While this remains true,
not specifying the `kubelet_config` block should be the equivalent of specifying
`none`.

<a name="nested_linux_node_config"></a>The `linux_node_config` block supports:

* `sysctls` - (Required)  The Linux kernel parameters to be applied to the nodes
and all pods running on the nodes. Specified as a map from the key, such as
`net.core.wmem_max`, to a string value.

<a name="nested_vertical_pod_autoscaling"></a>The `vertical_pod_autoscaling` block supports:

* `enabled` (Required) - Enables vertical pod autoscaling

<a name="nested_dns_config"></a>The `dns_config` block supports:

* `cluster_dns` - (Optional) Which in-cluster DNS provider should be used. `PROVIDER_UNSPECIFIED` (default) or `PLATFORM_DEFAULT` or `CLOUD_DNS`.

* `cluster_dns_scope` - (Optional) The scope of access to cluster DNS records. `DNS_SCOPE_UNSPECIFIED` (default) or `CLUSTER_SCOPE` or `VPC_SCOPE`.

* `cluster_dns_domain` - (Optional) The suffix used for all cluster service records.

## Attributes Reference

In addition to the arguments listed above, the following computed attributes are
exported:

* `id` - an identifier for the resource with format `projects/{{project}}/locations/{{zone}}/clusters/{{name}}`

* `self_link` - The server-defined URL for the resource.

* `endpoint` - The IP address of this cluster's Kubernetes master.

* `label_fingerprint` - The fingerprint of the set of labels for this cluster.

* `maintenance_policy.0.daily_maintenance_window.0.duration` - Duration of the time window, automatically chosen to be
    smallest possible in the given scenario.
    Duration will be in [RFC3339](https://www.ietf.org/rfc/rfc3339.txt) format "PTnHnMnS".

* `master_auth.0.client_certificate` - Base64 encoded public certificate
    used by clients to authenticate to the cluster endpoint.

* `master_auth.0.client_key` - Base64 encoded private key used by clients
    to authenticate to the cluster endpoint.

* `master_auth.0.cluster_ca_certificate` - Base64 encoded public certificate
    that is the root of trust for the cluster.

* `master_version` - The current version of the master in the cluster. This may
    be different than the `min_master_version` set in the config if the master
    has been updated by GKE.

* `tpu_ipv4_cidr_block` - The IP address range of the Cloud TPUs in this cluster, in
    [CIDR](http://en.wikipedia.org/wiki/Classless_Inter-Domain_Routing)
    notation (e.g. `1.2.3.4/29`).

* `services_ipv4_cidr` - The IP address range of the Kubernetes services in this
  cluster, in [CIDR](http://en.wikipedia.org/wiki/Classless_Inter-Domain_Routing)
  notation (e.g. `1.2.3.4/29`). Service addresses are typically put in the last
  `/16` from the container CIDR.

## Timeouts

This resource provides the following
[Timeouts](/docs/configuration/resources.html#timeouts) configuration options:

- `create` - Default is 40 minutes.
- `read`   - Default is 40 minutes.
- `update` - Default is 60 minutes.
- `delete` - Default is 40 minutes.

## Import

GKE clusters can be imported using the `project` , `location`, and `name`. If the project is omitted, the default
provider value will be used. Examples:

```
$ terraform import google_container_cluster.mycluster projects/my-gcp-project/locations/us-east1-a/clusters/my-cluster

$ terraform import google_container_cluster.mycluster my-gcp-project/us-east1-a/my-cluster

$ terraform import google_container_cluster.mycluster us-east1-a/my-cluster
```

~> **Note:** This resource has several fields that control Terraform-specific behavior and aren't present in the API. If they are set in config and you import a cluster, Terraform may need to perform an update immediately after import. Most of these updates should be no-ops but some may modify your cluster if the imported state differs.

For example, the following fields will show diffs if set in config:

- `min_master_version`
- `remove_default_node_pool`

## User Project Overrides

This resource supports [User Project Overrides](https://www.terraform.io/docs/providers/google/guides/provider_reference.html#user_project_override).<|MERGE_RESOLUTION|>--- conflicted
+++ resolved
@@ -799,20 +799,16 @@
 }
 ```
 
-<<<<<<< HEAD
 <a name="nested_workload_certificates"></a> The `workload_certificates` block supports:
 
-* `enable_certificates` (Required) - Whether Workload Certificates is enabled. 
+* `enable_certificates` (Required) - Whether Workload Certificates is enabled.
     If set, the GKE Workload Identity Certificates controller and node agent will be deployed in the cluster, which can then be configured by creating a WorkloadCertificateConfig Custom Resource.
 
-The `pod_security_policy_config` block supports:
-=======
 <a name="nested_confidential_nodes"></a> The `confidential_nodes` block supports:
 
 * `enabled` (Required) - Enable Confidential Nodes for this cluster.
 
 <a name="nested_pod_security_policy_config"></a>The `pod_security_policy_config` block supports:
->>>>>>> bd850338
 
 * `enabled` (Required) - Enable the PodSecurityPolicy controller for this cluster.
     If enabled, pods must be valid under a PodSecurityPolicy to be created.
