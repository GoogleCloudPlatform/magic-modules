---
subcategory: "Cloud Platform"
description: |-
 Allows management of Organization policies for a Google Organization.
---

# google\_organization\_policy

Allows management of Organization Policies for a Google Cloud Organization. 

~> **Warning:** This resource has been superseded by `google_org_policy_policy`. `google_org_policy_policy` uses Organization Policy API V2 instead of Cloud Resource Manager API V1 and it supports additional features such as tags and conditions.

To get more information about Organization Policies, see:

* [API documentation](https://cloud.google.com/resource-manager/reference/rest/v1/organizations/setOrgPolicy)
* How-to Guides
    * [Introduction to the Organization Policy Service](https://cloud.google.com/resource-manager/docs/organization-policy/overview)

## Example Usage

To set policy with a [boolean constraint](https://cloud.google.com/resource-manager/docs/organization-policy/quickstart-boolean-constraints):

```hcl
resource "google_organization_policy" "serial_port_policy" {
  org_id     = "123456789"
  constraint = "compute.disableSerialPortAccess"

  boolean_policy {
    enforced = true
  }
}
```


To set a policy with a [list constraint](https://cloud.google.com/resource-manager/docs/organization-policy/quickstart-list-constraints):

```hcl
resource "google_organization_policy" "services_policy" {
  org_id     = "123456789"
  constraint = "serviceuser.services"

  list_policy {
    allow {
      all = true
    }
  }
}
```

Or to deny some services, use the following instead:

```hcl
resource "google_organization_policy" "services_policy" {
  org_id     = "123456789"
  constraint = "serviceuser.services"

  list_policy {
    suggested_value = "compute.googleapis.com"

    deny {
      values = ["cloudresourcemanager.googleapis.com"]
    }
  }
}
```

To restore the default organization policy, use the following instead:

```hcl
resource "google_organization_policy" "services_policy" {
  org_id     = "123456789"
  constraint = "serviceuser.services"

  restore_policy {
    default = true
  }
}
```

## Argument Reference

The following arguments are supported:

* `org_id` - (Required) The numeric ID of the organization to set the policy for.

* `constraint` - (Required) The name of the Constraint the Policy is configuring, for example, `serviceuser.services`. Check out the [complete list of available constraints](https://cloud.google.com/resource-manager/docs/organization-policy/understanding-constraints#available_constraints).

- - -

* `version` - (Optional) Version of the Policy. Default version is 0.

* `boolean_policy` - (Optional) A boolean policy is a constraint that is either enforced or not. Structure is [documented
below](#nested_boolean_policy).

* `list_policy` - (Optional) A policy that can define specific values that are allowed or denied for the given constraint. It can also be used to allow or deny all values. Structure is [documented below](#nested_list_policy).

* `restore_policy` - (Optional) A restore policy is a constraint to restore the default policy. Structure is [documented below](#nested_restore_policy).

~> **Note:** If none of [`boolean_policy`, `list_policy`, `restore_policy`] are defined the policy for a given constraint will
effectively be unset. This is represented in the UI as the constraint being 'Inherited'.

- - -

<a name="nested_boolean_policy"></a>The `boolean_policy` block supports:

* `enforced` - (Required) If true, then the Policy is enforced. If false, then any configuration is acceptable.

<a name="nested_list_policy"></a>The `list_policy` block supports:

* `allow` or `deny` - (Optional) One or the other must be set.

* `suggested_value` - (Optional) The Google Cloud Console will try to default to a configuration that matches the value specified in this field.

* `inherit_from_parent` - (Optional) If set to true, the values from the effective Policy of the parent resource
are inherited, meaning the values set in this Policy are added to the values inherited up the hierarchy.

The `allow` or `deny` blocks support:

* `all` - (Optional) The policy allows or denies all values.

* `values` - (Optional) The policy can define specific values that are allowed or denied.

<a name="nested_restore_policy"></a>The `restore_policy` block supports:

* `default` - (Required) May only be set to true. If set, then the default Policy is restored.

## Attributes Reference

In addition to the arguments listed above, the following computed attributes are
exported:

* `etag` - (Computed) The etag of the organization policy. `etag` is used for optimistic concurrency control as a way to help prevent simultaneous updates of a policy from overwriting each other.

* `update_time` - (Computed) The timestamp in RFC3339 UTC "Zulu" format, accurate to nanoseconds, representing when the variable was last updated. Example: "2016-10-09T12:33:37.578138407Z".

## Import

Organization Policies can be imported using the `org_id` and the `constraint`, e.g.

* `{{org_id}}/constraints/{{constraint}}`

In Terraform v1.5.0 and later, use an [`import` block](https://developer.hashicorp.com/terraform/language/import) to import Organization Policies using one of the formats above. For example:

```tf
import {
  id = "{{org_id}}/constraints/{{constraint}}"
  to = google_organization_policy.default
}
```

When using the [`terraform import` command](https://developer.hashicorp.com/terraform/cli/commands/import), Organization Policies can be imported using one of the formats above. For example:

```
<<<<<<< HEAD
$ terraform import google_organization_policy.services_policy {{ord_id}}/constraints/{{constraint}}
=======
$ terraform import google_organization_policy.default {{org_id}}/constraints/{{constraint}}
>>>>>>> af65a6de
```

It is all right if the constraint contains a slash, as in the example above.<|MERGE_RESOLUTION|>--- conflicted
+++ resolved
@@ -151,11 +151,7 @@
 When using the [`terraform import` command](https://developer.hashicorp.com/terraform/cli/commands/import), Organization Policies can be imported using one of the formats above. For example:
 
 ```
-<<<<<<< HEAD
-$ terraform import google_organization_policy.services_policy {{ord_id}}/constraints/{{constraint}}
-=======
 $ terraform import google_organization_policy.default {{org_id}}/constraints/{{constraint}}
->>>>>>> af65a6de
 ```
 
 It is all right if the constraint contains a slash, as in the example above.