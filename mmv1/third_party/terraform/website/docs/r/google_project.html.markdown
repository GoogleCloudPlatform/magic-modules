---
subcategory: "Cloud Platform"
description: |-
 Allows management of a Google Cloud Platform project.
---

# google\_project

Allows creation and management of a Google Cloud Platform project.

Projects created with this resource must be associated with an Organization.
See the [Organization documentation](https://cloud.google.com/resource-manager/docs/quickstarts) for more details.

The user or service account that is running Terraform when creating a `google_project`
resource must have `roles/resourcemanager.projectCreator` on the specified organization. See the
[Access Control for Organizations Using IAM](https://cloud.google.com/resource-manager/docs/access-control-org)
doc for more information.

~> This resource reads the specified billing account on every terraform apply and plan operation so you must have permissions on the specified billing account.

~> It is recommended to use the `constraints/compute.skipDefaultNetworkCreation` [constraint](/docs/providers/google/r/google_organization_policy.html) to remove the default network instead of setting `auto_create_network` to false, when possible.

To get more information about projects, see:

* [API documentation](https://cloud.google.com/resource-manager/reference/rest/v1/projects)
* How-to Guides
    * [Creating and managing projects](https://cloud.google.com/resource-manager/docs/creating-managing-projects)

## Example Usage

```hcl
resource "google_project" "my_project" {
  name       = "My Project"
  project_id = "your-project-id"
  org_id     = "1234567"
}
```

To create a project under a specific folder

```hcl
resource "google_project" "my_project-in-a-folder" {
  name       = "My Project"
  project_id = "your-project-id"
  folder_id  = google_folder.department1.name
}

resource "google_folder" "department1" {
  display_name = "Department 1"
  parent       = "organizations/1234567"
}
```

## Argument Reference

The following arguments are supported:

* `name` - (Required) The display name of the project.

* `project_id` - (Required) The project ID. Changing this forces a new project to be created.

* `org_id` - (Optional) The numeric ID of the organization this project belongs to.
    Changing this forces a new project to be created.  Only one of
    `org_id` or `folder_id` may be specified. If the `org_id` is
    specified then the project is created at the top level. Changing
    this forces the project to be migrated to the newly specified
    organization.

* `folder_id` - (Optional) The numeric ID of the folder this project should be
   created under. Only one of `org_id` or `folder_id` may be
   specified. If the `folder_id` is specified, then the project is
   created under the specified folder. Changing this forces the
   project to be migrated to the newly specified folder.

* `billing_account` - (Optional) The alphanumeric ID of the billing account this project
    belongs to. The user or service account performing this operation with Terraform
    must have at minimum Billing Account User privileges (`roles/billing.user`) on the billing account.
    See [Google Cloud Billing API Access Control](https://cloud.google.com/billing/docs/how-to/billing-access)
    for more details.

* `skip_delete` - (Optional) If true, the Terraform resource can be deleted
    without deleting the Project via the Google API.

* `labels` - (Optional) A set of key/value label pairs to assign to the project.
  **Note**: This field is non-authoritative, and will only manage the labels present in your configuration.
	Please refer to the field 'effective_labels' for all of the labels present on the resource.

* `terraform_labels` -
  The combination of labels configured directly on the resource and default labels configured on the provider.

* `effective_labels` -
  All of labels (key/value pairs) present on the resource in GCP, including the labels configured through Terraform, other clients and services.

* `auto_create_network` - (Optional) Controls whether the 'default' network exists on the project. Defaults
    to `true`, where it is created. If set to `false`, the default network will still be created by GCP but
    will be deleted immediately by Terraform. Therefore, for quota purposes, you will still need to have 1 
    network slot available to create the project successfully, even if you set `auto_create_network` to
    `false`. Note that when `false`, Terraform enables `compute.googleapis.com` on the project to interact
    with the GCE API and currently leaves it enabled.

## Attributes Reference

In addition to the arguments listed above, the following computed attributes are
exported:

* `id` - an identifier for the resource with format `projects/{{project}}`

* `number` - The numeric identifier of the project.

## Timeouts

This resource provides the following
[Timeouts](https://developer.hashicorp.com/terraform/plugin/sdkv2/resources/retries-and-customizable-timeouts) configuration options: configuration options:

- `create` - Default is 10 minutes.
- `update` - Default is 10 minutes.
- `delete` - Default is 10 minutes.

## Import

Projects can be imported using the `project_id`, e.g.

* `{{project_id}}`

In Terraform v1.5.0 and later, use an [`import` block](https://developer.hashicorp.com/terraform/language/import) to import Projects using one of the formats above. For example:

```tf
import {
  id = "{{project_id}}"
  to = google_project.default
}
```

When using the [`terraform import` command](https://developer.hashicorp.com/terraform/cli/commands/import), Projects can be imported using one of the formats above. For example:

```
<<<<<<< HEAD
$ terraform import google_project.my_project {{project_id}}
=======
$ terraform import google_project.default {{project_id}}
>>>>>>> af65a6de
```<|MERGE_RESOLUTION|>--- conflicted
+++ resolved
@@ -134,9 +134,5 @@
 When using the [`terraform import` command](https://developer.hashicorp.com/terraform/cli/commands/import), Projects can be imported using one of the formats above. For example:
 
 ```
-<<<<<<< HEAD
-$ terraform import google_project.my_project {{project_id}}
-=======
 $ terraform import google_project.default {{project_id}}
->>>>>>> af65a6de
 ```