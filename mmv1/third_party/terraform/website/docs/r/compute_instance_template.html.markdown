--- conflicted
+++ resolved
@@ -44,17 +44,11 @@
 
   // Create a new boot disk from an image
   disk {
-<<<<<<< HEAD
-    source_image = "debian-cloud/debian-10"
-    auto_delete  = true
-    boot         = true
-=======
-    source_image      = "debian-cloud/debian-9"
+    source_image      = "debian-cloud/debian-10"
     auto_delete       = true
     boot              = true
     // backup the disk every day
     resource_policies = [google_compute_resource_policy.daily_backup.id]
->>>>>>> 27749213
   }
 
   // Use an existing disk resource
