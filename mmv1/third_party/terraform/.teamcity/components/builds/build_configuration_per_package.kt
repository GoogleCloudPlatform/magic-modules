/*
 * Copyright (c) HashiCorp, Inc.
 * SPDX-License-Identifier: MPL-2.0
 */

// This file is maintained in the GoogleCloudPlatform/magic-modules repository and copied into the downstream provider repositories. Any changes to this file in the downstream will be overwritten.

package builds

import ArtifactRules
import DefaultBuildTimeoutDuration
import DefaultParallelism
import generated.ServiceParallelism
import jetbrains.buildServer.configs.kotlin.BuildType
import jetbrains.buildServer.configs.kotlin.failureConditions.BuildFailureOnText
import jetbrains.buildServer.configs.kotlin.failureConditions.failOnText
import jetbrains.buildServer.configs.kotlin.sharedResources
import jetbrains.buildServer.configs.kotlin.vcs.GitVcsRoot
import replaceCharsId

// BuildConfigurationsForPackages accepts a map containing details of multiple packages in a provider and returns a list of build configurations for them all.
// Intended to be used in projects where we're testing all packages, e.g. the nightly test projects
<<<<<<< HEAD
fun BuildConfigurationsForPackages(packages: Map<String, Map<String, String>>, providerName: String, parentProjectName: String, vcsRoot: GitVcsRoot, sharedResources: List<String>, environmentVariables: AccTestConfiguration, testPrefix: String = "TestAcc"): List<BuildType> {
=======
fun BuildConfigurationsForPackages(packages: Map<String, Map<String, String>>, providerName: String, parentProjectName: String, vcsRoot: GitVcsRoot, sharedResources: List<String>, environmentVariables: AccTestConfiguration, testPrefix: String = "TestAcc", releaseDiffTest: String = "false"): List<BuildType> {
>>>>>>> 4dd5624b
    val list = ArrayList<BuildType>()

    // Create build configurations for all packages, except sweeper
    packages.forEach { (packageName, info) ->
        val path: String = info.getValue("path").toString()
        val displayName: String = info.getValue("displayName").toString()

<<<<<<< HEAD
        val pkg = PackageDetails(packageName, displayName, providerName, parentProjectName)
=======
        val pkg = PackageDetails(packageName, displayName, providerName, parentProjectName, releaseDiffTest)
>>>>>>> 4dd5624b
        val buildConfig = pkg.buildConfiguration(path, vcsRoot, sharedResources, environmentVariables, testPrefix = testPrefix)
        list.add(buildConfig)
    }

    return list
}

// BuildConfigurationForSinglePackage accepts details of a single package in a provider and returns a build configuration for it
// Intended to be used in short-lived projects where we're testing specific packages, e.g. feature branch testing
<<<<<<< HEAD
fun BuildConfigurationForSinglePackage(packageName: String, packagePath: String, packageDisplayName: String, providerName: String, parentProjectName: String, vcsRoot: GitVcsRoot, sharedResources: List<String>, environmentVariables: AccTestConfiguration, testPrefix: String = "TestAcc"): BuildType{
    val pkg = PackageDetails(packageName, packageDisplayName, providerName, parentProjectName)
=======
fun BuildConfigurationForSinglePackage(packageName: String, packagePath: String, packageDisplayName: String, providerName: String, parentProjectName: String, vcsRoot: GitVcsRoot, sharedResources: List<String>, environmentVariables: AccTestConfiguration, testPrefix: String = "TestAcc", releaseDiffTest: String = "false"): BuildType{
    val pkg = PackageDetails(packageName, packageDisplayName, providerName, parentProjectName, releaseDiffTest)
>>>>>>> 4dd5624b
    return pkg.buildConfiguration(packagePath, vcsRoot, sharedResources, environmentVariables, testPrefix = testPrefix)
}

class PackageDetails(private val packageName: String, private val displayName: String, private val providerName: String, private val parentProjectName: String, private val releaseDiffTest: String) {

    // buildConfiguration returns a BuildType for a service package
    // For BuildType docs, see https://teamcity.jetbrains.com/app/dsl-documentation/root/build-type/index.html
    fun buildConfiguration(path: String, vcsRoot: GitVcsRoot, sharedResources: List<String>, environmentVariables: AccTestConfiguration, buildTimeout: Int = DefaultBuildTimeoutDuration, testPrefix: String): BuildType {
        val testPrefix = "TestAcc"
        val testTimeout = "12"

        var parallelism = DefaultParallelism
        if (ServiceParallelism.containsKey(packageName)){
            parallelism = ServiceParallelism.getValue(packageName)
        }

        return BuildType {
            // TC needs a consistent ID for dynamically generated packages
            id(uniqueID())

            name = "%s - Acceptance Tests".format(displayName)

            vcs {
                root(vcsRoot)
                cleanCheckout = true
            }

            steps {
                setGitCommitBuildId()
                tagBuildToIndicateTriggerMethod()
                configureGoEnv()
                downloadTerraformBinary()
                runAcceptanceTests()
                saveArtifactsToGCS()
                archiveArtifactsIfOverLimit() // Must be after push to GCS step, as this step impacts debug log files
            }

            features {
                golang()
                if (sharedResources.isNotEmpty()) {
                    sharedResources {
                        // When the build runs, it locks the value(s) below
                        sharedResources.forEach { sr ->
                            lockSpecificValue(sr, packageName)
                        }
                    }
                }
            }

            params {
                configureGoogleSpecificTestParameters(environmentVariables)
                acceptanceTestBuildParams(parallelism, testPrefix, testTimeout, releaseDiffTest)
                terraformLoggingParameters(environmentVariables, providerName)
                terraformCoreBinaryTesting()
                terraformShouldPanicForSchemaErrors()
                readOnlySettings()
                workingDirectory(path)
            }

            artifactRules = ArtifactRules

            failureConditions {
                errorMessage = true
                executionTimeoutMin = buildTimeout

                // Stop builds if the branch does not exist
                failOnText {
                  conditionType = BuildFailureOnText.ConditionType.CONTAINS
                  pattern = "which does not correspond to any branch monitored by the build VCS roots"
                  failureMessage = "Error: The branch %teamcity.build.branch% does not exist"
                  reverse = false
                  stopBuildOnFailure = true
                }
            }

        }
    }

    private fun uniqueID(): String {
        // Replacing chars can be necessary, due to limitations on IDs
        // "ID should start with a latin letter and contain only latin letters, digits and underscores (at most 225 characters)."
        var id = "%s_%s_PACKAGE_%s".format(this.parentProjectName, this.providerName, this.packageName)
        return replaceCharsId(id)
    }
}<|MERGE_RESOLUTION|>--- conflicted
+++ resolved
@@ -20,11 +20,7 @@
 
 // BuildConfigurationsForPackages accepts a map containing details of multiple packages in a provider and returns a list of build configurations for them all.
 // Intended to be used in projects where we're testing all packages, e.g. the nightly test projects
-<<<<<<< HEAD
-fun BuildConfigurationsForPackages(packages: Map<String, Map<String, String>>, providerName: String, parentProjectName: String, vcsRoot: GitVcsRoot, sharedResources: List<String>, environmentVariables: AccTestConfiguration, testPrefix: String = "TestAcc"): List<BuildType> {
-=======
 fun BuildConfigurationsForPackages(packages: Map<String, Map<String, String>>, providerName: String, parentProjectName: String, vcsRoot: GitVcsRoot, sharedResources: List<String>, environmentVariables: AccTestConfiguration, testPrefix: String = "TestAcc", releaseDiffTest: String = "false"): List<BuildType> {
->>>>>>> 4dd5624b
     val list = ArrayList<BuildType>()
 
     // Create build configurations for all packages, except sweeper
@@ -32,11 +28,7 @@
         val path: String = info.getValue("path").toString()
         val displayName: String = info.getValue("displayName").toString()
 
-<<<<<<< HEAD
-        val pkg = PackageDetails(packageName, displayName, providerName, parentProjectName)
-=======
         val pkg = PackageDetails(packageName, displayName, providerName, parentProjectName, releaseDiffTest)
->>>>>>> 4dd5624b
         val buildConfig = pkg.buildConfiguration(path, vcsRoot, sharedResources, environmentVariables, testPrefix = testPrefix)
         list.add(buildConfig)
     }
@@ -46,13 +38,8 @@
 
 // BuildConfigurationForSinglePackage accepts details of a single package in a provider and returns a build configuration for it
 // Intended to be used in short-lived projects where we're testing specific packages, e.g. feature branch testing
-<<<<<<< HEAD
-fun BuildConfigurationForSinglePackage(packageName: String, packagePath: String, packageDisplayName: String, providerName: String, parentProjectName: String, vcsRoot: GitVcsRoot, sharedResources: List<String>, environmentVariables: AccTestConfiguration, testPrefix: String = "TestAcc"): BuildType{
-    val pkg = PackageDetails(packageName, packageDisplayName, providerName, parentProjectName)
-=======
 fun BuildConfigurationForSinglePackage(packageName: String, packagePath: String, packageDisplayName: String, providerName: String, parentProjectName: String, vcsRoot: GitVcsRoot, sharedResources: List<String>, environmentVariables: AccTestConfiguration, testPrefix: String = "TestAcc", releaseDiffTest: String = "false"): BuildType{
     val pkg = PackageDetails(packageName, packageDisplayName, providerName, parentProjectName, releaseDiffTest)
->>>>>>> 4dd5624b
     return pkg.buildConfiguration(packagePath, vcsRoot, sharedResources, environmentVariables, testPrefix = testPrefix)
 }
 
