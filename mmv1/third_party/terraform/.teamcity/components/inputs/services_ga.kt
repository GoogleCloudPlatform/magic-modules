--- conflicted
+++ resolved
@@ -616,17 +616,15 @@
         "displayName" to "Securitycenter",
         "path" to "./google/services/securitycenter"
     ),
-<<<<<<< HEAD
     "securitycenterv2" to mapOf(
         "name" to "securitycenterv2",
         "displayName" to "securitycenterv2",
         "path" to "./google-beta/services/securitycenterv2"
-=======
+    ),
     "securitycentermanagement" to mapOf(
         "name" to "securitycentermanagement",
         "displayName" to "Securitycentermanagement",
         "path" to "./google/services/securitycentermanagement"
->>>>>>> ff9f57ef
     ),
     "securityposture" to mapOf(
         "name" to "securityposture",
