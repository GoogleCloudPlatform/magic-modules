/*
 * Copyright (c) HashiCorp, Inc.
 * SPDX-License-Identifier: MPL-2.0
 */

// This file is maintained in the GoogleCloudPlatform/magic-modules repository and copied into the downstream provider repositories. Any changes to this file in the downstream will be overwritten.

/*
  NOTE: This file is manually curated - any new service packages added to the provider codebase will need to be accompanied with a change in this file.
        When adding new entires make sure to ensure the path value is correct for TPG or TPGB

        For this file, services_beta.kt, please ensure paths are like:
            "./google-beta/services/accessapproval"
*/

package generated

var ServicesListBeta = mapOf(
    "accessapproval" to mapOf(
        "name" to "accessapproval",
        "displayName" to "Accessapproval",
        "path" to "./google-beta/services/accessapproval"
    ),
    "accesscontextmanager" to mapOf(
        "name" to "accesscontextmanager",
        "displayName" to "Accesscontextmanager",
        "path" to "./google-beta/services/accesscontextmanager"
    ),
    "activedirectory" to mapOf(
        "name" to "activedirectory",
        "displayName" to "Activedirectory",
        "path" to "./google-beta/services/activedirectory"
    ),
    "alloydb" to mapOf(
        "name" to "alloydb",
        "displayName" to "Alloydb",
        "path" to "./google-beta/services/alloydb"
    ),
    "apigateway" to mapOf(
        "name" to "apigateway",
        "displayName" to "Apigateway",
        "path" to "./google-beta/services/apigateway"
    ),
    "apigee" to mapOf(
        "name" to "apigee",
        "displayName" to "Apigee",
        "path" to "./google-beta/services/apigee"
    ),
    "apihub" to mapOf(
        "name" to "apihub",
        "displayName" to "Apihub",
        "path" to "./google-beta/services/apihub"
    ),
    "apikeys" to mapOf(
        "name" to "apikeys",
        "displayName" to "Apikeys",
        "path" to "./google-beta/services/apikeys"
    ),
    "appengine" to mapOf(
        "name" to "appengine",
        "displayName" to "Appengine",
        "path" to "./google-beta/services/appengine"
    ),
    "apphub" to mapOf(
        "name" to "apphub",
        "displayName" to "Apphub",
        "path" to "./google-beta/services/apphub"
    ),
    "artifactregistry" to mapOf(
        "name" to "artifactregistry",
        "displayName" to "Artifactregistry",
        "path" to "./google-beta/services/artifactregistry"
    ),
    "assuredworkloads" to mapOf(
        "name" to "assuredworkloads",
        "displayName" to "Assuredworkloads",
        "path" to "./google-beta/services/assuredworkloads"
    ),
    "backupdr" to mapOf(
        "name" to "backupdr",
        "displayName" to "Backupdr",
        "path" to "./google-beta/services/backupdr"
    ),
    "beyondcorp" to mapOf(
        "name" to "beyondcorp",
        "displayName" to "Beyondcorp",
        "path" to "./google-beta/services/beyondcorp"
    ),
    "biglake" to mapOf(
        "name" to "biglake",
        "displayName" to "Biglake",
        "path" to "./google-beta/services/biglake"
    ),
    "bigquery" to mapOf(
        "name" to "bigquery",
        "displayName" to "Bigquery",
        "path" to "./google-beta/services/bigquery"
    ),
    "bigqueryanalyticshub" to mapOf(
        "name" to "bigqueryanalyticshub",
        "displayName" to "Bigqueryanalyticshub",
        "path" to "./google-beta/services/bigqueryanalyticshub"
    ),
    "bigqueryconnection" to mapOf(
        "name" to "bigqueryconnection",
        "displayName" to "Bigqueryconnection",
        "path" to "./google-beta/services/bigqueryconnection"
    ),
    "bigquerydatapolicy" to mapOf(
        "name" to "bigquerydatapolicy",
        "displayName" to "Bigquerydatapolicy",
        "path" to "./google-beta/services/bigquerydatapolicy"
    ),
    "bigquerydatapolicyv2" to mapOf(
        "name" to "bigquerydatapolicyv2",
        "displayName" to "Bigquerydatapolicyv2",
        "path" to "./google-beta/services/bigquerydatapolicyv2"
    ),
    "bigquerydatatransfer" to mapOf(
        "name" to "bigquerydatatransfer",
        "displayName" to "Bigquerydatatransfer",
        "path" to "./google-beta/services/bigquerydatatransfer"
    ),
    "bigqueryreservation" to mapOf(
        "name" to "bigqueryreservation",
        "displayName" to "Bigqueryreservation",
        "path" to "./google-beta/services/bigqueryreservation"
    ),
    "bigtable" to mapOf(
        "name" to "bigtable",
        "displayName" to "Bigtable",
        "path" to "./google-beta/services/bigtable"
    ),
    "billing" to mapOf(
        "name" to "billing",
        "displayName" to "Billing",
        "path" to "./google-beta/services/billing"
    ),
    "binaryauthorization" to mapOf(
        "name" to "binaryauthorization",
        "displayName" to "Binaryauthorization",
        "path" to "./google-beta/services/binaryauthorization"
    ),
    "blockchainnodeengine" to mapOf(
        "name" to "blockchainnodeengine",
        "displayName" to "Blockchainnodeengine",
        "path" to "./google-beta/services/blockchainnodeengine"
    ),
    "certificatemanager" to mapOf(
        "name" to "certificatemanager",
        "displayName" to "Certificatemanager",
        "path" to "./google-beta/services/certificatemanager"
    ),
    "ces" to mapOf(
        "name" to "ces",
        "displayName" to "Customerengagementsuite",
        "path" to "./google-beta/services/ces"
    ),
    "chronicle" to mapOf(
        "name" to "chronicle",
        "displayName" to "Chronicle",
        "path" to "./google-beta/services/chronicle"
    ),
    "cloudasset" to mapOf(
        "name" to "cloudasset",
        "displayName" to "Cloudasset",
        "path" to "./google-beta/services/cloudasset"
    ),
    "cloudbuild" to mapOf(
        "name" to "cloudbuild",
        "displayName" to "Cloudbuild",
        "path" to "./google-beta/services/cloudbuild"
    ),
    "cloudbuildv2" to mapOf(
        "name" to "cloudbuildv2",
        "displayName" to "Cloudbuildv2",
        "path" to "./google-beta/services/cloudbuildv2"
    ),
    "clouddeploy" to mapOf(
        "name" to "clouddeploy",
        "displayName" to "Clouddeploy",
        "path" to "./google-beta/services/clouddeploy"
    ),
    "clouddomains" to mapOf(
        "name" to "clouddomains",
        "displayName" to "Clouddomains",
        "path" to "./google-beta/services/clouddomains"
    ),
    "cloudfunctions" to mapOf(
        "name" to "cloudfunctions",
        "displayName" to "Cloudfunctions",
        "path" to "./google-beta/services/cloudfunctions"
    ),
    "cloudfunctions2" to mapOf(
        "name" to "cloudfunctions2",
        "displayName" to "Cloudfunctions2",
        "path" to "./google-beta/services/cloudfunctions2"
    ),
    "cloudidentity" to mapOf(
        "name" to "cloudidentity",
        "displayName" to "Cloudidentity",
        "path" to "./google-beta/services/cloudidentity"
    ),
    "cloudids" to mapOf(
        "name" to "cloudids",
        "displayName" to "Cloudids",
        "path" to "./google-beta/services/cloudids"
    ),
    "cloudquotas" to mapOf(
        "name" to "cloudquotas",
        "displayName" to "Cloudquotas",
        "path" to "./google-beta/services/cloudquotas"
    ),
    "cloudrun" to mapOf(
        "name" to "cloudrun",
        "displayName" to "Cloudrun",
        "path" to "./google-beta/services/cloudrun"
    ),
    "cloudrunv2" to mapOf(
        "name" to "cloudrunv2",
        "displayName" to "Cloudrunv2",
        "path" to "./google-beta/services/cloudrunv2"
    ),
    "cloudscheduler" to mapOf(
        "name" to "cloudscheduler",
        "displayName" to "Cloudscheduler",
        "path" to "./google-beta/services/cloudscheduler"
    ),
    "cloudsecuritycompliance" to mapOf(
<<<<<<< HEAD
        "name" to "cloudsecuritycompliance"
        "displayName" to "Cloud Security Compliance",
        "path" to "./google-beta/services/cloudsecuritycompliance"
    )
=======
        "name" to "cloudsecuritycompliance",
        "displayName" to "Cloud Security Compliance",
        "path" to "./google-beta/services/cloudsecuritycompliance"
    ),
>>>>>>> 3074b9fa
    "cloudtasks" to mapOf(
        "name" to "cloudtasks",
        "displayName" to "Cloudtasks",
        "path" to "./google-beta/services/cloudtasks"
    ),
    "colab" to mapOf(
        "name" to "colab",
        "displayName" to "Colab",
        "path" to "./google-beta/services/colab"
    ),
    "composer" to mapOf(
        "name" to "composer",
        "displayName" to "Composer",
        "path" to "./google-beta/services/composer"
    ),
    "compute" to mapOf(
        "name" to "compute",
        "displayName" to "Compute",
        "path" to "./google-beta/services/compute"
    ),
    "contactcenterinsights" to mapOf(
        "name" to "contactcenterinsights",
        "displayName" to "Contact Center AI Insights",
        "path" to "./google-beta/services/contactcenterinsights"
    ),
    "container" to mapOf(
        "name" to "container",
        "displayName" to "Container",
        "path" to "./google-beta/services/container"
    ),
    "containeranalysis" to mapOf(
        "name" to "containeranalysis",
        "displayName" to "Containeranalysis",
        "path" to "./google-beta/services/containeranalysis"
    ),
    "containerattached" to mapOf(
        "name" to "containerattached",
        "displayName" to "Containerattached",
        "path" to "./google-beta/services/containerattached"
    ),
    "containeraws" to mapOf(
        "name" to "containeraws",
        "displayName" to "Containeraws",
        "path" to "./google-beta/services/containeraws"
    ),
    "containerazure" to mapOf(
        "name" to "containerazure",
        "displayName" to "Containerazure",
        "path" to "./google-beta/services/containerazure"
    ),
    "corebilling" to mapOf(
        "name" to "corebilling",
        "displayName" to "Corebilling",
        "path" to "./google-beta/services/corebilling"
    ),
    "databasemigrationservice" to mapOf(
        "name" to "databasemigrationservice",
        "displayName" to "Databasemigrationservice",
        "path" to "./google-beta/services/databasemigrationservice"
    ),
    "datacatalog" to mapOf(
        "name" to "datacatalog",
        "displayName" to "Datacatalog",
        "path" to "./google-beta/services/datacatalog"
    ),
    "dataflow" to mapOf(
        "name" to "dataflow",
        "displayName" to "Dataflow",
        "path" to "./google-beta/services/dataflow"
    ),
    "dataform" to mapOf(
        "name" to "dataform",
        "displayName" to "Dataform",
        "path" to "./google-beta/services/dataform"
    ),
    "datafusion" to mapOf(
        "name" to "datafusion",
        "displayName" to "Datafusion",
        "path" to "./google-beta/services/datafusion"
    ),
    "datalossprevention" to mapOf(
        "name" to "datalossprevention",
        "displayName" to "Datalossprevention",
        "path" to "./google-beta/services/datalossprevention"
    ),
    "datapipeline" to mapOf(
        "name" to "datapipeline",
        "displayName" to "Datapipeline",
        "path" to "./google-beta/services/datapipeline"
    ),
    "dataplex" to mapOf(
        "name" to "dataplex",
        "displayName" to "Dataplex",
        "path" to "./google-beta/services/dataplex"
    ),
    "dataproc" to mapOf(
        "name" to "dataproc",
        "displayName" to "Dataproc",
        "path" to "./google-beta/services/dataproc"
    ),
    "dataprocgdc" to mapOf(
        "name" to "dataprocgdc",
        "displayName" to "Dataproc on GDC",
        "path" to "./google-beta/services/dataprocgdc"
    ),
    "dataprocmetastore" to mapOf(
        "name" to "dataprocmetastore",
        "displayName" to "Dataprocmetastore",
        "path" to "./google-beta/services/dataprocmetastore"
    ),
    "datastream" to mapOf(
        "name" to "datastream",
        "displayName" to "Datastream",
        "path" to "./google-beta/services/datastream"
    ),
    "deploymentmanager" to mapOf(
        "name" to "deploymentmanager",
        "displayName" to "Deploymentmanager",
        "path" to "./google-beta/services/deploymentmanager"
    ),
    "developerconnect" to mapOf(
        "name" to "developerconnect",
        "displayName" to "Developerconnect",
        "path" to "./google-beta/services/developerconnect"
    ),
    "dialogflow" to mapOf(
        "name" to "dialogflow",
        "displayName" to "Dialogflow",
        "path" to "./google-beta/services/dialogflow"
    ),
    "dialogflowcx" to mapOf(
        "name" to "dialogflowcx",
        "displayName" to "Dialogflowcx",
        "path" to "./google-beta/services/dialogflowcx"
    ),
    "discoveryengine" to mapOf(
        "name" to "discoveryengine",
        "displayName" to "Discoveryengine",
        "path" to "./google-beta/services/discoveryengine"
    ),
    "dns" to mapOf(
        "name" to "dns",
        "displayName" to "Dns",
        "path" to "./google-beta/services/dns"
    ),
    "documentai" to mapOf(
        "name" to "documentai",
        "displayName" to "Documentai",
        "path" to "./google-beta/services/documentai"
    ),
    "documentaiwarehouse" to mapOf(
        "name" to "documentaiwarehouse",
        "displayName" to "Documentaiwarehouse",
        "path" to "./google-beta/services/documentaiwarehouse"
    ),
    "edgecontainer" to mapOf(
        "name" to "edgecontainer",
        "displayName" to "Edgecontainer",
        "path" to "./google-beta/services/edgecontainer"
    ),
    "edgenetwork" to mapOf(
        "name" to "edgenetwork",
        "displayName" to "Edgenetwork",
        "path" to "./google-beta/services/edgenetwork"
    ),
    "essentialcontacts" to mapOf(
        "name" to "essentialcontacts",
        "displayName" to "Essentialcontacts",
        "path" to "./google-beta/services/essentialcontacts"
    ),
    "eventarc" to mapOf(
        "name" to "eventarc",
        "displayName" to "Eventarc",
        "path" to "./google-beta/services/eventarc"
    ),
    "filestore" to mapOf(
        "name" to "filestore",
        "displayName" to "Filestore",
        "path" to "./google-beta/services/filestore"
    ),
    "firebase" to mapOf(
        "name" to "firebase",
        "displayName" to "Firebase",
        "path" to "./google-beta/services/firebase"
    ),
    "firebaseappcheck" to mapOf(
        "name" to "firebaseappcheck",
        "displayName" to "Firebaseappcheck",
        "path" to "./google-beta/services/firebaseappcheck"
    ),
    "firebaseapphosting" to mapOf(
        "name" to "firebaseapphosting",
        "displayName" to "Firebase App Hosting",
        "path" to "./google-beta/services/firebaseapphosting"
    ),
    "firebasedatabase" to mapOf(
        "name" to "firebasedatabase",
        "displayName" to "Firebasedatabase",
        "path" to "./google-beta/services/firebasedatabase"
    ),
    "firebasedataconnect" to mapOf(
        "name" to "firebasedataconnect",
        "displayName" to "Firebasedataconnect",
        "path" to "./google-beta/services/firebasedataconnect"
    ),
    "firebaseextensions" to mapOf(
        "name" to "firebaseextensions",
        "displayName" to "Firebaseextensions",
        "path" to "./google-beta/services/firebaseextensions"
    ),
    "firebasehosting" to mapOf(
        "name" to "firebasehosting",
        "displayName" to "Firebasehosting",
        "path" to "./google-beta/services/firebasehosting"
    ),
    "firebaserules" to mapOf(
        "name" to "firebaserules",
        "displayName" to "Firebaserules",
        "path" to "./google-beta/services/firebaserules"
    ),
    "firebasestorage" to mapOf(
        "name" to "firebasestorage",
        "displayName" to "Firebasestorage",
        "path" to "./google-beta/services/firebasestorage"
    ),
    "firestore" to mapOf(
        "name" to "firestore",
        "displayName" to "Firestore",
        "path" to "./google-beta/services/firestore"
    ),
    "gemini" to mapOf(
        "name" to "gemini",
        "displayName" to "Gemini",
        "path" to "./google-beta/services/gemini"
    ),
    "gkebackup" to mapOf(
        "name" to "gkebackup",
        "displayName" to "Gkebackup",
        "path" to "./google-beta/services/gkebackup"
    ),
    "gkehub" to mapOf(
        "name" to "gkehub",
        "displayName" to "Gkehub",
        "path" to "./google-beta/services/gkehub"
    ),
    "gkehub2" to mapOf(
        "name" to "gkehub2",
        "displayName" to "Gkehub2",
        "path" to "./google-beta/services/gkehub2"
    ),
    "gkeonprem" to mapOf(
        "name" to "gkeonprem",
        "displayName" to "Gkeonprem",
        "path" to "./google-beta/services/gkeonprem"
    ),
    "healthcare" to mapOf(
        "name" to "healthcare",
        "displayName" to "Healthcare",
        "path" to "./google-beta/services/healthcare"
    ),
    "iam2" to mapOf(
        "name" to "iam2",
        "displayName" to "Iam2",
        "path" to "./google-beta/services/iam2"
    ),
    "iam3" to mapOf(
        "name" to "iam3",
        "displayName" to "Iam3",
        "path" to "./google-beta/services/iam3"
    ),
    "iambeta" to mapOf(
        "name" to "iambeta",
        "displayName" to "Iambeta",
        "path" to "./google-beta/services/iambeta"
    ),
    "iamworkforcepool" to mapOf(
        "name" to "iamworkforcepool",
        "displayName" to "Iamworkforcepool",
        "path" to "./google-beta/services/iamworkforcepool"
    ),
    "iap" to mapOf(
        "name" to "iap",
        "displayName" to "Iap",
        "path" to "./google-beta/services/iap"
    ),
    "identityplatform" to mapOf(
        "name" to "identityplatform",
        "displayName" to "Identityplatform",
        "path" to "./google-beta/services/identityplatform"
    ),
    "integrationconnectors" to mapOf(
        "name" to "integrationconnectors",
        "displayName" to "Integrationconnectors",
        "path" to "./google-beta/services/integrationconnectors"
    ),
    "integrations" to mapOf(
        "name" to "integrations",
        "displayName" to "Applicationintegration",
        "path" to "./google-beta/services/integrations"
    ),
    "kms" to mapOf(
        "name" to "kms",
        "displayName" to "Kms",
        "path" to "./google-beta/services/kms"
    ),
    "logging" to mapOf(
        "name" to "logging",
        "displayName" to "Logging",
        "path" to "./google-beta/services/logging"
    ),
    "looker" to mapOf(
        "name" to "looker",
        "displayName" to "Looker",
        "path" to "./google-beta/services/looker"
    ),
    "lustre" to mapOf(
        "name" to "lustre",
        "displayName" to "GoogleCloudManagedLustre",
        "path" to "./google-beta/services/lustre"
    ),
    "managedkafka" to mapOf(
        "name" to "managedkafka",
        "displayName" to "Managedkafka",
        "path" to "./google-beta/services/managedkafka"
    ),
    "memcache" to mapOf(
        "name" to "memcache",
        "displayName" to "Memcache",
        "path" to "./google-beta/services/memcache"
    ),
    "memorystore" to mapOf(
        "name" to "memorystore",
        "displayName" to "Memorystore",
        "path" to "./google-beta/services/memorystore"
    ),
    "migrationcenter" to mapOf(
        "name" to "migrationcenter",
        "displayName" to "Migrationcenter",
        "path" to "./google-beta/services/migrationcenter"
    ),
    "mlengine" to mapOf(
        "name" to "mlengine",
        "displayName" to "Mlengine",
        "path" to "./google-beta/services/mlengine"
    ),
    "modelarmor" to mapOf(
        "name" to "modelarmor",
        "displayName" to "ModelArmor",
        "path" to "./google-beta/services/modelarmor"
    ),
    "modelarmorglobal" to mapOf(
        "name" to "modelarmorglobal",
        "displayName" to "ModelArmorGlobal",
        "path" to "./google-beta/services/modelarmorglobal"
    ),
    "monitoring" to mapOf(
        "name" to "monitoring",
        "displayName" to "Monitoring",
        "path" to "./google-beta/services/monitoring"
    ),
    "netapp" to mapOf(
        "name" to "netapp",
        "displayName" to "Netapp",
        "path" to "./google-beta/services/netapp"
    ),
    "networkconnectivity" to mapOf(
        "name" to "networkconnectivity",
        "displayName" to "Networkconnectivity",
        "path" to "./google-beta/services/networkconnectivity"
    ),
    "networkconnectivityv1" to mapOf(
        "name" to "networkconnectivityv1",
        "displayName" to "Networkconnectivityv1",
        "path" to "./google-beta/services/networkconnectivityv1"
    ),
    "networkmanagement" to mapOf(
        "name" to "networkmanagement",
        "displayName" to "Networkmanagement",
        "path" to "./google-beta/services/networkmanagement"
    ),
    "networksecurity" to mapOf(
        "name" to "networksecurity",
        "displayName" to "Networksecurity",
        "path" to "./google-beta/services/networksecurity"
    ),
    "networkservices" to mapOf(
        "name" to "networkservices",
        "displayName" to "Networkservices",
        "path" to "./google-beta/services/networkservices"
    ),
    "notebooks" to mapOf(
        "name" to "notebooks",
        "displayName" to "Notebooks",
        "path" to "./google-beta/services/notebooks"
    ),
    "observability" to mapOf(
        "name" to "observability",
        "displayName" to "Observability",
        "path" to "./google-beta/services/observability"
    ),
    "oracledatabase" to mapOf(
        "name" to "oracledatabase",
        "displayName" to "OracleDatabase",
        "path" to "./google-beta/services/oracledatabase"
    ),
    "orgpolicy" to mapOf(
        "name" to "orgpolicy",
        "displayName" to "Orgpolicy",
        "path" to "./google-beta/services/orgpolicy"
    ),
    "osconfig" to mapOf(
        "name" to "osconfig",
        "displayName" to "Osconfig",
        "path" to "./google-beta/services/osconfig"
    ),
    "osconfigv2" to mapOf(
        "name" to "osconfigv2",
        "displayName" to "Osconfigv2",
        "path" to "./google-beta/services/osconfigv2"
    ),
    "oslogin" to mapOf(
        "name" to "oslogin",
        "displayName" to "Oslogin",
        "path" to "./google-beta/services/oslogin"
    ),
    "parallelstore" to mapOf(
        "name" to "parallelstore",
        "displayName" to "Parallelstore",
        "path" to "./google/services/parallelstore"
    ),
    "parametermanager" to mapOf(
        "name" to "parametermanager",
        "displayName" to "Parametermanager",
        "path" to "./google-beta/services/parametermanager"
    ),
    "parametermanagerregional" to mapOf(
        "name" to "parametermanagerregional",
        "displayName" to "Parametermanagerregional",
        "path" to "./google-beta/services/parametermanagerregional"
    ),
    "privateca" to mapOf(
        "name" to "privateca",
        "displayName" to "Privateca",
        "path" to "./google-beta/services/privateca"
    ),
    "privilegedaccessmanager" to mapOf(
        "name" to "privilegedaccessmanager",
        "displayName" to "Privilegedaccessmanager",
        "path" to "./google-beta/services/privilegedaccessmanager"
    ),
    "publicca" to mapOf(
        "name" to "publicca",
        "displayName" to "Publicca",
        "path" to "./google-beta/services/publicca"
    ),
    "pubsub" to mapOf(
        "name" to "pubsub",
        "displayName" to "Pubsub",
        "path" to "./google-beta/services/pubsub"
    ),
    "pubsublite" to mapOf(
        "name" to "pubsublite",
        "displayName" to "Pubsublite",
        "path" to "./google-beta/services/pubsublite"
    ),
    "recaptchaenterprise" to mapOf(
        "name" to "recaptchaenterprise",
        "displayName" to "Recaptchaenterprise",
        "path" to "./google-beta/services/recaptchaenterprise"
    ),
    "redis" to mapOf(
        "name" to "redis",
        "displayName" to "Redis",
        "path" to "./google-beta/services/redis"
    ),
    "resourcemanager" to mapOf(
        "name" to "resourcemanager",
        "displayName" to "Resourcemanager",
        "path" to "./google-beta/services/resourcemanager"
    ),
    "resourcemanager3" to mapOf(
        "name" to "resourcemanager3",
        "displayName" to "Resourcemanager3",
        "path" to "./google-beta/services/resourcemanager3"
    ),
    "runtimeconfig" to mapOf(
        "name" to "runtimeconfig",
        "displayName" to "Runtimeconfig",
        "path" to "./google-beta/services/runtimeconfig"
    ),
    "saasruntime" to mapOf(
        "name" to "saasruntime",
        "displayName" to "SaaS Runtime",
        "path" to "./google-beta/services/saasruntime"
    ),
    "secretmanager" to mapOf(
        "name" to "secretmanager",
        "displayName" to "Secretmanager",
        "path" to "./google-beta/services/secretmanager"
    ),
    "secretmanagerregional" to mapOf(
        "name" to "secretmanagerregional",
        "displayName" to "Secretmanagerregional",
        "path" to "./google-beta/services/secretmanagerregional"
    ),
    "securesourcemanager" to mapOf(
        "name" to "securesourcemanager",
        "displayName" to "Securesourcemanager",
        "path" to "./google-beta/services/securesourcemanager"
    ),
    "securitycenter" to mapOf(
        "name" to "securitycenter",
        "displayName" to "Securitycenter",
        "path" to "./google-beta/services/securitycenter"
    ),
    "securitycenterv2" to mapOf(
        "name" to "securitycenterv2",
        "displayName" to "securitycenterv2",
        "path" to "./google-beta/services/securitycenterv2"
    ),
    "securitycentermanagement" to mapOf(
        "name" to "securitycentermanagement",
        "displayName" to "Securitycentermanagement",
        "path" to "./google-beta/services/securitycentermanagement"
    ),
    "securitycenterv2" to mapOf(
        "name" to "securitycenterv2",
        "displayName" to "securitycenterv2",
        "path" to "./google-beta/services/securitycenterv2"
    ),
    "securityposture" to mapOf(
        "name" to "securityposture",
        "displayName" to "Securityposture",
        "path" to "./google-beta/services/securityposture"
    ),
    "securityscanner" to mapOf(
        "name" to "securityscanner",
        "displayName" to "Securityscanner",
        "path" to "./google-beta/services/securityscanner"
    ),
    "servicedirectory" to mapOf(
        "name" to "servicedirectory",
        "displayName" to "Servicedirectory",
        "path" to "./google-beta/services/servicedirectory"
    ),
    "servicemanagement" to mapOf(
        "name" to "servicemanagement",
        "displayName" to "Servicemanagement",
        "path" to "./google-beta/services/servicemanagement"
    ),
    "servicenetworking" to mapOf(
        "name" to "servicenetworking",
        "displayName" to "Servicenetworking",
        "path" to "./google-beta/services/servicenetworking"
    ),
    "serviceusage" to mapOf(
        "name" to "serviceusage",
        "displayName" to "Serviceusage",
        "path" to "./google-beta/services/serviceusage"
    ),
    "siteverification" to mapOf(
        "name" to "siteverification",
        "displayName" to "Siteverification",
        "path" to "./google-beta/services/siteverification"
    ),
    "sourcerepo" to mapOf(
        "name" to "sourcerepo",
        "displayName" to "Sourcerepo",
        "path" to "./google-beta/services/sourcerepo"
    ),
    "spanner" to mapOf(
        "name" to "spanner",
        "displayName" to "Spanner",
        "path" to "./google-beta/services/spanner"
    ),
    "sql" to mapOf(
        "name" to "sql",
        "displayName" to "Sql",
        "path" to "./google-beta/services/sql"
    ),
    "storage" to mapOf(
        "name" to "storage",
        "displayName" to "Storage",
        "path" to "./google-beta/services/storage"
    ),
    "storagebatchoperations" to mapOf(
        "name" to "storagebatchoperations",
        "displayName" to "StorageBatchOperations",
        "path" to "./google-beta/services/storagebatchoperations"
    ),
    "storagecontrol" to mapOf(
        "name" to "storagecontrol",
        "displayName" to "Storagecontrol",
        "path" to "./google-beta/services/storagecontrol"
    ),
    "storageinsights" to mapOf(
        "name" to "storageinsights",
        "displayName" to "Storageinsights",
        "path" to "./google-beta/services/storageinsights"
    ),
    "storagetransfer" to mapOf(
        "name" to "storagetransfer",
        "displayName" to "Storagetransfer",
        "path" to "./google-beta/services/storagetransfer"
    ),
    "tags" to mapOf(
        "name" to "tags",
        "displayName" to "Tags",
        "path" to "./google-beta/services/tags"
    ),
    "tpuv2" to mapOf(
        "name" to "tpuv2",
        "displayName" to "Tpuv2",
        "path" to "./google-beta/services/tpuv2"
    ),
     "transcoder" to mapOf(
        "name" to "transcoder",
        "displayName" to "Transcoder",
        "path" to "./google-beta/services/transcoder"
    ),
    "vertexai" to mapOf(
        "name" to "vertexai",
        "displayName" to "Vertexai",
        "path" to "./google-beta/services/vertexai"
    ),
    "vmwareengine" to mapOf(
        "name" to "vmwareengine",
        "displayName" to "Vmwareengine",
        "path" to "./google-beta/services/vmwareengine"
    ),
    "vpcaccess" to mapOf(
        "name" to "vpcaccess",
        "displayName" to "Vpcaccess",
        "path" to "./google-beta/services/vpcaccess"
    ),
    "workbench" to mapOf(
        "name" to "workbench",
        "displayName" to "Workbench",
        "path" to "./google-beta/services/workbench"
    ),
    "workflows" to mapOf(
        "name" to "workflows",
        "displayName" to "Workflows",
        "path" to "./google-beta/services/workflows"
    ),
    "workstations" to mapOf(
        "name" to "workstations",
        "displayName" to "Workstations",
        "path" to "./google-beta/services/workstations"
    )
)<|MERGE_RESOLUTION|>--- conflicted
+++ resolved
@@ -227,17 +227,10 @@
         "path" to "./google-beta/services/cloudscheduler"
     ),
     "cloudsecuritycompliance" to mapOf(
-<<<<<<< HEAD
-        "name" to "cloudsecuritycompliance"
-        "displayName" to "Cloud Security Compliance",
-        "path" to "./google-beta/services/cloudsecuritycompliance"
-    )
-=======
         "name" to "cloudsecuritycompliance",
         "displayName" to "Cloud Security Compliance",
         "path" to "./google-beta/services/cloudsecuritycompliance"
     ),
->>>>>>> 3074b9fa
     "cloudtasks" to mapOf(
         "name" to "cloudtasks",
         "displayName" to "Cloudtasks",
