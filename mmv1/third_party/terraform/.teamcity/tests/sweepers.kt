--- conflicted
+++ resolved
@@ -86,36 +86,7 @@
     }
 
     @Test
-<<<<<<< HEAD
-    fun betaNightlyProjectServiceSweeperRunsInGoogleBeta() {
-=======
-    fun gaNightlyProjectServiceSweeperRunsInGoogle() {
-        val project = googleCloudRootProject(testContextParameters())
-
-        // Find GA nightly test project
-        val gaProject: Project? =  project.subProjects.find { p->  p.name == gaProjectName}
-        if (gaProject == null) {
-            Assert.fail("Could not find the Google (GA) project")
-        }
-        val gaNightlyTestProject: Project? = gaProject!!.subProjects.find { p->  p.name == nightlyTestsProjectName}
-        if (gaNightlyTestProject == null) {
-            Assert.fail("Could not find the Google (GA) Nightly Test project")
-        }
-
-        // Find sweeper inside
-        val sweeper: BuildType? = gaNightlyTestProject!!.buildTypes.find { p-> p.name == ServiceSweeperName}
-        if (sweeper == null) {
-            Assert.fail("Could not find the sweeper build in the Google (GA) Nightly Test project")
-        }
-
-        // Check PACKAGE_PATH is in google (not google-beta)
-        val value = sweeper!!.params.findRawParam("PACKAGE_PATH")!!.value
-        assertEquals("./google/sweeper", value)
-    }
-
-    @Test
     fun betaNightlyProjectServiceSweeperSkipsProjectSweep() {
->>>>>>> 880aad8f
         val project = googleCloudRootProject(testContextParameters())
 
         // Find Beta nightly test project
@@ -131,29 +102,4 @@
         val value = sweeper!!.params.findRawParam("PACKAGE_PATH")!!.value
         assertEquals("./google-beta/sweeper", value)
     }
-
-    @Test
-    fun betaNightlyProjectServiceSweeperRunsInGoogleBeta() {
-        val project = googleCloudRootProject(testContextParameters())
-
-        // Find Beta nightly test project
-        val betaProject: Project? =  project.subProjects.find { p->  p.name == betaProjectName}
-        if (betaProject == null) {
-            Assert.fail("Could not find the Google (GA) project")
-        }
-        val betaNightlyTestProject: Project? = betaProject!!.subProjects.find { p->  p.name == nightlyTestsProjectName}
-        if (betaNightlyTestProject == null) {
-            Assert.fail("Could not find the Google (GA) Nightly Test project")
-        }
-
-        // Find sweeper inside
-        val sweeper: BuildType? = betaNightlyTestProject!!.buildTypes.find { p-> p.name == ServiceSweeperName}
-        if (sweeper == null) {
-            Assert.fail("Could not find the sweeper build in the Google (GA) Nightly Test project")
-        }
-
-        // Check PACKAGE_PATH is in google-beta
-        val value = sweeper!!.params.findRawParam("PACKAGE_PATH")!!.value
-        assertEquals("./google-beta/sweeper", value)
-    }
 }