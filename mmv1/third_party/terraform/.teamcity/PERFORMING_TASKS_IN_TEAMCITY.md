--- conflicted
+++ resolved
@@ -61,7 +61,6 @@
 
 ### Ad-hoc testing of branches in the downstream repositories
 
-<<<<<<< HEAD
 In preparation for a release you may need to run tests on a release branch present in the downstream hashicorp/terraform-provider-google(-beta) repos.
 
 To do this you should:
@@ -80,9 +79,6 @@
       * `PARALLELISM` - controls the number of tests run in parallel
       * `The version of Terraform Core which should be...` - change this to a valid version number of Terraform to be downloaded and used in the build.
 * When you've finished customising your build, click "Run Build" at the bottom of the modal.
-=======
-In preparation for a release you may need to run tests on a release branch present in the downstream hashicorp/terraform-provider-google(-beta) repos. To do this you should navigate to [`Google > Nightly Tests`](https://hashicorp.teamcity.com/project/TerraformProviders_GoogleCloud_GOOGLE_NIGHTLYTESTS?mode=builds#all-projects) or [`Google Beta > Nightly Tests`](https://hashicorp.teamcity.com/project/TerraformProviders_GoogleCloud_GOOGLE_BETA_NIGHTLYTESTS#all-projects) and run a Custom Build. The resulting build will still use the terraform-provider-google(-beta) repo and the appropriate nightly testing GCP project, but you can change which branch is used and can limit which tests are run. See the official TeamCity documentation for [information on how to run a Custom Build](https://www.jetbrains.com/help/teamcity/running-custom-build.html).
->>>>>>> 7f7c5611
 
 
 
