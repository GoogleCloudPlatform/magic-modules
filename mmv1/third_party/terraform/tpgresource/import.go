--- conflicted
+++ resolved
@@ -26,13 +26,8 @@
 			return fmt.Errorf("Import is not supported. Invalid regex formats.")
 		}
 		identity, err := d.Identity()
-<<<<<<< HEAD
 		if identity == nil {
 			log.Printf("[DEBUG] identity not set: %s", err)
-=======
-		if err != nil {
-			return err
->>>>>>> b07247c0
 		}
 		if fieldValues := re.FindStringSubmatch(d.Id()); fieldValues != nil {
 			log.Printf("[DEBUG] matching ID %s to regex %s.", d.Id(), idFormat)
@@ -94,11 +89,7 @@
 
 			return nil
 		} else if d.Id() == "" {
-<<<<<<< HEAD
 			if err := identityImport(re, identity, idFormat, d); err != nil {
-=======
-			if err := identityImport(re, identity, d); err != nil {
->>>>>>> b07247c0
 				return err
 			}
 			err = setDefaultValues(idRegexes[0], identity, d, config)
@@ -111,11 +102,7 @@
 	return fmt.Errorf("Import id %q doesn't match any of the accepted formats: %v", d.Id(), idRegexes)
 }
 
-<<<<<<< HEAD
 func identityImport(re *regexp.Regexp, identity *schema.IdentityData, idFormat string, d TerraformResourceData) error {
-=======
-func identityImport(re *regexp.Regexp, identity *schema.IdentityData, d TerraformResourceData) error {
->>>>>>> b07247c0
 	if identity == nil {
 		return nil
 	}
@@ -129,15 +116,10 @@
 		if identityValue, identityExists := identity.GetOk(group); identityExists && group != "" {
 			log.Printf("[DEBUG] identity Importing %s = %s", group, identityValue)
 			d.Set(group, identityValue)
-<<<<<<< HEAD
-		} else {
-			return fmt.Errorf("[DEBUG] No value was found for %s during import", group)
-=======
 		} else if group == "" {
 			continue
 		} else {
-			log.Printf("[DEBUG] No value was found for %s in identity import block", group)
->>>>>>> b07247c0
+			return fmt.Errorf("[DEBUG] No value was found for %s during import", group)
 		}
 	}
 
