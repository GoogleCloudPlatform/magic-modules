<% autogen_exception -%>
module github.com/hashicorp/terraform-provider-google

go 1.21

require (
<<<<<<< HEAD
        cloud.google.com/go/bigtable v1.24.0
        github.com/GoogleCloudPlatform/declarative-resource-client-library v1.68.0
        github.com/apparentlymart/go-cidr v1.1.0
        github.com/davecgh/go-spew v1.1.1
        github.com/dnaeon/go-vcr v1.0.1
        github.com/gammazero/workerpool v0.0.0-20181230203049-86a96b5d5d92
        github.com/google/go-cmp v0.6.0
        github.com/grpc-ecosystem/go-grpc-middleware v1.3.0
        github.com/hashicorp/errwrap v1.0.0
        github.com/hashicorp/go-cleanhttp v0.5.2
        github.com/hashicorp/go-cty v1.4.1-0.20200414143053-d3edf31b6320
        github.com/hashicorp/go-multierror v1.1.1
        github.com/hashicorp/go-version v1.6.0
        github.com/hashicorp/terraform-plugin-framework v1.7.0
        github.com/hashicorp/terraform-plugin-framework-validators v0.9.0
        github.com/hashicorp/terraform-plugin-go v0.22.1
        github.com/hashicorp/terraform-plugin-log v0.9.0
        github.com/hashicorp/terraform-plugin-mux v0.15.0
        github.com/hashicorp/terraform-plugin-sdk/v2 v2.33.0
        github.com/mitchellh/go-homedir v1.1.0
        github.com/mitchellh/hashstructure v1.1.0
        github.com/sirupsen/logrus v1.8.1
        go4.org/netipx v0.0.0-20231129151722-fdeea329fbba
        golang.org/x/exp v0.0.0-20240409090435-93d18d7e34b8
        golang.org/x/net v0.26.0
        golang.org/x/oauth2 v0.21.0
        google.golang.org/api v0.185.0
        google.golang.org/genproto/googleapis/rpc v0.0.0-20240617180043-68d350f18fd4
        google.golang.org/grpc v1.64.0
        google.golang.org/protobuf v1.34.2
)

require (
        bitbucket.org/creachadair/stringset v0.0.8 // indirect
        cloud.google.com/go v0.115.0 // indirect
        cloud.google.com/go/auth v0.5.1 // indirect
        cloud.google.com/go/auth/oauth2adapt v0.2.2 // indirect
        cloud.google.com/go/compute/metadata v0.3.0 // indirect
        cloud.google.com/go/iam v1.1.8 // indirect
        cloud.google.com/go/longrunning v0.5.7 // indirect
		github.com/ProtonMail/go-crypto v1.1.0-alpha.0 // indirect
        github.com/agext/levenshtein v1.2.2 // indirect
        github.com/apparentlymart/go-textseg/v15 v15.0.0 // indirect
        github.com/cenkalti/backoff v2.2.1+incompatible // indirect
        github.com/census-instrumentation/opencensus-proto v0.4.1 // indirect
        github.com/cespare/xxhash/v2 v2.2.0 // indirect
        github.com/cloudflare/circl v1.3.7 // indirect
        github.com/cncf/xds/go v0.0.0-20240318125728-8a4994d93e50 // indirect
        github.com/envoyproxy/go-control-plane v0.12.0 // indirect
        github.com/envoyproxy/protoc-gen-validate v1.0.4 // indirect
        github.com/fatih/color v1.16.0 // indirect
        github.com/felixge/httpsnoop v1.0.4 // indirect
        github.com/gammazero/deque v0.0.0-20180920172122-f6adf94963e4 // indirect
        github.com/go-logr/logr v1.4.1 // indirect
        github.com/go-logr/stdr v1.2.2 // indirect
        github.com/golang/glog v1.2.0 // indirect
        github.com/golang/groupcache v0.0.0-20210331224755-41bb18bfe9da // indirect
        github.com/golang/protobuf v1.5.4 // indirect
        github.com/google/go-cpy v0.0.0-20211218193943-a9c933c06932 // indirect
        github.com/google/s2a-go v0.1.7 // indirect
        github.com/google/uuid v1.6.0 // indirect
        github.com/googleapis/enterprise-certificate-proxy v0.3.2 // indirect
		github.com/googleapis/gax-go/v2 v2.12.4 // indirect
        github.com/hashicorp/go-checkpoint v0.5.0 // indirect
        github.com/hashicorp/go-hclog v1.5.0 // indirect
        github.com/hashicorp/go-plugin v1.6.0 // indirect
        github.com/hashicorp/go-uuid v1.0.3 // indirect
        github.com/hashicorp/hc-install v0.6.3 // indirect
        github.com/hashicorp/hcl/v2 v2.19.1 // indirect
        github.com/hashicorp/logutils v1.0.0 // indirect
        github.com/hashicorp/terraform-exec v0.20.0 // indirect
        github.com/hashicorp/terraform-json v0.21.0 // indirect
        github.com/hashicorp/terraform-registry-address v0.2.3 // indirect
        github.com/hashicorp/terraform-svchost v0.1.1 // indirect
        github.com/hashicorp/yamux v0.1.1 // indirect
        github.com/kylelemons/godebug v1.1.0 // indirect
        github.com/mattn/go-colorable v0.1.13 // indirect
        github.com/mattn/go-isatty v0.0.20 // indirect
        github.com/mitchellh/copystructure v1.2.0 // indirect
        github.com/mitchellh/go-testing-interface v1.14.1 // indirect
        github.com/mitchellh/go-wordwrap v1.0.0 // indirect
        github.com/mitchellh/mapstructure v1.5.0 // indirect
        github.com/mitchellh/reflectwalk v1.0.2 // indirect
        github.com/oklog/run v1.0.0 // indirect
		github.com/rogpeppe/go-internal v1.12.0 // indirect
        github.com/vmihailenco/msgpack v4.0.4+incompatible // indirect
        github.com/vmihailenco/msgpack/v5 v5.4.1 // indirect
        github.com/vmihailenco/tagparser/v2 v2.0.0 // indirect
        github.com/zclconf/go-cty v1.14.2 // indirect
        go.opencensus.io v0.24.0 // indirect
        go.opentelemetry.io/contrib/instrumentation/google.golang.org/grpc/otelgrpc v0.49.0 // indirect
        go.opentelemetry.io/contrib/instrumentation/net/http/otelhttp v0.49.0 // indirect
        go.opentelemetry.io/otel v1.24.0 // indirect
        go.opentelemetry.io/otel/metric v1.24.0 // indirect
        go.opentelemetry.io/otel/trace v1.24.0 // indirect
        golang.org/x/crypto v0.24.0 // indirect
        golang.org/x/mod v0.17.0 // indirect
        golang.org/x/sync v0.7.0 // indirect
        golang.org/x/sys v0.21.0 // indirect
        golang.org/x/text v0.16.0 // indirect
        golang.org/x/time v0.5.0 // indirect
        google.golang.org/appengine v1.6.8 // indirect
        google.golang.org/genproto v0.0.0-20240617180043-68d350f18fd4 // indirect
        google.golang.org/genproto/googleapis/api v0.0.0-20240610135401-a8a62080eff3 // indirect
        gopkg.in/yaml.v2 v2.4.0 // indirect
=======
	cloud.google.com/go/bigtable v1.24.0
	github.com/GoogleCloudPlatform/declarative-resource-client-library v1.68.0
	github.com/apparentlymart/go-cidr v1.1.0
	github.com/davecgh/go-spew v1.1.1
	github.com/dnaeon/go-vcr v1.0.1
	github.com/gammazero/workerpool v0.0.0-20181230203049-86a96b5d5d92
	github.com/google/go-cmp v0.6.0
	github.com/grpc-ecosystem/go-grpc-middleware v1.3.0
	github.com/hashicorp/errwrap v1.0.0
	github.com/hashicorp/go-cleanhttp v0.5.2
	github.com/hashicorp/go-cty v1.4.1-0.20200414143053-d3edf31b6320
	github.com/hashicorp/go-multierror v1.1.1
	github.com/hashicorp/go-version v1.6.0
	github.com/hashicorp/terraform-plugin-framework v1.7.0
	github.com/hashicorp/terraform-plugin-framework-validators v0.9.0
	github.com/hashicorp/terraform-plugin-go v0.22.1
	github.com/hashicorp/terraform-plugin-log v0.9.0
	github.com/hashicorp/terraform-plugin-mux v0.15.0
	github.com/hashicorp/terraform-plugin-sdk/v2 v2.33.0
	github.com/mitchellh/go-homedir v1.1.0
	github.com/mitchellh/hashstructure v1.1.0
	github.com/sirupsen/logrus v1.8.1
	go4.org/netipx v0.0.0-20231129151722-fdeea329fbba
	golang.org/x/exp v0.0.0-20240409090435-93d18d7e34b8
	golang.org/x/net v0.26.0
	golang.org/x/oauth2 v0.21.0
	google.golang.org/api v0.185.0
	google.golang.org/genproto/googleapis/rpc v0.0.0-20240617180043-68d350f18fd4
	google.golang.org/grpc v1.64.0
	google.golang.org/protobuf v1.34.2
)

require (
	bitbucket.org/creachadair/stringset v0.0.8 // indirect
	cloud.google.com/go v0.115.0 // indirect
	cloud.google.com/go/auth v0.5.1 // indirect
	cloud.google.com/go/auth/oauth2adapt v0.2.2 // indirect
	cloud.google.com/go/compute/metadata v0.3.0 // indirect
	cloud.google.com/go/iam v1.1.8 // indirect
	cloud.google.com/go/longrunning v0.5.7 // indirect
	github.com/ProtonMail/go-crypto v1.1.0-alpha.0 // indirect
	github.com/agext/levenshtein v1.2.2 // indirect
	github.com/apparentlymart/go-textseg/v15 v15.0.0 // indirect
	github.com/cenkalti/backoff v2.2.1+incompatible // indirect
	github.com/census-instrumentation/opencensus-proto v0.4.1 // indirect
	github.com/cespare/xxhash/v2 v2.2.0 // indirect
	github.com/cloudflare/circl v1.3.7 // indirect
	github.com/cncf/xds/go v0.0.0-20240318125728-8a4994d93e50 // indirect
	github.com/envoyproxy/go-control-plane v0.12.0 // indirect
	github.com/envoyproxy/protoc-gen-validate v1.0.4 // indirect
	github.com/fatih/color v1.16.0 // indirect
	github.com/felixge/httpsnoop v1.0.4 // indirect
	github.com/gammazero/deque v0.0.0-20180920172122-f6adf94963e4 // indirect
	github.com/go-logr/logr v1.4.1 // indirect
	github.com/go-logr/stdr v1.2.2 // indirect
	github.com/golang/glog v1.2.0 // indirect
	github.com/golang/groupcache v0.0.0-20210331224755-41bb18bfe9da // indirect
	github.com/golang/protobuf v1.5.4 // indirect
	github.com/google/go-cpy v0.0.0-20211218193943-a9c933c06932 // indirect
	github.com/google/s2a-go v0.1.7 // indirect
	github.com/google/uuid v1.6.0 // indirect
	github.com/googleapis/enterprise-certificate-proxy v0.3.2 // indirect
	github.com/googleapis/gax-go/v2 v2.12.4 // indirect
	github.com/hashicorp/go-checkpoint v0.5.0 // indirect
	github.com/hashicorp/go-hclog v1.5.0 // indirect
	github.com/hashicorp/go-plugin v1.6.0 // indirect
	github.com/hashicorp/go-uuid v1.0.3 // indirect
	github.com/hashicorp/hc-install v0.6.3 // indirect
	github.com/hashicorp/hcl/v2 v2.19.1 // indirect
	github.com/hashicorp/logutils v1.0.0 // indirect
	github.com/hashicorp/terraform-exec v0.20.0 // indirect
	github.com/hashicorp/terraform-json v0.21.0 // indirect
	github.com/hashicorp/terraform-registry-address v0.2.3 // indirect
	github.com/hashicorp/terraform-svchost v0.1.1 // indirect
	github.com/hashicorp/yamux v0.1.1 // indirect
	github.com/kylelemons/godebug v1.1.0 // indirect
	github.com/mattn/go-colorable v0.1.13 // indirect
	github.com/mattn/go-isatty v0.0.20 // indirect
	github.com/mitchellh/copystructure v1.2.0 // indirect
	github.com/mitchellh/go-testing-interface v1.14.1 // indirect
	github.com/mitchellh/go-wordwrap v1.0.0 // indirect
	github.com/mitchellh/mapstructure v1.5.0 // indirect
	github.com/mitchellh/reflectwalk v1.0.2 // indirect
	github.com/oklog/run v1.0.0 // indirect
	github.com/rogpeppe/go-internal v1.12.0 // indirect
	github.com/vmihailenco/msgpack v4.0.4+incompatible // indirect
	github.com/vmihailenco/msgpack/v5 v5.4.1 // indirect
	github.com/vmihailenco/tagparser/v2 v2.0.0 // indirect
	github.com/zclconf/go-cty v1.14.2 // indirect
	go.opencensus.io v0.24.0 // indirect
	go.opentelemetry.io/contrib/instrumentation/google.golang.org/grpc/otelgrpc v0.49.0 // indirect
	go.opentelemetry.io/contrib/instrumentation/net/http/otelhttp v0.49.0 // indirect
	go.opentelemetry.io/otel v1.24.0 // indirect
	go.opentelemetry.io/otel/metric v1.24.0 // indirect
	go.opentelemetry.io/otel/trace v1.24.0 // indirect
	golang.org/x/crypto v0.24.0 // indirect
	golang.org/x/mod v0.17.0 // indirect
	golang.org/x/sync v0.7.0 // indirect
	golang.org/x/sys v0.21.0 // indirect
	golang.org/x/text v0.16.0 // indirect
	golang.org/x/time v0.5.0 // indirect
	google.golang.org/appengine v1.6.8 // indirect
	google.golang.org/genproto v0.0.0-20240617180043-68d350f18fd4 // indirect
	google.golang.org/genproto/googleapis/api v0.0.0-20240610135401-a8a62080eff3 // indirect
	gopkg.in/yaml.v2 v2.4.0 // indirect
>>>>>>> 0d579627
)<|MERGE_RESOLUTION|>--- conflicted
+++ resolved
@@ -4,113 +4,6 @@
 go 1.21
 
 require (
-<<<<<<< HEAD
-        cloud.google.com/go/bigtable v1.24.0
-        github.com/GoogleCloudPlatform/declarative-resource-client-library v1.68.0
-        github.com/apparentlymart/go-cidr v1.1.0
-        github.com/davecgh/go-spew v1.1.1
-        github.com/dnaeon/go-vcr v1.0.1
-        github.com/gammazero/workerpool v0.0.0-20181230203049-86a96b5d5d92
-        github.com/google/go-cmp v0.6.0
-        github.com/grpc-ecosystem/go-grpc-middleware v1.3.0
-        github.com/hashicorp/errwrap v1.0.0
-        github.com/hashicorp/go-cleanhttp v0.5.2
-        github.com/hashicorp/go-cty v1.4.1-0.20200414143053-d3edf31b6320
-        github.com/hashicorp/go-multierror v1.1.1
-        github.com/hashicorp/go-version v1.6.0
-        github.com/hashicorp/terraform-plugin-framework v1.7.0
-        github.com/hashicorp/terraform-plugin-framework-validators v0.9.0
-        github.com/hashicorp/terraform-plugin-go v0.22.1
-        github.com/hashicorp/terraform-plugin-log v0.9.0
-        github.com/hashicorp/terraform-plugin-mux v0.15.0
-        github.com/hashicorp/terraform-plugin-sdk/v2 v2.33.0
-        github.com/mitchellh/go-homedir v1.1.0
-        github.com/mitchellh/hashstructure v1.1.0
-        github.com/sirupsen/logrus v1.8.1
-        go4.org/netipx v0.0.0-20231129151722-fdeea329fbba
-        golang.org/x/exp v0.0.0-20240409090435-93d18d7e34b8
-        golang.org/x/net v0.26.0
-        golang.org/x/oauth2 v0.21.0
-        google.golang.org/api v0.185.0
-        google.golang.org/genproto/googleapis/rpc v0.0.0-20240617180043-68d350f18fd4
-        google.golang.org/grpc v1.64.0
-        google.golang.org/protobuf v1.34.2
-)
-
-require (
-        bitbucket.org/creachadair/stringset v0.0.8 // indirect
-        cloud.google.com/go v0.115.0 // indirect
-        cloud.google.com/go/auth v0.5.1 // indirect
-        cloud.google.com/go/auth/oauth2adapt v0.2.2 // indirect
-        cloud.google.com/go/compute/metadata v0.3.0 // indirect
-        cloud.google.com/go/iam v1.1.8 // indirect
-        cloud.google.com/go/longrunning v0.5.7 // indirect
-		github.com/ProtonMail/go-crypto v1.1.0-alpha.0 // indirect
-        github.com/agext/levenshtein v1.2.2 // indirect
-        github.com/apparentlymart/go-textseg/v15 v15.0.0 // indirect
-        github.com/cenkalti/backoff v2.2.1+incompatible // indirect
-        github.com/census-instrumentation/opencensus-proto v0.4.1 // indirect
-        github.com/cespare/xxhash/v2 v2.2.0 // indirect
-        github.com/cloudflare/circl v1.3.7 // indirect
-        github.com/cncf/xds/go v0.0.0-20240318125728-8a4994d93e50 // indirect
-        github.com/envoyproxy/go-control-plane v0.12.0 // indirect
-        github.com/envoyproxy/protoc-gen-validate v1.0.4 // indirect
-        github.com/fatih/color v1.16.0 // indirect
-        github.com/felixge/httpsnoop v1.0.4 // indirect
-        github.com/gammazero/deque v0.0.0-20180920172122-f6adf94963e4 // indirect
-        github.com/go-logr/logr v1.4.1 // indirect
-        github.com/go-logr/stdr v1.2.2 // indirect
-        github.com/golang/glog v1.2.0 // indirect
-        github.com/golang/groupcache v0.0.0-20210331224755-41bb18bfe9da // indirect
-        github.com/golang/protobuf v1.5.4 // indirect
-        github.com/google/go-cpy v0.0.0-20211218193943-a9c933c06932 // indirect
-        github.com/google/s2a-go v0.1.7 // indirect
-        github.com/google/uuid v1.6.0 // indirect
-        github.com/googleapis/enterprise-certificate-proxy v0.3.2 // indirect
-		github.com/googleapis/gax-go/v2 v2.12.4 // indirect
-        github.com/hashicorp/go-checkpoint v0.5.0 // indirect
-        github.com/hashicorp/go-hclog v1.5.0 // indirect
-        github.com/hashicorp/go-plugin v1.6.0 // indirect
-        github.com/hashicorp/go-uuid v1.0.3 // indirect
-        github.com/hashicorp/hc-install v0.6.3 // indirect
-        github.com/hashicorp/hcl/v2 v2.19.1 // indirect
-        github.com/hashicorp/logutils v1.0.0 // indirect
-        github.com/hashicorp/terraform-exec v0.20.0 // indirect
-        github.com/hashicorp/terraform-json v0.21.0 // indirect
-        github.com/hashicorp/terraform-registry-address v0.2.3 // indirect
-        github.com/hashicorp/terraform-svchost v0.1.1 // indirect
-        github.com/hashicorp/yamux v0.1.1 // indirect
-        github.com/kylelemons/godebug v1.1.0 // indirect
-        github.com/mattn/go-colorable v0.1.13 // indirect
-        github.com/mattn/go-isatty v0.0.20 // indirect
-        github.com/mitchellh/copystructure v1.2.0 // indirect
-        github.com/mitchellh/go-testing-interface v1.14.1 // indirect
-        github.com/mitchellh/go-wordwrap v1.0.0 // indirect
-        github.com/mitchellh/mapstructure v1.5.0 // indirect
-        github.com/mitchellh/reflectwalk v1.0.2 // indirect
-        github.com/oklog/run v1.0.0 // indirect
-		github.com/rogpeppe/go-internal v1.12.0 // indirect
-        github.com/vmihailenco/msgpack v4.0.4+incompatible // indirect
-        github.com/vmihailenco/msgpack/v5 v5.4.1 // indirect
-        github.com/vmihailenco/tagparser/v2 v2.0.0 // indirect
-        github.com/zclconf/go-cty v1.14.2 // indirect
-        go.opencensus.io v0.24.0 // indirect
-        go.opentelemetry.io/contrib/instrumentation/google.golang.org/grpc/otelgrpc v0.49.0 // indirect
-        go.opentelemetry.io/contrib/instrumentation/net/http/otelhttp v0.49.0 // indirect
-        go.opentelemetry.io/otel v1.24.0 // indirect
-        go.opentelemetry.io/otel/metric v1.24.0 // indirect
-        go.opentelemetry.io/otel/trace v1.24.0 // indirect
-        golang.org/x/crypto v0.24.0 // indirect
-        golang.org/x/mod v0.17.0 // indirect
-        golang.org/x/sync v0.7.0 // indirect
-        golang.org/x/sys v0.21.0 // indirect
-        golang.org/x/text v0.16.0 // indirect
-        golang.org/x/time v0.5.0 // indirect
-        google.golang.org/appengine v1.6.8 // indirect
-        google.golang.org/genproto v0.0.0-20240617180043-68d350f18fd4 // indirect
-        google.golang.org/genproto/googleapis/api v0.0.0-20240610135401-a8a62080eff3 // indirect
-        gopkg.in/yaml.v2 v2.4.0 // indirect
-=======
 	cloud.google.com/go/bigtable v1.24.0
 	github.com/GoogleCloudPlatform/declarative-resource-client-library v1.68.0
 	github.com/apparentlymart/go-cidr v1.1.0
@@ -216,5 +109,4 @@
 	google.golang.org/genproto v0.0.0-20240617180043-68d350f18fd4 // indirect
 	google.golang.org/genproto/googleapis/api v0.0.0-20240610135401-a8a62080eff3 // indirect
 	gopkg.in/yaml.v2 v2.4.0 // indirect
->>>>>>> 0d579627
 )