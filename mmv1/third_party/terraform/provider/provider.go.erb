<% autogen_exception -%>
package provider

import (
	"context"
	"encoding/json"
	"fmt"
	"os"
	"strings"
	"time"

	"github.com/hashicorp/terraform-plugin-sdk/v2/diag"
	"github.com/hashicorp/terraform-plugin-sdk/v2/helper/schema"
	"github.com/hashicorp/terraform-provider-google/version"
	transport_tpg "github.com/hashicorp/terraform-provider-google/google/transport"
	"github.com/hashicorp/terraform-provider-google/google/verify"
)

// Provider returns a *schema.Provider.
func Provider() *schema.Provider {

	// The mtls service client gives the type of endpoint (mtls/regular)
	// at client creation. Since we use a shared client for requests we must
	// rewrite the endpoints to be mtls endpoints for the scenario where
	// mtls is enabled.
	if isMtls() {
		// if mtls is enabled switch all default endpoints to use the mtls endpoint
		for key, bp := range transport_tpg.DefaultBasePaths {
			transport_tpg.DefaultBasePaths[key] = getMtlsEndpoint(bp)
		}
	}

	provider := &schema.Provider{
		Schema: map[string]*schema.Schema{
			"credentials": {
				Type:          schema.TypeString,
				Optional:      true,
				ValidateFunc:  ValidateCredentials,
				ConflictsWith: []string{"access_token"},
			},

			"access_token": {
				Type:          schema.TypeString,
				Optional:      true,
				ValidateFunc:  ValidateEmptyStrings,
				ConflictsWith: []string{"credentials"},
			},

			"impersonate_service_account": {
				Type:         schema.TypeString,
				Optional:     true,
				ValidateFunc: ValidateEmptyStrings,
			},

			"impersonate_service_account_delegates": {
				Type:     schema.TypeList,
				Optional: true,
				Elem:     &schema.Schema{Type: schema.TypeString},
			},

			"project": {
				Type:         schema.TypeString,
				Optional:     true,
				ValidateFunc: ValidateEmptyStrings,
			},

			"billing_project": {
				Type:         schema.TypeString,
				Optional:     true,
				ValidateFunc: ValidateEmptyStrings,
			},

			"region": {
				Type:         schema.TypeString,
				Optional:     true,
				ValidateFunc: ValidateEmptyStrings,
			},

			"zone": {
				Type:         schema.TypeString,
				Optional:     true,
				ValidateFunc: ValidateEmptyStrings,
			},

			"scopes": {
				Type:     schema.TypeList,
				Optional: true,
				Elem:     &schema.Schema{Type: schema.TypeString},
			},

			"universe_domain": {
				Type:     schema.TypeString,
				Optional: true,
			},

			"batching": {
				Type:     schema.TypeList,
				Optional: true,
				MaxItems: 1,
				Elem: &schema.Resource{
					Schema: map[string]*schema.Schema{
						"send_after": {
							Type:     schema.TypeString,
							Optional: true,
							ValidateFunc: verify.ValidateNonNegativeDuration(),
						},
						"enable_batching": {
							Type:     schema.TypeBool,
							Optional: true,
						},
					},
				},
			},

			"user_project_override": {
				Type:     schema.TypeBool,
				Optional: true,
			},

			"request_timeout": {
			    Type:     schema.TypeString,
			    Optional: true,
			},

			"request_reason": {
				Type:     schema.TypeString,
				Optional: true,
			},

			"default_labels": {
				Type:     schema.TypeMap,
				Optional: true,
				Elem:     &schema.Schema{Type: schema.TypeString},
			},

			// Generated Products
			<% products.each do |product| -%>
			"<%= product[:definitions].name.underscore -%>_custom_endpoint": {
				Type:         schema.TypeString,
				Optional:     true,
				ValidateFunc: transport_tpg.ValidateCustomEndpoint,
			},
			<% end -%>

			// Handwritten Products / Versioned / Atypical Entries
			transport_tpg.CloudBillingCustomEndpointEntryKey:           transport_tpg.CloudBillingCustomEndpointEntry,
			transport_tpg.ComposerCustomEndpointEntryKey:               transport_tpg.ComposerCustomEndpointEntry,
			transport_tpg.ContainerCustomEndpointEntryKey:              transport_tpg.ContainerCustomEndpointEntry,
			transport_tpg.DataflowCustomEndpointEntryKey:               transport_tpg.DataflowCustomEndpointEntry,
			transport_tpg.IamCredentialsCustomEndpointEntryKey:         transport_tpg.IamCredentialsCustomEndpointEntry,
			transport_tpg.ResourceManagerV3CustomEndpointEntryKey:      transport_tpg.ResourceManagerV3CustomEndpointEntry,
			<% unless version == "ga" -%>
			transport_tpg.RuntimeConfigCustomEndpointEntryKey:          transport_tpg.RuntimeConfigCustomEndpointEntry,
			<% end -%>
			transport_tpg.IAMCustomEndpointEntryKey:                    transport_tpg.IAMCustomEndpointEntry,
			transport_tpg.ServiceNetworkingCustomEndpointEntryKey:      transport_tpg.ServiceNetworkingCustomEndpointEntry,
			transport_tpg.TagsLocationCustomEndpointEntryKey:           transport_tpg.TagsLocationCustomEndpointEntry,

			// dcl
			transport_tpg.ContainerAwsCustomEndpointEntryKey:           transport_tpg.ContainerAwsCustomEndpointEntry,
			transport_tpg.ContainerAzureCustomEndpointEntryKey:         transport_tpg.ContainerAzureCustomEndpointEntry,
		},

		ProviderMetaSchema: map[string]*schema.Schema{
			"module_name": {
				Type:     schema.TypeString,
				Optional: true,
			},
		},

		DataSourcesMap: DatasourceMap(),
		ResourcesMap: ResourceMap(),
	}

	provider.ConfigureContextFunc = func(ctx context.Context, d *schema.ResourceData) (interface{}, diag.Diagnostics) {
		return ProviderConfigure(ctx, d, provider)
	}

	transport_tpg.ConfigureDCLProvider(provider)

	return provider
}

func DatasourceMap() map[string]*schema.Resource {
	datasourceMap, _ := DatasourceMapWithErrors()
	return datasourceMap
}

func DatasourceMapWithErrors() (map[string]*schema.Resource, error) {
<<<<<<< HEAD
	return mergeResourceMaps(map[string]*schema.Resource{
		// ####### START handwritten datasources ###########
		// ####### START datasources ###########
		"google_access_approval_folder_service_account":    accessapproval.DataSourceAccessApprovalFolderServiceAccount(),
		"google_access_approval_organization_service_account": accessapproval.DataSourceAccessApprovalOrganizationServiceAccount(),
		"google_access_approval_project_service_account":   accessapproval.DataSourceAccessApprovalProjectServiceAccount(),
		"google_active_folder":                             resourcemanager.DataSourceGoogleActiveFolder(),
		"google_alloydb_locations":                         alloydb.DataSourceAlloydbLocations(),
		"google_alloydb_supported_database_flags":          alloydb.DataSourceAlloydbSupportedDatabaseFlags(),
		"google_artifact_registry_repository":              artifactregistry.DataSourceArtifactRegistryRepository(),
		"google_app_engine_default_service_account":        appengine.DataSourceGoogleAppEngineDefaultServiceAccount(),
		<% unless version == 'ga' -%>
		"google_backup_dr_management_server":				backupdr.DataSourceGoogleCloudBackupDRService(),
		<% end -%>
		"google_beyondcorp_app_connection":                 beyondcorp.DataSourceGoogleBeyondcorpAppConnection(),
		"google_beyondcorp_app_connector":                  beyondcorp.DataSourceGoogleBeyondcorpAppConnector(),
		"google_beyondcorp_app_gateway":                    beyondcorp.DataSourceGoogleBeyondcorpAppGateway(),
		"google_billing_account":                           billing.DataSourceGoogleBillingAccount(),
		"google_bigquery_dataset":          								bigquery.DataSourceGoogleBigqueryDataset(),
		"google_bigquery_default_service_account":          bigquery.DataSourceGoogleBigqueryDefaultServiceAccount(),
		"google_certificate_manager_certificate_map":       certificatemanager.DataSourceGoogleCertificateManagerCertificateMap(),
		"google_cloudbuild_trigger":                        cloudbuild.DataSourceGoogleCloudBuildTrigger(),
		"google_cloudfunctions_function":                   cloudfunctions.DataSourceGoogleCloudFunctionsFunction(),
		"google_cloudfunctions2_function":                  cloudfunctions2.DataSourceGoogleCloudFunctions2Function(),
		<% unless version == 'ga' -%>
		"google_cloud_asset_resources_search_all":          cloudasset.DataSourceGoogleCloudAssetResourcesSearchAll(),
		<% end -%>
		"google_cloud_identity_groups":                     cloudidentity.DataSourceGoogleCloudIdentityGroups(),
		"google_cloud_identity_group_memberships":          cloudidentity.DataSourceGoogleCloudIdentityGroupMemberships(),
		"google_cloud_identity_group_lookup":               cloudidentity.DataSourceGoogleCloudIdentityGroupLookup(),
		"google_cloud_run_locations":                       cloudrun.DataSourceGoogleCloudRunLocations(),
		"google_cloud_run_service":                         cloudrun.DataSourceGoogleCloudRunService(),
		"google_cloud_run_v2_job":                          cloudrunv2.DataSourceGoogleCloudRunV2Job(),
		"google_cloud_run_v2_service":                      cloudrunv2.DataSourceGoogleCloudRunV2Service(),
		"google_composer_environment":                      composer.DataSourceGoogleComposerEnvironment(),
		"google_composer_image_versions":                   composer.DataSourceGoogleComposerImageVersions(),
		"google_compute_address":                           compute.DataSourceGoogleComputeAddress(),
		"google_compute_addresses":                         compute.DataSourceGoogleComputeAddresses(),
		"google_compute_backend_service":                   compute.DataSourceGoogleComputeBackendService(),
		"google_compute_backend_bucket":                    compute.DataSourceGoogleComputeBackendBucket(),
		"google_compute_default_service_account":           compute.DataSourceGoogleComputeDefaultServiceAccount(),
		"google_compute_disk":                              compute.DataSourceGoogleComputeDisk(),
		"google_compute_forwarding_rule":                   compute.DataSourceGoogleComputeForwardingRule(),
		"google_compute_global_address":                    compute.DataSourceGoogleComputeGlobalAddress(),
		"google_compute_global_forwarding_rule":            compute.DataSourceGoogleComputeGlobalForwardingRule(),
		"google_compute_ha_vpn_gateway":                    compute.DataSourceGoogleComputeHaVpnGateway(),
		"google_compute_health_check":                      compute.DataSourceGoogleComputeHealthCheck(),
		"google_compute_image":                             compute.DataSourceGoogleComputeImage(),
		"google_compute_instance":                          compute.DataSourceGoogleComputeInstance(),
		"google_compute_instance_group":                    compute.DataSourceGoogleComputeInstanceGroup(),
		"google_compute_instance_group_manager":            compute.DataSourceGoogleComputeInstanceGroupManager(),
		"google_compute_instance_serial_port":              compute.DataSourceGoogleComputeInstanceSerialPort(),
		"google_compute_instance_template":                 compute.DataSourceGoogleComputeInstanceTemplate(),
		"google_compute_lb_ip_ranges":                      compute.DataSourceGoogleComputeLbIpRanges(),
		"google_compute_network":                           compute.DataSourceGoogleComputeNetwork(),
		"google_compute_networks":                          compute.DataSourceGoogleComputeNetworks(),
		"google_compute_network_endpoint_group":            compute.DataSourceGoogleComputeNetworkEndpointGroup(),
		"google_compute_network_peering":                   compute.DataSourceComputeNetworkPeering(),
		"google_compute_node_types":                        compute.DataSourceGoogleComputeNodeTypes(),
		"google_compute_regions":                           compute.DataSourceGoogleComputeRegions(),
		"google_compute_region_disk":                       compute.DataSourceGoogleComputeRegionDisk(),
		"google_compute_region_network_endpoint_group":     compute.DataSourceGoogleComputeRegionNetworkEndpointGroup(),
		"google_compute_region_instance_group":             compute.DataSourceGoogleComputeRegionInstanceGroup(),
		"google_compute_region_instance_template":          compute.DataSourceGoogleComputeRegionInstanceTemplate(),
		"google_compute_region_ssl_certificate":            compute.DataSourceGoogleRegionComputeSslCertificate(),
		"google_compute_resource_policy":                   compute.DataSourceGoogleComputeResourcePolicy(),
		"google_compute_router":                            compute.DataSourceGoogleComputeRouter(),
		"google_compute_router_nat":                        compute.DataSourceGoogleComputeRouterNat(),
		"google_compute_router_status":                     compute.DataSourceGoogleComputeRouterStatus(),
		"google_compute_snapshot":                          compute.DataSourceGoogleComputeSnapshot(),
		"google_compute_ssl_certificate":                   compute.DataSourceGoogleComputeSslCertificate(),
		"google_compute_ssl_policy":                        compute.DataSourceGoogleComputeSslPolicy(),
		"google_compute_subnetwork":                        compute.DataSourceGoogleComputeSubnetwork(),
		"google_compute_vpn_gateway":                       compute.DataSourceGoogleComputeVpnGateway(),
		"google_compute_zones":                             compute.DataSourceGoogleComputeZones(),
		"google_container_azure_versions":                  containerazure.DataSourceGoogleContainerAzureVersions(),
		"google_container_aws_versions":                    containeraws.DataSourceGoogleContainerAwsVersions(),
		"google_container_attached_versions":               containerattached.DataSourceGoogleContainerAttachedVersions(),
		"google_container_attached_install_manifest":       containerattached.DataSourceGoogleContainerAttachedInstallManifest(),
		"google_container_cluster":                         container.DataSourceGoogleContainerCluster(),
		"google_container_engine_versions":                 container.DataSourceGoogleContainerEngineVersions(),
		"google_container_registry_image":                  containeranalysis.DataSourceGoogleContainerImage(),
		"google_container_registry_repository":             containeranalysis.DataSourceGoogleContainerRepo(),
		"google_dataproc_metastore_service":                dataprocmetastore.DataSourceDataprocMetastoreService(),
		"google_datastream_static_ips":                     datastream.DataSourceGoogleDatastreamStaticIps(),
		"google_iam_policy":                                resourcemanager.DataSourceGoogleIamPolicy(),
		"google_iam_role":                                  resourcemanager.DataSourceGoogleIamRole(),
		"google_iam_testable_permissions":                  resourcemanager.DataSourceGoogleIamTestablePermissions(),
		<% unless version == 'ga' -%>
		"google_iam_workload_identity_pool":                iambeta.DataSourceIAMBetaWorkloadIdentityPool(),
		"google_iam_workload_identity_pool_provider":       iambeta.DataSourceIAMBetaWorkloadIdentityPoolProvider(),
		<% end -%>
		"google_iap_client":                                iap.DataSourceGoogleIapClient(),
		"google_kms_crypto_key":                            kms.DataSourceGoogleKmsCryptoKey(),
		"google_kms_crypto_key_version":                    kms.DataSourceGoogleKmsCryptoKeyVersion(),
		"google_kms_key_ring":                              kms.DataSourceGoogleKmsKeyRing(),
		"google_kms_secret":                                kms.DataSourceGoogleKmsSecret(),
		"google_kms_secret_ciphertext":                     kms.DataSourceGoogleKmsSecretCiphertext(),
		<% unless version == 'ga' -%>
		"google_kms_secret_asymmetric":                     kms.DataSourceGoogleKmsSecretAsymmetric(),
		"google_firebase_android_app":                      firebase.DataSourceGoogleFirebaseAndroidApp(),
		"google_firebase_apple_app":                        firebase.DataSourceGoogleFirebaseAppleApp(),
		"google_firebase_hosting_channel":                  firebasehosting.DataSourceGoogleFirebaseHostingChannel(),
		"google_firebase_web_app":                          firebase.DataSourceGoogleFirebaseWebApp(),
		<% end -%>
		"google_folder":                                    resourcemanager.DataSourceGoogleFolder(),
		"google_folders":                                   resourcemanager.DataSourceGoogleFolders(),
		"google_folder_organization_policy":                resourcemanager.DataSourceGoogleFolderOrganizationPolicy(),
		"google_logging_project_cmek_settings":             logging.DataSourceGoogleLoggingProjectCmekSettings(),
		"google_logging_sink":                              logging.DataSourceGoogleLoggingSink(),
		"google_monitoring_notification_channel":           monitoring.DataSourceMonitoringNotificationChannel(),
		"google_monitoring_cluster_istio_service":          monitoring.DataSourceMonitoringServiceClusterIstio(),
		"google_monitoring_istio_canonical_service":        monitoring.DataSourceMonitoringIstioCanonicalService(),
		"google_monitoring_mesh_istio_service":             monitoring.DataSourceMonitoringServiceMeshIstio(),
		"google_monitoring_app_engine_service":             monitoring.DataSourceMonitoringServiceAppEngine(),
		"google_monitoring_uptime_check_ips":               monitoring.DataSourceGoogleMonitoringUptimeCheckIps(),
		"google_netblock_ip_ranges":                        resourcemanager.DataSourceGoogleNetblockIpRanges(),
		"google_organization":                              resourcemanager.DataSourceGoogleOrganization(),
		"google_privateca_certificate_authority":           privateca.DataSourcePrivatecaCertificateAuthority(),
		"google_project":                                   resourcemanager.DataSourceGoogleProject(),
		"google_projects":                                  resourcemanager.DataSourceGoogleProjects(),
		"google_project_organization_policy":               resourcemanager.DataSourceGoogleProjectOrganizationPolicy(),
		"google_project_service":                           resourcemanager.DataSourceGoogleProjectService(),
		"google_pubsub_subscription":                       pubsub.DataSourceGooglePubsubSubscription(),
		"google_pubsub_topic":                              pubsub.DataSourceGooglePubsubTopic(),
		<% unless version == 'ga' -%>
		"google_runtimeconfig_config":                      runtimeconfig.DataSourceGoogleRuntimeconfigConfig(),
		"google_runtimeconfig_variable":                    runtimeconfig.DataSourceGoogleRuntimeconfigVariable(),
		<% end -%>
		"google_secret_manager_secret":                     secretmanager.DataSourceSecretManagerSecret(),
		"google_secret_manager_secrets":                    secretmanager.DataSourceSecretManagerSecrets(),
		"google_secret_manager_secret_version":             secretmanager.DataSourceSecretManagerSecretVersion(),
		"google_secret_manager_secret_version_access":      secretmanager.DataSourceSecretManagerSecretVersionAccess(),
		"google_service_account":                           resourcemanager.DataSourceGoogleServiceAccount(),
		"google_service_account_access_token":              resourcemanager.DataSourceGoogleServiceAccountAccessToken(),
		"google_service_account_id_token":                  resourcemanager.DataSourceGoogleServiceAccountIdToken(),
		"google_service_account_jwt":                       resourcemanager.DataSourceGoogleServiceAccountJwt(),
		"google_service_account_key":                       resourcemanager.DataSourceGoogleServiceAccountKey(),
		"google_sourcerepo_repository":                     sourcerepo.DataSourceGoogleSourceRepoRepository(),
		"google_spanner_instance":                          spanner.DataSourceSpannerInstance(),
		"google_sql_ca_certs":                              sql.DataSourceGoogleSQLCaCerts(),
		"google_sql_tiers":                                 sql.DataSourceGoogleSQLTiers(),
		"google_sql_database_instance_latest_recovery_time": sql.DataSourceSqlDatabaseInstanceLatestRecoveryTime(),
		"google_sql_backup_run":                            sql.DataSourceSqlBackupRun(),
		"google_sql_databases":                             sql.DataSourceSqlDatabases(),
		"google_sql_database":                              sql.DataSourceSqlDatabase(),
		"google_sql_database_instance":                     sql.DataSourceSqlDatabaseInstance(),
		"google_sql_database_instances":                    sql.DataSourceSqlDatabaseInstances(),
		"google_service_networking_peered_dns_domain":      servicenetworking.DataSourceGoogleServiceNetworkingPeeredDNSDomain(),
		"google_storage_bucket":                            storage.DataSourceGoogleStorageBucket(),
		"google_storage_bucket_object":                     storage.DataSourceGoogleStorageBucketObject(),
		"google_storage_bucket_object_content":             storage.DataSourceGoogleStorageBucketObjectContent(),
		"google_storage_object_signed_url":                 storage.DataSourceGoogleSignedUrl(),
		"google_storage_project_service_account":           storage.DataSourceGoogleStorageProjectServiceAccount(),
		"google_storage_transfer_project_service_account":  storagetransfer.DataSourceGoogleStorageTransferProjectServiceAccount(),
		"google_tags_tag_key":                              tags.DataSourceGoogleTagsTagKey(),
		"google_tags_tag_value":                            tags.DataSourceGoogleTagsTagValue(),
		"google_tpu_tensorflow_versions":                   tpu.DataSourceTpuTensorflowVersions(),
		<% unless version == 'ga' -%>
		"google_tpu_v2_runtime_versions":                   tpuv2.DataSourceTpuV2RuntimeVersions(),
		"google_tpu_v2_accelerator_types":                  tpuv2.DataSourceTpuV2AcceleratorTypes(),
		<% end -%>
		"google_vpc_access_connector":                      vpcaccess.DataSourceVPCAccessConnector(),
		"google_redis_instance":                            redis.DataSourceGoogleRedisInstance(),
		"google_vertex_ai_index":                           vertexai.DataSourceVertexAIIndex(),
		<% unless version == 'ga' -%>
		"google_vmwareengine_network":                    	vmwareengine.DataSourceVmwareengineNetwork(),
		"google_vmwareengine_private_cloud": 								vmwareengine.DataSourceVmwareenginePrivateCloud(),
		"google_vmwareengine_cluster": 											vmwareengine.DataSourceVmwareengineCluster(),
		<% end -%>
		// ####### END datasources ###########
		// ####### END handwritten datasources ###########
	},
	map[string]*schema.Resource{
		// ####### START generated IAM datasources ###########
		<%
		products.each do |product|
			product_definition = product[:definitions]
			service = product_definition.name.downcase
			config = product[:overrides]
			sorted =  product_definition.objects.sort_by { |obj| obj.name }
			sorted.each do |object|
			next if object.exclude || object.not_in_version?(product_definition.version_obj_or_closest(version))
			tf_product = (object.__product.legacy_name || product_definition.name).underscore
			terraform_name = object.legacy_name || "google_#{tf_product}_#{object.name.underscore}"
		-%>
		<%
		iam_policy = object&.iam_policy
		unless iam_policy.nil? || iam_policy.exclude ||
			(iam_policy.min_version && iam_policy.min_version < version)
			iam_class_name = product_definition.name + object.name
	-%>
		"<%= terraform_name -%>_iam_policy":               tpgiamresource.DataSourceIamPolicy(<%= service -%>.<%= iam_class_name -%>IamSchema, <%= service -%>.<%= iam_class_name -%>IamUpdaterProducer),
	<%
		end # unless iam_policy.nil? || iam_policy.exclude
		end   # product_definition.objects.each do
		end     # products.each do
	-%>
		// ####### END generated IAM datasources ###########
	},
	map[string]*schema.Resource{
		// ####### START non-generated IAM datasources ###########
		"google_bigtable_instance_iam_policy":          tpgiamresource.DataSourceIamPolicy(bigtable.IamBigtableInstanceSchema, bigtable.NewBigtableInstanceUpdater),
		"google_bigtable_table_iam_policy":             tpgiamresource.DataSourceIamPolicy(bigtable.IamBigtableTableSchema, bigtable.NewBigtableTableUpdater),
		"google_bigquery_dataset_iam_policy":           tpgiamresource.DataSourceIamPolicy(bigquery.IamBigqueryDatasetSchema, bigquery.NewBigqueryDatasetIamUpdater),
		"google_billing_account_iam_policy":            tpgiamresource.DataSourceIamPolicy(billing.IamBillingAccountSchema, billing.NewBillingAccountIamUpdater),
		"google_dataproc_cluster_iam_policy":           tpgiamresource.DataSourceIamPolicy(dataproc.IamDataprocClusterSchema, dataproc.NewDataprocClusterUpdater),
		"google_dataproc_job_iam_policy":               tpgiamresource.DataSourceIamPolicy(dataproc.IamDataprocJobSchema, dataproc.NewDataprocJobUpdater),
		"google_folder_iam_policy":                     tpgiamresource.DataSourceIamPolicy(resourcemanager.IamFolderSchema, resourcemanager.NewFolderIamUpdater),
		"google_healthcare_dataset_iam_policy":         tpgiamresource.DataSourceIamPolicy(healthcare.IamHealthcareDatasetSchema, healthcare.NewHealthcareDatasetIamUpdater),
		"google_healthcare_dicom_store_iam_policy":     tpgiamresource.DataSourceIamPolicy(healthcare.IamHealthcareDicomStoreSchema, healthcare.NewHealthcareDicomStoreIamUpdater),
		"google_healthcare_fhir_store_iam_policy":      tpgiamresource.DataSourceIamPolicy(healthcare.IamHealthcareFhirStoreSchema, healthcare.NewHealthcareFhirStoreIamUpdater),
		"google_healthcare_hl7_v2_store_iam_policy":    tpgiamresource.DataSourceIamPolicy(healthcare.IamHealthcareHl7V2StoreSchema, healthcare.NewHealthcareHl7V2StoreIamUpdater),
		"google_kms_key_ring_iam_policy":               tpgiamresource.DataSourceIamPolicy(kms.IamKmsKeyRingSchema, kms.NewKmsKeyRingIamUpdater),
		"google_kms_crypto_key_iam_policy":             tpgiamresource.DataSourceIamPolicy(kms.IamKmsCryptoKeySchema, kms.NewKmsCryptoKeyIamUpdater),
		"google_spanner_instance_iam_policy":           tpgiamresource.DataSourceIamPolicy(spanner.IamSpannerInstanceSchema, spanner.NewSpannerInstanceIamUpdater),
		"google_spanner_database_iam_policy":           tpgiamresource.DataSourceIamPolicy(spanner.IamSpannerDatabaseSchema, spanner.NewSpannerDatabaseIamUpdater),
		"google_organization_iam_policy":               tpgiamresource.DataSourceIamPolicy(resourcemanager.IamOrganizationSchema, resourcemanager.NewOrganizationIamUpdater),
		"google_project_iam_policy":                    tpgiamresource.DataSourceIamPolicy(resourcemanager.IamProjectSchema, resourcemanager.NewProjectIamUpdater),
		"google_pubsub_subscription_iam_policy":        tpgiamresource.DataSourceIamPolicy(pubsub.IamPubsubSubscriptionSchema, pubsub.NewPubsubSubscriptionIamUpdater),
		"google_service_account_iam_policy":            tpgiamresource.DataSourceIamPolicy(resourcemanager.IamServiceAccountSchema, resourcemanager.NewServiceAccountIamUpdater),
		// ####### END non-generated IAM datasources ###########
	});
=======
	return mergeResourceMaps(
		handwrittenDatasources,
		generatedIAMDatasources,
		handwrittenIAMDatasources,
	)
>>>>>>> 9344002d
}

func ResourceMap() map[string]*schema.Resource {
	resourceMap, _ := ResourceMapWithErrors()
	return resourceMap
}

func ResourceMapWithErrors() (map[string]*schema.Resource, error) {
	return mergeResourceMaps(
		generatedResources,
		handwrittenResources,
		handwrittenIAMResources,
		dclResources,
	)
}

func ProviderConfigure(ctx context.Context, d *schema.ResourceData, p *schema.Provider) (interface{}, diag.Diagnostics) {
	err := transport_tpg.HandleSDKDefaults(d)
	if err != nil {
		return nil, diag.FromErr(err)
	}

	config := transport_tpg.Config{
		Project:             d.Get("project").(string),
		Region:              d.Get("region").(string),
		Zone:                d.Get("zone").(string),
		UserProjectOverride: d.Get("user_project_override").(bool),
		BillingProject:      d.Get("billing_project").(string),
<% if version.nil? || version == 'ga' -%>
		UserAgent: p.UserAgent("terraform-provider-google", version.ProviderVersion),
<% else -%>
		UserAgent: p.UserAgent("terraform-provider-google-<%= version -%>", version.ProviderVersion),
<% end -%>
	}

	// opt in extension for adding to the User-Agent header
	if ext := os.Getenv("GOOGLE_TERRAFORM_USERAGENT_EXTENSION"); ext != "" {
		ua := config.UserAgent
		config.UserAgent = fmt.Sprintf("%s %s", ua, ext)
	}

	if v, ok := d.GetOk("request_timeout"); ok {
		var err error
		config.RequestTimeout, err = time.ParseDuration(v.(string))
		if err != nil {
			return nil, diag.FromErr(err)
		}
	}

	if v, ok := d.GetOk("request_reason"); ok {
		config.RequestReason = v.(string)
	}

	// Check for primary credentials in config. Note that if neither is set, ADCs
	// will be used if available.
	if v, ok := d.GetOk("access_token"); ok {
		config.AccessToken = v.(string)
	}

	if v, ok := d.GetOk("credentials"); ok {
		config.Credentials = v.(string)
	}

	// only check environment variables if neither value was set in config- this
	// means config beats env var in all cases.
	if config.AccessToken == "" && config.Credentials == "" {
		config.Credentials = transport_tpg.MultiEnvSearch([]string{
			"GOOGLE_CREDENTIALS",
			"GOOGLE_CLOUD_KEYFILE_JSON",
			"GCLOUD_KEYFILE_JSON",
		})

		config.AccessToken = transport_tpg.MultiEnvSearch([]string{
			"GOOGLE_OAUTH_ACCESS_TOKEN",
		})
	}
	
	// set universe_domain based on the service account key file.
	if config.Credentials != "" {
		contents, _, err := verify.PathOrContents(config.Credentials)
		if err != nil {
			return nil, diag.FromErr(fmt.Errorf("error loading service account credentials: %s", err))
		}
		var content map[string]any

		if err := json.Unmarshal([]byte(contents), &content); err != nil {
			return nil, diag.FromErr(err)
		}

		if content["universe_domain"] != nil {
			config.UniverseDomain = content["universe_domain"].(string)
		}
	}
	
	// Check if the user provided a value from the universe_domain field
	if v, ok := d.GetOk("universe_domain"); ok {
		if config.UniverseDomain == "" {
			config.UniverseDomain = v.(string)
		} else if  v.(string) != config.UniverseDomain {
			if _, err := os.Stat(config.Credentials); err == nil {
				return nil, diag.FromErr(fmt.Errorf("'%s' does not match the universe domain '%s' already set in the credential file '%s'. The 'universe_domain' provider configuration can not be used to override the universe domain that is defined in the active credential.  Set the 'universe_domain' provider configuration when universe domain information is not already available in the credential, e.g. when authenticating with a JWT token.", v, config.UniverseDomain, config.Credentials))
			} else {
				return nil, diag.FromErr(fmt.Errorf("'%s' does not match the universe domain '%s' supplied directly to Terraform. The 'universe_domain' provider configuration can not be used to override the universe domain that is defined in the active credential.  Set the 'universe_domain' provider configuration when universe domain information is not already available in the credential, e.g. when authenticating with a JWT token.", v, config.UniverseDomain))
			}
		}
	}

	// Replace hostname by the universe_domain field.
	if config.UniverseDomain != "" && config.UniverseDomain != "googleapis.com" {
		for key, basePath := range transport_tpg.DefaultBasePaths {
			transport_tpg.DefaultBasePaths[key] = strings.ReplaceAll(basePath, "googleapis.com", config.UniverseDomain)
		}
	}

	err = transport_tpg.SetEndpointDefaults(d)
	if err != nil {
		return nil, diag.FromErr(err)
	}
	transport_tpg.HandleDCLCustomEndpointDefaults(d)

	// Given that impersonate_service_account is a secondary auth method, it has
	// no conflicts to worry about. We pull the env var in a DefaultFunc.
	if v, ok := d.GetOk("impersonate_service_account"); ok {
		config.ImpersonateServiceAccount = v.(string)
	}

	delegates := d.Get("impersonate_service_account_delegates").([]interface{})
	if len(delegates) > 0 {
		config.ImpersonateServiceAccountDelegates = make([]string, len(delegates))
	}
	for i, delegate := range delegates {
		config.ImpersonateServiceAccountDelegates[i] = delegate.(string)
	}

	scopes := d.Get("scopes").([]interface{})
	if len(scopes) > 0 {
		config.Scopes = make([]string, len(scopes))
	}
	for i, scope := range scopes {
		config.Scopes[i] = scope.(string)
	}

	config.DefaultLabels = make(map[string]string)
	defaultLabels := d.Get("default_labels").(map[string]interface{})

	for k, v := range defaultLabels {
		config.DefaultLabels[k] = v.(string)
	}

	batchCfg, err := transport_tpg.ExpandProviderBatchingConfig(d.Get("batching"))
	if err != nil {
		return nil, diag.FromErr(err)
	}
	config.BatchingConfig = batchCfg

	// Generated products
	<% products.map.each do |product| -%>
	config.<%= product[:definitions].name -%>BasePath = d.Get("<%= product[:definitions].name.underscore -%>_custom_endpoint").(string)
	<% end -%>

	// Handwritten Products / Versioned / Atypical Entries
	config.CloudBillingBasePath = d.Get(transport_tpg.CloudBillingCustomEndpointEntryKey).(string)
	config.ComposerBasePath = d.Get(transport_tpg.ComposerCustomEndpointEntryKey).(string)
	config.ContainerBasePath = d.Get(transport_tpg.ContainerCustomEndpointEntryKey).(string)
	config.DataflowBasePath = d.Get(transport_tpg.DataflowCustomEndpointEntryKey).(string)
	config.IamCredentialsBasePath = d.Get(transport_tpg.IamCredentialsCustomEndpointEntryKey).(string)
	config.ResourceManagerV3BasePath = d.Get(transport_tpg.ResourceManagerV3CustomEndpointEntryKey).(string)
	<% unless version == "ga" -%>
	config.RuntimeConfigBasePath = d.Get(transport_tpg.RuntimeConfigCustomEndpointEntryKey).(string)
	<% end -%>
	config.IAMBasePath = d.Get(transport_tpg.IAMCustomEndpointEntryKey).(string)
	config.ServiceNetworkingBasePath = d.Get(transport_tpg.ServiceNetworkingCustomEndpointEntryKey).(string)
	config.ServiceUsageBasePath = d.Get(transport_tpg.ServiceUsageCustomEndpointEntryKey).(string)
	config.BigtableAdminBasePath = d.Get(transport_tpg.BigtableAdminCustomEndpointEntryKey).(string)
	config.TagsLocationBasePath = d.Get(transport_tpg.TagsLocationCustomEndpointEntryKey).(string)

	// dcl
	config.ContainerAwsBasePath = d.Get(transport_tpg.ContainerAwsCustomEndpointEntryKey).(string)
	config.ContainerAzureBasePath = d.Get(transport_tpg.ContainerAzureCustomEndpointEntryKey).(string)

	stopCtx, ok := schema.StopContext(ctx)
	if !ok {
		stopCtx = ctx
	}
	if err := config.LoadAndValidate(stopCtx); err != nil {
		return nil, diag.FromErr(err)
	}

	return transport_tpg.ProviderDCLConfigure(d, &config), nil
}

func mergeResourceMaps(ms ...map[string]*schema.Resource) (map[string]*schema.Resource, error) {
	merged := make(map[string]*schema.Resource)
	duplicates := []string{}

	for _, m := range ms {
		for k, v := range m {
			if _, ok := merged[k]; ok {
				duplicates = append(duplicates, k)
			}

			merged[k] = v
		}
	}

	var err error
	if len(duplicates) > 0 {
		err = fmt.Errorf("saw duplicates in mergeResourceMaps: %v", duplicates)
	}

	return merged, err
}<|MERGE_RESOLUTION|>--- conflicted
+++ resolved
@@ -187,237 +187,11 @@
 }
 
 func DatasourceMapWithErrors() (map[string]*schema.Resource, error) {
-<<<<<<< HEAD
-	return mergeResourceMaps(map[string]*schema.Resource{
-		// ####### START handwritten datasources ###########
-		// ####### START datasources ###########
-		"google_access_approval_folder_service_account":    accessapproval.DataSourceAccessApprovalFolderServiceAccount(),
-		"google_access_approval_organization_service_account": accessapproval.DataSourceAccessApprovalOrganizationServiceAccount(),
-		"google_access_approval_project_service_account":   accessapproval.DataSourceAccessApprovalProjectServiceAccount(),
-		"google_active_folder":                             resourcemanager.DataSourceGoogleActiveFolder(),
-		"google_alloydb_locations":                         alloydb.DataSourceAlloydbLocations(),
-		"google_alloydb_supported_database_flags":          alloydb.DataSourceAlloydbSupportedDatabaseFlags(),
-		"google_artifact_registry_repository":              artifactregistry.DataSourceArtifactRegistryRepository(),
-		"google_app_engine_default_service_account":        appengine.DataSourceGoogleAppEngineDefaultServiceAccount(),
-		<% unless version == 'ga' -%>
-		"google_backup_dr_management_server":				backupdr.DataSourceGoogleCloudBackupDRService(),
-		<% end -%>
-		"google_beyondcorp_app_connection":                 beyondcorp.DataSourceGoogleBeyondcorpAppConnection(),
-		"google_beyondcorp_app_connector":                  beyondcorp.DataSourceGoogleBeyondcorpAppConnector(),
-		"google_beyondcorp_app_gateway":                    beyondcorp.DataSourceGoogleBeyondcorpAppGateway(),
-		"google_billing_account":                           billing.DataSourceGoogleBillingAccount(),
-		"google_bigquery_dataset":          								bigquery.DataSourceGoogleBigqueryDataset(),
-		"google_bigquery_default_service_account":          bigquery.DataSourceGoogleBigqueryDefaultServiceAccount(),
-		"google_certificate_manager_certificate_map":       certificatemanager.DataSourceGoogleCertificateManagerCertificateMap(),
-		"google_cloudbuild_trigger":                        cloudbuild.DataSourceGoogleCloudBuildTrigger(),
-		"google_cloudfunctions_function":                   cloudfunctions.DataSourceGoogleCloudFunctionsFunction(),
-		"google_cloudfunctions2_function":                  cloudfunctions2.DataSourceGoogleCloudFunctions2Function(),
-		<% unless version == 'ga' -%>
-		"google_cloud_asset_resources_search_all":          cloudasset.DataSourceGoogleCloudAssetResourcesSearchAll(),
-		<% end -%>
-		"google_cloud_identity_groups":                     cloudidentity.DataSourceGoogleCloudIdentityGroups(),
-		"google_cloud_identity_group_memberships":          cloudidentity.DataSourceGoogleCloudIdentityGroupMemberships(),
-		"google_cloud_identity_group_lookup":               cloudidentity.DataSourceGoogleCloudIdentityGroupLookup(),
-		"google_cloud_run_locations":                       cloudrun.DataSourceGoogleCloudRunLocations(),
-		"google_cloud_run_service":                         cloudrun.DataSourceGoogleCloudRunService(),
-		"google_cloud_run_v2_job":                          cloudrunv2.DataSourceGoogleCloudRunV2Job(),
-		"google_cloud_run_v2_service":                      cloudrunv2.DataSourceGoogleCloudRunV2Service(),
-		"google_composer_environment":                      composer.DataSourceGoogleComposerEnvironment(),
-		"google_composer_image_versions":                   composer.DataSourceGoogleComposerImageVersions(),
-		"google_compute_address":                           compute.DataSourceGoogleComputeAddress(),
-		"google_compute_addresses":                         compute.DataSourceGoogleComputeAddresses(),
-		"google_compute_backend_service":                   compute.DataSourceGoogleComputeBackendService(),
-		"google_compute_backend_bucket":                    compute.DataSourceGoogleComputeBackendBucket(),
-		"google_compute_default_service_account":           compute.DataSourceGoogleComputeDefaultServiceAccount(),
-		"google_compute_disk":                              compute.DataSourceGoogleComputeDisk(),
-		"google_compute_forwarding_rule":                   compute.DataSourceGoogleComputeForwardingRule(),
-		"google_compute_global_address":                    compute.DataSourceGoogleComputeGlobalAddress(),
-		"google_compute_global_forwarding_rule":            compute.DataSourceGoogleComputeGlobalForwardingRule(),
-		"google_compute_ha_vpn_gateway":                    compute.DataSourceGoogleComputeHaVpnGateway(),
-		"google_compute_health_check":                      compute.DataSourceGoogleComputeHealthCheck(),
-		"google_compute_image":                             compute.DataSourceGoogleComputeImage(),
-		"google_compute_instance":                          compute.DataSourceGoogleComputeInstance(),
-		"google_compute_instance_group":                    compute.DataSourceGoogleComputeInstanceGroup(),
-		"google_compute_instance_group_manager":            compute.DataSourceGoogleComputeInstanceGroupManager(),
-		"google_compute_instance_serial_port":              compute.DataSourceGoogleComputeInstanceSerialPort(),
-		"google_compute_instance_template":                 compute.DataSourceGoogleComputeInstanceTemplate(),
-		"google_compute_lb_ip_ranges":                      compute.DataSourceGoogleComputeLbIpRanges(),
-		"google_compute_network":                           compute.DataSourceGoogleComputeNetwork(),
-		"google_compute_networks":                          compute.DataSourceGoogleComputeNetworks(),
-		"google_compute_network_endpoint_group":            compute.DataSourceGoogleComputeNetworkEndpointGroup(),
-		"google_compute_network_peering":                   compute.DataSourceComputeNetworkPeering(),
-		"google_compute_node_types":                        compute.DataSourceGoogleComputeNodeTypes(),
-		"google_compute_regions":                           compute.DataSourceGoogleComputeRegions(),
-		"google_compute_region_disk":                       compute.DataSourceGoogleComputeRegionDisk(),
-		"google_compute_region_network_endpoint_group":     compute.DataSourceGoogleComputeRegionNetworkEndpointGroup(),
-		"google_compute_region_instance_group":             compute.DataSourceGoogleComputeRegionInstanceGroup(),
-		"google_compute_region_instance_template":          compute.DataSourceGoogleComputeRegionInstanceTemplate(),
-		"google_compute_region_ssl_certificate":            compute.DataSourceGoogleRegionComputeSslCertificate(),
-		"google_compute_resource_policy":                   compute.DataSourceGoogleComputeResourcePolicy(),
-		"google_compute_router":                            compute.DataSourceGoogleComputeRouter(),
-		"google_compute_router_nat":                        compute.DataSourceGoogleComputeRouterNat(),
-		"google_compute_router_status":                     compute.DataSourceGoogleComputeRouterStatus(),
-		"google_compute_snapshot":                          compute.DataSourceGoogleComputeSnapshot(),
-		"google_compute_ssl_certificate":                   compute.DataSourceGoogleComputeSslCertificate(),
-		"google_compute_ssl_policy":                        compute.DataSourceGoogleComputeSslPolicy(),
-		"google_compute_subnetwork":                        compute.DataSourceGoogleComputeSubnetwork(),
-		"google_compute_vpn_gateway":                       compute.DataSourceGoogleComputeVpnGateway(),
-		"google_compute_zones":                             compute.DataSourceGoogleComputeZones(),
-		"google_container_azure_versions":                  containerazure.DataSourceGoogleContainerAzureVersions(),
-		"google_container_aws_versions":                    containeraws.DataSourceGoogleContainerAwsVersions(),
-		"google_container_attached_versions":               containerattached.DataSourceGoogleContainerAttachedVersions(),
-		"google_container_attached_install_manifest":       containerattached.DataSourceGoogleContainerAttachedInstallManifest(),
-		"google_container_cluster":                         container.DataSourceGoogleContainerCluster(),
-		"google_container_engine_versions":                 container.DataSourceGoogleContainerEngineVersions(),
-		"google_container_registry_image":                  containeranalysis.DataSourceGoogleContainerImage(),
-		"google_container_registry_repository":             containeranalysis.DataSourceGoogleContainerRepo(),
-		"google_dataproc_metastore_service":                dataprocmetastore.DataSourceDataprocMetastoreService(),
-		"google_datastream_static_ips":                     datastream.DataSourceGoogleDatastreamStaticIps(),
-		"google_iam_policy":                                resourcemanager.DataSourceGoogleIamPolicy(),
-		"google_iam_role":                                  resourcemanager.DataSourceGoogleIamRole(),
-		"google_iam_testable_permissions":                  resourcemanager.DataSourceGoogleIamTestablePermissions(),
-		<% unless version == 'ga' -%>
-		"google_iam_workload_identity_pool":                iambeta.DataSourceIAMBetaWorkloadIdentityPool(),
-		"google_iam_workload_identity_pool_provider":       iambeta.DataSourceIAMBetaWorkloadIdentityPoolProvider(),
-		<% end -%>
-		"google_iap_client":                                iap.DataSourceGoogleIapClient(),
-		"google_kms_crypto_key":                            kms.DataSourceGoogleKmsCryptoKey(),
-		"google_kms_crypto_key_version":                    kms.DataSourceGoogleKmsCryptoKeyVersion(),
-		"google_kms_key_ring":                              kms.DataSourceGoogleKmsKeyRing(),
-		"google_kms_secret":                                kms.DataSourceGoogleKmsSecret(),
-		"google_kms_secret_ciphertext":                     kms.DataSourceGoogleKmsSecretCiphertext(),
-		<% unless version == 'ga' -%>
-		"google_kms_secret_asymmetric":                     kms.DataSourceGoogleKmsSecretAsymmetric(),
-		"google_firebase_android_app":                      firebase.DataSourceGoogleFirebaseAndroidApp(),
-		"google_firebase_apple_app":                        firebase.DataSourceGoogleFirebaseAppleApp(),
-		"google_firebase_hosting_channel":                  firebasehosting.DataSourceGoogleFirebaseHostingChannel(),
-		"google_firebase_web_app":                          firebase.DataSourceGoogleFirebaseWebApp(),
-		<% end -%>
-		"google_folder":                                    resourcemanager.DataSourceGoogleFolder(),
-		"google_folders":                                   resourcemanager.DataSourceGoogleFolders(),
-		"google_folder_organization_policy":                resourcemanager.DataSourceGoogleFolderOrganizationPolicy(),
-		"google_logging_project_cmek_settings":             logging.DataSourceGoogleLoggingProjectCmekSettings(),
-		"google_logging_sink":                              logging.DataSourceGoogleLoggingSink(),
-		"google_monitoring_notification_channel":           monitoring.DataSourceMonitoringNotificationChannel(),
-		"google_monitoring_cluster_istio_service":          monitoring.DataSourceMonitoringServiceClusterIstio(),
-		"google_monitoring_istio_canonical_service":        monitoring.DataSourceMonitoringIstioCanonicalService(),
-		"google_monitoring_mesh_istio_service":             monitoring.DataSourceMonitoringServiceMeshIstio(),
-		"google_monitoring_app_engine_service":             monitoring.DataSourceMonitoringServiceAppEngine(),
-		"google_monitoring_uptime_check_ips":               monitoring.DataSourceGoogleMonitoringUptimeCheckIps(),
-		"google_netblock_ip_ranges":                        resourcemanager.DataSourceGoogleNetblockIpRanges(),
-		"google_organization":                              resourcemanager.DataSourceGoogleOrganization(),
-		"google_privateca_certificate_authority":           privateca.DataSourcePrivatecaCertificateAuthority(),
-		"google_project":                                   resourcemanager.DataSourceGoogleProject(),
-		"google_projects":                                  resourcemanager.DataSourceGoogleProjects(),
-		"google_project_organization_policy":               resourcemanager.DataSourceGoogleProjectOrganizationPolicy(),
-		"google_project_service":                           resourcemanager.DataSourceGoogleProjectService(),
-		"google_pubsub_subscription":                       pubsub.DataSourceGooglePubsubSubscription(),
-		"google_pubsub_topic":                              pubsub.DataSourceGooglePubsubTopic(),
-		<% unless version == 'ga' -%>
-		"google_runtimeconfig_config":                      runtimeconfig.DataSourceGoogleRuntimeconfigConfig(),
-		"google_runtimeconfig_variable":                    runtimeconfig.DataSourceGoogleRuntimeconfigVariable(),
-		<% end -%>
-		"google_secret_manager_secret":                     secretmanager.DataSourceSecretManagerSecret(),
-		"google_secret_manager_secrets":                    secretmanager.DataSourceSecretManagerSecrets(),
-		"google_secret_manager_secret_version":             secretmanager.DataSourceSecretManagerSecretVersion(),
-		"google_secret_manager_secret_version_access":      secretmanager.DataSourceSecretManagerSecretVersionAccess(),
-		"google_service_account":                           resourcemanager.DataSourceGoogleServiceAccount(),
-		"google_service_account_access_token":              resourcemanager.DataSourceGoogleServiceAccountAccessToken(),
-		"google_service_account_id_token":                  resourcemanager.DataSourceGoogleServiceAccountIdToken(),
-		"google_service_account_jwt":                       resourcemanager.DataSourceGoogleServiceAccountJwt(),
-		"google_service_account_key":                       resourcemanager.DataSourceGoogleServiceAccountKey(),
-		"google_sourcerepo_repository":                     sourcerepo.DataSourceGoogleSourceRepoRepository(),
-		"google_spanner_instance":                          spanner.DataSourceSpannerInstance(),
-		"google_sql_ca_certs":                              sql.DataSourceGoogleSQLCaCerts(),
-		"google_sql_tiers":                                 sql.DataSourceGoogleSQLTiers(),
-		"google_sql_database_instance_latest_recovery_time": sql.DataSourceSqlDatabaseInstanceLatestRecoveryTime(),
-		"google_sql_backup_run":                            sql.DataSourceSqlBackupRun(),
-		"google_sql_databases":                             sql.DataSourceSqlDatabases(),
-		"google_sql_database":                              sql.DataSourceSqlDatabase(),
-		"google_sql_database_instance":                     sql.DataSourceSqlDatabaseInstance(),
-		"google_sql_database_instances":                    sql.DataSourceSqlDatabaseInstances(),
-		"google_service_networking_peered_dns_domain":      servicenetworking.DataSourceGoogleServiceNetworkingPeeredDNSDomain(),
-		"google_storage_bucket":                            storage.DataSourceGoogleStorageBucket(),
-		"google_storage_bucket_object":                     storage.DataSourceGoogleStorageBucketObject(),
-		"google_storage_bucket_object_content":             storage.DataSourceGoogleStorageBucketObjectContent(),
-		"google_storage_object_signed_url":                 storage.DataSourceGoogleSignedUrl(),
-		"google_storage_project_service_account":           storage.DataSourceGoogleStorageProjectServiceAccount(),
-		"google_storage_transfer_project_service_account":  storagetransfer.DataSourceGoogleStorageTransferProjectServiceAccount(),
-		"google_tags_tag_key":                              tags.DataSourceGoogleTagsTagKey(),
-		"google_tags_tag_value":                            tags.DataSourceGoogleTagsTagValue(),
-		"google_tpu_tensorflow_versions":                   tpu.DataSourceTpuTensorflowVersions(),
-		<% unless version == 'ga' -%>
-		"google_tpu_v2_runtime_versions":                   tpuv2.DataSourceTpuV2RuntimeVersions(),
-		"google_tpu_v2_accelerator_types":                  tpuv2.DataSourceTpuV2AcceleratorTypes(),
-		<% end -%>
-		"google_vpc_access_connector":                      vpcaccess.DataSourceVPCAccessConnector(),
-		"google_redis_instance":                            redis.DataSourceGoogleRedisInstance(),
-		"google_vertex_ai_index":                           vertexai.DataSourceVertexAIIndex(),
-		<% unless version == 'ga' -%>
-		"google_vmwareengine_network":                    	vmwareengine.DataSourceVmwareengineNetwork(),
-		"google_vmwareengine_private_cloud": 								vmwareengine.DataSourceVmwareenginePrivateCloud(),
-		"google_vmwareengine_cluster": 											vmwareengine.DataSourceVmwareengineCluster(),
-		<% end -%>
-		// ####### END datasources ###########
-		// ####### END handwritten datasources ###########
-	},
-	map[string]*schema.Resource{
-		// ####### START generated IAM datasources ###########
-		<%
-		products.each do |product|
-			product_definition = product[:definitions]
-			service = product_definition.name.downcase
-			config = product[:overrides]
-			sorted =  product_definition.objects.sort_by { |obj| obj.name }
-			sorted.each do |object|
-			next if object.exclude || object.not_in_version?(product_definition.version_obj_or_closest(version))
-			tf_product = (object.__product.legacy_name || product_definition.name).underscore
-			terraform_name = object.legacy_name || "google_#{tf_product}_#{object.name.underscore}"
-		-%>
-		<%
-		iam_policy = object&.iam_policy
-		unless iam_policy.nil? || iam_policy.exclude ||
-			(iam_policy.min_version && iam_policy.min_version < version)
-			iam_class_name = product_definition.name + object.name
-	-%>
-		"<%= terraform_name -%>_iam_policy":               tpgiamresource.DataSourceIamPolicy(<%= service -%>.<%= iam_class_name -%>IamSchema, <%= service -%>.<%= iam_class_name -%>IamUpdaterProducer),
-	<%
-		end # unless iam_policy.nil? || iam_policy.exclude
-		end   # product_definition.objects.each do
-		end     # products.each do
-	-%>
-		// ####### END generated IAM datasources ###########
-	},
-	map[string]*schema.Resource{
-		// ####### START non-generated IAM datasources ###########
-		"google_bigtable_instance_iam_policy":          tpgiamresource.DataSourceIamPolicy(bigtable.IamBigtableInstanceSchema, bigtable.NewBigtableInstanceUpdater),
-		"google_bigtable_table_iam_policy":             tpgiamresource.DataSourceIamPolicy(bigtable.IamBigtableTableSchema, bigtable.NewBigtableTableUpdater),
-		"google_bigquery_dataset_iam_policy":           tpgiamresource.DataSourceIamPolicy(bigquery.IamBigqueryDatasetSchema, bigquery.NewBigqueryDatasetIamUpdater),
-		"google_billing_account_iam_policy":            tpgiamresource.DataSourceIamPolicy(billing.IamBillingAccountSchema, billing.NewBillingAccountIamUpdater),
-		"google_dataproc_cluster_iam_policy":           tpgiamresource.DataSourceIamPolicy(dataproc.IamDataprocClusterSchema, dataproc.NewDataprocClusterUpdater),
-		"google_dataproc_job_iam_policy":               tpgiamresource.DataSourceIamPolicy(dataproc.IamDataprocJobSchema, dataproc.NewDataprocJobUpdater),
-		"google_folder_iam_policy":                     tpgiamresource.DataSourceIamPolicy(resourcemanager.IamFolderSchema, resourcemanager.NewFolderIamUpdater),
-		"google_healthcare_dataset_iam_policy":         tpgiamresource.DataSourceIamPolicy(healthcare.IamHealthcareDatasetSchema, healthcare.NewHealthcareDatasetIamUpdater),
-		"google_healthcare_dicom_store_iam_policy":     tpgiamresource.DataSourceIamPolicy(healthcare.IamHealthcareDicomStoreSchema, healthcare.NewHealthcareDicomStoreIamUpdater),
-		"google_healthcare_fhir_store_iam_policy":      tpgiamresource.DataSourceIamPolicy(healthcare.IamHealthcareFhirStoreSchema, healthcare.NewHealthcareFhirStoreIamUpdater),
-		"google_healthcare_hl7_v2_store_iam_policy":    tpgiamresource.DataSourceIamPolicy(healthcare.IamHealthcareHl7V2StoreSchema, healthcare.NewHealthcareHl7V2StoreIamUpdater),
-		"google_kms_key_ring_iam_policy":               tpgiamresource.DataSourceIamPolicy(kms.IamKmsKeyRingSchema, kms.NewKmsKeyRingIamUpdater),
-		"google_kms_crypto_key_iam_policy":             tpgiamresource.DataSourceIamPolicy(kms.IamKmsCryptoKeySchema, kms.NewKmsCryptoKeyIamUpdater),
-		"google_spanner_instance_iam_policy":           tpgiamresource.DataSourceIamPolicy(spanner.IamSpannerInstanceSchema, spanner.NewSpannerInstanceIamUpdater),
-		"google_spanner_database_iam_policy":           tpgiamresource.DataSourceIamPolicy(spanner.IamSpannerDatabaseSchema, spanner.NewSpannerDatabaseIamUpdater),
-		"google_organization_iam_policy":               tpgiamresource.DataSourceIamPolicy(resourcemanager.IamOrganizationSchema, resourcemanager.NewOrganizationIamUpdater),
-		"google_project_iam_policy":                    tpgiamresource.DataSourceIamPolicy(resourcemanager.IamProjectSchema, resourcemanager.NewProjectIamUpdater),
-		"google_pubsub_subscription_iam_policy":        tpgiamresource.DataSourceIamPolicy(pubsub.IamPubsubSubscriptionSchema, pubsub.NewPubsubSubscriptionIamUpdater),
-		"google_service_account_iam_policy":            tpgiamresource.DataSourceIamPolicy(resourcemanager.IamServiceAccountSchema, resourcemanager.NewServiceAccountIamUpdater),
-		// ####### END non-generated IAM datasources ###########
-	});
-=======
 	return mergeResourceMaps(
 		handwrittenDatasources,
 		generatedIAMDatasources,
 		handwrittenIAMDatasources,
 	)
->>>>>>> 9344002d
 }
 
 func ResourceMap() map[string]*schema.Resource {
