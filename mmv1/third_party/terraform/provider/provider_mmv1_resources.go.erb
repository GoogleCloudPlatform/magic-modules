<% autogen_exception -%>
package provider

import (
	"github.com/hashicorp/terraform-plugin-sdk/v2/helper/schema"

	<% get_mmv1_services_in_version(products, version).each do |service|  -%>
	  "github.com/hashicorp/terraform-provider-google/google/services/<%= service -%>"
	<% end -%>

	"github.com/hashicorp/terraform-provider-google/google/services/composer"
	"github.com/hashicorp/terraform-provider-google/google/services/container"
	"github.com/hashicorp/terraform-provider-google/google/services/containeraws"
	"github.com/hashicorp/terraform-provider-google/google/services/containerazure"
	"github.com/hashicorp/terraform-provider-google/google/services/dataflow"
	"github.com/hashicorp/terraform-provider-google/google/services/servicenetworking"
	"github.com/hashicorp/terraform-provider-google/google/tpgiamresource"
	<% if version == 'ga' -%> // https://github.com/hashicorp/terraform-provider-google/issues/15633 for details
	"github.com/hashicorp/terraform-provider-google/google/services/cloudquotas"
	<% end -%>
)

// Datasources
var handwrittenDatasources = map[string]*schema.Resource{
	// ####### START handwritten datasources ###########
	"google_access_approval_folder_service_account":    accessapproval.DataSourceAccessApprovalFolderServiceAccount(),
	"google_access_approval_organization_service_account": accessapproval.DataSourceAccessApprovalOrganizationServiceAccount(),
	"google_access_approval_project_service_account":   accessapproval.DataSourceAccessApprovalProjectServiceAccount(),
	"google_active_folder":                             resourcemanager.DataSourceGoogleActiveFolder(),
	"google_alloydb_locations":                         alloydb.DataSourceAlloydbLocations(),
	"google_alloydb_supported_database_flags":          alloydb.DataSourceAlloydbSupportedDatabaseFlags(),
	"google_artifact_registry_repository":              artifactregistry.DataSourceArtifactRegistryRepository(),
	"google_apphub_discovered_workload":		    apphub.DataSourceApphubDiscoveredWorkload(),
	"google_app_engine_default_service_account":        appengine.DataSourceGoogleAppEngineDefaultServiceAccount(),
	"google_apphub_discovered_service":		    apphub.DataSourceApphubDiscoveredService(),
	<% unless version == 'ga' -%>
	"google_backup_dr_management_server":				backupdr.DataSourceGoogleCloudBackupDRService(),
	<% end -%>
	"google_beyondcorp_app_connection":                 beyondcorp.DataSourceGoogleBeyondcorpAppConnection(),
	"google_beyondcorp_app_connector":                  beyondcorp.DataSourceGoogleBeyondcorpAppConnector(),
	"google_beyondcorp_app_gateway":                    beyondcorp.DataSourceGoogleBeyondcorpAppGateway(),
	"google_billing_account":                           billing.DataSourceGoogleBillingAccount(),
	"google_bigquery_dataset":          								bigquery.DataSourceGoogleBigqueryDataset(),
	"google_bigquery_default_service_account":          bigquery.DataSourceGoogleBigqueryDefaultServiceAccount(),
	"google_certificate_manager_certificate_map":       certificatemanager.DataSourceGoogleCertificateManagerCertificateMap(),
	"google_cloudbuild_trigger":                        cloudbuild.DataSourceGoogleCloudBuildTrigger(),
	"google_cloudfunctions_function":                   cloudfunctions.DataSourceGoogleCloudFunctionsFunction(),
	"google_cloudfunctions2_function":                  cloudfunctions2.DataSourceGoogleCloudFunctions2Function(),
	<% unless version == 'ga' -%>
	"google_cloud_asset_resources_search_all":          cloudasset.DataSourceGoogleCloudAssetResourcesSearchAll(),
	<% end -%>
	"google_cloud_identity_groups":                     cloudidentity.DataSourceGoogleCloudIdentityGroups(),
	"google_cloud_identity_group_memberships":          cloudidentity.DataSourceGoogleCloudIdentityGroupMemberships(),
	"google_cloud_identity_group_lookup":               cloudidentity.DataSourceGoogleCloudIdentityGroupLookup(),
	"google_cloud_quotas_quota_info":                   cloudquotas.DataSourceGoogleCloudQuotasQuotaInfo(),
<<<<<<< HEAD
	"google_cloud_quotas_quota_infos":                  cloudquotas.DataSourceGoogleCloudQuotasQuotaInfos(),
=======
>>>>>>> 06c363eb
	"google_cloud_run_locations":                       cloudrun.DataSourceGoogleCloudRunLocations(),
	"google_cloud_run_service":                         cloudrun.DataSourceGoogleCloudRunService(),
	"google_cloud_run_v2_job":                          cloudrunv2.DataSourceGoogleCloudRunV2Job(),
	"google_cloud_run_v2_service":                      cloudrunv2.DataSourceGoogleCloudRunV2Service(),
	"google_composer_environment":                      composer.DataSourceGoogleComposerEnvironment(),
	"google_composer_image_versions":                   composer.DataSourceGoogleComposerImageVersions(),
	"google_compute_address":                           compute.DataSourceGoogleComputeAddress(),
	"google_compute_addresses":                         compute.DataSourceGoogleComputeAddresses(),
	"google_compute_backend_service":                   compute.DataSourceGoogleComputeBackendService(),
	"google_compute_backend_bucket":                    compute.DataSourceGoogleComputeBackendBucket(),
	"google_compute_default_service_account":           compute.DataSourceGoogleComputeDefaultServiceAccount(),
	"google_compute_disk":                              compute.DataSourceGoogleComputeDisk(),
	"google_compute_forwarding_rule":                   compute.DataSourceGoogleComputeForwardingRule(),
	"google_compute_forwarding_rules":                  compute.DataSourceGoogleComputeForwardingRules(),
	"google_compute_global_address":                    compute.DataSourceGoogleComputeGlobalAddress(),
	"google_compute_global_forwarding_rule":            compute.DataSourceGoogleComputeGlobalForwardingRule(),
	"google_compute_ha_vpn_gateway":                    compute.DataSourceGoogleComputeHaVpnGateway(),
	"google_compute_health_check":                      compute.DataSourceGoogleComputeHealthCheck(),
	"google_compute_image":                             compute.DataSourceGoogleComputeImage(),
	"google_compute_instance":                          compute.DataSourceGoogleComputeInstance(),
	"google_compute_instance_group":                    compute.DataSourceGoogleComputeInstanceGroup(),
	"google_compute_instance_group_manager":            compute.DataSourceGoogleComputeInstanceGroupManager(),
	"google_compute_instance_serial_port":              compute.DataSourceGoogleComputeInstanceSerialPort(),
	"google_compute_instance_template":                 compute.DataSourceGoogleComputeInstanceTemplate(),
	"google_compute_lb_ip_ranges":                      compute.DataSourceGoogleComputeLbIpRanges(),
	"google_compute_machine_types":                     compute.DataSourceGoogleComputeMachineTypes(),
	"google_compute_network":                           compute.DataSourceGoogleComputeNetwork(),
	"google_compute_networks":                          compute.DataSourceGoogleComputeNetworks(),
	"google_compute_network_endpoint_group":            compute.DataSourceGoogleComputeNetworkEndpointGroup(),
	"google_compute_network_peering":                   compute.DataSourceComputeNetworkPeering(),
	"google_compute_node_types":                        compute.DataSourceGoogleComputeNodeTypes(),
	"google_compute_regions":                           compute.DataSourceGoogleComputeRegions(),
	"google_compute_region_disk":                       compute.DataSourceGoogleComputeRegionDisk(),
	"google_compute_region_instance_group":             compute.DataSourceGoogleComputeRegionInstanceGroup(),
	"google_compute_region_instance_template":          compute.DataSourceGoogleComputeRegionInstanceTemplate(),
	"google_compute_region_network_endpoint_group":     compute.DataSourceGoogleComputeRegionNetworkEndpointGroup(),
	"google_compute_region_ssl_certificate":            compute.DataSourceGoogleRegionComputeSslCertificate(),
	"google_compute_reservation":                       compute.DataSourceGoogleComputeReservation(),
	"google_compute_resource_policy":                   compute.DataSourceGoogleComputeResourcePolicy(),
	"google_compute_router":                            compute.DataSourceGoogleComputeRouter(),
	"google_compute_router_nat":                        compute.DataSourceGoogleComputeRouterNat(),
	"google_compute_router_status":                     compute.DataSourceGoogleComputeRouterStatus(),
	"google_compute_snapshot":                          compute.DataSourceGoogleComputeSnapshot(),
	"google_compute_ssl_certificate":                   compute.DataSourceGoogleComputeSslCertificate(),
	"google_compute_ssl_policy":                        compute.DataSourceGoogleComputeSslPolicy(),
	"google_compute_subnetwork":                        compute.DataSourceGoogleComputeSubnetwork(),
	"google_compute_vpn_gateway":                       compute.DataSourceGoogleComputeVpnGateway(),
	"google_compute_zones":                             compute.DataSourceGoogleComputeZones(),
	"google_container_azure_versions":                  containerazure.DataSourceGoogleContainerAzureVersions(),
	"google_container_aws_versions":                    containeraws.DataSourceGoogleContainerAwsVersions(),
	"google_container_attached_versions":               containerattached.DataSourceGoogleContainerAttachedVersions(),
	"google_container_attached_install_manifest":       containerattached.DataSourceGoogleContainerAttachedInstallManifest(),
	"google_container_cluster":                         container.DataSourceGoogleContainerCluster(),
	"google_container_engine_versions":                 container.DataSourceGoogleContainerEngineVersions(),
	"google_container_registry_image":                  containeranalysis.DataSourceGoogleContainerImage(),
	"google_container_registry_repository":             containeranalysis.DataSourceGoogleContainerRepo(),
	"google_dataproc_metastore_service":                dataprocmetastore.DataSourceDataprocMetastoreService(),
	"google_datastream_static_ips":                     datastream.DataSourceGoogleDatastreamStaticIps(),
	"google_filestore_instance":                        filestore.DataSourceGoogleFilestoreInstance(),
	"google_iam_policy":                                resourcemanager.DataSourceGoogleIamPolicy(),
	"google_iam_role":                                  resourcemanager.DataSourceGoogleIamRole(),
	"google_iam_testable_permissions":                  resourcemanager.DataSourceGoogleIamTestablePermissions(),
	<% unless version == 'ga' -%>
	"google_iam_workload_identity_pool":                iambeta.DataSourceIAMBetaWorkloadIdentityPool(),
	"google_iam_workload_identity_pool_provider":       iambeta.DataSourceIAMBetaWorkloadIdentityPoolProvider(),
	<% end -%>
	"google_iap_client":                                iap.DataSourceGoogleIapClient(),
	"google_kms_crypto_key":                            kms.DataSourceGoogleKmsCryptoKey(),
	"google_kms_crypto_key_version":                    kms.DataSourceGoogleKmsCryptoKeyVersion(),
	"google_kms_key_ring":                              kms.DataSourceGoogleKmsKeyRing(),
	"google_kms_secret":                                kms.DataSourceGoogleKmsSecret(),
	"google_kms_secret_ciphertext":                     kms.DataSourceGoogleKmsSecretCiphertext(),
	<% unless version == 'ga' -%>
	"google_kms_secret_asymmetric":                     kms.DataSourceGoogleKmsSecretAsymmetric(),
	"google_firebase_android_app":                      firebase.DataSourceGoogleFirebaseAndroidApp(),
	"google_firebase_apple_app":                        firebase.DataSourceGoogleFirebaseAppleApp(),
	"google_firebase_hosting_channel":                  firebasehosting.DataSourceGoogleFirebaseHostingChannel(),
	"google_firebase_web_app":                          firebase.DataSourceGoogleFirebaseWebApp(),
	<% end -%>
	"google_folder":                                    resourcemanager.DataSourceGoogleFolder(),
	"google_folders":                                   resourcemanager.DataSourceGoogleFolders(),
	"google_folder_organization_policy":                resourcemanager.DataSourceGoogleFolderOrganizationPolicy(),
	"google_logging_folder_settings":                   logging.DataSourceGoogleLoggingFolderSettings(),
	"google_logging_organization_settings":             logging.DataSourceGoogleLoggingOrganizationSettings(),
	"google_logging_project_cmek_settings":             logging.DataSourceGoogleLoggingProjectCmekSettings(),
	"google_logging_project_settings":                  logging.DataSourceGoogleLoggingProjectSettings(),
	"google_logging_sink":                              logging.DataSourceGoogleLoggingSink(),
	"google_monitoring_notification_channel":           monitoring.DataSourceMonitoringNotificationChannel(),
	"google_monitoring_cluster_istio_service":          monitoring.DataSourceMonitoringServiceClusterIstio(),
	"google_monitoring_istio_canonical_service":        monitoring.DataSourceMonitoringIstioCanonicalService(),
	"google_monitoring_mesh_istio_service":             monitoring.DataSourceMonitoringServiceMeshIstio(),
	"google_monitoring_app_engine_service":             monitoring.DataSourceMonitoringServiceAppEngine(),
	"google_monitoring_uptime_check_ips":               monitoring.DataSourceGoogleMonitoringUptimeCheckIps(),
	"google_netblock_ip_ranges":                        resourcemanager.DataSourceGoogleNetblockIpRanges(),
	"google_organization":                              resourcemanager.DataSourceGoogleOrganization(),
	"google_privateca_certificate_authority":           privateca.DataSourcePrivatecaCertificateAuthority(),
	"google_project":                                   resourcemanager.DataSourceGoogleProject(),
	"google_projects":                                  resourcemanager.DataSourceGoogleProjects(),
	"google_project_organization_policy":               resourcemanager.DataSourceGoogleProjectOrganizationPolicy(),
	"google_project_service":                           resourcemanager.DataSourceGoogleProjectService(),
	"google_pubsub_subscription":                       pubsub.DataSourceGooglePubsubSubscription(),
	"google_pubsub_topic":                              pubsub.DataSourceGooglePubsubTopic(),
	<% unless version == 'ga' -%>
	"google_runtimeconfig_config":                      runtimeconfig.DataSourceGoogleRuntimeconfigConfig(),
	"google_runtimeconfig_variable":                    runtimeconfig.DataSourceGoogleRuntimeconfigVariable(),
	<% end -%>
	"google_secret_manager_secret":                     secretmanager.DataSourceSecretManagerSecret(),
	"google_secret_manager_secrets":                    secretmanager.DataSourceSecretManagerSecrets(),
	"google_secret_manager_secret_version":             secretmanager.DataSourceSecretManagerSecretVersion(),
	"google_secret_manager_secret_version_access":      secretmanager.DataSourceSecretManagerSecretVersionAccess(),
	"google_service_account":                           resourcemanager.DataSourceGoogleServiceAccount(),
	"google_service_account_access_token":              resourcemanager.DataSourceGoogleServiceAccountAccessToken(),
	"google_service_account_id_token":                  resourcemanager.DataSourceGoogleServiceAccountIdToken(),
	"google_service_account_jwt":                       resourcemanager.DataSourceGoogleServiceAccountJwt(),
	"google_service_account_key":                       resourcemanager.DataSourceGoogleServiceAccountKey(),
	"google_sourcerepo_repository":                     sourcerepo.DataSourceGoogleSourceRepoRepository(),
	"google_spanner_instance":                          spanner.DataSourceSpannerInstance(),
	"google_sql_ca_certs":                              sql.DataSourceGoogleSQLCaCerts(),
	"google_sql_tiers":                                 sql.DataSourceGoogleSQLTiers(),
	"google_sql_database_instance_latest_recovery_time": sql.DataSourceSqlDatabaseInstanceLatestRecoveryTime(),
	"google_sql_backup_run":                            sql.DataSourceSqlBackupRun(),
	"google_sql_databases":                             sql.DataSourceSqlDatabases(),
	"google_sql_database":                              sql.DataSourceSqlDatabase(),
	"google_sql_database_instance":                     sql.DataSourceSqlDatabaseInstance(),
	"google_sql_database_instances":                    sql.DataSourceSqlDatabaseInstances(),
	"google_service_networking_peered_dns_domain":      servicenetworking.DataSourceGoogleServiceNetworkingPeeredDNSDomain(),
	"google_storage_bucket":                            storage.DataSourceGoogleStorageBucket(),
	"google_storage_bucket_object":                     storage.DataSourceGoogleStorageBucketObject(),
	"google_storage_bucket_object_content":             storage.DataSourceGoogleStorageBucketObjectContent(),
	"google_storage_object_signed_url":                 storage.DataSourceGoogleSignedUrl(),
	"google_storage_project_service_account":           storage.DataSourceGoogleStorageProjectServiceAccount(),
	"google_storage_transfer_project_service_account":  storagetransfer.DataSourceGoogleStorageTransferProjectServiceAccount(),
	"google_tags_tag_key":                              tags.DataSourceGoogleTagsTagKey(),
	"google_tags_tag_value":                            tags.DataSourceGoogleTagsTagValue(),
	"google_tpu_tensorflow_versions":                   tpu.DataSourceTpuTensorflowVersions(),
	<% unless version == 'ga' -%>
	"google_tpu_v2_runtime_versions":                   tpuv2.DataSourceTpuV2RuntimeVersions(),
	"google_tpu_v2_accelerator_types":                  tpuv2.DataSourceTpuV2AcceleratorTypes(),
	<% end -%>
	"google_vpc_access_connector":                      vpcaccess.DataSourceVPCAccessConnector(),
	"google_redis_instance":                            redis.DataSourceGoogleRedisInstance(),
	"google_vertex_ai_index":                           vertexai.DataSourceVertexAIIndex(),
	"google_vmwareengine_cluster":                      vmwareengine.DataSourceVmwareengineCluster(),
	"google_vmwareengine_external_access_rule":         vmwareengine.DataSourceVmwareengineExternalAccessRule(),
	"google_vmwareengine_external_address":             vmwareengine.DataSourceVmwareengineExternalAddress(),
	"google_vmwareengine_network":                      vmwareengine.DataSourceVmwareengineNetwork(),
	"google_vmwareengine_network_peering":              vmwareengine.DataSourceVmwareengineNetworkPeering(),
	"google_vmwareengine_network_policy":               vmwareengine.DataSourceVmwareengineNetworkPolicy(),
	"google_vmwareengine_nsx_credentials":              vmwareengine.DataSourceVmwareengineNsxCredentials(),
	"google_vmwareengine_private_cloud":                vmwareengine.DataSourceVmwareenginePrivateCloud(),
	"google_vmwareengine_subnet":                       vmwareengine.DataSourceVmwareengineSubnet(),
	"google_vmwareengine_vcenter_credentials":          vmwareengine.DataSourceVmwareengineVcenterCredentials(),

	// ####### END handwritten datasources ###########
}

var generatedIAMDatasources = map[string]*schema.Resource{
	// ####### START generated IAM datasources ###########
	<%
	resources_for_version.each do |object|
		unless object[:iam_class_name].nil?
	-%>
	"<%= object[:terraform_name] -%>_iam_policy":               tpgiamresource.DataSourceIamPolicy(<%= object[:iam_class_name] -%>IamSchema, <%= object[:iam_class_name] -%>IamUpdaterProducer),
	<%
		end
	end
	-%>
	// ####### END generated IAM datasources ###########
}

var handwrittenIAMDatasources = map[string]*schema.Resource{
	// ####### START non-generated IAM datasources ###########
	"google_bigtable_instance_iam_policy":          tpgiamresource.DataSourceIamPolicy(bigtable.IamBigtableInstanceSchema, bigtable.NewBigtableInstanceUpdater),
	"google_bigtable_table_iam_policy":             tpgiamresource.DataSourceIamPolicy(bigtable.IamBigtableTableSchema, bigtable.NewBigtableTableUpdater),
	"google_bigquery_dataset_iam_policy":           tpgiamresource.DataSourceIamPolicy(bigquery.IamBigqueryDatasetSchema, bigquery.NewBigqueryDatasetIamUpdater),
	"google_billing_account_iam_policy":            tpgiamresource.DataSourceIamPolicy(billing.IamBillingAccountSchema, billing.NewBillingAccountIamUpdater),
	"google_dataproc_cluster_iam_policy":           tpgiamresource.DataSourceIamPolicy(dataproc.IamDataprocClusterSchema, dataproc.NewDataprocClusterUpdater),
	"google_dataproc_job_iam_policy":               tpgiamresource.DataSourceIamPolicy(dataproc.IamDataprocJobSchema, dataproc.NewDataprocJobUpdater),
	"google_folder_iam_policy":                     tpgiamresource.DataSourceIamPolicy(resourcemanager.IamFolderSchema, resourcemanager.NewFolderIamUpdater),
	"google_healthcare_dataset_iam_policy":         tpgiamresource.DataSourceIamPolicy(healthcare.IamHealthcareDatasetSchema, healthcare.NewHealthcareDatasetIamUpdater),
	"google_healthcare_dicom_store_iam_policy":     tpgiamresource.DataSourceIamPolicy(healthcare.IamHealthcareDicomStoreSchema, healthcare.NewHealthcareDicomStoreIamUpdater),
	"google_healthcare_fhir_store_iam_policy":      tpgiamresource.DataSourceIamPolicy(healthcare.IamHealthcareFhirStoreSchema, healthcare.NewHealthcareFhirStoreIamUpdater),
	"google_healthcare_hl7_v2_store_iam_policy":    tpgiamresource.DataSourceIamPolicy(healthcare.IamHealthcareHl7V2StoreSchema, healthcare.NewHealthcareHl7V2StoreIamUpdater),
	"google_kms_key_ring_iam_policy":               tpgiamresource.DataSourceIamPolicy(kms.IamKmsKeyRingSchema, kms.NewKmsKeyRingIamUpdater),
	"google_kms_crypto_key_iam_policy":             tpgiamresource.DataSourceIamPolicy(kms.IamKmsCryptoKeySchema, kms.NewKmsCryptoKeyIamUpdater),
	"google_spanner_instance_iam_policy":           tpgiamresource.DataSourceIamPolicy(spanner.IamSpannerInstanceSchema, spanner.NewSpannerInstanceIamUpdater),
	"google_spanner_database_iam_policy":           tpgiamresource.DataSourceIamPolicy(spanner.IamSpannerDatabaseSchema, spanner.NewSpannerDatabaseIamUpdater),
	"google_organization_iam_policy":               tpgiamresource.DataSourceIamPolicy(resourcemanager.IamOrganizationSchema, resourcemanager.NewOrganizationIamUpdater),
	"google_project_iam_policy":                    tpgiamresource.DataSourceIamPolicy(resourcemanager.IamProjectSchema, resourcemanager.NewProjectIamUpdater),
	"google_pubsub_subscription_iam_policy":        tpgiamresource.DataSourceIamPolicy(pubsub.IamPubsubSubscriptionSchema, pubsub.NewPubsubSubscriptionIamUpdater),
	"google_service_account_iam_policy":            tpgiamresource.DataSourceIamPolicy(resourcemanager.IamServiceAccountSchema, resourcemanager.NewServiceAccountIamUpdater),
	// ####### END non-generated IAM datasources ###########
}

// Resources
// Generated resources: <%= resource_count %>
// Generated IAM resources: <%= iam_resource_count %>
// Total generated resources: <%= resource_count + iam_resource_count %>
var generatedResources = map[string]*schema.Resource{
	<% resources_for_version.each do |object| -%>
	<% 	unless object[:resource_name].nil? -%>
		"<%= object[:terraform_name] -%>": <%= object[:resource_name] -%>(),
	<%  end -%>
	<%
	    unless object[:iam_class_name].nil?
	-%>
		"<%= object[:terraform_name] -%>_iam_binding":              tpgiamresource.ResourceIamBinding(<%= object[:iam_class_name] -%>IamSchema, <%= object[:iam_class_name] -%>IamUpdaterProducer, <%= object[:iam_class_name] -%>IdParseFunc),
		"<%= object[:terraform_name] -%>_iam_member":               tpgiamresource.ResourceIamMember(<%= object[:iam_class_name] -%>IamSchema, <%= object[:iam_class_name] -%>IamUpdaterProducer, <%= object[:iam_class_name] -%>IdParseFunc),
		"<%= object[:terraform_name] -%>_iam_policy":               tpgiamresource.ResourceIamPolicy(<%= object[:iam_class_name] -%>IamSchema, <%= object[:iam_class_name] -%>IamUpdaterProducer, <%= object[:iam_class_name] -%>IdParseFunc),
	<%
	    end # unless object[:iam_class_name].nil?
	-%>
	<%
	end     # resources_for_version.each do
	-%>
}

var handwrittenResources = map[string]*schema.Resource{
	// ####### START handwritten resources ###########
	"google_app_engine_application":                appengine.ResourceAppEngineApplication(),
	"google_apigee_sharedflow":                     apigee.ResourceApigeeSharedFlow(),
	"google_apigee_sharedflow_deployment":          apigee.ResourceApigeeSharedFlowDeployment(),
	"google_apigee_flowhook":                       apigee.ResourceApigeeFlowhook(),
	"google_apigee_keystores_aliases_pkcs12":       apigee.ResourceApigeeKeystoresAliasesPkcs12(),
	"google_apigee_keystores_aliases_key_cert_file": apigee.ResourceApigeeKeystoresAliasesKeyCertFile(),
	"google_bigquery_table":                        bigquery.ResourceBigQueryTable(),
	"google_bigtable_gc_policy":                    bigtable.ResourceBigtableGCPolicy(),
	"google_bigtable_instance":                     bigtable.ResourceBigtableInstance(),
	"google_bigtable_table":                        bigtable.ResourceBigtableTable(),
	"google_billing_subaccount":                    resourcemanager.ResourceBillingSubaccount(),
	"google_cloudfunctions_function":               cloudfunctions.ResourceCloudFunctionsFunction(),
	"google_composer_environment":                  composer.ResourceComposerEnvironment(),
	"google_compute_attached_disk":                 compute.ResourceComputeAttachedDisk(),
	"google_compute_instance":                      compute.ResourceComputeInstance(),
	"google_compute_disk_async_replication":        compute.ResourceComputeDiskAsyncReplication(),
	"google_compute_router_peer":			compute.ResourceComputeRouterBgpPeer(),
	<% unless version == 'ga' -%>
	"google_compute_instance_from_machine_image":   compute.ResourceComputeInstanceFromMachineImage(),
	<% end -%>
	"google_compute_instance_from_template":        compute.ResourceComputeInstanceFromTemplate(),
	"google_compute_instance_group":                compute.ResourceComputeInstanceGroup(),
	"google_compute_instance_group_manager":        compute.ResourceComputeInstanceGroupManager(),
	"google_compute_instance_template":             compute.ResourceComputeInstanceTemplate(),
	"google_compute_network_peering":               compute.ResourceComputeNetworkPeering(),
	"google_compute_project_default_network_tier":  compute.ResourceComputeProjectDefaultNetworkTier(),
	"google_compute_project_metadata":              compute.ResourceComputeProjectMetadata(),
	"google_compute_project_metadata_item":         compute.ResourceComputeProjectMetadataItem(),
	"google_compute_region_instance_group_manager": compute.ResourceComputeRegionInstanceGroupManager(),
	"google_compute_region_instance_template":      compute.ResourceComputeRegionInstanceTemplate(),
	"google_compute_router_interface":              compute.ResourceComputeRouterInterface(),
	"google_compute_security_policy":               compute.ResourceComputeSecurityPolicy(),
	"google_compute_shared_vpc_host_project":       compute.ResourceComputeSharedVpcHostProject(),
	"google_compute_shared_vpc_service_project":    compute.ResourceComputeSharedVpcServiceProject(),
	"google_compute_target_pool":                   compute.ResourceComputeTargetPool(),
	"google_container_cluster":                     container.ResourceContainerCluster(),
	"google_container_node_pool":                   container.ResourceContainerNodePool(),
	"google_container_registry":                    containeranalysis.ResourceContainerRegistry(),
	"google_dataflow_job":                          dataflow.ResourceDataflowJob(),
	<% unless version == 'ga' -%>
	"google_dataflow_flex_template_job":            dataflow.ResourceDataflowFlexTemplateJob(),
	<% end -%>
	"google_dataproc_cluster":                      dataproc.ResourceDataprocCluster(),
	"google_dataproc_job":                          dataproc.ResourceDataprocJob(),
	"google_dns_record_set":                        dns.ResourceDnsRecordSet(),
	"google_endpoints_service":                     servicemanagement.ResourceEndpointsService(),
	"google_folder":                                resourcemanager.ResourceGoogleFolder(),
	"google_folder_organization_policy":            resourcemanager.ResourceGoogleFolderOrganizationPolicy(),
	"google_logging_billing_account_sink":          logging.ResourceLoggingBillingAccountSink(),
	"google_logging_billing_account_exclusion":     logging.ResourceLoggingExclusion(logging.BillingAccountLoggingExclusionSchema, logging.NewBillingAccountLoggingExclusionUpdater, logging.BillingAccountLoggingExclusionIdParseFunc),
	"google_logging_billing_account_bucket_config": logging.ResourceLoggingBillingAccountBucketConfig(),
	"google_logging_organization_sink":             logging.ResourceLoggingOrganizationSink(),
	"google_logging_organization_exclusion":        logging.ResourceLoggingExclusion(logging.OrganizationLoggingExclusionSchema, logging.NewOrganizationLoggingExclusionUpdater, logging.OrganizationLoggingExclusionIdParseFunc),
	"google_logging_organization_bucket_config":    logging.ResourceLoggingOrganizationBucketConfig(),
	"google_logging_folder_sink":                   logging.ResourceLoggingFolderSink(),
	"google_logging_folder_exclusion":              logging.ResourceLoggingExclusion(logging.FolderLoggingExclusionSchema, logging.NewFolderLoggingExclusionUpdater, logging.FolderLoggingExclusionIdParseFunc),
	"google_logging_folder_bucket_config":          logging.ResourceLoggingFolderBucketConfig(),
	"google_logging_project_sink":                  logging.ResourceLoggingProjectSink(),
	"google_logging_project_exclusion":             logging.ResourceLoggingExclusion(logging.ProjectLoggingExclusionSchema, logging.NewProjectLoggingExclusionUpdater, logging.ProjectLoggingExclusionIdParseFunc),
	"google_logging_project_bucket_config":         logging.ResourceLoggingProjectBucketConfig(),
	"google_monitoring_dashboard":                  monitoring.ResourceMonitoringDashboard(),
	"google_os_config_os_policy_assignment":        osconfig.ResourceOSConfigOSPolicyAssignment(),
	<% unless version == 'ga' -%>
	"google_project_service_identity":              resourcemanager.ResourceProjectServiceIdentity(),
	<% end -%>
	"google_service_networking_connection":         servicenetworking.ResourceServiceNetworkingConnection(),
	"google_sql_database_instance":                 sql.ResourceSqlDatabaseInstance(),
	"google_sql_ssl_cert":                          sql.ResourceSqlSslCert(),
	"google_sql_user":                              sql.ResourceSqlUser(),
	"google_organization_iam_custom_role":          resourcemanager.ResourceGoogleOrganizationIamCustomRole(),
	"google_organization_policy":                   resourcemanager.ResourceGoogleOrganizationPolicy(),
	"google_project":                               resourcemanager.ResourceGoogleProject(),
	"google_project_default_service_accounts":      resourcemanager.ResourceGoogleProjectDefaultServiceAccounts(),
	"google_project_service":                       resourcemanager.ResourceGoogleProjectService(),
	"google_project_iam_custom_role":               resourcemanager.ResourceGoogleProjectIamCustomRole(),
	"google_project_organization_policy":           resourcemanager.ResourceGoogleProjectOrganizationPolicy(),
	"google_project_usage_export_bucket":           compute.ResourceProjectUsageBucket(),
	<% unless version == 'ga' -%>
	"google_runtimeconfig_config":                  runtimeconfig.ResourceRuntimeconfigConfig(),
	"google_runtimeconfig_variable":                runtimeconfig.ResourceRuntimeconfigVariable(),
	<% end -%>
	"google_service_account":                       resourcemanager.ResourceGoogleServiceAccount(),
	"google_service_account_key":                   resourcemanager.ResourceGoogleServiceAccountKey(),
	"google_service_networking_peered_dns_domain":  servicenetworking.ResourceGoogleServiceNetworkingPeeredDNSDomain(),
	"google_storage_bucket":                        storage.ResourceStorageBucket(),
	"google_storage_bucket_acl":                    storage.ResourceStorageBucketAcl(),
	"google_storage_bucket_object":                 storage.ResourceStorageBucketObject(),
	"google_storage_object_acl":                    storage.ResourceStorageObjectAcl(),
	"google_storage_default_object_acl":            storage.ResourceStorageDefaultObjectAcl(),
	"google_storage_notification":                  storage.ResourceStorageNotification(),
	"google_storage_transfer_job":                  storagetransfer.ResourceStorageTransferJob(),
	"google_tags_location_tag_binding":             tags.ResourceTagsLocationTagBinding(),
	// ####### END handwritten resources ###########
}

var handwrittenIAMResources = map[string]*schema.Resource{
	// ####### START non-generated IAM resources ###########
	"google_bigtable_instance_iam_binding":         tpgiamresource.ResourceIamBinding(bigtable.IamBigtableInstanceSchema, bigtable.NewBigtableInstanceUpdater, bigtable.BigtableInstanceIdParseFunc),
	"google_bigtable_instance_iam_member":          tpgiamresource.ResourceIamMember(bigtable.IamBigtableInstanceSchema, bigtable.NewBigtableInstanceUpdater, bigtable.BigtableInstanceIdParseFunc),
	"google_bigtable_instance_iam_policy":          tpgiamresource.ResourceIamPolicy(bigtable.IamBigtableInstanceSchema, bigtable.NewBigtableInstanceUpdater, bigtable.BigtableInstanceIdParseFunc),
	"google_bigtable_table_iam_binding":            tpgiamresource.ResourceIamBinding(bigtable.IamBigtableTableSchema, bigtable.NewBigtableTableUpdater, bigtable.BigtableTableIdParseFunc),
	"google_bigtable_table_iam_member":             tpgiamresource.ResourceIamMember(bigtable.IamBigtableTableSchema, bigtable.NewBigtableTableUpdater, bigtable.BigtableTableIdParseFunc),
	"google_bigtable_table_iam_policy":             tpgiamresource.ResourceIamPolicy(bigtable.IamBigtableTableSchema, bigtable.NewBigtableTableUpdater, bigtable.BigtableTableIdParseFunc),
	"google_bigquery_dataset_iam_binding":          tpgiamresource.ResourceIamBinding(bigquery.IamBigqueryDatasetSchema, bigquery.NewBigqueryDatasetIamUpdater, bigquery.BigqueryDatasetIdParseFunc),
	"google_bigquery_dataset_iam_member":           tpgiamresource.ResourceIamMember(bigquery.IamBigqueryDatasetSchema, bigquery.NewBigqueryDatasetIamUpdater, bigquery.BigqueryDatasetIdParseFunc),
	"google_bigquery_dataset_iam_policy":           tpgiamresource.ResourceIamPolicy(bigquery.IamBigqueryDatasetSchema, bigquery.NewBigqueryDatasetIamUpdater, bigquery.BigqueryDatasetIdParseFunc),
	"google_billing_account_iam_binding":           tpgiamresource.ResourceIamBinding(billing.IamBillingAccountSchema, billing.NewBillingAccountIamUpdater, billing.BillingAccountIdParseFunc),
	"google_billing_account_iam_member":            tpgiamresource.ResourceIamMember(billing.IamBillingAccountSchema, billing.NewBillingAccountIamUpdater, billing.BillingAccountIdParseFunc),
	"google_billing_account_iam_policy":            tpgiamresource.ResourceIamPolicy(billing.IamBillingAccountSchema, billing.NewBillingAccountIamUpdater, billing.BillingAccountIdParseFunc),
	"google_dataproc_cluster_iam_binding":          tpgiamresource.ResourceIamBinding(dataproc.IamDataprocClusterSchema, dataproc.NewDataprocClusterUpdater, dataproc.DataprocClusterIdParseFunc),
	"google_dataproc_cluster_iam_member":           tpgiamresource.ResourceIamMember(dataproc.IamDataprocClusterSchema, dataproc.NewDataprocClusterUpdater, dataproc.DataprocClusterIdParseFunc),
	"google_dataproc_cluster_iam_policy":           tpgiamresource.ResourceIamPolicy(dataproc.IamDataprocClusterSchema, dataproc.NewDataprocClusterUpdater, dataproc.DataprocClusterIdParseFunc),
	"google_dataproc_job_iam_binding":              tpgiamresource.ResourceIamBinding(dataproc.IamDataprocJobSchema, dataproc.NewDataprocJobUpdater, dataproc.DataprocJobIdParseFunc),
	"google_dataproc_job_iam_member":               tpgiamresource.ResourceIamMember(dataproc.IamDataprocJobSchema, dataproc.NewDataprocJobUpdater, dataproc.DataprocJobIdParseFunc),
	"google_dataproc_job_iam_policy":               tpgiamresource.ResourceIamPolicy(dataproc.IamDataprocJobSchema, dataproc.NewDataprocJobUpdater, dataproc.DataprocJobIdParseFunc),
	"google_folder_iam_binding":                    tpgiamresource.ResourceIamBinding(resourcemanager.IamFolderSchema, resourcemanager.NewFolderIamUpdater, resourcemanager.FolderIdParseFunc),
	"google_folder_iam_member":                     tpgiamresource.ResourceIamMember(resourcemanager.IamFolderSchema, resourcemanager.NewFolderIamUpdater, resourcemanager.FolderIdParseFunc),
	"google_folder_iam_policy":                     tpgiamresource.ResourceIamPolicy(resourcemanager.IamFolderSchema, resourcemanager.NewFolderIamUpdater, resourcemanager.FolderIdParseFunc),
	"google_folder_iam_audit_config":               tpgiamresource.ResourceIamAuditConfig(resourcemanager.IamFolderSchema, resourcemanager.NewFolderIamUpdater, resourcemanager.FolderIdParseFunc),
	"google_healthcare_dataset_iam_binding":        tpgiamresource.ResourceIamBinding(healthcare.IamHealthcareDatasetSchema, healthcare.NewHealthcareDatasetIamUpdater, healthcare.DatasetIdParseFunc, tpgiamresource.IamWithBatching),
	"google_healthcare_dataset_iam_member":         tpgiamresource.ResourceIamMember(healthcare.IamHealthcareDatasetSchema, healthcare.NewHealthcareDatasetIamUpdater, healthcare.DatasetIdParseFunc, tpgiamresource.IamWithBatching),
	"google_healthcare_dataset_iam_policy":         tpgiamresource.ResourceIamPolicy(healthcare.IamHealthcareDatasetSchema, healthcare.NewHealthcareDatasetIamUpdater, healthcare.DatasetIdParseFunc),
	"google_healthcare_dicom_store_iam_binding":    tpgiamresource.ResourceIamBinding(healthcare.IamHealthcareDicomStoreSchema, healthcare.NewHealthcareDicomStoreIamUpdater, healthcare.DicomStoreIdParseFunc, tpgiamresource.IamWithBatching),
	"google_healthcare_dicom_store_iam_member":     tpgiamresource.ResourceIamMember(healthcare.IamHealthcareDicomStoreSchema, healthcare.NewHealthcareDicomStoreIamUpdater, healthcare.DicomStoreIdParseFunc, tpgiamresource.IamWithBatching),
	"google_healthcare_dicom_store_iam_policy":     tpgiamresource.ResourceIamPolicy(healthcare.IamHealthcareDicomStoreSchema, healthcare.NewHealthcareDicomStoreIamUpdater, healthcare.DicomStoreIdParseFunc),
	"google_healthcare_fhir_store_iam_binding":     tpgiamresource.ResourceIamBinding(healthcare.IamHealthcareFhirStoreSchema, healthcare.NewHealthcareFhirStoreIamUpdater, healthcare.FhirStoreIdParseFunc, tpgiamresource.IamWithBatching),
	"google_healthcare_fhir_store_iam_member":      tpgiamresource.ResourceIamMember(healthcare.IamHealthcareFhirStoreSchema, healthcare.NewHealthcareFhirStoreIamUpdater, healthcare.FhirStoreIdParseFunc, tpgiamresource.IamWithBatching),
	"google_healthcare_fhir_store_iam_policy":      tpgiamresource.ResourceIamPolicy(healthcare.IamHealthcareFhirStoreSchema, healthcare.NewHealthcareFhirStoreIamUpdater, healthcare.FhirStoreIdParseFunc),
	"google_healthcare_hl7_v2_store_iam_binding":   tpgiamresource.ResourceIamBinding(healthcare.IamHealthcareHl7V2StoreSchema, healthcare.NewHealthcareHl7V2StoreIamUpdater, healthcare.Hl7V2StoreIdParseFunc, tpgiamresource.IamWithBatching),
	"google_healthcare_hl7_v2_store_iam_member":    tpgiamresource.ResourceIamMember(healthcare.IamHealthcareHl7V2StoreSchema, healthcare.NewHealthcareHl7V2StoreIamUpdater, healthcare.Hl7V2StoreIdParseFunc, tpgiamresource.IamWithBatching),
	"google_healthcare_hl7_v2_store_iam_policy":    tpgiamresource.ResourceIamPolicy(healthcare.IamHealthcareHl7V2StoreSchema, healthcare.NewHealthcareHl7V2StoreIamUpdater, healthcare.Hl7V2StoreIdParseFunc),
	"google_kms_key_ring_iam_binding":              tpgiamresource.ResourceIamBinding(kms.IamKmsKeyRingSchema, kms.NewKmsKeyRingIamUpdater, kms.KeyRingIdParseFunc),
	"google_kms_key_ring_iam_member":               tpgiamresource.ResourceIamMember(kms.IamKmsKeyRingSchema, kms.NewKmsKeyRingIamUpdater, kms.KeyRingIdParseFunc),
	"google_kms_key_ring_iam_policy":               tpgiamresource.ResourceIamPolicy(kms.IamKmsKeyRingSchema, kms.NewKmsKeyRingIamUpdater, kms.KeyRingIdParseFunc),
	"google_kms_crypto_key_iam_binding":            tpgiamresource.ResourceIamBinding(kms.IamKmsCryptoKeySchema, kms.NewKmsCryptoKeyIamUpdater, kms.CryptoIdParseFunc),
	"google_kms_crypto_key_iam_member":             tpgiamresource.ResourceIamMember(kms.IamKmsCryptoKeySchema, kms.NewKmsCryptoKeyIamUpdater, kms.CryptoIdParseFunc),
	"google_kms_crypto_key_iam_policy":             tpgiamresource.ResourceIamPolicy(kms.IamKmsCryptoKeySchema, kms.NewKmsCryptoKeyIamUpdater, kms.CryptoIdParseFunc),
	"google_spanner_instance_iam_binding":          tpgiamresource.ResourceIamBinding(spanner.IamSpannerInstanceSchema, spanner.NewSpannerInstanceIamUpdater, spanner.SpannerInstanceIdParseFunc),
	"google_spanner_instance_iam_member":           tpgiamresource.ResourceIamMember(spanner.IamSpannerInstanceSchema, spanner.NewSpannerInstanceIamUpdater, spanner.SpannerInstanceIdParseFunc),
	"google_spanner_instance_iam_policy":           tpgiamresource.ResourceIamPolicy(spanner.IamSpannerInstanceSchema, spanner.NewSpannerInstanceIamUpdater, spanner.SpannerInstanceIdParseFunc),
	"google_spanner_database_iam_binding":          tpgiamresource.ResourceIamBinding(spanner.IamSpannerDatabaseSchema, spanner.NewSpannerDatabaseIamUpdater, spanner.SpannerDatabaseIdParseFunc),
	"google_spanner_database_iam_member":           tpgiamresource.ResourceIamMember(spanner.IamSpannerDatabaseSchema, spanner.NewSpannerDatabaseIamUpdater, spanner.SpannerDatabaseIdParseFunc),
	"google_spanner_database_iam_policy":           tpgiamresource.ResourceIamPolicy(spanner.IamSpannerDatabaseSchema, spanner.NewSpannerDatabaseIamUpdater, spanner.SpannerDatabaseIdParseFunc),
	"google_organization_iam_binding":              tpgiamresource.ResourceIamBinding(resourcemanager.IamOrganizationSchema, resourcemanager.NewOrganizationIamUpdater, resourcemanager.OrgIdParseFunc),
	"google_organization_iam_member":               tpgiamresource.ResourceIamMember(resourcemanager.IamOrganizationSchema, resourcemanager.NewOrganizationIamUpdater, resourcemanager.OrgIdParseFunc),
	"google_organization_iam_policy":               tpgiamresource.ResourceIamPolicy(resourcemanager.IamOrganizationSchema, resourcemanager.NewOrganizationIamUpdater, resourcemanager.OrgIdParseFunc),
	"google_organization_iam_audit_config":         tpgiamresource.ResourceIamAuditConfig(resourcemanager.IamOrganizationSchema, resourcemanager.NewOrganizationIamUpdater, resourcemanager.OrgIdParseFunc),
	"google_project_iam_policy":                    tpgiamresource.ResourceIamPolicy(resourcemanager.IamProjectSchema, resourcemanager.NewProjectIamUpdater, resourcemanager.ProjectIdParseFunc),
	"google_project_iam_binding":                   tpgiamresource.ResourceIamBinding(resourcemanager.IamProjectSchema, resourcemanager.NewProjectIamUpdater, resourcemanager.ProjectIdParseFunc, tpgiamresource.IamWithBatching),
	"google_project_iam_member":                    tpgiamresource.ResourceIamMember(resourcemanager.IamProjectSchema, resourcemanager.NewProjectIamUpdater, resourcemanager.ProjectIdParseFunc, tpgiamresource.IamWithBatching),
	"google_project_iam_audit_config":              tpgiamresource.ResourceIamAuditConfig(resourcemanager.IamProjectSchema, resourcemanager.NewProjectIamUpdater, resourcemanager.ProjectIdParseFunc, tpgiamresource.IamWithBatching),
	"google_pubsub_subscription_iam_binding":       tpgiamresource.ResourceIamBinding(pubsub.IamPubsubSubscriptionSchema, pubsub.NewPubsubSubscriptionIamUpdater, pubsub.PubsubSubscriptionIdParseFunc),
	"google_pubsub_subscription_iam_member":        tpgiamresource.ResourceIamMember(pubsub.IamPubsubSubscriptionSchema, pubsub.NewPubsubSubscriptionIamUpdater, pubsub.PubsubSubscriptionIdParseFunc),
	"google_pubsub_subscription_iam_policy":        tpgiamresource.ResourceIamPolicy(pubsub.IamPubsubSubscriptionSchema, pubsub.NewPubsubSubscriptionIamUpdater, pubsub.PubsubSubscriptionIdParseFunc),
	"google_service_account_iam_binding":           tpgiamresource.ResourceIamBinding(resourcemanager.IamServiceAccountSchema, resourcemanager.NewServiceAccountIamUpdater, resourcemanager.ServiceAccountIdParseFunc),
	"google_service_account_iam_member":            tpgiamresource.ResourceIamMember(resourcemanager.IamServiceAccountSchema, resourcemanager.NewServiceAccountIamUpdater, resourcemanager.ServiceAccountIdParseFunc),
	"google_service_account_iam_policy":            tpgiamresource.ResourceIamPolicy(resourcemanager.IamServiceAccountSchema, resourcemanager.NewServiceAccountIamUpdater, resourcemanager.ServiceAccountIdParseFunc),
	// ####### END non-generated IAM resources ###########
}<|MERGE_RESOLUTION|>--- conflicted
+++ resolved
@@ -53,10 +53,7 @@
 	"google_cloud_identity_group_memberships":          cloudidentity.DataSourceGoogleCloudIdentityGroupMemberships(),
 	"google_cloud_identity_group_lookup":               cloudidentity.DataSourceGoogleCloudIdentityGroupLookup(),
 	"google_cloud_quotas_quota_info":                   cloudquotas.DataSourceGoogleCloudQuotasQuotaInfo(),
-<<<<<<< HEAD
 	"google_cloud_quotas_quota_infos":                  cloudquotas.DataSourceGoogleCloudQuotasQuotaInfos(),
-=======
->>>>>>> 06c363eb
 	"google_cloud_run_locations":                       cloudrun.DataSourceGoogleCloudRunLocations(),
 	"google_cloud_run_service":                         cloudrun.DataSourceGoogleCloudRunService(),
 	"google_cloud_run_v2_job":                          cloudrunv2.DataSourceGoogleCloudRunV2Job(),
