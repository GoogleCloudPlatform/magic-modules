--- conflicted
+++ resolved
@@ -32,11 +32,8 @@
 	"google_artifact_registry_repository":              artifactregistry.DataSourceArtifactRegistryRepository(),
 	"google_apphub_discovered_workload":		    apphub.DataSourceApphubDiscoveredWorkload(),
 	"google_app_engine_default_service_account":        appengine.DataSourceGoogleAppEngineDefaultServiceAccount(),
-<<<<<<< HEAD
 	"google_apphub_application":						apphub.DataSourceGoogleApphubApplication(),
-=======
 	"google_apphub_discovered_service":		    apphub.DataSourceApphubDiscoveredService(),
->>>>>>> 1ea6bbfe
 	<% unless version == 'ga' -%>
 	"google_backup_dr_management_server":				backupdr.DataSourceGoogleCloudBackupDRService(),
 	<% end -%>
