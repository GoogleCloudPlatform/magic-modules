<% autogen_exception -%>
package provider

import (
	"github.com/hashicorp/terraform-plugin-sdk/v2/helper/schema"

	<% get_mmv1_services_in_version(products, version).each do |service|  -%>
	  "github.com/hashicorp/terraform-provider-google/google/services/<%= service -%>"
	<% end -%>

	"github.com/hashicorp/terraform-provider-google/google/services/composer"
	"github.com/hashicorp/terraform-provider-google/google/services/container"
	"github.com/hashicorp/terraform-provider-google/google/services/containeraws"
	"github.com/hashicorp/terraform-provider-google/google/services/containerazure"
	"github.com/hashicorp/terraform-provider-google/google/services/dataflow"
	"github.com/hashicorp/terraform-provider-google/google/services/servicenetworking"
	"github.com/hashicorp/terraform-provider-google/google/tpgiamresource"
)

// Datasources
var handwrittenDatasources = map[string]*schema.Resource{
	// ####### START handwritten datasources ###########
	"google_access_approval_folder_service_account":    accessapproval.DataSourceAccessApprovalFolderServiceAccount(),
	"google_access_approval_organization_service_account": accessapproval.DataSourceAccessApprovalOrganizationServiceAccount(),
	"google_access_approval_project_service_account":   accessapproval.DataSourceAccessApprovalProjectServiceAccount(),
	"google_active_folder":                             resourcemanager.DataSourceGoogleActiveFolder(),
	"google_alloydb_locations":                         alloydb.DataSourceAlloydbLocations(),
	"google_alloydb_supported_database_flags":          alloydb.DataSourceAlloydbSupportedDatabaseFlags(),
	"google_artifact_registry_repository":              artifactregistry.DataSourceArtifactRegistryRepository(),
	"google_apphub_discovered_workload":		    apphub.DataSourceApphubDiscoveredWorkload(),
	"google_app_engine_default_service_account":        appengine.DataSourceGoogleAppEngineDefaultServiceAccount(),
	"google_apphub_application":						apphub.DataSourceGoogleApphubApplication(),
	"google_apphub_discovered_service":		    apphub.DataSourceApphubDiscoveredService(),
	<% unless version == 'ga' -%>
	"google_backup_dr_management_server":				backupdr.DataSourceGoogleCloudBackupDRService(),
	<% end -%>
	"google_beyondcorp_app_connection":                 beyondcorp.DataSourceGoogleBeyondcorpAppConnection(),
	"google_beyondcorp_app_connector":                  beyondcorp.DataSourceGoogleBeyondcorpAppConnector(),
	"google_beyondcorp_app_gateway":                    beyondcorp.DataSourceGoogleBeyondcorpAppGateway(),
	"google_billing_account":                           billing.DataSourceGoogleBillingAccount(),
	"google_bigquery_dataset":          								bigquery.DataSourceGoogleBigqueryDataset(),
	"google_bigquery_default_service_account":          bigquery.DataSourceGoogleBigqueryDefaultServiceAccount(),
	"google_certificate_manager_certificate_map":       certificatemanager.DataSourceGoogleCertificateManagerCertificateMap(),
	"google_cloudbuild_trigger":                        cloudbuild.DataSourceGoogleCloudBuildTrigger(),
	"google_cloudfunctions_function":                   cloudfunctions.DataSourceGoogleCloudFunctionsFunction(),
	"google_cloudfunctions2_function":                  cloudfunctions2.DataSourceGoogleCloudFunctions2Function(),
	<% unless version == 'ga' -%>
	"google_cloud_asset_resources_search_all":          cloudasset.DataSourceGoogleCloudAssetResourcesSearchAll(),
	<% end -%>
	"google_cloud_asset_search_all_resources":          cloudasset.DataSourceGoogleCloudAssetSearchAllResources(),
	"google_cloud_identity_groups":                     cloudidentity.DataSourceGoogleCloudIdentityGroups(),
	"google_cloud_identity_group_memberships":          cloudidentity.DataSourceGoogleCloudIdentityGroupMemberships(),
	"google_cloud_identity_group_lookup":               cloudidentity.DataSourceGoogleCloudIdentityGroupLookup(),
	"google_cloud_quotas_quota_info":                   cloudquotas.DataSourceGoogleCloudQuotasQuotaInfo(),
	"google_cloud_quotas_quota_infos":                  cloudquotas.DataSourceGoogleCloudQuotasQuotaInfos(),
	"google_cloud_run_locations":                       cloudrun.DataSourceGoogleCloudRunLocations(),
	"google_cloud_run_service":                         cloudrun.DataSourceGoogleCloudRunService(),
	"google_cloud_run_v2_job":                          cloudrunv2.DataSourceGoogleCloudRunV2Job(),
	"google_cloud_run_v2_service":                      cloudrunv2.DataSourceGoogleCloudRunV2Service(),
	"google_composer_environment":                      composer.DataSourceGoogleComposerEnvironment(),
	<% unless version == 'ga' -%>
<<<<<<< HEAD
	"google_composer_user_workloads_config_map":        composer.DataSourceGoogleComposerUserWorkloadsConfigMap(),
=======
	"google_composer_user_workloads_secret":            composer.DataSourceGoogleComposerUserWorkloadsSecret(),
>>>>>>> fe526173
	<% end -%>
	"google_composer_image_versions":                   composer.DataSourceGoogleComposerImageVersions(),
	"google_compute_address":                           compute.DataSourceGoogleComputeAddress(),
	"google_compute_addresses":                         compute.DataSourceGoogleComputeAddresses(),
	"google_compute_backend_service":                   compute.DataSourceGoogleComputeBackendService(),
	"google_compute_backend_bucket":                    compute.DataSourceGoogleComputeBackendBucket(),
	"google_compute_default_service_account":           compute.DataSourceGoogleComputeDefaultServiceAccount(),
	"google_compute_disk":                              compute.DataSourceGoogleComputeDisk(),
	"google_compute_forwarding_rule":                   compute.DataSourceGoogleComputeForwardingRule(),
	"google_compute_forwarding_rules":                  compute.DataSourceGoogleComputeForwardingRules(),
	"google_compute_global_address":                    compute.DataSourceGoogleComputeGlobalAddress(),
	"google_compute_global_forwarding_rule":            compute.DataSourceGoogleComputeGlobalForwardingRule(),
	"google_compute_ha_vpn_gateway":                    compute.DataSourceGoogleComputeHaVpnGateway(),
	"google_compute_health_check":                      compute.DataSourceGoogleComputeHealthCheck(),
	"google_compute_image":                             compute.DataSourceGoogleComputeImage(),
	"google_compute_instance":                          compute.DataSourceGoogleComputeInstance(),
	"google_compute_instance_group":                    compute.DataSourceGoogleComputeInstanceGroup(),
	"google_compute_instance_group_manager":            compute.DataSourceGoogleComputeInstanceGroupManager(),
	"google_compute_instance_serial_port":              compute.DataSourceGoogleComputeInstanceSerialPort(),
	"google_compute_instance_template":                 compute.DataSourceGoogleComputeInstanceTemplate(),
	"google_compute_lb_ip_ranges":                      compute.DataSourceGoogleComputeLbIpRanges(),
	"google_compute_machine_types":                     compute.DataSourceGoogleComputeMachineTypes(),
	"google_compute_network":                           compute.DataSourceGoogleComputeNetwork(),
	"google_compute_networks":                          compute.DataSourceGoogleComputeNetworks(),
	"google_compute_network_endpoint_group":            compute.DataSourceGoogleComputeNetworkEndpointGroup(),
	"google_compute_network_peering":                   compute.DataSourceComputeNetworkPeering(),
	"google_compute_node_types":                        compute.DataSourceGoogleComputeNodeTypes(),
	"google_compute_regions":                           compute.DataSourceGoogleComputeRegions(),
	"google_compute_region_disk":                       compute.DataSourceGoogleComputeRegionDisk(),
	"google_compute_region_instance_group":             compute.DataSourceGoogleComputeRegionInstanceGroup(),
	"google_compute_region_instance_template":          compute.DataSourceGoogleComputeRegionInstanceTemplate(),
	"google_compute_region_network_endpoint_group":     compute.DataSourceGoogleComputeRegionNetworkEndpointGroup(),
	"google_compute_region_ssl_certificate":            compute.DataSourceGoogleRegionComputeSslCertificate(),
	"google_compute_reservation":                       compute.DataSourceGoogleComputeReservation(),
	"google_compute_resource_policy":                   compute.DataSourceGoogleComputeResourcePolicy(),
	"google_compute_router":                            compute.DataSourceGoogleComputeRouter(),
	"google_compute_router_nat":                        compute.DataSourceGoogleComputeRouterNat(),
	"google_compute_router_status":                     compute.DataSourceGoogleComputeRouterStatus(),
	"google_compute_security_policy":                   compute.DataSourceGoogleComputeSecurityPolicy(),
	"google_compute_snapshot":                          compute.DataSourceGoogleComputeSnapshot(),
	"google_compute_ssl_certificate":                   compute.DataSourceGoogleComputeSslCertificate(),
	"google_compute_ssl_policy":                        compute.DataSourceGoogleComputeSslPolicy(),
	"google_compute_subnetwork":                        compute.DataSourceGoogleComputeSubnetwork(),
	"google_compute_subnetworks":                       compute.DataSourceGoogleComputeSubnetworks(),
	"google_compute_vpn_gateway":                       compute.DataSourceGoogleComputeVpnGateway(),
	"google_compute_zones":                             compute.DataSourceGoogleComputeZones(),
	"google_container_azure_versions":                  containerazure.DataSourceGoogleContainerAzureVersions(),
	"google_container_aws_versions":                    containeraws.DataSourceGoogleContainerAwsVersions(),
	"google_container_attached_versions":               containerattached.DataSourceGoogleContainerAttachedVersions(),
	"google_container_attached_install_manifest":       containerattached.DataSourceGoogleContainerAttachedInstallManifest(),
	"google_container_cluster":                         container.DataSourceGoogleContainerCluster(),
	"google_container_engine_versions":                 container.DataSourceGoogleContainerEngineVersions(),
	"google_container_registry_image":                  containeranalysis.DataSourceGoogleContainerImage(),
	"google_container_registry_repository":             containeranalysis.DataSourceGoogleContainerRepo(),
	"google_dataproc_metastore_service":                dataprocmetastore.DataSourceDataprocMetastoreService(),
	"google_datastream_static_ips":                     datastream.DataSourceGoogleDatastreamStaticIps(),
	"google_dns_keys":                                  dns.DataSourceDNSKeys(),
	"google_dns_managed_zone":                          dns.DataSourceDnsManagedZone(),
	"google_dns_managed_zones":                         dns.DataSourceDnsManagedZones(),
	"google_dns_record_set":                            dns.DataSourceDnsRecordSet(),
	"google_filestore_instance":                        filestore.DataSourceGoogleFilestoreInstance(),
	"google_iam_policy":                                resourcemanager.DataSourceGoogleIamPolicy(),
	"google_iam_role":                                  resourcemanager.DataSourceGoogleIamRole(),
	"google_iam_testable_permissions":                  resourcemanager.DataSourceGoogleIamTestablePermissions(),
	<% unless version == 'ga' -%>
	"google_iam_workload_identity_pool":                iambeta.DataSourceIAMBetaWorkloadIdentityPool(),
	"google_iam_workload_identity_pool_provider":       iambeta.DataSourceIAMBetaWorkloadIdentityPoolProvider(),
	<% end -%>
	"google_iap_client":                                iap.DataSourceGoogleIapClient(),
	"google_kms_crypto_key":                            kms.DataSourceGoogleKmsCryptoKey(),
	"google_kms_crypto_key_version":                    kms.DataSourceGoogleKmsCryptoKeyVersion(),
	"google_kms_key_ring":                              kms.DataSourceGoogleKmsKeyRing(),
	"google_kms_secret":                                kms.DataSourceGoogleKmsSecret(),
	"google_kms_secret_ciphertext":                     kms.DataSourceGoogleKmsSecretCiphertext(),
	<% unless version == 'ga' -%>
	"google_kms_secret_asymmetric":                     kms.DataSourceGoogleKmsSecretAsymmetric(),
	"google_firebase_android_app":                      firebase.DataSourceGoogleFirebaseAndroidApp(),
	"google_firebase_apple_app":                        firebase.DataSourceGoogleFirebaseAppleApp(),
	"google_firebase_hosting_channel":                  firebasehosting.DataSourceGoogleFirebaseHostingChannel(),
	"google_firebase_web_app":                          firebase.DataSourceGoogleFirebaseWebApp(),
	<% end -%>
	"google_folder":                                    resourcemanager.DataSourceGoogleFolder(),
	"google_folders":                                   resourcemanager.DataSourceGoogleFolders(),
	"google_folder_organization_policy":                resourcemanager.DataSourceGoogleFolderOrganizationPolicy(),
	"google_logging_folder_settings":                   logging.DataSourceGoogleLoggingFolderSettings(),
	"google_logging_organization_settings":             logging.DataSourceGoogleLoggingOrganizationSettings(),
	"google_logging_project_cmek_settings":             logging.DataSourceGoogleLoggingProjectCmekSettings(),
	"google_logging_project_settings":                  logging.DataSourceGoogleLoggingProjectSettings(),
	"google_logging_sink":                              logging.DataSourceGoogleLoggingSink(),
	"google_monitoring_notification_channel":           monitoring.DataSourceMonitoringNotificationChannel(),
	"google_monitoring_cluster_istio_service":          monitoring.DataSourceMonitoringServiceClusterIstio(),
	"google_monitoring_istio_canonical_service":        monitoring.DataSourceMonitoringIstioCanonicalService(),
	"google_monitoring_mesh_istio_service":             monitoring.DataSourceMonitoringServiceMeshIstio(),
	"google_monitoring_app_engine_service":             monitoring.DataSourceMonitoringServiceAppEngine(),
	"google_monitoring_uptime_check_ips":               monitoring.DataSourceGoogleMonitoringUptimeCheckIps(),
	"google_netblock_ip_ranges":                        resourcemanager.DataSourceGoogleNetblockIpRanges(),
	"google_organization":                              resourcemanager.DataSourceGoogleOrganization(),
	"google_privateca_certificate_authority":           privateca.DataSourcePrivatecaCertificateAuthority(),
	"google_project":                                   resourcemanager.DataSourceGoogleProject(),
	"google_projects":                                  resourcemanager.DataSourceGoogleProjects(),
	"google_project_organization_policy":               resourcemanager.DataSourceGoogleProjectOrganizationPolicy(),
	"google_project_service":                           resourcemanager.DataSourceGoogleProjectService(),
	"google_pubsub_subscription":                       pubsub.DataSourceGooglePubsubSubscription(),
	"google_pubsub_topic":                              pubsub.DataSourceGooglePubsubTopic(),
	<% unless version == 'ga' -%>
	"google_runtimeconfig_config":                      runtimeconfig.DataSourceGoogleRuntimeconfigConfig(),
	"google_runtimeconfig_variable":                    runtimeconfig.DataSourceGoogleRuntimeconfigVariable(),
	<% end -%>
	"google_secret_manager_secret":                     secretmanager.DataSourceSecretManagerSecret(),
	"google_secret_manager_secrets":                    secretmanager.DataSourceSecretManagerSecrets(),
	"google_secret_manager_secret_version":             secretmanager.DataSourceSecretManagerSecretVersion(),
	"google_secret_manager_secret_version_access":      secretmanager.DataSourceSecretManagerSecretVersionAccess(),
	"google_service_account":                           resourcemanager.DataSourceGoogleServiceAccount(),
	"google_service_account_access_token":              resourcemanager.DataSourceGoogleServiceAccountAccessToken(),
	"google_service_account_id_token":                  resourcemanager.DataSourceGoogleServiceAccountIdToken(),
	"google_service_account_jwt":                       resourcemanager.DataSourceGoogleServiceAccountJwt(),
	"google_service_account_key":                       resourcemanager.DataSourceGoogleServiceAccountKey(),
	"google_sourcerepo_repository":                     sourcerepo.DataSourceGoogleSourceRepoRepository(),
	"google_spanner_instance":                          spanner.DataSourceSpannerInstance(),
	"google_sql_ca_certs":                              sql.DataSourceGoogleSQLCaCerts(),
	"google_sql_tiers":                                 sql.DataSourceGoogleSQLTiers(),
	"google_sql_database_instance_latest_recovery_time": sql.DataSourceSqlDatabaseInstanceLatestRecoveryTime(),
	"google_sql_backup_run":                            sql.DataSourceSqlBackupRun(),
	"google_sql_databases":                             sql.DataSourceSqlDatabases(),
	"google_sql_database":                              sql.DataSourceSqlDatabase(),
	"google_sql_database_instance":                     sql.DataSourceSqlDatabaseInstance(),
	"google_sql_database_instances":                    sql.DataSourceSqlDatabaseInstances(),
	"google_service_networking_peered_dns_domain":      servicenetworking.DataSourceGoogleServiceNetworkingPeeredDNSDomain(),
	"google_storage_bucket":                            storage.DataSourceGoogleStorageBucket(),
	"google_storage_buckets":                           storage.DataSourceGoogleStorageBuckets(),
	"google_storage_bucket_object":                     storage.DataSourceGoogleStorageBucketObject(),
	"google_storage_bucket_objects":                    storage.DataSourceGoogleStorageBucketObjects(),
	"google_storage_bucket_object_content":             storage.DataSourceGoogleStorageBucketObjectContent(),
	"google_storage_object_signed_url":                 storage.DataSourceGoogleSignedUrl(),
	"google_storage_project_service_account":           storage.DataSourceGoogleStorageProjectServiceAccount(),
	"google_storage_transfer_project_service_account":  storagetransfer.DataSourceGoogleStorageTransferProjectServiceAccount(),
	"google_tags_tag_key":                              tags.DataSourceGoogleTagsTagKey(),
	"google_tags_tag_keys":                             tags.DataSourceGoogleTagsTagKeys(),
	"google_tags_tag_value":                            tags.DataSourceGoogleTagsTagValue(),
	"google_tags_tag_values":							tags.DataSourceGoogleTagsTagValues(),
	"google_tpu_tensorflow_versions":                   tpu.DataSourceTpuTensorflowVersions(),
	<% unless version == 'ga' -%>
	"google_tpu_v2_runtime_versions":                   tpuv2.DataSourceTpuV2RuntimeVersions(),
	"google_tpu_v2_accelerator_types":                  tpuv2.DataSourceTpuV2AcceleratorTypes(),
	<% end -%>
	"google_vpc_access_connector":                      vpcaccess.DataSourceVPCAccessConnector(),
	"google_redis_instance":                            redis.DataSourceGoogleRedisInstance(),
	"google_vertex_ai_index":                           vertexai.DataSourceVertexAIIndex(),
	"google_vmwareengine_cluster":                      vmwareengine.DataSourceVmwareengineCluster(),
	"google_vmwareengine_external_access_rule":         vmwareengine.DataSourceVmwareengineExternalAccessRule(),
	"google_vmwareengine_external_address":             vmwareengine.DataSourceVmwareengineExternalAddress(),
	"google_vmwareengine_network":                      vmwareengine.DataSourceVmwareengineNetwork(),
	"google_vmwareengine_network_peering":              vmwareengine.DataSourceVmwareengineNetworkPeering(),
	"google_vmwareengine_network_policy":               vmwareengine.DataSourceVmwareengineNetworkPolicy(),
	"google_vmwareengine_nsx_credentials":              vmwareengine.DataSourceVmwareengineNsxCredentials(),
	"google_vmwareengine_private_cloud":                vmwareengine.DataSourceVmwareenginePrivateCloud(),
	"google_vmwareengine_subnet":                       vmwareengine.DataSourceVmwareengineSubnet(),
	"google_vmwareengine_vcenter_credentials":          vmwareengine.DataSourceVmwareengineVcenterCredentials(),

	// ####### END handwritten datasources ###########
}

var generatedIAMDatasources = map[string]*schema.Resource{
	// ####### START generated IAM datasources ###########
	<%
	resources_for_version.each do |object|
		unless object[:iam_class_name].nil?
	-%>
	"<%= object[:terraform_name] -%>_iam_policy":               tpgiamresource.DataSourceIamPolicy(<%= object[:iam_class_name] -%>IamSchema, <%= object[:iam_class_name] -%>IamUpdaterProducer),
	<%
		end
	end
	-%>
	// ####### END generated IAM datasources ###########
}

var handwrittenIAMDatasources = map[string]*schema.Resource{
	// ####### START non-generated IAM datasources ###########
	"google_bigtable_instance_iam_policy":          tpgiamresource.DataSourceIamPolicy(bigtable.IamBigtableInstanceSchema, bigtable.NewBigtableInstanceUpdater),
	"google_bigtable_table_iam_policy":             tpgiamresource.DataSourceIamPolicy(bigtable.IamBigtableTableSchema, bigtable.NewBigtableTableUpdater),
	"google_bigquery_dataset_iam_policy":           tpgiamresource.DataSourceIamPolicy(bigquery.IamBigqueryDatasetSchema, bigquery.NewBigqueryDatasetIamUpdater),
	"google_billing_account_iam_policy":            tpgiamresource.DataSourceIamPolicy(billing.IamBillingAccountSchema, billing.NewBillingAccountIamUpdater),
	"google_dataproc_cluster_iam_policy":           tpgiamresource.DataSourceIamPolicy(dataproc.IamDataprocClusterSchema, dataproc.NewDataprocClusterUpdater),
	"google_dataproc_job_iam_policy":               tpgiamresource.DataSourceIamPolicy(dataproc.IamDataprocJobSchema, dataproc.NewDataprocJobUpdater),
	"google_folder_iam_policy":                     tpgiamresource.DataSourceIamPolicy(resourcemanager.IamFolderSchema, resourcemanager.NewFolderIamUpdater),
	"google_healthcare_dataset_iam_policy":         tpgiamresource.DataSourceIamPolicy(healthcare.IamHealthcareDatasetSchema, healthcare.NewHealthcareDatasetIamUpdater),
	"google_healthcare_dicom_store_iam_policy":     tpgiamresource.DataSourceIamPolicy(healthcare.IamHealthcareDicomStoreSchema, healthcare.NewHealthcareDicomStoreIamUpdater),
	"google_healthcare_fhir_store_iam_policy":      tpgiamresource.DataSourceIamPolicy(healthcare.IamHealthcareFhirStoreSchema, healthcare.NewHealthcareFhirStoreIamUpdater),
	"google_healthcare_hl7_v2_store_iam_policy":    tpgiamresource.DataSourceIamPolicy(healthcare.IamHealthcareHl7V2StoreSchema, healthcare.NewHealthcareHl7V2StoreIamUpdater),
	"google_kms_key_ring_iam_policy":               tpgiamresource.DataSourceIamPolicy(kms.IamKmsKeyRingSchema, kms.NewKmsKeyRingIamUpdater),
	"google_kms_crypto_key_iam_policy":             tpgiamresource.DataSourceIamPolicy(kms.IamKmsCryptoKeySchema, kms.NewKmsCryptoKeyIamUpdater),
	"google_spanner_instance_iam_policy":           tpgiamresource.DataSourceIamPolicy(spanner.IamSpannerInstanceSchema, spanner.NewSpannerInstanceIamUpdater),
	"google_spanner_database_iam_policy":           tpgiamresource.DataSourceIamPolicy(spanner.IamSpannerDatabaseSchema, spanner.NewSpannerDatabaseIamUpdater),
	"google_organization_iam_policy":               tpgiamresource.DataSourceIamPolicy(resourcemanager.IamOrganizationSchema, resourcemanager.NewOrganizationIamUpdater),
	"google_project_iam_policy":                    tpgiamresource.DataSourceIamPolicy(resourcemanager.IamProjectSchema, resourcemanager.NewProjectIamUpdater),
	"google_pubsub_subscription_iam_policy":        tpgiamresource.DataSourceIamPolicy(pubsub.IamPubsubSubscriptionSchema, pubsub.NewPubsubSubscriptionIamUpdater),
	"google_service_account_iam_policy":            tpgiamresource.DataSourceIamPolicy(resourcemanager.IamServiceAccountSchema, resourcemanager.NewServiceAccountIamUpdater),
	// ####### END non-generated IAM datasources ###########
}

// Resources
// Generated resources: <%= resource_count %>
// Generated IAM resources: <%= iam_resource_count %>
// Total generated resources: <%= resource_count + iam_resource_count %>
var generatedResources = map[string]*schema.Resource{
	<% resources_for_version.each do |object| -%>
	<% 	unless object[:resource_name].nil? -%>
		"<%= object[:terraform_name] -%>": <%= object[:resource_name] -%>(),
	<%  end -%>
	<%
	    unless object[:iam_class_name].nil?
	-%>
		"<%= object[:terraform_name] -%>_iam_binding":              tpgiamresource.ResourceIamBinding(<%= object[:iam_class_name] -%>IamSchema, <%= object[:iam_class_name] -%>IamUpdaterProducer, <%= object[:iam_class_name] -%>IdParseFunc),
		"<%= object[:terraform_name] -%>_iam_member":               tpgiamresource.ResourceIamMember(<%= object[:iam_class_name] -%>IamSchema, <%= object[:iam_class_name] -%>IamUpdaterProducer, <%= object[:iam_class_name] -%>IdParseFunc),
		"<%= object[:terraform_name] -%>_iam_policy":               tpgiamresource.ResourceIamPolicy(<%= object[:iam_class_name] -%>IamSchema, <%= object[:iam_class_name] -%>IamUpdaterProducer, <%= object[:iam_class_name] -%>IdParseFunc),
	<%
	    end # unless object[:iam_class_name].nil?
	-%>
	<%
	end     # resources_for_version.each do
	-%>
}

var handwrittenResources = map[string]*schema.Resource{
	// ####### START handwritten resources ###########
	"google_app_engine_application":                appengine.ResourceAppEngineApplication(),
	"google_apigee_sharedflow":                     apigee.ResourceApigeeSharedFlow(),
	"google_apigee_sharedflow_deployment":          apigee.ResourceApigeeSharedFlowDeployment(),
	"google_apigee_flowhook":                       apigee.ResourceApigeeFlowhook(),
	"google_apigee_keystores_aliases_pkcs12":       apigee.ResourceApigeeKeystoresAliasesPkcs12(),
	"google_apigee_keystores_aliases_key_cert_file": apigee.ResourceApigeeKeystoresAliasesKeyCertFile(),
	"google_bigquery_table":                        bigquery.ResourceBigQueryTable(),
	"google_bigtable_gc_policy":                    bigtable.ResourceBigtableGCPolicy(),
	"google_bigtable_instance":                     bigtable.ResourceBigtableInstance(),
	"google_bigtable_table":                        bigtable.ResourceBigtableTable(),
	"google_bigtable_authorized_view":              bigtable.ResourceBigtableAuthorizedView(),
	"google_billing_subaccount":                    resourcemanager.ResourceBillingSubaccount(),
	"google_cloudfunctions_function":               cloudfunctions.ResourceCloudFunctionsFunction(),
	"google_composer_environment":                  composer.ResourceComposerEnvironment(),
	<% unless version == 'ga' -%>
	"google_composer_user_workloads_secret":        composer.ResourceComposerUserWorkloadsSecret(),
	<% end -%>
	"google_compute_attached_disk":                 compute.ResourceComputeAttachedDisk(),
	"google_compute_instance":                      compute.ResourceComputeInstance(),
	"google_compute_disk_async_replication":        compute.ResourceComputeDiskAsyncReplication(),
	"google_compute_router_peer":			compute.ResourceComputeRouterBgpPeer(),
	<% unless version == 'ga' -%>
	"google_compute_instance_from_machine_image":   compute.ResourceComputeInstanceFromMachineImage(),
	<% end -%>
	"google_compute_instance_from_template":        compute.ResourceComputeInstanceFromTemplate(),
	"google_compute_instance_group":                compute.ResourceComputeInstanceGroup(),
	"google_compute_instance_group_manager":        compute.ResourceComputeInstanceGroupManager(),
	"google_compute_instance_template":             compute.ResourceComputeInstanceTemplate(),
	"google_compute_network_peering":               compute.ResourceComputeNetworkPeering(),
	"google_compute_project_default_network_tier":  compute.ResourceComputeProjectDefaultNetworkTier(),
	"google_compute_project_metadata":              compute.ResourceComputeProjectMetadata(),
	"google_compute_project_metadata_item":         compute.ResourceComputeProjectMetadataItem(),
	"google_compute_region_instance_group_manager": compute.ResourceComputeRegionInstanceGroupManager(),
	"google_compute_region_instance_template":      compute.ResourceComputeRegionInstanceTemplate(),
	"google_compute_router_interface":              compute.ResourceComputeRouterInterface(),
	"google_compute_security_policy":               compute.ResourceComputeSecurityPolicy(),
	"google_compute_shared_vpc_host_project":       compute.ResourceComputeSharedVpcHostProject(),
	"google_compute_shared_vpc_service_project":    compute.ResourceComputeSharedVpcServiceProject(),
	"google_compute_target_pool":                   compute.ResourceComputeTargetPool(),
	"google_container_cluster":                     container.ResourceContainerCluster(),
	"google_container_node_pool":                   container.ResourceContainerNodePool(),
	"google_container_registry":                    containeranalysis.ResourceContainerRegistry(),
	"google_dataflow_job":                          dataflow.ResourceDataflowJob(),
	<% unless version == 'ga' -%>
	"google_dataflow_flex_template_job":            dataflow.ResourceDataflowFlexTemplateJob(),
	<% end -%>
	"google_dataproc_cluster":                      dataproc.ResourceDataprocCluster(),
	"google_dataproc_job":                          dataproc.ResourceDataprocJob(),
	"google_dns_record_set":                        dns.ResourceDnsRecordSet(),
	"google_endpoints_service":                     servicemanagement.ResourceEndpointsService(),
	"google_folder":                                resourcemanager.ResourceGoogleFolder(),
	"google_folder_organization_policy":            resourcemanager.ResourceGoogleFolderOrganizationPolicy(),
	"google_logging_billing_account_sink":          logging.ResourceLoggingBillingAccountSink(),
	"google_logging_billing_account_exclusion":     logging.ResourceLoggingExclusion(logging.BillingAccountLoggingExclusionSchema, logging.NewBillingAccountLoggingExclusionUpdater, logging.BillingAccountLoggingExclusionIdParseFunc),
	"google_logging_billing_account_bucket_config": logging.ResourceLoggingBillingAccountBucketConfig(),
	"google_logging_organization_sink":             logging.ResourceLoggingOrganizationSink(),
	"google_logging_organization_exclusion":        logging.ResourceLoggingExclusion(logging.OrganizationLoggingExclusionSchema, logging.NewOrganizationLoggingExclusionUpdater, logging.OrganizationLoggingExclusionIdParseFunc),
	"google_logging_organization_bucket_config":    logging.ResourceLoggingOrganizationBucketConfig(),
	"google_logging_folder_sink":                   logging.ResourceLoggingFolderSink(),
	"google_logging_folder_exclusion":              logging.ResourceLoggingExclusion(logging.FolderLoggingExclusionSchema, logging.NewFolderLoggingExclusionUpdater, logging.FolderLoggingExclusionIdParseFunc),
	"google_logging_folder_bucket_config":          logging.ResourceLoggingFolderBucketConfig(),
	"google_logging_project_sink":                  logging.ResourceLoggingProjectSink(),
	"google_logging_project_exclusion":             logging.ResourceLoggingExclusion(logging.ProjectLoggingExclusionSchema, logging.NewProjectLoggingExclusionUpdater, logging.ProjectLoggingExclusionIdParseFunc),
	"google_logging_project_bucket_config":         logging.ResourceLoggingProjectBucketConfig(),
	"google_monitoring_dashboard":                  monitoring.ResourceMonitoringDashboard(),
	"google_os_config_os_policy_assignment":        osconfig.ResourceOSConfigOSPolicyAssignment(),
	<% unless version == 'ga' -%>
	"google_project_service_identity":              resourcemanager.ResourceProjectServiceIdentity(),
	<% end -%>
	"google_service_networking_connection":         servicenetworking.ResourceServiceNetworkingConnection(),
	"google_sql_database_instance":                 sql.ResourceSqlDatabaseInstance(),
	"google_sql_ssl_cert":                          sql.ResourceSqlSslCert(),
	"google_sql_user":                              sql.ResourceSqlUser(),
	"google_organization_iam_custom_role":          resourcemanager.ResourceGoogleOrganizationIamCustomRole(),
	"google_organization_policy":                   resourcemanager.ResourceGoogleOrganizationPolicy(),
	"google_project":                               resourcemanager.ResourceGoogleProject(),
	"google_project_default_service_accounts":      resourcemanager.ResourceGoogleProjectDefaultServiceAccounts(),
	"google_project_service":                       resourcemanager.ResourceGoogleProjectService(),
	"google_project_iam_custom_role":               resourcemanager.ResourceGoogleProjectIamCustomRole(),
	"google_project_iam_member_remove":             resourcemanager.ResourceGoogleProjectIamMemberRemove(),
	"google_project_organization_policy":           resourcemanager.ResourceGoogleProjectOrganizationPolicy(),
	"google_project_usage_export_bucket":           compute.ResourceProjectUsageBucket(),
	<% unless version == 'ga' -%>
	"google_runtimeconfig_config":                  runtimeconfig.ResourceRuntimeconfigConfig(),
	"google_runtimeconfig_variable":                runtimeconfig.ResourceRuntimeconfigVariable(),
	<% end -%>
	"google_service_account":                       resourcemanager.ResourceGoogleServiceAccount(),
	"google_service_account_key":                   resourcemanager.ResourceGoogleServiceAccountKey(),
	"google_service_networking_peered_dns_domain":  servicenetworking.ResourceGoogleServiceNetworkingPeeredDNSDomain(),
	"google_storage_bucket":                        storage.ResourceStorageBucket(),
	"google_storage_bucket_acl":                    storage.ResourceStorageBucketAcl(),
	"google_storage_bucket_object":                 storage.ResourceStorageBucketObject(),
	"google_storage_object_acl":                    storage.ResourceStorageObjectAcl(),
	"google_storage_default_object_acl":            storage.ResourceStorageDefaultObjectAcl(),
	"google_storage_notification":                  storage.ResourceStorageNotification(),
	"google_storage_transfer_job":                  storagetransfer.ResourceStorageTransferJob(),
	"google_tags_location_tag_binding":             tags.ResourceTagsLocationTagBinding(),
	// ####### END handwritten resources ###########
}

var handwrittenIAMResources = map[string]*schema.Resource{
	// ####### START non-generated IAM resources ###########
	"google_bigtable_instance_iam_binding":         tpgiamresource.ResourceIamBinding(bigtable.IamBigtableInstanceSchema, bigtable.NewBigtableInstanceUpdater, bigtable.BigtableInstanceIdParseFunc),
	"google_bigtable_instance_iam_member":          tpgiamresource.ResourceIamMember(bigtable.IamBigtableInstanceSchema, bigtable.NewBigtableInstanceUpdater, bigtable.BigtableInstanceIdParseFunc),
	"google_bigtable_instance_iam_policy":          tpgiamresource.ResourceIamPolicy(bigtable.IamBigtableInstanceSchema, bigtable.NewBigtableInstanceUpdater, bigtable.BigtableInstanceIdParseFunc),
	"google_bigtable_table_iam_binding":            tpgiamresource.ResourceIamBinding(bigtable.IamBigtableTableSchema, bigtable.NewBigtableTableUpdater, bigtable.BigtableTableIdParseFunc),
	"google_bigtable_table_iam_member":             tpgiamresource.ResourceIamMember(bigtable.IamBigtableTableSchema, bigtable.NewBigtableTableUpdater, bigtable.BigtableTableIdParseFunc),
	"google_bigtable_table_iam_policy":             tpgiamresource.ResourceIamPolicy(bigtable.IamBigtableTableSchema, bigtable.NewBigtableTableUpdater, bigtable.BigtableTableIdParseFunc),
	"google_bigquery_dataset_iam_binding":          tpgiamresource.ResourceIamBinding(bigquery.IamBigqueryDatasetSchema, bigquery.NewBigqueryDatasetIamUpdater, bigquery.BigqueryDatasetIdParseFunc),
	"google_bigquery_dataset_iam_member":           tpgiamresource.ResourceIamMember(bigquery.IamBigqueryDatasetSchema, bigquery.NewBigqueryDatasetIamUpdater, bigquery.BigqueryDatasetIdParseFunc),
	"google_bigquery_dataset_iam_policy":           tpgiamresource.ResourceIamPolicy(bigquery.IamBigqueryDatasetSchema, bigquery.NewBigqueryDatasetIamUpdater, bigquery.BigqueryDatasetIdParseFunc),
	"google_billing_account_iam_binding":           tpgiamresource.ResourceIamBinding(billing.IamBillingAccountSchema, billing.NewBillingAccountIamUpdater, billing.BillingAccountIdParseFunc),
	"google_billing_account_iam_member":            tpgiamresource.ResourceIamMember(billing.IamBillingAccountSchema, billing.NewBillingAccountIamUpdater, billing.BillingAccountIdParseFunc),
	"google_billing_account_iam_policy":            tpgiamresource.ResourceIamPolicy(billing.IamBillingAccountSchema, billing.NewBillingAccountIamUpdater, billing.BillingAccountIdParseFunc),
	"google_dataproc_cluster_iam_binding":          tpgiamresource.ResourceIamBinding(dataproc.IamDataprocClusterSchema, dataproc.NewDataprocClusterUpdater, dataproc.DataprocClusterIdParseFunc),
	"google_dataproc_cluster_iam_member":           tpgiamresource.ResourceIamMember(dataproc.IamDataprocClusterSchema, dataproc.NewDataprocClusterUpdater, dataproc.DataprocClusterIdParseFunc),
	"google_dataproc_cluster_iam_policy":           tpgiamresource.ResourceIamPolicy(dataproc.IamDataprocClusterSchema, dataproc.NewDataprocClusterUpdater, dataproc.DataprocClusterIdParseFunc),
	"google_dataproc_job_iam_binding":              tpgiamresource.ResourceIamBinding(dataproc.IamDataprocJobSchema, dataproc.NewDataprocJobUpdater, dataproc.DataprocJobIdParseFunc),
	"google_dataproc_job_iam_member":               tpgiamresource.ResourceIamMember(dataproc.IamDataprocJobSchema, dataproc.NewDataprocJobUpdater, dataproc.DataprocJobIdParseFunc),
	"google_dataproc_job_iam_policy":               tpgiamresource.ResourceIamPolicy(dataproc.IamDataprocJobSchema, dataproc.NewDataprocJobUpdater, dataproc.DataprocJobIdParseFunc),
	"google_folder_iam_binding":                    tpgiamresource.ResourceIamBinding(resourcemanager.IamFolderSchema, resourcemanager.NewFolderIamUpdater, resourcemanager.FolderIdParseFunc),
	"google_folder_iam_member":                     tpgiamresource.ResourceIamMember(resourcemanager.IamFolderSchema, resourcemanager.NewFolderIamUpdater, resourcemanager.FolderIdParseFunc),
	"google_folder_iam_policy":                     tpgiamresource.ResourceIamPolicy(resourcemanager.IamFolderSchema, resourcemanager.NewFolderIamUpdater, resourcemanager.FolderIdParseFunc),
	"google_folder_iam_audit_config":               tpgiamresource.ResourceIamAuditConfig(resourcemanager.IamFolderSchema, resourcemanager.NewFolderIamUpdater, resourcemanager.FolderIdParseFunc),
	"google_healthcare_dataset_iam_binding":        tpgiamresource.ResourceIamBinding(healthcare.IamHealthcareDatasetSchema, healthcare.NewHealthcareDatasetIamUpdater, healthcare.DatasetIdParseFunc, tpgiamresource.IamWithBatching),
	"google_healthcare_dataset_iam_member":         tpgiamresource.ResourceIamMember(healthcare.IamHealthcareDatasetSchema, healthcare.NewHealthcareDatasetIamUpdater, healthcare.DatasetIdParseFunc, tpgiamresource.IamWithBatching),
	"google_healthcare_dataset_iam_policy":         tpgiamresource.ResourceIamPolicy(healthcare.IamHealthcareDatasetSchema, healthcare.NewHealthcareDatasetIamUpdater, healthcare.DatasetIdParseFunc),
	"google_healthcare_dicom_store_iam_binding":    tpgiamresource.ResourceIamBinding(healthcare.IamHealthcareDicomStoreSchema, healthcare.NewHealthcareDicomStoreIamUpdater, healthcare.DicomStoreIdParseFunc, tpgiamresource.IamWithBatching),
	"google_healthcare_dicom_store_iam_member":     tpgiamresource.ResourceIamMember(healthcare.IamHealthcareDicomStoreSchema, healthcare.NewHealthcareDicomStoreIamUpdater, healthcare.DicomStoreIdParseFunc, tpgiamresource.IamWithBatching),
	"google_healthcare_dicom_store_iam_policy":     tpgiamresource.ResourceIamPolicy(healthcare.IamHealthcareDicomStoreSchema, healthcare.NewHealthcareDicomStoreIamUpdater, healthcare.DicomStoreIdParseFunc),
	"google_healthcare_fhir_store_iam_binding":     tpgiamresource.ResourceIamBinding(healthcare.IamHealthcareFhirStoreSchema, healthcare.NewHealthcareFhirStoreIamUpdater, healthcare.FhirStoreIdParseFunc, tpgiamresource.IamWithBatching),
	"google_healthcare_fhir_store_iam_member":      tpgiamresource.ResourceIamMember(healthcare.IamHealthcareFhirStoreSchema, healthcare.NewHealthcareFhirStoreIamUpdater, healthcare.FhirStoreIdParseFunc, tpgiamresource.IamWithBatching),
	"google_healthcare_fhir_store_iam_policy":      tpgiamresource.ResourceIamPolicy(healthcare.IamHealthcareFhirStoreSchema, healthcare.NewHealthcareFhirStoreIamUpdater, healthcare.FhirStoreIdParseFunc),
	"google_healthcare_hl7_v2_store_iam_binding":   tpgiamresource.ResourceIamBinding(healthcare.IamHealthcareHl7V2StoreSchema, healthcare.NewHealthcareHl7V2StoreIamUpdater, healthcare.Hl7V2StoreIdParseFunc, tpgiamresource.IamWithBatching),
	"google_healthcare_hl7_v2_store_iam_member":    tpgiamresource.ResourceIamMember(healthcare.IamHealthcareHl7V2StoreSchema, healthcare.NewHealthcareHl7V2StoreIamUpdater, healthcare.Hl7V2StoreIdParseFunc, tpgiamresource.IamWithBatching),
	"google_healthcare_hl7_v2_store_iam_policy":    tpgiamresource.ResourceIamPolicy(healthcare.IamHealthcareHl7V2StoreSchema, healthcare.NewHealthcareHl7V2StoreIamUpdater, healthcare.Hl7V2StoreIdParseFunc),
	"google_kms_key_ring_iam_binding":              tpgiamresource.ResourceIamBinding(kms.IamKmsKeyRingSchema, kms.NewKmsKeyRingIamUpdater, kms.KeyRingIdParseFunc),
	"google_kms_key_ring_iam_member":               tpgiamresource.ResourceIamMember(kms.IamKmsKeyRingSchema, kms.NewKmsKeyRingIamUpdater, kms.KeyRingIdParseFunc),
	"google_kms_key_ring_iam_policy":               tpgiamresource.ResourceIamPolicy(kms.IamKmsKeyRingSchema, kms.NewKmsKeyRingIamUpdater, kms.KeyRingIdParseFunc),
	"google_kms_crypto_key_iam_binding":            tpgiamresource.ResourceIamBinding(kms.IamKmsCryptoKeySchema, kms.NewKmsCryptoKeyIamUpdater, kms.CryptoIdParseFunc),
	"google_kms_crypto_key_iam_member":             tpgiamresource.ResourceIamMember(kms.IamKmsCryptoKeySchema, kms.NewKmsCryptoKeyIamUpdater, kms.CryptoIdParseFunc),
	"google_kms_crypto_key_iam_policy":             tpgiamresource.ResourceIamPolicy(kms.IamKmsCryptoKeySchema, kms.NewKmsCryptoKeyIamUpdater, kms.CryptoIdParseFunc),
	"google_spanner_instance_iam_binding":          tpgiamresource.ResourceIamBinding(spanner.IamSpannerInstanceSchema, spanner.NewSpannerInstanceIamUpdater, spanner.SpannerInstanceIdParseFunc),
	"google_spanner_instance_iam_member":           tpgiamresource.ResourceIamMember(spanner.IamSpannerInstanceSchema, spanner.NewSpannerInstanceIamUpdater, spanner.SpannerInstanceIdParseFunc),
	"google_spanner_instance_iam_policy":           tpgiamresource.ResourceIamPolicy(spanner.IamSpannerInstanceSchema, spanner.NewSpannerInstanceIamUpdater, spanner.SpannerInstanceIdParseFunc),
	"google_spanner_database_iam_binding":          tpgiamresource.ResourceIamBinding(spanner.IamSpannerDatabaseSchema, spanner.NewSpannerDatabaseIamUpdater, spanner.SpannerDatabaseIdParseFunc),
	"google_spanner_database_iam_member":           tpgiamresource.ResourceIamMember(spanner.IamSpannerDatabaseSchema, spanner.NewSpannerDatabaseIamUpdater, spanner.SpannerDatabaseIdParseFunc),
	"google_spanner_database_iam_policy":           tpgiamresource.ResourceIamPolicy(spanner.IamSpannerDatabaseSchema, spanner.NewSpannerDatabaseIamUpdater, spanner.SpannerDatabaseIdParseFunc),
	"google_organization_iam_binding":              tpgiamresource.ResourceIamBinding(resourcemanager.IamOrganizationSchema, resourcemanager.NewOrganizationIamUpdater, resourcemanager.OrgIdParseFunc),
	"google_organization_iam_member":               tpgiamresource.ResourceIamMember(resourcemanager.IamOrganizationSchema, resourcemanager.NewOrganizationIamUpdater, resourcemanager.OrgIdParseFunc),
	"google_organization_iam_policy":               tpgiamresource.ResourceIamPolicy(resourcemanager.IamOrganizationSchema, resourcemanager.NewOrganizationIamUpdater, resourcemanager.OrgIdParseFunc),
	"google_organization_iam_audit_config":         tpgiamresource.ResourceIamAuditConfig(resourcemanager.IamOrganizationSchema, resourcemanager.NewOrganizationIamUpdater, resourcemanager.OrgIdParseFunc),
	"google_project_iam_policy":                    tpgiamresource.ResourceIamPolicy(resourcemanager.IamProjectSchema, resourcemanager.NewProjectIamUpdater, resourcemanager.ProjectIdParseFunc),
	"google_project_iam_binding":                   tpgiamresource.ResourceIamBinding(resourcemanager.IamProjectSchema, resourcemanager.NewProjectIamUpdater, resourcemanager.ProjectIdParseFunc, tpgiamresource.IamWithBatching),
	"google_project_iam_member":                    tpgiamresource.ResourceIamMember(resourcemanager.IamProjectSchema, resourcemanager.NewProjectIamUpdater, resourcemanager.ProjectIdParseFunc, tpgiamresource.IamWithBatching),
	"google_project_iam_audit_config":              tpgiamresource.ResourceIamAuditConfig(resourcemanager.IamProjectSchema, resourcemanager.NewProjectIamUpdater, resourcemanager.ProjectIdParseFunc, tpgiamresource.IamWithBatching),
	"google_pubsub_subscription_iam_binding":       tpgiamresource.ResourceIamBinding(pubsub.IamPubsubSubscriptionSchema, pubsub.NewPubsubSubscriptionIamUpdater, pubsub.PubsubSubscriptionIdParseFunc),
	"google_pubsub_subscription_iam_member":        tpgiamresource.ResourceIamMember(pubsub.IamPubsubSubscriptionSchema, pubsub.NewPubsubSubscriptionIamUpdater, pubsub.PubsubSubscriptionIdParseFunc),
	"google_pubsub_subscription_iam_policy":        tpgiamresource.ResourceIamPolicy(pubsub.IamPubsubSubscriptionSchema, pubsub.NewPubsubSubscriptionIamUpdater, pubsub.PubsubSubscriptionIdParseFunc),
	"google_service_account_iam_binding":           tpgiamresource.ResourceIamBinding(resourcemanager.IamServiceAccountSchema, resourcemanager.NewServiceAccountIamUpdater, resourcemanager.ServiceAccountIdParseFunc),
	"google_service_account_iam_member":            tpgiamresource.ResourceIamMember(resourcemanager.IamServiceAccountSchema, resourcemanager.NewServiceAccountIamUpdater, resourcemanager.ServiceAccountIdParseFunc),
	"google_service_account_iam_policy":            tpgiamresource.ResourceIamPolicy(resourcemanager.IamServiceAccountSchema, resourcemanager.NewServiceAccountIamUpdater, resourcemanager.ServiceAccountIdParseFunc),
	// ####### END non-generated IAM resources ###########
}<|MERGE_RESOLUTION|>--- conflicted
+++ resolved
@@ -59,11 +59,8 @@
 	"google_cloud_run_v2_service":                      cloudrunv2.DataSourceGoogleCloudRunV2Service(),
 	"google_composer_environment":                      composer.DataSourceGoogleComposerEnvironment(),
 	<% unless version == 'ga' -%>
-<<<<<<< HEAD
 	"google_composer_user_workloads_config_map":        composer.DataSourceGoogleComposerUserWorkloadsConfigMap(),
-=======
 	"google_composer_user_workloads_secret":            composer.DataSourceGoogleComposerUserWorkloadsSecret(),
->>>>>>> fe526173
 	<% end -%>
 	"google_composer_image_versions":                   composer.DataSourceGoogleComposerImageVersions(),
 	"google_compute_address":                           compute.DataSourceGoogleComputeAddress(),
