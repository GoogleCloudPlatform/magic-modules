--- conflicted
+++ resolved
@@ -77,15 +77,9 @@
 
 	assetResourceData := asset.Resource.Data
 
-<<<<<<< HEAD
-	hcl, _ := resourceComputeForwardingRuleRead(assetResourceData, config)
-
-	ctyVal, err := common.MapToCtyValWithSchemaNormalized(hcl, c.schema)
-=======
 	hcl, _ := flattenComputeForwardingRule(assetResourceData, config)
 
 	ctyVal, err := common.MapToCtyValWithSchema(hcl, c.schema)
->>>>>>> 20a9ffe2
 	if err != nil {
 		return nil, err
 	}
@@ -98,11 +92,7 @@
 	}, nil
 }
 
-<<<<<<< HEAD
-func resourceComputeForwardingRuleRead(resource map[string]interface{}, config *transport_tpg.Config) (map[string]interface{}, error) {
-=======
 func flattenComputeForwardingRule(resource map[string]interface{}, config *transport_tpg.Config) (map[string]interface{}, error) {
->>>>>>> 20a9ffe2
 	result := make(map[string]interface{})
 	var resource_data *schema.ResourceData = nil
 
