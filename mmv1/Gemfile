source 'https://rubygems.org'

gem 'activesupport'
gem 'binding_of_caller'
<<<<<<< HEAD
gem 'openapi_parser', '~> 1.0.0'
=======
gem 'parallel'
>>>>>>> a79bb135
gem 'rake'

group :test do
  gem 'mocha', '~> 1.3.0'
  gem 'rspec'
  gem 'rubocop', '>= 0.77.0'
end<|MERGE_RESOLUTION|>--- conflicted
+++ resolved
@@ -2,11 +2,8 @@
 
 gem 'activesupport'
 gem 'binding_of_caller'
-<<<<<<< HEAD
 gem 'openapi_parser', '~> 1.0.0'
-=======
 gem 'parallel'
->>>>>>> a79bb135
 gem 'rake'
 
 group :test do
