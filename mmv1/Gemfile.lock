--- conflicted
+++ resolved
@@ -64,11 +64,8 @@
   activesupport
   binding_of_caller
   mocha (~> 1.3.0)
-<<<<<<< HEAD
   openapi_parser (~> 1.0.0)
-=======
   parallel
->>>>>>> 36ef8def
   rake
   rspec
   rubocop (>= 0.77.0)
