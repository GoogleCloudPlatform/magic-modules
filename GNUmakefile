# See https://googlecloudplatform.github.io/magic-modules/docs/getting-started/generate-providers/
# for a guide on provider generation.

default: build

# mm setup
ifeq ($(ENGINE),tpgtools)
  # we specify the product to one that doesn't
  # exist so exclusively build base tpgtools implementation
  mmv1_compile=-p does-not-exist
else ifneq ($(PRODUCT),)
  mmv1_compile=--product $(PRODUCT)
endif

# tpgtools setup
ifeq ($(ENGINE),mmv1)
  # we specify the product to one that doesn't
  # exist so exclusively build base mmv1 implementation
	tpgtools_compile = --service does-not-exist
else ifneq ($(PRODUCT),)
  tpgtools_compile = --service $(PRODUCT)
else
  tpgtools_compile =
endif

ifneq ($(RESOURCE),)
  mmv1_compile += --resource $(RESOURCE)
  tpgtools_compile += --resource $(RESOURCE)
endif

ifneq ($(OVERRIDES),)
  mmv1_compile += --overrides $(OVERRIDES)
  tpgtools_compile += --overrides $(OVERRIDES)/tpgtools/overrides --path $(OVERRIDES)/tpgtools/api
  serialize_compile = --overrides $(OVERRIDES)/tpgtools/overrides --path $(OVERRIDES)/tpgtools/api
else
  tpgtools_compile += --path "api" --overrides "overrides"
  serialize_compile = --path "api" --overrides "overrides"
endif

ifneq ($(VERBOSE),)
  tpgtools_compile += --logtostderr=1 --stderrthreshold=2
endif

UNAME := $(shell uname)

# The inplace editing semantics are different between linux and osx.
ifeq ($(UNAME), Linux)
SED_I := -i
else
SED_I := -i '' -E
endif

ifeq ($(FORCE_DCL),)
  FORCE_DCL=latest
endif

SHOULD_SKIP_CLEAN := false # Default: do not skip
ifneq ($(SKIP_CLEAN),)
  ifneq ($(SKIP_CLEAN),false)
    SHOULD_SKIP_CLEAN := true
  endif
endif

terraform build provider: validate_environment clean-provider mmv1 tpgtools
	@echo "Provider generation process finished for $(VERSION) in $(OUTPUT_PATH)"


mmv1:
	@echo "Executing mmv1 build for $(OUTPUT_PATH)"; 
<<<<<<< HEAD
		# Chaining these with "&&" is critical so this will exit non-0 if the first
		# command fails, since we're not forcing bash and errexit / pipefail here.
=======
>>>>>>> 4dd5624b
	@cd mmv1;\
		if [ "$(VERSION)" = "ga" ]; then \
			go run . --output $(OUTPUT_PATH) --version ga --no-docs $(mmv1_compile) \
			&& go run . --output $(OUTPUT_PATH) --version beta --no-code $(mmv1_compile); \
		else \
			go run . --output $(OUTPUT_PATH) --version $(VERSION) $(mmv1_compile); \
		fi

tpgtools: serialize
	@echo "Executing tpgtools build for $(OUTPUT_PATH)";
	@cd tpgtools;\
		go run . --output $(OUTPUT_PATH) --version $(VERSION) $(tpgtools_compile)

clean-provider: check_safe_build
	@if [ -n "$(PRODUCT)" ]; then \
		printf "\n\e[1;33mWARNING:\e[0m Skipping clean-provider step because PRODUCT ('$(PRODUCT)') is set.\n"; \
		printf " Ensure your downstream repository is synchronized with the Magic Modules branch\n"; \
		printf " to avoid potential build inconsistencies.\n"; \
		printf " Downstream repository (OUTPUT_PATH): %s\n\n" "$(OUTPUT_PATH)"; \
	elif [ "$(SHOULD_SKIP_CLEAN)" = "true" ]; then \
		printf "\e[1;33mINFO:\e[0m Skipping clean-provider step because SKIP_CLEAN is set to a non-false value ('$(SKIP_CLEAN)').\n"; \
	else \
		echo "Executing clean-provider in $(OUTPUT_PATH)..."; \
		( \
			cd $(OUTPUT_PATH) && \
			echo "---> Changing directory to $(OUTPUT_PATH)" && \
			if ! command -v git > /dev/null 2>&1; then \
				printf "\e[1;33mINFO:\e[0m Skipping git-based cleaning because git is not installed.\n"; \
			elif ! git rev-parse --is-inside-work-tree > /dev/null 2>&1; then \
				printf "\e[1;33mINFO:\e[0m Skipping git-based cleaning because $(OUTPUT_PATH) is not a git repository.\n"; \
			else \
				echo "---> Downloading Go module dependencies... (Ensures tools like gofmt can find relevant code)" && \
				go mod download && \
				echo "---> Finding tracked files to remove..." && \
				git ls-files | grep -v -E '(^\.git|^\.changelog|^\.travis\.yml$$|^\.golangci\.yml$$|^CHANGELOG\.md$$|^CHANGELOG_v.*\.md$$|^GNUmakefile$$|docscheck\.sh$$|^LICENSE$$|^CODEOWNERS$$|^README\.md$$|^\.go-version$$|^\.hashibot\.hcl$$|^go\.mod$$|^go\.sum$$|^examples)' | xargs -r git rm -f -q && \
				echo "---> Unstaging changes with git reset..." && \
				git reset -q && \
				echo "---> clean-provider actions finished. Changes have been unstaged."; \
			fi \
		) && echo "clean-provider target finished successfully."; \
	fi

clean-tgc:
	cd $(OUTPUT_PATH);\
		rm -rf ./tfplan2cai/testdata/templates/;\
		rm -rf ./tfplan2cai/testdata/generatedconvert/;\
		rm -rf ./tfplan2cai/converters/google/provider;\
		rm -rf ./tfplan2cai/converters/google/resources;\
		rm -rf ./cai2hcl/*;\
		find ./tfplan2cai/test/** -type f -exec git rm {} \; > /dev/null;\
		rm -rf ./pkg/cai2hcl/*;\
		rm -rf ./pkg/tfplan2cai/*;\

tgc:
	cd mmv1;\
		go run . --version beta --provider tgc --output $(OUTPUT_PATH)/tfplan2cai $(mmv1_compile)\
		&& go run . --version beta --provider tgc_cai2hcl --output $(OUTPUT_PATH)/cai2hcl $(mmv1_compile)\
		&& go run . --version beta --provider tgc_next --output $(OUTPUT_PATH) $(mmv1_compile);\

tf-oics:
	cd mmv1;\
		go run . --version ga --provider oics --output $(OUTPUT_PATH) $(mmv1_compile);\

test:
	cd mmv1; \
		go test ./...

serialize:
	cd tpgtools;\
		cp -f serialization.go.base serialization.go &&\
		go run . $(serialize_compile) --mode "serialization" > temp.serial &&\
		mv -f temp.serial serialization.go

upgrade-dcl:
	make serialize
	cd tpgtools && \
		go mod edit -dropreplace=github.com/GoogleCloudPlatform/declarative-resource-client-library &&\
		go mod edit -require=github.com/GoogleCloudPlatform/declarative-resource-client-library@$(FORCE_DCL) &&\
		go mod tidy;\
		MOD_LINE=$$(grep declarative-resource-client-library go.mod);\
		SUM_LINE=$$(grep declarative-resource-client-library go.sum);\
	cd ../mmv1/third_party/terraform && \
		sed ${SED_I} "s!.*declarative-resource-client-library.*!$$MOD_LINE!" go.mod; echo "$$SUM_LINE" >> go.sum


validate_environment: check_parameters check_safe_build

check_parameters:
# only print doctor script to console if there was a dependency failure detected.
	@./scripts/doctor 2>&1 > /dev/null || ./scripts/doctor
	@[ -d "$(OUTPUT_PATH)" ] || (printf "\n\e[1;31mERROR: directory '$(OUTPUT_PATH)' does not exist - ENV variable \033[0mOUTPUT_PATH\e[1;31m should be set to a provider directory. \033[0m \n\n" && exit 1);
	@[ -n "$(VERSION)" ] || (printf "\n\e[1;31mERROR: version '$(VERSION)' does not exist - ENV variable \033[0mVERSION\e[1;31m should be set to ga or beta \033[0m \n\n" && exit 1);


check_safe_build:
	@([ -f "$(OUTPUT_PATH)/go.mod" ] && head -n 1 "$(OUTPUT_PATH)/go.mod" | grep -q 'terraform') || \
		( \
			printf "\n\e[1;31mERROR: Validation failed for OUTPUT_PATH '$(OUTPUT_PATH)'.\n" && \
			printf "       Either go.mod is missing or the module name within it does not contain 'terraform'.\n" && \
			printf "       This is a safety check before cleaning/building. Halting.\033[0m\n\n" && \
			exit 1 \
		); \

doctor:
	./scripts/doctor

.PHONY: mmv1 tpgtools test clean-provider validate_environment serialize doctor<|MERGE_RESOLUTION|>--- conflicted
+++ resolved
@@ -67,11 +67,6 @@
 
 mmv1:
 	@echo "Executing mmv1 build for $(OUTPUT_PATH)"; 
-<<<<<<< HEAD
-		# Chaining these with "&&" is critical so this will exit non-0 if the first
-		# command fails, since we're not forcing bash and errexit / pipefail here.
-=======
->>>>>>> 4dd5624b
 	@cd mmv1;\
 		if [ "$(VERSION)" = "ga" ]; then \
 			go run . --output $(OUTPUT_PATH) --version ga --no-docs $(mmv1_compile) \
