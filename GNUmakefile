

default: build

ifneq ($(PRODUCT),)
  mmv1_compile=-p products/$(PRODUCT)
  tpgtools_compile = --service $(PRODUCT)
else
  mmv1_compile=-a
  tpgtools_compile =
endif
ifneq ($(RESOURCE),)
  mmv1_compile += -t $(RESOURCE)
  tpgtools_compile += --resource $(RESOURCE)
endif
terraform build:
	make mmv1
	make tpgtools

mmv1:
	cd mmv1;\
		bundle; \
		bundle exec compiler -e terraform -o $(OUTPUT_PATH) -v $(VERSION) $(mmv1_compile);

mmv1basic:
	cd mmv1;\
		bundle; \
		bundle exec compiler -e terraform -o $(OUTPUT_PATH) -v $(VERSION) -p=blahblah

tpgtools:
	cd tpgtools;\
		go run . --path "api" --overrides "overrides" --output $(OUTPUT_PATH) --version $(VERSION) $(tpgtools_compile)

<<<<<<< HEAD
tpgwithmmv1basic:
	make mmv1basic
	make tpgtools
=======
validator:
	cd mmv1;\
		bundle; \
		bundle exec compiler -e terraform -f validator -o $(OUTPUT_PATH) $(mmv1_compile);
>>>>>>> f36efb5f

.PHONY: mmv1 tpgtools<|MERGE_RESOLUTION|>--- conflicted
+++ resolved
@@ -31,15 +31,13 @@
 	cd tpgtools;\
 		go run . --path "api" --overrides "overrides" --output $(OUTPUT_PATH) --version $(VERSION) $(tpgtools_compile)
 
-<<<<<<< HEAD
 tpgwithmmv1basic:
 	make mmv1basic
 	make tpgtools
-=======
+
 validator:
 	cd mmv1;\
 		bundle; \
 		bundle exec compiler -e terraform -f validator -o $(OUTPUT_PATH) $(mmv1_compile);
->>>>>>> f36efb5f
 
 .PHONY: mmv1 tpgtools